--- conflicted
+++ resolved
@@ -56,7 +56,6 @@
       <dependentAssembly>
         <assemblyIdentity name="Moq" publicKeyToken="69f491c39445e920" culture="neutral" />
         <bindingRedirect oldVersion="0.0.0.0-4.2.1502.911" newVersion="4.2.1502.911" />
-<<<<<<< HEAD
       </dependentAssembly>
       <dependentAssembly>
         <assemblyIdentity name="Microsoft.Owin" publicKeyToken="31bf3856ad364e35" culture="neutral" />
@@ -66,9 +65,6 @@
         <assemblyIdentity name="Microsoft.Owin.Security" publicKeyToken="31bf3856ad364e35" culture="neutral" />
         <bindingRedirect oldVersion="0.0.0.0-3.0.1.0" newVersion="3.0.1.0" />
       </dependentAssembly>
-=======
-      </dependentAssembly>      
->>>>>>> a5d03259
     </assemblyBinding>
   </runtime>
 </configuration>