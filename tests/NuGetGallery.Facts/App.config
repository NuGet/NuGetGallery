--- conflicted
+++ resolved
@@ -3,6 +3,9 @@
   <appSettings>
     <add key="YourTestsAreNotGoingInsane" value="true" />
   </appSettings>
+  <startup>
+    <supportedRuntime version="v4.0" sku=".NETFramework,Version=v4.5.2" />
+  </startup>
   <runtime>
     <assemblyBinding xmlns="urn:schemas-microsoft-com:asm.v1">
       <dependentAssembly>
@@ -34,7 +37,6 @@
         <bindingRedirect oldVersion="0.0.0.0-4.2.1502.911" newVersion="4.2.1502.911" />
       </dependentAssembly>
       <dependentAssembly>
-<<<<<<< HEAD
         <assemblyIdentity name="System.Web.Http" publicKeyToken="31bf3856ad364e35" culture="neutral" />
         <bindingRedirect oldVersion="0.0.0.0-5.2.3.0" newVersion="5.2.3.0" />
       </dependentAssembly>
@@ -49,14 +51,6 @@
       <dependentAssembly>
         <assemblyIdentity name="EntityFramework" publicKeyToken="b77a5c561934e089" culture="neutral" />
         <bindingRedirect oldVersion="0.0.0.0-5.0.0.0" newVersion="5.0.0.0" />
-=======
-        <assemblyIdentity name="EntityFramework" publicKeyToken="b77a5c561934e089" culture="neutral" />
-        <bindingRedirect oldVersion="0.0.0.0-5.0.0.0" newVersion="5.0.0.0" />
-      </dependentAssembly>
-      <dependentAssembly>
-        <assemblyIdentity name="System.Net.Http.Formatting" publicKeyToken="31bf3856ad364e35" culture="neutral" />
-        <bindingRedirect oldVersion="0.0.0.0-5.2.3.0" newVersion="5.2.3.0" />
->>>>>>> c3ec875f
       </dependentAssembly>
       <dependentAssembly>
         <assemblyIdentity name="System.Net.Http.Primitives" publicKeyToken="b03f5f7f11d50a3a" culture="neutral" />
@@ -64,4 +58,4 @@
       </dependentAssembly>
     </assemblyBinding>
   </runtime>
-<startup><supportedRuntime version="v4.0" sku=".NETFramework,Version=v4.5.2" /></startup></configuration>+</configuration>