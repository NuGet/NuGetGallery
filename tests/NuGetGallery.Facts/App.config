--- conflicted
+++ resolved
@@ -33,24 +33,14 @@
         <bindingRedirect oldVersion="0.0.0.0-3.0.0.0" newVersion="3.0.0.0" />
       </dependentAssembly>
       <dependentAssembly>
-<<<<<<< HEAD
-        <assemblyIdentity name="Moq" publicKeyToken="69f491c39445e920" culture="neutral" />
-        <bindingRedirect oldVersion="0.0.0.0-4.2.1502.911" newVersion="4.2.1502.911" />
+        <assemblyIdentity name="System.Web.Http" publicKeyToken="31bf3856ad364e35" culture="neutral" />
+        <bindingRedirect oldVersion="0.0.0.0-5.2.3.0" newVersion="5.2.3.0" />
       </dependentAssembly>
       <dependentAssembly>
-        <assemblyIdentity name="System.Web.Http" publicKeyToken="31bf3856ad364e35" culture="neutral" />
+        <assemblyIdentity name="System.Net.Http.Formatting" publicKeyToken="31bf3856ad364e35" culture="neutral" />
         <bindingRedirect oldVersion="0.0.0.0-5.2.3.0" newVersion="5.2.3.0" />
-=======
-        <assemblyIdentity name="EntityFramework" publicKeyToken="b77a5c561934e089" culture="neutral" />
-        <bindingRedirect oldVersion="0.0.0.0-5.0.0.0" newVersion="5.0.0.0" />
->>>>>>> 4efa7e65
       </dependentAssembly>
       <dependentAssembly>
-        <assemblyIdentity name="Autofac" publicKeyToken="17863af14b0044da" culture="neutral" />
-        <bindingRedirect oldVersion="0.0.0.0-3.5.0.0" newVersion="3.5.0.0" />
-      </dependentAssembly>
-      <dependentAssembly>
-<<<<<<< HEAD
         <assemblyIdentity name="System.Spatial" publicKeyToken="31bf3856ad364e35" culture="neutral" />
         <bindingRedirect oldVersion="0.0.0.0-5.6.5.0" newVersion="5.6.5.0" />
       </dependentAssembly>
@@ -59,19 +49,17 @@
         <bindingRedirect oldVersion="0.0.0.0-5.0.0.0" newVersion="5.0.0.0" />
       </dependentAssembly>
       <dependentAssembly>
+        <assemblyIdentity name="Autofac" publicKeyToken="17863af14b0044da" culture="neutral" />
+        <bindingRedirect oldVersion="0.0.0.0-3.5.0.0" newVersion="3.5.0.0" />
+      </dependentAssembly>
+      <dependentAssembly>
+        <assemblyIdentity name="Microsoft.Owin" publicKeyToken="31bf3856ad364e35" culture="neutral" />
+        <bindingRedirect oldVersion="0.0.0.0-3.0.1.0" newVersion="3.0.1.0" />
+      </dependentAssembly>
+      <dependentAssembly>
         <assemblyIdentity name="System.Net.Http.Primitives" publicKeyToken="b03f5f7f11d50a3a" culture="neutral" />
         <bindingRedirect oldVersion="0.0.0.0-4.2.29.0" newVersion="4.2.29.0" />
       </dependentAssembly>
     </assemblyBinding>
   </runtime>
-=======
-        <assemblyIdentity name="Microsoft.Owin" publicKeyToken="31bf3856ad364e35" culture="neutral" />
-        <bindingRedirect oldVersion="0.0.0.0-3.0.1.0" newVersion="3.0.1.0" />
-      </dependentAssembly>
-    </assemblyBinding>
-  </runtime>
-  <startup>
-    <supportedRuntime version="v4.0" sku=".NETFramework,Version=v4.5.2" />
-  </startup>
->>>>>>> 4efa7e65
 </configuration>