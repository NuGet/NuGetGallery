﻿<?xml version="1.0" encoding="utf-8"?>
<configuration>
  <configSections>
    <!-- For more information on Entity Framework configuration, visit http://go.microsoft.com/fwlink/?LinkID=237468 -->
    <section name="entityFramework" type="System.Data.Entity.Internal.ConfigFile.EntityFrameworkSection, EntityFramework, Version=6.0.0.0, Culture=neutral, PublicKeyToken=b77a5c561934e089" requirePermission="false" />
  </configSections>
  <appSettings>
    <add key="YourTestsAreNotGoingInsane" value="true" />
  </appSettings>
  <startup>
    <supportedRuntime version="v4.0" sku=".NETFramework,Version=v4.5.2" />
  </startup>
  <runtime>
    <assemblyBinding xmlns="urn:schemas-microsoft-com:asm.v1">
      <dependentAssembly>
        <assemblyIdentity name="Microsoft.Data.Edm" publicKeyToken="31bf3856ad364e35" culture="neutral" />
        <bindingRedirect oldVersion="0.0.0.0-5.6.5.0" newVersion="5.6.5.0" />
      </dependentAssembly>
      <dependentAssembly>
        <assemblyIdentity name="Microsoft.Data.Services.Client" publicKeyToken="31bf3856ad364e35" culture="neutral" />
        <bindingRedirect oldVersion="0.0.0.0-5.6.5.0" newVersion="5.6.5.0" />
      </dependentAssembly>
      <dependentAssembly>
        <assemblyIdentity name="Microsoft.Data.OData" publicKeyToken="31bf3856ad364e35" culture="neutral" />
        <bindingRedirect oldVersion="0.0.0.0-5.6.5.0" newVersion="5.6.5.0" />
      </dependentAssembly>
      <dependentAssembly>
        <assemblyIdentity name="Newtonsoft.Json" publicKeyToken="30ad4fe6b2a6aeed" culture="neutral" />
        <bindingRedirect oldVersion="0.0.0.0-6.0.0.0" newVersion="6.0.0.0" />
      </dependentAssembly>
      <dependentAssembly>
        <assemblyIdentity name="System.Web.Mvc" publicKeyToken="31bf3856ad364e35" culture="neutral" />
        <bindingRedirect oldVersion="0.0.0.0-5.2.3.0" newVersion="5.2.3.0" />
      </dependentAssembly>
      <dependentAssembly>
        <assemblyIdentity name="System.Web.WebPages" publicKeyToken="31bf3856ad364e35" culture="neutral" />
        <bindingRedirect oldVersion="0.0.0.0-3.0.0.0" newVersion="3.0.0.0" />
      </dependentAssembly>
      <dependentAssembly>
        <assemblyIdentity name="System.Web.Http" publicKeyToken="31bf3856ad364e35" culture="neutral" />
        <bindingRedirect oldVersion="0.0.0.0-5.2.3.0" newVersion="5.2.3.0" />
      </dependentAssembly>
      <dependentAssembly>
        <assemblyIdentity name="System.Net.Http.Formatting" publicKeyToken="31bf3856ad364e35" culture="neutral" />
        <bindingRedirect oldVersion="0.0.0.0-5.2.3.0" newVersion="5.2.3.0" />
      </dependentAssembly>
      <dependentAssembly>
        <assemblyIdentity name="System.Spatial" publicKeyToken="31bf3856ad364e35" culture="neutral" />
        <bindingRedirect oldVersion="0.0.0.0-5.6.5.0" newVersion="5.6.5.0" />
      </dependentAssembly>
      <dependentAssembly>
        <assemblyIdentity name="EntityFramework" publicKeyToken="b77a5c561934e089" culture="neutral" />
        <bindingRedirect oldVersion="0.0.0.0-6.0.0.0" newVersion="6.0.0.0" />
      </dependentAssembly>
      <dependentAssembly>
        <assemblyIdentity name="Autofac" publicKeyToken="17863af14b0044da" culture="neutral" />
        <bindingRedirect oldVersion="0.0.0.0-3.5.0.0" newVersion="3.5.0.0" />
      </dependentAssembly>
      <dependentAssembly>
        <assemblyIdentity name="Microsoft.Owin" publicKeyToken="31bf3856ad364e35" culture="neutral" />
        <bindingRedirect oldVersion="0.0.0.0-3.0.1.0" newVersion="3.0.1.0" />
      </dependentAssembly>
      <dependentAssembly>
        <assemblyIdentity name="System.Net.Http.Primitives" publicKeyToken="b03f5f7f11d50a3a" culture="neutral" />
        <bindingRedirect oldVersion="0.0.0.0-4.2.29.0" newVersion="4.2.29.0" />
      </dependentAssembly>
    </assemblyBinding>
  </runtime>
<<<<<<< HEAD
=======
  <startup>
    <supportedRuntime version="v4.0" sku=".NETFramework,Version=v4.5.2" />
  </startup>
  <entityFramework>
    <defaultConnectionFactory type="System.Data.Entity.Infrastructure.LocalDbConnectionFactory, EntityFramework">
      <parameters>
        <parameter value="mssqllocaldb" />
      </parameters>
    </defaultConnectionFactory>
    <providers>
      <provider invariantName="System.Data.SqlClient" type="System.Data.Entity.SqlServer.SqlProviderServices, EntityFramework.SqlServer" />
    </providers>
  </entityFramework>
>>>>>>> d7283a51
</configuration><|MERGE_RESOLUTION|>--- conflicted
+++ resolved
@@ -66,11 +66,6 @@
       </dependentAssembly>
     </assemblyBinding>
   </runtime>
-<<<<<<< HEAD
-=======
-  <startup>
-    <supportedRuntime version="v4.0" sku=".NETFramework,Version=v4.5.2" />
-  </startup>
   <entityFramework>
     <defaultConnectionFactory type="System.Data.Entity.Infrastructure.LocalDbConnectionFactory, EntityFramework">
       <parameters>
@@ -81,5 +76,4 @@
       <provider invariantName="System.Data.SqlClient" type="System.Data.Entity.SqlServer.SqlProviderServices, EntityFramework.SqlServer" />
     </providers>
   </entityFramework>
->>>>>>> d7283a51
 </configuration>