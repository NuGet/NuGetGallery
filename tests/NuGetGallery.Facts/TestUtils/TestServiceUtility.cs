﻿// Copyright (c) .NET Foundation. All rights reserved.
// Licensed under the Apache License, Version 2.0. See License.txt in the project root for license information.

using System;
using System.Collections.Generic;
using System.IO;
using System.Linq;
using System.Linq.Expressions;
using Moq;
using NuGet.Frameworks;
using NuGet.Packaging;
using NuGet.Packaging.Core;
using NuGet.Packaging.Signing;
using NuGet.Versioning;
using NuGetGallery.Configuration;
using NuGetGallery.Framework;
using NuGetGallery.Security;

namespace NuGetGallery.TestUtils
{
    public static class PackageServiceUtility
    {
        private const string _packageHashForTests = "NzMzMS1QNENLNEczSDQ1SA==";

        public static Package CreateTestPackage(string id = null)
        {
            var packageRegistration = new PackageRegistration();
            packageRegistration.Id = string.IsNullOrEmpty(id) ? "test" : id;

            var framework = new PackageFramework();
            var author = new PackageAuthor { Name = "maarten" };
            var dependency = new PackageDependency { Id = "other", VersionSpec = "1.0.0" };

            var package = new Package
            {
                Key = 123,
                PackageRegistration = packageRegistration,
                Version = "1.0.0",
                Hash = _packageHashForTests,
                SupportedFrameworks = new List<PackageFramework>
                {
                    framework
                },
                FlattenedAuthors = "maarten",
#pragma warning disable 0618
                Authors = new List<PackageAuthor>
                {
                    author
                },
#pragma warning restore 0618
                Dependencies = new List<PackageDependency>
                {
                    dependency
                },
                User = new User("test")
            };

            packageRegistration.Packages.Add(package);

            return package;
        }

        public static Mock<TestPackageReader> CreateNuGetPackage(
            string id = "theId",
            string version = "01.0.42.0",
            string title = "theTitle",
            string summary = "theSummary",
            string authors = "theFirstAuthor, theSecondAuthor",
            string owners = "Package owners",
            string description = "theDescription",
            string tags = "theTags",
            string language = null,
            string copyright = "theCopyright",
            string releaseNotes = "theReleaseNotes",
            string minClientVersion = null,
            Uri licenseUrl = null,
            Uri projectUrl = null,
            Uri iconUrl = null,
            bool requireLicenseAcceptance = true,
            IEnumerable<PackageDependencyGroup> packageDependencyGroups = null,
            IEnumerable<NuGet.Packaging.Core.PackageType> packageTypes = null,
            RepositoryMetadata repositoryMetadata = null,
            bool isSigned = false,
            int? desiredTotalEntryCount = null,
<<<<<<< HEAD
            string licenseExpression = null,
            string licenseFilename = null,
            byte[] licenseFileContents = null)
=======
            Func<string> getCustomNuspecNodes = null)
>>>>>>> 62d038d3
        {
            if (packageDependencyGroups == null)
            {
                packageDependencyGroups = new[]
                {
                    new PackageDependencyGroup(
                        new NuGetFramework("net40"),
                        new[]
                        {
                            new NuGet.Packaging.Core.PackageDependency(
                                "theFirstDependency",
                                VersionRange.Parse("[1.0.0, 2.0.0)")),

                            new NuGet.Packaging.Core.PackageDependency(
                                "theSecondDependency",
                                VersionRange.Parse("[1.0]")),

                            new NuGet.Packaging.Core.PackageDependency(
                                "theThirdDependency")
                        }),

                    new PackageDependencyGroup(
                        new NuGetFramework("net35"),
                        new[]
                        {
                            new NuGet.Packaging.Core.PackageDependency(
                                "theFourthDependency",
                                VersionRange.Parse("[1.0]"))
                        })
                };
            }

            if (packageTypes == null)
            {
                packageTypes = new[]
                {
                    new NuGet.Packaging.Core.PackageType("dependency", new Version("1.0.0")),
                    new NuGet.Packaging.Core.PackageType("DotNetCliTool", new Version("2.1.1"))
                };
            }

            var testPackage = TestPackage.CreateTestPackageStream(
                id, version, title, summary, authors, owners,
                description, tags, language, copyright, releaseNotes,
                minClientVersion, licenseUrl, projectUrl, iconUrl,
                requireLicenseAcceptance, packageDependencyGroups, packageTypes, repositoryMetadata,
                archive =>
                {
                    if (isSigned)
                    {
                        var entry = archive.CreateEntry(SigningSpecifications.V1.SignaturePath);
                        using (var stream = entry.Open())
                        using (var writer = new StreamWriter(stream))
                        {
                            writer.Write("Fake signature file.");
                        }
                    }
<<<<<<< HEAD
                }, desiredTotalEntryCount: desiredTotalEntryCount, licenseExpression: licenseExpression,
                licenseFilename: licenseFilename, licenseFileContents: licenseFileContents);
=======
                },
                desiredTotalEntryCount: desiredTotalEntryCount,
                getCustomNuspecNodes: getCustomNuspecNodes);
>>>>>>> 62d038d3

            var mock = new Mock<TestPackageReader>(testPackage);
            mock.CallBase = true;
            return mock;
        }
    }

    public class TestableUserService : UserService
    {
        public Mock<IAppConfiguration> MockConfig { get; protected set; }
        public Mock<ISecurityPolicyService> MockSecurityPolicyService { get; protected set; }
        public Mock<IEntityRepository<User>> MockUserRepository { get; protected set; }
        public Mock<IEntityRepository<Credential>> MockCredentialRepository { get; protected set; }
        public Mock<IEntityRepository<Organization>> MockOrganizationRepository { get; protected set; }
        public Mock<IEntitiesContext> MockEntitiesContext { get; protected set; }
        public Mock<IDatabase> MockDatabase { get; protected set; }
        public Mock<IContentObjectService> MockConfigObjectService { get; protected set; }
        public Mock<IDateTimeProvider> MockDateTimeProvider { get; protected set; }
        public Mock<ITelemetryService> MockTelemetryService { get; protected set; }

        public TestableUserService()
        {
            Config = (MockConfig = new Mock<IAppConfiguration>()).Object;
            SecurityPolicyService = (MockSecurityPolicyService = new Mock<ISecurityPolicyService>()).Object;
            UserRepository = (MockUserRepository = new Mock<IEntityRepository<User>>()).Object;
            CredentialRepository = (MockCredentialRepository = new Mock<IEntityRepository<Credential>>()).Object;
            OrganizationRepository = (MockOrganizationRepository = new Mock<IEntityRepository<Organization>>()).Object;
            EntitiesContext = (MockEntitiesContext = new Mock<IEntitiesContext>()).Object;
            ContentObjectService = (MockConfigObjectService = new Mock<IContentObjectService>()).Object;
            DateTimeProvider = (MockDateTimeProvider = new Mock<IDateTimeProvider>()).Object;
            Auditing = new TestAuditingService();
            TelemetryService = (MockTelemetryService = new Mock<ITelemetryService>()).Object;

            // Set ConfirmEmailAddress to a default of true
            MockConfig.Setup(c => c.ConfirmEmailAddresses).Returns(true);

            MockDatabase = new Mock<IDatabase>();
            MockEntitiesContext.Setup(c => c.GetDatabase()).Returns(MockDatabase.Object);
        }
    }

    public class TestableUserServiceWithDBFaking : UserService
    {
        public Mock<IAppConfiguration> MockConfig { get; protected set; }

        public FakeEntitiesContext FakeEntitiesContext { get; set; }

        public IEnumerable<User> Users
        {
            set
            {
                foreach (User u in value) FakeEntitiesContext.Set<User>().Add(u);
            }
        }

        public TestableUserServiceWithDBFaking(FakeEntitiesContext context = null)
        {
            FakeEntitiesContext = context ?? new FakeEntitiesContext();
            Config = (MockConfig = new Mock<IAppConfiguration>()).Object;
            UserRepository = new EntityRepository<User>(FakeEntitiesContext);
            Auditing = new TestAuditingService();
            TelemetryService = new TelemetryService();
        }
    }

    public class TestableReservedNamespaceService : ReservedNamespaceService
    {
        public Mock<PackageService> MockPackageService;
        public Mock<IEntityRepository<ReservedNamespace>> MockReservedNamespaceRepository;

        public IEnumerable<ReservedNamespace> ReservedNamespaces;
        public IEnumerable<PackageRegistration> PackageRegistrations;
        public IEnumerable<User> Users;

        public TestableReservedNamespaceService(
            IList<ReservedNamespace> reservedNamespaces = null,
            IList<PackageRegistration> packageRegistrations = null,
            IList<User> users = null)
        {
            ReservedNamespaces = reservedNamespaces ?? new List<ReservedNamespace>();
            PackageRegistrations = packageRegistrations ?? new List<PackageRegistration>();
            Users = users ?? new List<User>();

            EntitiesContext = SetupEntitiesContext().Object;

            MockReservedNamespaceRepository = SetupReservedNamespaceRepository();
            ReservedNamespaceRepository = MockReservedNamespaceRepository.Object;

            MockPackageService = SetupPackageService();
            PackageService = MockPackageService.Object;

            UserService = new TestableUserServiceWithDBFaking();
            ((TestableUserServiceWithDBFaking)UserService).Users = Users;

            AuditingService = new TestAuditingService();
        }

        public override ReservedNamespace FindReservedNamespaceForPrefix(string prefix)
        {
            return (from request in ReservedNamespaceRepository.GetAll()
                    where request.Value.Equals(prefix, StringComparison.OrdinalIgnoreCase)
                    select request).FirstOrDefault();
        }

        public override IReadOnlyCollection<ReservedNamespace> FindAllReservedNamespacesForPrefix(string prefix, bool getExactMatches)
        {
            Expression<Func<ReservedNamespace, bool>> prefixMatch;
            if (getExactMatches)
            {
                prefixMatch = dbPrefix => dbPrefix.Value.Equals(prefix, StringComparison.OrdinalIgnoreCase);
            }
            else
            {
                prefixMatch = dbPrefix => dbPrefix.Value.StartsWith(prefix, StringComparison.OrdinalIgnoreCase);
            }

            return ReservedNamespaceRepository.GetAll()
                .Where(prefixMatch)
                .ToList();
        }

        public override IReadOnlyCollection<ReservedNamespace> GetReservedNamespacesForId(string id)
        {
            return (from request in ReservedNamespaceRepository.GetAll()
                    where (request.IsPrefix && id.StartsWith(request.Value, StringComparison.OrdinalIgnoreCase))
                        || (!request.IsPrefix && id.Equals(request.Value, StringComparison.OrdinalIgnoreCase))
                    select request).ToList();
        }

        public override IReadOnlyCollection<ReservedNamespace> FindReservedNamespacesForPrefixList(IReadOnlyCollection<string> prefixList)
        {
            return (from dbPrefix in ReservedNamespaceRepository.GetAll()
                    where (prefixList.Any(p => p.Equals(dbPrefix.Value, StringComparison.OrdinalIgnoreCase)))
                    select dbPrefix).ToList();
        }

        private Mock<IEntityRepository<ReservedNamespace>> SetupReservedNamespaceRepository()
        {
            var obj = new Mock<IEntityRepository<ReservedNamespace>>();

            obj.Setup(x => x.GetAll())
                .Returns(ReservedNamespaces.AsQueryable());

            return obj;
        }

        private Mock<IEntitiesContext> SetupEntitiesContext()
        {
            var mockContext = new Mock<IEntitiesContext>();
            var database = new Mock<IDatabase>();
            database
                .Setup(x => x.BeginTransaction())
                .Returns(() => new Mock<IDbContextTransaction>().Object);
            mockContext
                .Setup(m => m.GetDatabase())
                .Returns(database.Object);

            return mockContext;
        }

        private Mock<PackageService> SetupPackageService()
        {
            var packageRegistrationRepository = new Mock<IEntityRepository<PackageRegistration>>();
            packageRegistrationRepository
                .Setup(x => x.GetAll())
                .Returns(PackageRegistrations.AsQueryable())
                .Verifiable();

            var packageRepository = new Mock<IEntityRepository<Package>>();
            var certificateRepository = new Mock<IEntityRepository<Certificate>>();
            var auditingService = new TestAuditingService();
            var telemetryService = new Mock<ITelemetryService>();
            var securityPolicyService = new Mock<ISecurityPolicyService>();

            var packageService = new Mock<PackageService>(
                 packageRegistrationRepository.Object,
                 packageRepository.Object,
                 certificateRepository.Object,
                 auditingService,
                 telemetryService.Object,
                 securityPolicyService.Object);

            packageService.CallBase = true;

            return packageService;
        }
    }
}<|MERGE_RESOLUTION|>--- conflicted
+++ resolved
@@ -82,13 +82,10 @@
             RepositoryMetadata repositoryMetadata = null,
             bool isSigned = false,
             int? desiredTotalEntryCount = null,
-<<<<<<< HEAD
+            Func<string> getCustomNuspecNodes = null,
             string licenseExpression = null,
             string licenseFilename = null,
             byte[] licenseFileContents = null)
-=======
-            Func<string> getCustomNuspecNodes = null)
->>>>>>> 62d038d3
         {
             if (packageDependencyGroups == null)
             {
@@ -146,14 +143,11 @@
                             writer.Write("Fake signature file.");
                         }
                     }
-<<<<<<< HEAD
-                }, desiredTotalEntryCount: desiredTotalEntryCount, licenseExpression: licenseExpression,
-                licenseFilename: licenseFilename, licenseFileContents: licenseFileContents);
-=======
-                },
-                desiredTotalEntryCount: desiredTotalEntryCount,
-                getCustomNuspecNodes: getCustomNuspecNodes);
->>>>>>> 62d038d3
+                }, desiredTotalEntryCount: desiredTotalEntryCount,
+                getCustomNuspecNodes: getCustomNuspecNodes,
+                licenseExpression: licenseExpression,
+                licenseFilename: licenseFilename,
+                licenseFileContents: licenseFileContents);
 
             var mock = new Mock<TestPackageReader>(testPackage);
             mock.CallBase = true;
