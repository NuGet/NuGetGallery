--- conflicted
+++ resolved
@@ -23,21 +23,12 @@
         public static readonly string GallerySiteRootHttps = $"https://{galleryHostName}/";
 
         public static readonly string FakeUserName = "theUsername";
-<<<<<<< HEAD
         public static readonly int FakeUserKey = _key++;
-        public static readonly User FakeUser = new User() { Username = FakeUserName, Key = FakeUserKey };
+        public static readonly User FakeUser = new User() { Username = FakeUserName, Key = FakeUserKey, EmailAddress = "theUsername@nuget.org" };
 
         public static readonly string FakeAdminName = "theAdmin";
         public static readonly int FakeAdminKey = _key++;
-        public static readonly User FakeAdminUser = new User() { Username = FakeAdminName, Key = FakeAdminKey, Roles = new[] { new Role { Name = Constants.AdminRoleName } } };
-=======
-        public static readonly int FakeUserKey = 42;
-        public static readonly User FakeUser = new User() { Username = FakeUserName, Key = FakeUserKey, EmailAddress = "theUsername@nuget.org" };
-
-        public static readonly string FakeAdminName = "theAdmin";
-        public static readonly int FakeAdminKey = 43;
         public static readonly User FakeAdminUser = new User() { Username = FakeAdminName, Key = FakeAdminKey, EmailAddress = "theAdmin@nuget.org", Roles = new[] { new Role { Name = Constants.AdminRoleName } } };
->>>>>>> 2ba3d524
 
         public static readonly string FakeOrganizationName = "theOrganization";
         public static readonly int FakeOrganizationKey = _key++;
