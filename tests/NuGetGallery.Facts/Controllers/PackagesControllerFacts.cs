﻿// Copyright (c) .NET Foundation. All rights reserved.
// Licensed under the Apache License, Version 2.0. See License.txt in the project root for license information.

using System;
using System.Collections;
using System.Collections.Generic;
using System.Collections.Specialized;
using System.Globalization;
using System.IO;
using System.Linq;
using System.Linq.Expressions;
using System.Net;
using System.Text;
using System.Threading.Tasks;
using System.Web;
using System.Web.Caching;
using System.Web.Mvc;
using System.Web.Routing;
using Moq;
using NuGet.Packaging;
using NuGet.Services.Entities;
using NuGet.Services.Licenses;
using NuGet.Services.Messaging.Email;
using NuGet.Services.Validation;
using NuGet.Services.Validation.Issues;
using NuGet.Versioning;
using NuGetGallery.Areas.Admin;
using NuGetGallery.Areas.Admin.Models;
using NuGetGallery.AsyncFileUpload;
using NuGetGallery.Auditing;
using NuGetGallery.Authentication;
using NuGetGallery.Configuration;
using NuGetGallery.Diagnostics;
using NuGetGallery.Framework;
using NuGetGallery.Helpers;
using NuGetGallery.Infrastructure;
using NuGetGallery.Infrastructure.Mail.Messages;
using NuGetGallery.Infrastructure.Mail.Requests;
using NuGetGallery.Infrastructure.Search;
using NuGetGallery.Packaging;
using NuGetGallery.Security;
using NuGetGallery.Services;
using NuGetGallery.Services.Helpers;
using Xunit;

namespace NuGetGallery
{
    public class PackagesControllerFacts
        : TestContainer
    {
        private static PackagesController CreateController(
            IGalleryConfigurationService configurationService,
            IPackageFilter packageFilter = null,
            Mock<IPackageService> packageService = null,
            Mock<IPackageUpdateService> packageUpdateService = null,
            Mock<IUploadFileService> uploadFileService = null,
            Mock<IUserService> userService = null,
            Mock<IMessageService> messageService = null,
            Mock<HttpContextBase> httpContext = null,
            Stream fakeNuGetPackage = null,
            Mock<ISearchService> searchService = null,
            Mock<ISearchService> previewSearchService = null,
            Exception readPackageException = null,
            Mock<IPackageFileService> packageFileService = null,
            Mock<IEntitiesContext> entitiesContext = null,
            Mock<IIndexingService> indexingService = null,
            Mock<ICacheService> cacheService = null,
            Mock<IPackageDeleteService> packageDeleteService = null,
            Mock<ISupportRequestService> supportRequestService = null,
            IAuditingService auditingService = null,
            Mock<ITelemetryService> telemetryService = null,
            Mock<ISecurityPolicyService> securityPolicyService = null,
            Mock<IReservedNamespaceService> reservedNamespaceService = null,
            Mock<IPackageUploadService> packageUploadService = null,
            Mock<IValidationService> validationService = null,
            Mock<IPackageOwnershipManagementService> packageOwnershipManagementService = null,
            IReadMeService readMeService = null,
            Mock<IContentObjectService> contentObjectService = null,
            Mock<ISymbolPackageUploadService> symbolPackageUploadService = null,
            Mock<ICoreLicenseFileService> coreLicenseFileService = null,
            Mock<ILicenseExpressionSplitter> licenseExpressionSplitter = null,
            Mock<IFeatureFlagService> featureFlagService = null,
            Mock<IPackageDeprecationService> deprecationService = null,
            Mock<IPackageRenameService> renameService = null,
            Mock<IABTestService> abTestService = null,
            Mock<IIconUrlProvider> iconUrlProvider = null)
        {
            packageService = packageService ?? new Mock<IPackageService>();
<<<<<<< HEAD
            CreatePackageDependents packageDependents = new CreatePackageDependents();
            packageService.Setup(x => x.GetPackageDependents(It.IsAny<String>())).Returns(packageDependents);


=======
            PackageDependents packageDependents = new PackageDependents();
            packageService.Setup(x => x.GetPackageDependents(It.IsAny<string>())).Returns(packageDependents);
>>>>>>> ee25a4ec

            packageUpdateService = packageUpdateService ?? new Mock<IPackageUpdateService>();
            if (uploadFileService == null)
            {
                uploadFileService = new Mock<IUploadFileService>();
                uploadFileService.Setup(x => x.DeleteUploadFileAsync(It.IsAny<int>())).Returns(Task.FromResult(0));
                uploadFileService.Setup(x => x.GetUploadFileAsync(It.IsAny<int>())).Returns(Task.FromResult<Stream>(null));
                uploadFileService.Setup(x => x.SaveUploadFileAsync(It.IsAny<int>(), It.IsAny<Stream>())).Returns(Task.FromResult(0));
            }
            userService = userService ?? new Mock<IUserService>();
            messageService = messageService ?? new Mock<IMessageService>();

            searchService = searchService ?? new Mock<ISearchService>();
            previewSearchService = previewSearchService ?? new Mock<ISearchService>();

            var searchServiceFactory = new Mock<ISearchServiceFactory>();
            searchServiceFactory.Setup(x => x.GetService()).Returns(() => searchService.Object);
            searchServiceFactory.Setup(x => x.GetPreviewService()).Returns(() => previewSearchService.Object);

            if (packageFileService == null)
            {
                packageFileService = new Mock<IPackageFileService>();
                packageFileService.Setup(p => p.SavePackageFileAsync(It.IsAny<Package>(), It.IsAny<Stream>())).Returns(Task.FromResult(0));
            }

            packageFilter = packageFilter ?? new PackageFilter(packageService.Object);

            entitiesContext = entitiesContext ?? new Mock<IEntitiesContext>();

            indexingService = indexingService ?? new Mock<IIndexingService>();

            cacheService = cacheService ?? new Mock<ICacheService>();

            packageDeleteService = packageDeleteService ?? new Mock<IPackageDeleteService>();

            supportRequestService = supportRequestService ?? new Mock<ISupportRequestService>();

            auditingService = auditingService ?? new TestAuditingService();

            telemetryService = telemetryService ?? new Mock<ITelemetryService>();

            if (securityPolicyService == null)
            {
                securityPolicyService = new Mock<ISecurityPolicyService>();
                securityPolicyService
                    .Setup(m => m.EvaluatePackagePoliciesAsync(SecurityPolicyAction.PackagePush, It.IsAny<Package>(), It.IsAny<User>(), It.IsAny<User>(), It.IsAny<HttpContextBase>()))
                    .ReturnsAsync(SecurityPolicyResult.SuccessResult);
            }

            if (reservedNamespaceService == null)
            {
                reservedNamespaceService = new Mock<IReservedNamespaceService>();
                IReadOnlyCollection<ReservedNamespace> userOwnedMatchingNamespaces = new List<ReservedNamespace>();
                reservedNamespaceService.Setup(s => s.GetReservedNamespacesForId(It.IsAny<string>()))
                    .Returns(new ReservedNamespace[0]);
            }

            if (packageUploadService == null)
            {
                packageUploadService = new Mock<IPackageUploadService>();

                packageUploadService
                    .Setup(x => x.ValidateBeforeGeneratePackageAsync(
                        It.IsAny<PackageArchiveReader>(),
                        It.IsAny<PackageMetadata>(),
                        It.IsAny<User>()))
                    .ReturnsAsync(PackageValidationResult.Accepted());

                packageUploadService
                    .Setup(x => x.ValidateAfterGeneratePackageAsync(
                        It.IsAny<Package>(),
                        It.IsAny<PackageArchiveReader>(),
                        It.IsAny<User>(),
                        It.IsAny<User>(),
                        It.IsAny<bool>()))
                    .ReturnsAsync(PackageValidationResult.Accepted());
            }

            packageUploadService = packageUploadService ?? new Mock<IPackageUploadService>();

            validationService = validationService ?? new Mock<IValidationService>();

            packageOwnershipManagementService = packageOwnershipManagementService ?? new Mock<IPackageOwnershipManagementService>();

            readMeService = readMeService ?? new ReadMeService(packageFileService.Object, entitiesContext.Object);

            if (contentObjectService == null)
            {
                contentObjectService = new Mock<IContentObjectService>();
                contentObjectService
                    .Setup(x => x.SymbolsConfiguration.IsSymbolsUploadEnabledForUser(It.IsAny<User>()))
                    .Returns(false);
                contentObjectService
                    .SetupGet(c => c.GitHubUsageConfiguration)
                    .Returns(new GitHubUsageConfiguration(Array.Empty<RepositoryInformation>()));
            }

            if (symbolPackageUploadService == null)
            {
                symbolPackageUploadService = new Mock<ISymbolPackageUploadService>();
                symbolPackageUploadService
                    .Setup(x => x.ValidateUploadedSymbolsPackage(It.IsAny<Stream>(), It.IsAny<User>()))
                    .ReturnsAsync(SymbolPackageValidationResult.AcceptedForPackage(new Package()
                    {
                        PackageRegistration = new PackageRegistration() { Id = "thePackageId" },
                        Version = "1.0.42",
                        NormalizedVersion = "1.0.42"
                    }));
                symbolPackageUploadService
                    .Setup(x => x.DeleteSymbolsPackageAsync(It.IsAny<SymbolPackage>()))
                    .Completes();
            }

            if (coreLicenseFileService == null)
            {
                coreLicenseFileService = new Mock<ICoreLicenseFileService>();
                coreLicenseFileService
                    .Setup(clfs => clfs.DownloadLicenseFileAsync(It.IsAny<Package>()))
                    .ReturnsAsync(() => new MemoryStream());
            }

            licenseExpressionSplitter = licenseExpressionSplitter ?? new Mock<ILicenseExpressionSplitter>();

            if (featureFlagService == null)
            {
                featureFlagService = new Mock<IFeatureFlagService>();
                featureFlagService.SetReturnsDefault<bool>(true);
            }

            
            renameService = renameService ?? new Mock<IPackageRenameService>();
            if (deprecationService == null)
            {
                deprecationService = new Mock<IPackageDeprecationService>();
                deprecationService
                    .Setup(x => x.GetDeprecationsById(It.IsAny<string>()))
                    .Returns(new List<PackageDeprecation>());
            }
            iconUrlProvider = iconUrlProvider ?? new Mock<IIconUrlProvider>();

            abTestService = abTestService ?? new Mock<IABTestService>();

            var diagnosticsService = new Mock<IDiagnosticsService>();

            

            var controller = new Mock<PackagesController>(
                packageFilter,
                packageService.Object,
                packageUpdateService.Object,
                uploadFileService.Object,
                userService.Object,
                messageService.Object,
                searchServiceFactory.Object,
                packageFileService.Object,
                entitiesContext.Object,
                configurationService.Current,
                indexingService.Object,
                cacheService.Object,
                packageDeleteService.Object,
                supportRequestService.Object,
                auditingService,
                telemetryService.Object,
                securityPolicyService.Object,
                reservedNamespaceService.Object,
                packageUploadService.Object,
                readMeService,
                validationService.Object,
                packageOwnershipManagementService.Object,
                contentObjectService.Object,
                symbolPackageUploadService.Object,
                diagnosticsService.Object,
                coreLicenseFileService.Object,
                licenseExpressionSplitter.Object,
                featureFlagService.Object,
                deprecationService.Object,
                renameService.Object,
                abTestService.Object,
                iconUrlProvider.Object);

            controller.CallBase = true;
            controller.Object.SetOwinContextOverride(Fakes.CreateOwinContext());

            httpContext = httpContext ?? new Mock<HttpContextBase>();
            httpContext.Setup(c => c.Cache).Returns(new Cache());
            TestUtility.SetupHttpContextMockForUrlGeneration(httpContext, controller.Object);

            if (readPackageException != null)
            {
                controller.Setup(x => x.CreatePackage(It.IsAny<Stream>())).Throws(readPackageException);
            }
            else
            {
                if (fakeNuGetPackage == null)
                {
                    fakeNuGetPackage = TestPackage.CreateTestPackageStream("thePackageId", "1.0.0");
                }

                controller.Setup(x => x.CreatePackage(It.IsAny<Stream>())).Returns(() => new PackageArchiveReader(fakeNuGetPackage, true));
            }

            return controller.Object;
        }

        private static Mock<ISymbolPackageUploadService> GetValidSymbolPackageUploadService(string packageId,
            string packageVersion,
            User owner,
            PackageValidationResultType type = PackageValidationResultType.Accepted,
            PackageCommitResult commit = PackageCommitResult.Success)
        {
            var package = new Package()
            {
                PackageRegistration = new PackageRegistration()
                {
                    Id = packageId,
                    Owners = new List<User>() { owner }
                },
                Version = packageVersion,
                NormalizedVersion = packageVersion
            };

            var fakeSymbolsPackageUploadService = new Mock<ISymbolPackageUploadService>();
            fakeSymbolsPackageUploadService
                .Setup(x => x.ValidateUploadedSymbolsPackage(
                    It.IsAny<Stream>(),
                    It.IsAny<User>()))
                .ReturnsAsync(SymbolPackageValidationResult.AcceptedForPackage(package));

            fakeSymbolsPackageUploadService
                .Setup(x => x.CreateAndUploadSymbolsPackage(
                    It.IsAny<Package>(),
                    It.IsAny<Stream>()))
                .ReturnsAsync(commit);

            return fakeSymbolsPackageUploadService;
        }

        private static Mock<IPackageUploadService> GetValidPackageUploadService(string packageId, string packageVersion, PackageValidationResultType type = PackageValidationResultType.Accepted)
        {
            var fakePackageUploadService = new Mock<IPackageUploadService>();

            fakePackageUploadService
                .Setup(x => x.ValidateBeforeGeneratePackageAsync(
                    It.IsAny<PackageArchiveReader>(),
                    It.IsAny<PackageMetadata>(),
                        It.IsAny<User>()))
                .ReturnsAsync(PackageValidationResult.Accepted());

            fakePackageUploadService
                .Setup(x => x.GeneratePackageAsync(
                    It.IsAny<string>(),
                    It.IsAny<PackageArchiveReader>(),
                    It.IsAny<PackageStreamMetadata>(),
                    It.IsAny<User>(),
                    It.IsAny<User>()))
                .Returns(Task.FromResult(new Package { PackageRegistration = new PackageRegistration { Id = packageId }, Version = packageVersion }));

            fakePackageUploadService
                .Setup(x => x.ValidateAfterGeneratePackageAsync(
                    It.IsAny<Package>(),
                    It.IsAny<PackageArchiveReader>(),
                    It.IsAny<User>(),
                    It.IsAny<User>(),
                    It.IsAny<bool>()))
                .ReturnsAsync(new PackageValidationResult(
                    type, message: new PlainTextOnlyValidationMessage("Something"), warnings: null));

            return fakePackageUploadService;
        }

        public class TheCancelVerifyPackageAction
            : TestContainer
        {
            [Fact]
            public async Task DeletesTheInProgressPackageUpload()
            {
                var fakeUploadFileService = new Mock<IUploadFileService>();
                fakeUploadFileService.Setup(x => x.DeleteUploadFileAsync(42)).Returns(Task.FromResult(0));
                var controller = CreateController(
                    GetConfigurationService(),
                    uploadFileService: fakeUploadFileService);
                controller.SetCurrentUser(TestUtility.FakeUser);

                await controller.CancelUpload();

                fakeUploadFileService.Verify(x => x.DeleteUploadFileAsync(42));
            }

            [Fact]
            public async Task RedirectsToUploadPageAfterDelete()
            {
                var fakeUploadFileService = new Mock<IUploadFileService>();
                fakeUploadFileService.Setup(x => x.DeleteUploadFileAsync(42)).Returns(Task.FromResult(0));
                var controller = CreateController(
                    GetConfigurationService(),
                    uploadFileService: fakeUploadFileService);
                controller.SetCurrentUser(TestUtility.FakeUser);

                var result = await controller.CancelUpload();

                Assert.IsType<JsonResult>(result);
                Assert.Null(result.Data);
            }
        }

        public class TheDisplayPackageMethod
            : TestContainer, IDisposable
        {
            private Cache _cache;

            public TheDisplayPackageMethod()
            {
                _cache = new Cache();
            }

            public static IEnumerable<object[]> PackageIsIndexedTestData => new[]
            {
                new object[] { DateTime.UtcNow, null, 1 },
                new object[] { DateTime.UtcNow.AddDays(-1), DateTime.UtcNow, 1 },
                new object[] { DateTime.UtcNow, DateTime.UtcNow.AddDays(-1), 1 },
                new object[] { DateTime.UtcNow.AddDays(-1), DateTime.UtcNow.AddDays(-1), 0 },
                new object[] { DateTime.UtcNow.AddDays(-1), null, 0 },
            };

            [Theory]
            [MemberData(nameof(PackageIsIndexedTestData))]
            public async Task IsIndexCheckOnlyHappensForRecentlyChangedPackages(DateTime created, DateTime? lastEdited, int searchTimes)
            {
                // Arrange
                var id = "Test" + Guid.NewGuid().ToString();
                var packageService = new Mock<IPackageService>();
                var deprecationService = new Mock<IPackageDeprecationService>();
                var diagnosticsService = new Mock<IDiagnosticsService>();
                var searchClient = new Mock<ISearchClient>();
                var searchService = new Mock<ExternalSearchService>(diagnosticsService.Object, searchClient.Object)
                {
                    CallBase = true,
                };
                var httpContext = new Mock<HttpContextBase>();
                httpContext.Setup(c => c.Cache).Returns(new Cache());
                var controller = CreateController(
                    GetConfigurationService(),
                    packageService: packageService,
                    deprecationService: deprecationService,
                    searchService: searchService.As<ISearchService>(),
                    httpContext: httpContext);
                controller.SetCurrentUser(TestUtility.FakeUser);

                deprecationService
                    .Setup(x => x.GetDeprecationsById(id))
                    .Returns(new List<PackageDeprecation>())
                    .Verifiable();

                searchService
                    .Setup(x => x.RawSearch(It.IsAny<SearchFilter>()))
                    .ReturnsAsync(() => new SearchResults(0, indexTimestampUtc: null));

                var package = new Package
                {
                    PackageRegistration = new PackageRegistration()
                    {
                        Id = id,
                        Owners = new List<User>(),
                    },
                    Created = created,
                    LastEdited = lastEdited,
                    Version = "2.0.0",
                    NormalizedVersion = "2.0.0",
                };

                var packages = new List<Package> { package };
                packageService
                    .Setup(p => p.FindPackagesById(id, /*includePackageRegistration:*/ true))
                    .Returns(packages);
                packageService
                    .Setup(p => p.FilterExactPackage(It.IsAny<IReadOnlyCollection<Package>>(), It.IsAny<string>()))
                    .Returns(package);

                // Act
                var result = await controller.DisplayPackage(package.Id, package.Version);

                // Assert
                var model = ResultAssert.IsView<DisplayPackageViewModel>(result);
                Assert.Equal(id, model.Id);
                searchService.Verify(x => x.RawSearch(It.IsAny<SearchFilter>()), Times.Exactly(searchTimes));
                deprecationService.Verify();
            }

            [Fact]
            public async Task GivenANonNormalizedVersionIt302sToTheNormalizedVersion()
            {
                // Arrange
                var controller = CreateController(GetConfigurationService());

                // Act
                var result = await controller.DisplayPackage("Foo", "01.01.01");

                // Assert
                ResultAssert.IsRedirectToRoute(result, new
                {
                    action = "DisplayPackage",
                    id = "Foo",
                    version = "1.1.1"
                }, permanent: true);
            }

            [Fact]
            public async Task GivenANonExistentPackageIt404s()
            {
                // Arrange
                var packageService = new Mock<IPackageService>();
                var controller = CreateController(
                    GetConfigurationService(),
                    packageService: packageService);

                var version = "1.1.1";
                var packages = new Package[0];
                packageService.Setup(p => p.FindPackagesById("Foo", PackageDeprecationFieldsToInclude.Deprecation))
                    .Returns(packages);

                packageService
                    .Setup(p => p.FilterExactPackage(packages, version))
                    .Returns((Package)null);

                // Act
                var result = await controller.DisplayPackage("Foo", version);

                // Assert
                ResultAssert.IsNotFound(result);
            }

            [Fact]
            public void GivenADeleteMethodIt405sWithAllowHeader()
            {
                // Arrange
                var controller = CreateController(GetConfigurationService());

                // Act
                var result = controller.DisplayPackage();

                // Assert
                ResultAssert.IsStatusCodeWithHeaders(result, HttpStatusCode.MethodNotAllowed, new NameValueCollection() { { "allow", "GET" } });
            }

            public static IEnumerable<PackageStatus> ValidatingPackageStatuses =
                new[] { PackageStatus.Validating, PackageStatus.FailedValidation };

            public static IEnumerable<object[]> GivenAValidatingPackage_Data => ValidatingPackageStatuses.Select(s => new object[] { s });

            [Theory]
            [MemberData(nameof(GivenAValidatingPackage_Data))]
            public async Task GivenAValidatingPackageThatTheCurrentUserOwnsThenShowIt(PackageStatus packageStatus)
            {
                // Arrange & Act
                var result = await GetActionResultForPackageStatusAsync(
                    packageStatus,
                    TestUtility.FakeUser,
                    TestUtility.FakeUser,
                    true);

                // Assert
                Assert.IsType<ViewResult>(result);
            }

            [Theory]
            [MemberData(nameof(GivenAValidatingPackage_Data))]
            public async Task GivenAValidatingPackageAsAdminThenShowIt(PackageStatus packageStatus)
            {
                // Arrange & Act
                var result = await GetActionResultForPackageStatusAsync(
                    packageStatus,
                    TestUtility.FakeAdminUser,
                    new User { Key = 132114 },
                    true);

                // Assert
                Assert.IsType<ViewResult>(result);
            }

            public static IEnumerable<object[]> GivenAValidatingPackageThatCurrentUsersOrganizationOwnsThenShowIt_Data
            {
                get
                {
                    foreach (var isAdmin in new[] { true, false })
                    {
                        foreach (var status in ValidatingPackageStatuses)
                        {
                            yield return new object[]
                            {
                                status,
                                isAdmin
                            };
                        }
                    }
                }
            }

            [Theory]
            [MemberData(nameof(GivenAValidatingPackageThatCurrentUsersOrganizationOwnsThenShowIt_Data))]
            public async Task GivenAValidatingPackageThatCurrentUsersOrganizationOwnsThenShowIt(PackageStatus packageStatus, bool isAdmin)
            {
                // Arrange & Act
                var result = await GetActionResultForPackageStatusAsync(
                    packageStatus,
                    isAdmin ? TestUtility.FakeOrganizationAdmin : TestUtility.FakeOrganizationCollaborator,
                    TestUtility.FakeOrganization,
                    true);

                // Assert
                Assert.IsType<ViewResult>(result);
            }

            [Theory]
            [MemberData(nameof(GivenAValidatingPackage_Data))]
            public async Task GivenAValidatingPackageWhileLoggedOutThenHideIt(PackageStatus packageStatus)
            {
                // Arrange & Act
                var result = await GetActionResultForPackageStatusAsync(
                    packageStatus,
                    null,
                    new User { Key = 132114 },
                    false);

                // Assert
                ResultAssert.IsNotFound(result);
            }

            [Theory]
            [MemberData(nameof(GivenAValidatingPackage_Data))]
            public async Task GivenAValidatingPackageThatTheCurrentUserDoesNotOwnThenHideIt(PackageStatus packageStatus)
            {
                // Arrange & Act
                var result = await GetActionResultForPackageStatusAsync(
                    packageStatus,
                    TestUtility.FakeUser,
                    new User { Key = 132114 },
                    false);

                // Assert
                ResultAssert.IsNotFound(result);
            }

            private async Task<ActionResult> GetActionResultForPackageStatusAsync(
                PackageStatus packageStatus,
                User currentUser,
                User owner,
                bool expectSuccess)
            {
                // Arrange
                var packageService = new Mock<IPackageService>();
                var deprecationService = new Mock<IPackageDeprecationService>();
                var httpContext = new Mock<HttpContextBase>();
                var httpCachePolicy = new Mock<HttpCachePolicyBase>();
                var controller = CreateController(
                    GetConfigurationService(),
                    packageService: packageService,
                    httpContext: httpContext,
                    deprecationService: deprecationService);
                controller.SetCurrentUser(currentUser);

                httpContext.Setup(c => c.Response.Cache).Returns(httpCachePolicy.Object);

                var id = "NuGet.Versioning";
                var version = "3.4.0";
                var package = new Package
                {
                    PackageRegistration = new PackageRegistration()
                    {
                        Id = id,
                        Owners = new[] { owner }
                    },
                    Version = version,
                    NormalizedVersion = version,
                    PackageStatusKey = packageStatus,
                };

                var packages = new[] { package };
                packageService
                    .Setup(p => p.FindPackagesById(id, /*includePackageRegistration:*/ true))
                    .Returns(packages);

                packageService
                    .Setup(p => p.FilterExactPackage(packages, version))
                    .Returns(package);

                var getDeprecationsByIdSetup = deprecationService
                    .Setup(x => x.GetDeprecationsById(id));

                if (expectSuccess)
                {
                    getDeprecationsByIdSetup
                        .Returns(new List<PackageDeprecation>())
                        .Verifiable();
                }
                else
                {
                    getDeprecationsByIdSetup.Throws(new InvalidOperationException());
                }

                // Act
                var result = await controller.DisplayPackage(
                    id,
                    version);

                if (expectSuccess)
                {
                    deprecationService.Verify();
                }

                return result;
            }

            public static IEnumerable<object[]> PackageOwners
            {
                get
                {
                    yield return new object[]
                    {
                        TestUtility.FakeUser,
                        TestUtility.FakeUser
                    };

                    yield return new object[]
                    {
                        TestUtility.FakeAdminUser,
                        new User { Key = 12414 }
                    };

                    yield return new object[]
                    {
                        TestUtility.FakeOrganizationAdmin,
                        TestUtility.FakeOrganization
                    };

                    yield return new object[]
                    {
                        TestUtility.FakeOrganizationCollaborator,
                        TestUtility.FakeOrganization
                    };
                }
            }

            public static IEnumerable<object[]> PackageNonOwners
            {
                get
                {
                    yield return new object[]
                    {
                        TestUtility.FakeUser,
                        new User { Key = 12414 }
                    };

                    yield return new object[]
                    {
                        null,
                        TestUtility.FakeUser
                    };
                }
            }

            [Theory]
            [MemberData(nameof(PackageOwners))]
            public Task GivenAnOwnedValidPackageWithNoEditsItDisplaysCurrentMetadata(User currentUser, User owner)
            {
                return CheckValidPackage(currentUser, owner);
            }

            [Theory]
            [MemberData(nameof(PackageNonOwners))]
            public Task GivenAnUnownedValidPackageWithNoEditsItDisplaysCurrentMetadata(User currentUser, User owner)
            {
                return CheckValidPackage(currentUser, owner);
            }

            private async Task CheckValidPackage(User currentUser, User owner)
            {
                // Arrange
                var packageService = new Mock<IPackageService>();
                var deprecationService = new Mock<IPackageDeprecationService>();
                var indexingService = new Mock<IIndexingService>();
                var httpContext = new Mock<HttpContextBase>();
                var httpCachePolicy = new Mock<HttpCachePolicyBase>();
                var controller = CreateController(
                    GetConfigurationService(),
                    packageService: packageService,
                    indexingService: indexingService,
                    httpContext: httpContext,
                    deprecationService: deprecationService);
                controller.SetCurrentUser(currentUser);
                httpContext.Setup(c => c.Response.Cache).Returns(httpCachePolicy.Object);
                var title = "A test package!";
                var id = "Foo";
                var normalizedVersion = "1.1.1";
                var package = new Package()
                {
                    PackageRegistration = new PackageRegistration()
                    {
                        Id = id,
                        Owners = new List<User>() { owner }
                    },
                    Version = "01.1.01",
                    NormalizedVersion = normalizedVersion,
                    Title = title
                };

                var packages = new[] { package };
                packageService
                    .Setup(p => p.FindPackagesById(id, /*includePackageRegistration:*/ true))
                    .Returns(packages);

                packageService
                    .Setup(p => p.FilterExactPackage(packages, normalizedVersion))
                    .Returns(package);

                deprecationService
                    .Setup(x => x.GetDeprecationsById(id))
                    .Returns(new List<PackageDeprecation>())
                    .Verifiable();

                indexingService.Setup(i => i.GetLastWriteTime()).Returns(Task.FromResult((DateTime?)DateTime.UtcNow));

                // Act
                var result = await controller.DisplayPackage(id, normalizedVersion);

                // Assert
                var model = ResultAssert.IsView<DisplayPackageViewModel>(result);
                Assert.Equal("Foo", model.Id);
                Assert.Equal("1.1.1", model.Version);

                deprecationService.Verify();
            }

            [Fact]
            public async Task GivenAnAbsoluteLatestVersionItReturnsTheFirstLatestSemVer2()
            {
                // Arrange
                var packageService = new Mock<IPackageService>();
                var indexingService = new Mock<IIndexingService>();
                var deprecationService = new Mock<IPackageDeprecationService>();
                var controller = CreateController(
                    GetConfigurationService(),
                    packageService: packageService, 
                    indexingService: indexingService, 
                    deprecationService: deprecationService);
                controller.SetCurrentUser(TestUtility.FakeUser);

                var id = "Foo";
                var notLatestPackage = new Package
                {
                    PackageRegistration = new PackageRegistration()
                    {
                        Id = id,
                        Owners = new List<User>()
                    },
                    Version = "3.0.0",
                    NormalizedVersion = "3.0.0",
                    Title = "An old test package!"
                };

                var latestPackage = new Package
                {
                    PackageRegistration = new PackageRegistration()
                    {
                        Id = id,
                        Owners = new List<User>()
                    },
                    Version = "2.0.0",
                    NormalizedVersion = "2.0.0",
                    IsLatestSemVer2 = true,
                    Title = "A test package!"
                };

                var latestButNotPackage = new Package
                {
                    PackageRegistration = new PackageRegistration()
                    {
                        Id = id,
                        Owners = new List<User>()
                    },
                    Version = "4.0.0",
                    NormalizedVersion = "4.0.0",
                    IsLatest = true,
                    IsLatestSemVer2 = true,
                    Title = "A newer test package!"
                };

                packageService
                    .Setup(p => p.FindPackagesById(id, /*includePackageRegistration:*/ true))
                    .Returns(new[] { notLatestPackage, latestPackage, latestButNotPackage });

                deprecationService
                    .Setup(x => x.GetDeprecationsById(id))
                    .Returns(new List<PackageDeprecation>())
                    .Verifiable();

                indexingService.Setup(i => i.GetLastWriteTime()).Returns(Task.FromResult((DateTime?)DateTime.UtcNow));

                // Act
                var result = await controller.DisplayPackage("Foo", LatestPackageRouteVerifier.SupportedRoutes.AbsoluteLatestUrlString);

                // Assert
                var model = ResultAssert.IsView<DisplayPackageViewModel>(result);

                Assert.Equal(id, model.Id);
                // The page should select the first package that is IsLatestSemVer2
                Assert.Equal(latestPackage.NormalizedVersion, model.Version);
                Assert.True(model.LatestVersionSemVer2);

                deprecationService.Verify();
            }

            [Fact]
            public async Task GivenAnAbsoluteLatestVersionAndNoLatestSemVer2ItFiltersTheList()
            {
                // Arrange
                var packageService = new Mock<IPackageService>();
                var indexingService = new Mock<IIndexingService>();
                var deprecationService = new Mock<IPackageDeprecationService>();
                var controller = CreateController(
                    GetConfigurationService(),
                    packageService: packageService, 
                    indexingService: indexingService, 
                    deprecationService: deprecationService);
                controller.SetCurrentUser(TestUtility.FakeUser);

                var id = "Foo";
                var notLatestPackage = new Package
                {
                    PackageRegistration = new PackageRegistration()
                    {
                        Id = id,
                        Owners = new List<User>()
                    },
                    Version = "3.0.0",
                    NormalizedVersion = "3.0.0",
                    Title = "An old test package!"
                };

                var packages = new[] { notLatestPackage };
                packageService
                    .Setup(p => p.FindPackagesById(id, /*includePackageRegistration:*/ true))
                    .Returns(packages);

                packageService
                    .Setup(p => p.FilterLatestPackage(packages, SemVerLevelKey.SemVer2, true))
                    .Returns(notLatestPackage);

                deprecationService
                    .Setup(x => x.GetDeprecationsById(id))
                    .Returns(new List<PackageDeprecation>())
                    .Verifiable();

                indexingService.Setup(i => i.GetLastWriteTime()).Returns(Task.FromResult((DateTime?)DateTime.UtcNow));

                // Act
                var result = await controller.DisplayPackage("Foo", LatestPackageRouteVerifier.SupportedRoutes.AbsoluteLatestUrlString);

                // Assert
                var model = ResultAssert.IsView<DisplayPackageViewModel>(result);

                Assert.Equal(id, model.Id);
                Assert.Equal(notLatestPackage.NormalizedVersion, model.Version);
                Assert.False(model.LatestVersionSemVer2);

                deprecationService.Verify();
            }

            [Fact]
            public async Task GivenAValidPackageWithNoVersionThatTheCurrentUserDoesNotOwnItDisplaysCurrentMetadata()
            {
                // Arrange
                var packageService = new Mock<IPackageService>();
                var indexingService = new Mock<IIndexingService>();
                var deprecationService = new Mock<IPackageDeprecationService>();
                var controller = CreateController(
                    GetConfigurationService(),
                    packageService: packageService,
                    indexingService: indexingService,
                    deprecationService: deprecationService);
                controller.SetCurrentUser(TestUtility.FakeUser);

                var package = new Package()
                {
                    PackageRegistration = new PackageRegistration()
                    {
                        Id = "Foo",
                        Owners = new List<User>()
                    },
                    Version = "01.1.01",
                    NormalizedVersion = "1.1.1",
                    Title = "A test package!"
                };

                var packages = new[] { package };
                packageService
                    .Setup(p => p.FindPackagesById("Foo", /*includePackageRegistration:*/ true))
                    .Returns(packages);

                packageService
                    .Setup(p => p.FilterLatestPackage(packages, SemVerLevelKey.SemVer2, true))
                    .Returns(package);

                deprecationService
                    .Setup(x => x.GetDeprecationsById("Foo"))
                    .Returns(new List<PackageDeprecation>())
                    .Verifiable();

                indexingService.Setup(i => i.GetLastWriteTime()).Returns(Task.FromResult((DateTime?)DateTime.UtcNow));

                // Act
                var result = await controller.DisplayPackage("Foo", null);

                // Assert
                var model = ResultAssert.IsView<DisplayPackageViewModel>(result);
                Assert.Equal("Foo", model.Id);
                Assert.Equal("1.1.1", model.Version);
                Assert.Null(model.ReadMeHtml);

                deprecationService.Verify();
            }

            [Fact]
            public async Task WhenHasReadMeAndMarkdownExists_ReturnsContent()
            {
                // Arrange
                var readMeMd = "# Hello World!";

                // Act
                var result = await GetResultWithReadMe(readMeMd, true);

                // Assert
                var model = ResultAssert.IsView<DisplayPackageViewModel>(result);
                Assert.Equal("<h2>Hello World!</h2>", model.ReadMeHtml);
            }

            [Fact]
            public async Task WhenHasReadMeAndLongMarkdownExists_ReturnsClampedContent()
            {
                // Arrange
                var readMeMd = string.Concat(Enumerable.Repeat($"---{Environment.NewLine}", 20));

                // Act
                var result = await GetResultWithReadMe(readMeMd, true);

                // Assert
                var model = ResultAssert.IsView<DisplayPackageViewModel>(result);

                var htmlCount = model.ReadMeHtml.Split(new[] { '\r', '\n' }, StringSplitOptions.RemoveEmptyEntries).Length;
                Assert.Equal(20, htmlCount);
            }

            [Fact]
            public async Task WhenHasReadMeAndFileNotFound_ReturnsNull()
            {
                // Arrange & Act
                var result = await GetResultWithReadMe(null, true);

                // Assert
                var model = ResultAssert.IsView<DisplayPackageViewModel>(result);
                Assert.Null(model.ReadMeHtml);
            }

            [Fact]
            public async Task WhenHasReadMeFalse_ReturnsNull()
            {
                // Arrange and Act
                var result = await GetResultWithReadMe(null, false);

                // Assert
                var model = ResultAssert.IsView<DisplayPackageViewModel>(result);
                Assert.Null(model.ReadMeHtml);
            }

            private async Task<ActionResult> GetResultWithReadMe(string readMeHtml, bool hasReadMe)
            {
                var packageService = new Mock<IPackageService>();
                var indexingService = new Mock<IIndexingService>();
                var deprecationService = new Mock<IPackageDeprecationService>();
                var fileService = new Mock<IPackageFileService>();
                var controller = CreateController(
                    GetConfigurationService(),
                    packageService: packageService, 
                    indexingService: indexingService, 
                    packageFileService: fileService,
                    deprecationService: deprecationService);
                controller.SetCurrentUser(TestUtility.FakeUser);

                var id = "Foo";
                var package = new Package()
                {
                    PackageRegistration = new PackageRegistration()
                    {
                        Id = id,
                        Owners = new List<User>()
                    },
                    Version = "01.1.01",
                    NormalizedVersion = "1.1.1",
                    Title = "A test package!",
                    HasReadMe = hasReadMe
                };

                var packages = new[] { package };
                packageService
                    .Setup(p => p.FindPackagesById(id, /*includePackageRegistration:*/ true))
                    .Returns(packages);

                packageService
                    .Setup(p => p.FilterLatestPackage(packages, SemVerLevelKey.SemVer2, true))
                    .Returns(package);

                deprecationService
                    .Setup(x => x.GetDeprecationsById(id))
                    .Returns(new List<PackageDeprecation>())
                    .Verifiable();

                indexingService.Setup(i => i.GetLastWriteTime()).Returns(Task.FromResult((DateTime?)DateTime.UtcNow));

                if (hasReadMe)
                {
                    fileService.Setup(f => f.DownloadReadMeMdFileAsync(It.IsAny<Package>())).Returns(Task.FromResult(readMeHtml));
                }

                var result = await controller.DisplayPackage(id, /*version*/null);

                deprecationService.Verify();

                return result;
            }

            [Fact]
            public async Task GetsValidationIssues()
            {
                // Arrange
                var packageService = new Mock<IPackageService>();
                var deprecationService = new Mock<IPackageDeprecationService>();
                var indexingService = new Mock<IIndexingService>();
                var fileService = new Mock<IPackageFileService>();
                var validationService = new Mock<IValidationService>();

                var controller = CreateController(
                    GetConfigurationService(),
                    packageService: packageService, 
                    indexingService: indexingService, 
                    packageFileService: fileService, 
                    validationService: validationService,
                    deprecationService: deprecationService);
                controller.SetCurrentUser(TestUtility.FakeUser);

                var package = new Package()
                {
                    PackageRegistration = new PackageRegistration()
                    {
                        Id = "Foo",
                        Owners = new List<User>()
                    },
                    Version = "01.1.01",
                    NormalizedVersion = "1.1.1",
                    Title = "A test package!",
                };

                var packages = new[] { package };
                packageService.Setup(p => p.FindPackagesById("Foo", /*includePackageRegistration:*/ true))
                    .Returns(packages);

                packageService.Setup(p => p.FilterLatestPackage(packages, SemVerLevelKey.SemVer2, true))
                    .Returns(package);

                deprecationService
                    .Setup(x => x.GetDeprecationsById("Foo"))
                    .Returns(new List<PackageDeprecation>())
                    .Verifiable();

                indexingService.Setup(i => i.GetLastWriteTime()).Returns(Task.FromResult((DateTime?)DateTime.UtcNow));

                var expectedIssues = new[]
                {
                    new TestIssue("This should not be deduplicated by the controller layer"),
                    new TestIssue("I'm a Teapot"),
                    new TestIssue("This should not be deduplicated by the controller layer"),
                };

                validationService.Setup(v => v.GetLatestPackageValidationIssues(It.IsAny<Package>()))
                    .Returns(expectedIssues);

                // Act
                var result = await controller.DisplayPackage("Foo", version: null);

                // Assert
                var model = ResultAssert.IsView<DisplayPackageViewModel>(result);
                Assert.Equal(model.PackageValidationIssues, expectedIssues);

                deprecationService.Verify();
            }

            [Theory]
            [InlineData(false)]
            [InlineData(true)]
            public async Task ShowsAtomFeedIfEnabled(bool isAtomFeedEnabled)
            {
                var featureFlagService = new Mock<IFeatureFlagService>();
                var packageService = new Mock<IPackageService>();
                var deprecationService = new Mock<IPackageDeprecationService>();
                var controller = CreateController(
                    GetConfigurationService(),
                    packageService: packageService,
                    featureFlagService: featureFlagService,
                    deprecationService: deprecationService);
                controller.SetCurrentUser(TestUtility.FakeUser);

                var id = "Foo";
                var package = new Package()
                {
                    PackageRegistration = new PackageRegistration()
                    {
                        Id = id,
                        Owners = new List<User>()
                    },
                    Version = "01.1.01",
                    NormalizedVersion = "1.1.1",
                    Title = "A test package!"
                };

                var packages = new[] { package };
                packageService
                    .Setup(p => p.FindPackagesById(id, /*includePackageRegistration:*/ true))
                    .Returns(packages);

                packageService
                    .Setup(p => p.FilterLatestPackage(packages, SemVerLevelKey.SemVer2, true))
                    .Returns(package);

                featureFlagService
                    .Setup(x => x.IsPackagesAtomFeedEnabled())
                    .Returns(isAtomFeedEnabled);

                deprecationService
                    .Setup(x => x.GetDeprecationsById(id))
                    .Returns(new List<PackageDeprecation>())
                    .Verifiable();

                // Arrange and Act
                var result = await controller.DisplayPackage(id, version: null);

                // Assert
                var model = ResultAssert.IsView<DisplayPackageViewModel>(result);
                Assert.Equal(isAtomFeedEnabled, model.IsAtomFeedEnabled);

                deprecationService.Verify();
            }

            [Theory]
            [InlineData(false)]
            [InlineData(true)]
            public async Task DoesNotShowDeprecationToLoggedOutUsers(bool isDeprecationEnabled)
            {
                var featureFlagService = new Mock<IFeatureFlagService>();
                var packageService = new Mock<IPackageService>();
                var deprecationService = new Mock<IPackageDeprecationService>();
                var controller = CreateController(
                    GetConfigurationService(),
                    packageService: packageService,
                    featureFlagService: featureFlagService,
                    deprecationService: deprecationService);

                var id = "Foo";
                var package = new Package()
                {
                    PackageRegistration = new PackageRegistration()
                    {
                        Id = id,
                        Owners = new List<User>()
                    },
                    Version = "01.1.01",
                    NormalizedVersion = "1.1.1",
                    Title = "A test package!"
                };

                var packages = new[] { package };
                packageService
                    .Setup(p => p.FindPackagesById(id, /*includePackageRegistration:*/ true))
                    .Returns(packages);

                packageService
                    .Setup(p => p.FilterLatestPackage(packages, SemVerLevelKey.SemVer2, true))
                    .Returns(package);

                featureFlagService
                    .Setup(x => x.IsManageDeprecationEnabled(It.IsAny<User>(), packages))
                    .Returns(isDeprecationEnabled);

                deprecationService
                    .Setup(x => x.GetDeprecationsById(id))
                    .Returns(new List<PackageDeprecation>())
                    .Verifiable();

                // Arrange and Act
                var result = await controller.DisplayPackage(id, version: null);

                // Assert
                var model = ResultAssert.IsView<DisplayPackageViewModel>(result);
                Assert.Equal(isDeprecationEnabled, model.IsPackageDeprecationEnabled);

                deprecationService.Verify();
            }

            [Theory]
            [InlineData(false)]
            [InlineData(true)]
            public async Task ShowsDeprecationIfEnabled(bool isDeprecationEnabled)
            {
                var featureFlagService = new Mock<IFeatureFlagService>();
                var packageService = new Mock<IPackageService>();
                var deprecationService = new Mock<IPackageDeprecationService>();
                var controller = CreateController(
                    GetConfigurationService(),
                    packageService: packageService,
                    featureFlagService: featureFlagService,
                    deprecationService: deprecationService);
                controller.SetCurrentUser(TestUtility.FakeUser);

                var id = "Foo";
                var package = new Package()
                {
                    PackageRegistration = new PackageRegistration()
                    {
                        Id = id,
                        Owners = new List<User>()
                    },
                    Version = "01.1.01",
                    NormalizedVersion = "1.1.1",
                    Title = "A test package!"
                };

                var packages = new[] { package };
                packageService
                    .Setup(p => p.FindPackagesById(id, /*includePackageRegistration:*/ true))
                    .Returns(packages);

                packageService
                    .Setup(p => p.FilterLatestPackage(packages, SemVerLevelKey.SemVer2, true))
                    .Returns(package);

                featureFlagService
                    .Setup(x => x.IsManageDeprecationEnabled(TestUtility.FakeUser, packages))
                    .Returns(isDeprecationEnabled);

                deprecationService
                    .Setup(x => x.GetDeprecationsById(id))
                    .Returns(new List<PackageDeprecation>())
                    .Verifiable();

                // Arrange and Act
                var result = await controller.DisplayPackage(id, version: null);

                // Assert
                var model = ResultAssert.IsView<DisplayPackageViewModel>(result);
                Assert.Equal(isDeprecationEnabled, model.IsPackageDeprecationEnabled);

                deprecationService.Verify();
            }

            [Fact]
            public async Task ShowsFirstDeprecationPerPackage()
            {
                var featureFlagService = new Mock<IFeatureFlagService>();
                var packageService = new Mock<IPackageService>();
                var deprecationService = new Mock<IPackageDeprecationService>();
                var controller = CreateController(
                    GetConfigurationService(),
                    packageService: packageService,
                    featureFlagService: featureFlagService,
                    deprecationService: deprecationService);
                controller.SetCurrentUser(TestUtility.FakeUser);

                var id = "Foo";
                var package = new Package()
                {
                    Key = 123,
                    PackageRegistration = new PackageRegistration()
                    {
                        Id = id,
                        Owners = new List<User>()
                    },
                    Version = "01.1.01",
                    NormalizedVersion = "1.1.1",
                    Title = "A test package!"
                };

                var deprecation1 = new PackageDeprecation
                {
                    PackageKey = 456,
                    CustomMessage = "BAD"
                };
                var deprecation2 = new PackageDeprecation
                {
                    PackageKey = 123,
                    CustomMessage = "Hello"
                };
                var deprecation3 = new PackageDeprecation
                {
                    PackageKey = 123,
                    CustomMessage = "World"
                };

                var packages = new[] { package };
                packageService
                    .Setup(p => p.FindPackagesById(id, /*includePackageRegistration:*/ true))
                    .Returns(packages);

                packageService
                    .Setup(p => p.FilterLatestPackage(packages, SemVerLevelKey.SemVer2, true))
                    .Returns(package);

                featureFlagService
                    .Setup(x => x.IsManageDeprecationEnabled(TestUtility.FakeUser, packages))
                    .Returns(true);

                var deprecations = new List<PackageDeprecation> { deprecation1, deprecation2, deprecation3 };
                deprecationService
                    .Setup(x => x.GetDeprecationsById(id))
                    .Returns(deprecations)
                    .Verifiable();

                // Arrange and Act
                var result = await controller.DisplayPackage(id, version: null);

                // Assert
                var model = ResultAssert.IsView<DisplayPackageViewModel>(result);

                Assert.Equal("Hello", model.CustomMessage);

                deprecationService.Verify();
            }

            [Theory]
            [InlineData(false)]
            [InlineData(true)]
            public async Task ShowRenamesToEnabledUser(bool isRenamesEnabledForThisUser)
            {
                // Arrange
                var featureFlagService = new Mock<IFeatureFlagService>();
                var packageService = new Mock<IPackageService>();
                var deprecationService = new Mock<IPackageDeprecationService>();
                var renameService = new Mock<IPackageRenameService>();
                var controller = CreateController(
                    GetConfigurationService(),
                    packageService: packageService,
                    featureFlagService: featureFlagService,
                    deprecationService: deprecationService,
                    renameService: renameService);

                var id = "Foo";
                var package = new Package()
                {
                    PackageRegistration = new PackageRegistration()
                    {
                        Id = id,
                        Owners = new List<User>(),
                        RenamedMessage = "TestMessage"
                    },
                    Version = "01.1.01",
                    NormalizedVersion = "1.1.1",
                    Title = "A test package!"
                };

                var packageRenames = new List<PackageRename> { new PackageRename() };

                var packages = new[] { package };
                packageService
                    .Setup(p => p.FindPackagesById(id, /*includePackageRegistration:*/ true))
                    .Returns(packages);

                packageService
                    .Setup(p => p.FilterLatestPackage(packages, SemVerLevelKey.SemVer2, true))
                    .Returns(package);

                featureFlagService
                    .Setup(x => x.IsPackageRenamesEnabled(It.IsAny<User>()))
                    .Returns(isRenamesEnabledForThisUser);

                deprecationService
                    .Setup(x => x.GetDeprecationsById(id))
                    .Returns(new List<PackageDeprecation>());

                renameService
                    .Setup(x => x.GetPackageRenames(package.PackageRegistration))
                    .Returns(packageRenames)
                    .Verifiable();

                // Act
                var result = await controller.DisplayPackage(id, version: null);

                // Assert
                var model = ResultAssert.IsView<DisplayPackageViewModel>(result);
                Assert.Equal(isRenamesEnabledForThisUser, model.IsPackageRenamesEnabled);
                if (isRenamesEnabledForThisUser)
                {
                    Assert.Equal(packageRenames, model.PackageRenames);
                    renameService.Verify(x => x.GetPackageRenames(package.PackageRegistration), Times.Once);
                }
                else
                {
                    Assert.Equal(null, model.PackageRenames);
                    renameService.Verify(x => x.GetPackageRenames(package.PackageRegistration), Times.Never);
                }
            }

            [Fact]
            public async Task SplitsLicenseExpressionWhenProvided()
            {
                const string expression = "some expression";
                var splitterMock = new Mock<ILicenseExpressionSplitter>();
                var packageService = new Mock<IPackageService>();
                var indexingService = new Mock<IIndexingService>();
                var deprecationService = new Mock<IPackageDeprecationService>();

                var segments = new List<CompositeLicenseExpressionSegment>();
                splitterMock
                    .Setup(les => les.SplitExpression(expression))
                    .Returns(segments);

                var id = "Foo";
                var package = new Package()
                {
                    PackageRegistration = new PackageRegistration()
                    {
                        Id = id,
                        Owners = new List<User>()
                    },
                    Version = "01.1.01",
                    NormalizedVersion = "1.1.1",
                    Title = "A test package!",
                    LicenseExpression = expression,
                };

                var packages = new[] { package };
                packageService
                    .Setup(p => p.FindPackagesById(id, /*includePackageRegistration:*/ true))
                    .Returns(packages);

                packageService
                    .Setup(p => p.FilterLatestPackage(packages, SemVerLevelKey.SemVer2, true))
                    .Returns(package);

                deprecationService
                    .Setup(x => x.GetDeprecationsById(id))
                    .Returns(new List<PackageDeprecation>())
                    .Verifiable();

                indexingService.Setup(i => i.GetLastWriteTime()).Returns(Task.FromResult((DateTime?)DateTime.UtcNow));

                var controller = CreateController(
                    GetConfigurationService(),
                    packageService: packageService,
                    indexingService: indexingService,
                    licenseExpressionSplitter: splitterMock,
                    deprecationService: deprecationService);

                var result = await controller.DisplayPackage(id, version: null);

                splitterMock
                    .Verify(les => les.SplitExpression(expression), Times.Once);
                splitterMock
                    .Verify(les => les.SplitExpression(It.IsAny<string>()), Times.Once);

                deprecationService.Verify();

                var model = ResultAssert.IsView<DisplayPackageViewModel>(result);
                Assert.Same(segments, model.LicenseExpressionSegments);
            }

            [Fact]
            public async Task UsesProperIconUrl()
            {
                var iconUrlProvider = new Mock<IIconUrlProvider>();
                const string iconUrl = "https://some.test/icon";
                iconUrlProvider
                    .Setup(iup => iup.GetIconUrlString(It.IsAny<Package>()))
                    .Returns(iconUrl);
                var packageService = new Mock<IPackageService>();
                var deprecationService = new Mock<IPackageDeprecationService>();

                var controller = CreateController(
                    GetConfigurationService(),
                    packageService: packageService,
                    iconUrlProvider: iconUrlProvider,
                    deprecationService: deprecationService);

                var id = "Foo";
                var package = new Package()
                {
                    PackageRegistration = new PackageRegistration()
                    {
                        Id = id,
                        Owners = new List<User>()
                    },
                    Version = "01.1.01",
                    NormalizedVersion = "1.1.1",
                    Title = "A test package!",
                };

                var packages = new[] { package };
                packageService
                    .Setup(p => p.FindPackagesById(id, /*includePackageRegistration:*/ true))
                    .Returns(packages);

                packageService
                    .Setup(p => p.FilterLatestPackage(packages, SemVerLevelKey.SemVer2, true))
                    .Returns(package);

                deprecationService
                    .Setup(x => x.GetDeprecationsById(id))
                    .Returns(new List<PackageDeprecation>())
                    .Verifiable();

                var result = await controller.DisplayPackage(id, version: null);
                var model = ResultAssert.IsView<DisplayPackageViewModel>(result);
                iconUrlProvider
                    .Verify(iup => iup.GetIconUrlString(package), Times.AtLeastOnce);
                Assert.Equal(iconUrl, model.IconUrl);
            }

            [Fact]
            public async Task CheckFeatureFlagIsOff()
            {
                string id = "foo";
                string cacheKey = "CacheDependents_" + id.ToLowerInvariant();
                var packageService = new Mock<IPackageService>();
                var featureFlagService = new Mock<IFeatureFlagService>();

                var controller = CreateController(
                    GetConfigurationService(),
                    packageService: packageService,
                    featureFlagService: featureFlagService);

                var package = new Package
                {
                    PackageRegistration = new PackageRegistration()
                    {
                        Id = id,
                        Owners = new List<User>(),
                    },
                    Version = "2.0.0",
                    NormalizedVersion = "2.0.0",
                };

                var packages = new List<Package> { package };
                featureFlagService
                    .Setup(f => f.IsPackageDependentsEnabled(It.IsAny<User>()))
                    .Returns(false);
                packageService
                    .Setup(p => p.FindPackagesById(id, /*includePackageRegistration:*/ true))
                    .Returns(packages);
                packageService
                    .Setup(p => p.FilterLatestPackage(It.IsAny<IReadOnlyCollection<Package>>(), It.IsAny<int?>(), true))
                    .Returns(package);

                var result = await controller.DisplayPackage(id, version: null);
                var model = ResultAssert.IsView<DisplayPackageViewModel>(result);

                Assert.Null(model.PackageDependents);
                packageService
                    .Verify(iup => iup.GetPackageDependents(It.IsAny<string>()), Times.Never());
                Assert.False(model.IsPackageDependentsEnabled);
                Assert.Empty(_cache);
            }

            [Fact]
            public async Task WhenCacheIsOccupiedGetProperPackageDependent()
            {
                string id = "foo";
                string cacheKey = "CacheDependents_" + id.ToLowerInvariant();
                var packageService = new Mock<IPackageService>();
                var httpContext = new Mock<HttpContextBase>();
                PackageDependents pd = new PackageDependents();

                httpContext
                    .Setup(c => c.Cache)
                    .Returns(_cache);

                _cache.Add(cacheKey,
                        pd,
                        null,
                        DateTime.UtcNow.AddMinutes(5),
                        Cache.NoSlidingExpiration,
                        CacheItemPriority.Default, null);

                var controller = CreateController(
                    GetConfigurationService(),
                    packageService: packageService,
                    httpContext: httpContext);

                var package = new Package
                {
                    PackageRegistration = new PackageRegistration()
                    {
                        Id = id,
                        Owners = new List<User>(),
                    },
                    Version = "2.0.0",
                    NormalizedVersion = "2.0.0",
                };

                var packages = new List<Package> { package };
                packageService
                    .Setup(p => p.FindPackagesById(id, /*includePackageRegistration:*/ true))
                    .Returns(packages);
                packageService
                    .Setup(p => p.FilterLatestPackage(It.IsAny<IReadOnlyCollection<Package>>(), It.IsAny<int?>(), true))
                    .Returns(package);

                var result = await controller.DisplayPackage(id, version: null);
                var model = ResultAssert.IsView<DisplayPackageViewModel>(result);
                
                Assert.Same(pd, model.PackageDependents);
                packageService
                    .Verify(iup => iup.GetPackageDependents(It.IsAny<string>()), Times.Never());
            }

            [Fact]
            public async Task OccupyEmptyCache()
            {
                string id = "foo";
                string cacheKey = "CacheDependents_" + id.ToLowerInvariant();
                var packageService = new Mock<IPackageService>();
                var httpContext = new Mock<HttpContextBase>();
                PackageDependents pd = new PackageDependents();

                httpContext
                    .Setup(c => c.Cache)
                    .Returns(_cache);

                var controller = CreateController(
                    GetConfigurationService(),
                    packageService: packageService,
                    httpContext: httpContext);

                var package = new Package
                {
                    PackageRegistration = new PackageRegistration()
                    {
                        Id = id,
                        Owners = new List<User>(),
                    },
                    Version = "2.0.0",
                    NormalizedVersion = "2.0.0",
                };

                var packages = new List<Package> { package };
                packageService
                    .Setup(p => p.FindPackagesById(id, /*includePackageRegistration:*/ true))
                    .Returns(packages);
                packageService
                    .Setup(p => p.FilterLatestPackage(It.IsAny<IReadOnlyCollection<Package>>(), It.IsAny<int?>(), true))
                    .Returns(package);
                packageService
                    .Setup(p => p.GetPackageDependents(It.IsAny<string>()))
                    .Returns(pd);

                var result = await controller.DisplayPackage(id, version: null);
                var model = ResultAssert.IsView<DisplayPackageViewModel>(result);

                packageService
                    .Verify(iup => iup.GetPackageDependents(It.IsAny<string>()), Times.Once());
                Assert.Same(pd, model.PackageDependents);
                Assert.Same(pd, _cache.Get(cacheKey));
            }

            [Fact]
            public async Task CheckThatCacheKeyIsNotCaseSensitive()
            {
                string id1 = "fooBAr";
                string id2 = "FOObAr";
                string cacheKey = "CacheDependents_foobar";
                var packageService = new Mock<IPackageService>();
                var httpContext = new Mock<HttpContextBase>();
                PackageDependents pd = new PackageDependents();

                httpContext
                    .Setup(c => c.Cache)
                    .Returns(_cache);

                var controller = CreateController(
                    GetConfigurationService(),
                    packageService: packageService,
                    httpContext: httpContext);

                var package = new Package
                {
                    PackageRegistration = new PackageRegistration()
                    {
                        Id = id1,
                        Owners = new List<User>(),
                    },
                    Version = "2.0.0",
                    NormalizedVersion = "2.0.0",
                };

                var packages = new List<Package> { package };
                packageService
                    .Setup(p => p.FindPackagesById(It.IsAny<string>(), /*includePackageRegistration:*/ true))
                    .Returns(packages);
                packageService
                    .Setup(p => p.FilterLatestPackage(It.IsAny<IReadOnlyCollection<Package>>(), It.IsAny<int?>(), true))
                    .Returns(package);
                packageService
                    .Setup(p => p.GetPackageDependents(It.IsAny<string>()))
                    .Returns(pd);

                var result1 = await controller.DisplayPackage(id1, version: null);
                var model1 = ResultAssert.IsView<DisplayPackageViewModel>(result1);
                var result2 = await controller.DisplayPackage(id2, version: null);
                var model2 = ResultAssert.IsView<DisplayPackageViewModel>(result2);

                Assert.Same(pd, model1.PackageDependents);
                Assert.Same(pd, model2.PackageDependents);
                packageService
                    .Verify(iup => iup.GetPackageDependents(It.IsAny<String>()), Times.Once());
                Assert.Same(pd, _cache.Get(cacheKey));
            }

            protected override void Dispose(bool disposing)
            {
                // Clear the cache to avoid test interaction.
                foreach (DictionaryEntry entry in _cache)
                {
                    _cache.Remove((string)entry.Key);
                }

                base.Dispose(disposing);
            }
        
            private class TestIssue : ValidationIssue
            {
                private readonly string _message;

                public TestIssue(string message) => _message = message;

                public override ValidationIssueCode IssueCode => throw new NotImplementedException();
            }
        }

        public class TheAtomFeedPackageMethod
            : TestContainer
        {
            [Fact]
            public void GivenANonExistentPackageIt404s()
            {
                // Arrange
                var packageService = new Mock<IPackageService>();

                var controller = CreateController(
                    GetConfigurationService(),
                    packageService: packageService);

                packageService.Setup(p => p.FindPackageRegistrationById("Foo"))
                              .ReturnsNull();

                // Act
                var result = controller.AtomFeed("Foo");

                // Assert
                ResultAssert.IsNotFound(result);
            }

            [Fact]
            public void GivenAExistentPackageWithNoVersionsIt404s()
            {
                // Arrange
                var packageService = new Mock<IPackageService>();
                var controller = CreateController(
                    GetConfigurationService(),
                    packageService: packageService);


                packageService.Setup(p => p.FindPackageRegistrationById("Foo"))
                              .Returns(new PackageRegistration());

                // Act
                var result = controller.AtomFeed("Foo");

                // Assert
                ResultAssert.IsNotFound(result);
            }

            [Fact]
            public void GivenAExistentPackageWithUnlistedAvailablePackagesIt404s()
            {
                // Arrange
                var packageService = new Mock<IPackageService>();
                var controller = CreateController(
                    GetConfigurationService(),
                    packageService: packageService);

                var packageRegistration = new PackageRegistration();
                var package = new Package
                {
                    Listed = false,
                    PackageStatusKey = PackageStatus.Available
                };
                packageRegistration.Packages.Add(package);

                packageService.Setup(p => p.FindPackageRegistrationById("Foo"))
                              .Returns(packageRegistration);

                // Act
                var result = controller.AtomFeed("Foo");

                // Assert
                ResultAssert.IsNotFound(result);
            }

            [Theory]
            [InlineData(false)]
            [InlineData(true)]
            public void GivenAnExistentPackageTheFeatureFlagHidesTheFeed(bool enabled)
            {
                // Arrange
                var httpContext = new Mock<HttpContextBase>();
                var packageService = new Mock<IPackageService>();
                var configurationService = GetConfigurationService();
                configurationService.Current.Brand = "Test Gallery";
                var featureFlagService = new Mock<IFeatureFlagService>();
                featureFlagService
                    .Setup(x => x.IsPackagesAtomFeedEnabled())
                    .Returns(enabled);

                var controller = CreateController(
                    configurationService,
                    packageService: packageService,
                    featureFlagService: featureFlagService,
                    httpContext: httpContext);

                var packageRegistration = new PackageRegistration();
                packageRegistration.Id = "Foo";

                var onlyVersion = new Package
                {
                    Listed = true,
                    PackageStatusKey = PackageStatus.Available,
                    NormalizedVersion = "2.0.0",
                    Version = "2.0.0",
                    IsPrerelease = true,
                    PackageRegistration = new PackageRegistration()
                    {
                        Id = "Foo"
                    },
                    Created = new DateTime(2019, 9, 7),
                };
                packageRegistration.Packages.Add(onlyVersion);

                packageService.Setup(p => p.FindPackageRegistrationById("Foo"))
                              .Returns(packageRegistration);

                // Act
                var result = controller.AtomFeed("Foo");

                // Assert
                if (enabled)
                {
                    Assert.IsType<SyndicationAtomActionResult>(result);
                }
                else
                {
                    ResultAssert.IsNotFound(result);
                }
            }

            [Theory]
            [InlineData(false)]
            [InlineData(true)]
            public void GivenAExistentPackagePrereleaseVersionsCanBeFilteredOut(bool includePrerelease)
            {
                // Arrange
                var httpContext = new Mock<HttpContextBase>();
                var packageService = new Mock<IPackageService>();
                var configurationService = GetConfigurationService();
                configurationService.Current.Brand = "Test Gallery";

                var controller = CreateController(
                    configurationService,
                    packageService: packageService,
                    httpContext: httpContext);

                var packageRegistration = new PackageRegistration();
                packageRegistration.Id = "Foo";

                var onlyVersion = new Package
                {
                    Listed = true,
                    PackageStatusKey = PackageStatus.Available,
                    NormalizedVersion = "2.0.0-beta",
                    Version = "2.0.0-beta",
                    IsPrerelease = true,
                    PackageRegistration = new PackageRegistration()
                    {
                        Id = "Foo"
                    },
                    Created = new DateTime(2019, 9, 7),
                };
                packageRegistration.Packages.Add(onlyVersion);

                packageService.Setup(p => p.FindPackageRegistrationById("Foo"))
                              .Returns(packageRegistration);

                // Act
                var result = controller.AtomFeed("Foo", includePrerelease);

                // Assert
                if (includePrerelease)
                {
                    Assert.IsType<SyndicationAtomActionResult>(result);
                }
                else
                {
                    ResultAssert.IsNotFound(result);
                }
            }

            [Fact]
            public void GivenAExistentPackageWithListedUnavailablePackagesIt404s()
            {
                // Arrange
                var packageService = new Mock<IPackageService>();
                var controller = CreateController(
                    GetConfigurationService(),
                    packageService: packageService);

                var packageRegistration = new PackageRegistration();
                var package = new Package
                {
                    Listed = true,
                    PackageStatusKey = PackageStatus.Validating
                };
                packageRegistration.Packages.Add(package);

                packageService.Setup(p => p.FindPackageRegistrationById("Foo"))
                              .Returns(packageRegistration);

                // Act
                var result = controller.AtomFeed("Foo");

                // Assert
                ResultAssert.IsNotFound(result);
            }

            [Fact]
            public void GivenAExistentPackageWithListedAvailablePackagesItReturnsSyndicationFeed()
            {
                // Arrange
                var httpContext = new Mock<HttpContextBase>();
                var packageService = new Mock<IPackageService>();
                var configurationService = GetConfigurationService();
                configurationService.Current.Brand = "Test Gallery";

                var controller = CreateController(
                    configurationService,
                    packageService: packageService,
                    httpContext: httpContext);

                var dateTimeNow = DateTime.Now;
                var dateTimeYesterDay = dateTimeNow.AddDays(-1);
                var dateTimeTwoDaysAgo = dateTimeNow.AddDays(-2);

                var packageRegistration = new PackageRegistration();
                packageRegistration.Id = "Foo";

                var oldestPackage = new Package
                {
                    Listed = true,
                    PackageStatusKey = PackageStatus.Available,
                    NormalizedVersion = "1.0.0",
                    Version = "1.0.0",
                    Title = "Foo",
                    Description = "Test Package",
                    Created = dateTimeTwoDaysAgo,
                    PackageRegistration = new PackageRegistration()
                    {
                        Id = "Foo"
                    }
                };
                packageRegistration.Packages.Add(oldestPackage);

                var highestVersionPackage = new Package
                {
                    Listed = true,
                    PackageStatusKey = PackageStatus.Available,
                    NormalizedVersion = "2.0.0-beta",
                    Version = "2.0.0-beta",
                    IsPrerelease = true,
                    Description = "Most recent version: Test Package",
                    Created = dateTimeYesterDay,
                    PackageRegistration = new PackageRegistration()
                    {
                        Id = "Foo"
                    }
                };
                packageRegistration.Packages.Add(highestVersionPackage);

                var newestPackageButNotHighestVersion = new Package
                {
                    Listed = true,
                    PackageStatusKey = PackageStatus.Available,
                    NormalizedVersion = "1.1.0",
                    Version = "1.1.0",
                    Description = "Fix for older version: Test Package",
                    Created = dateTimeNow,
                    PackageRegistration = new PackageRegistration()
                    {
                        Id = "Foo"
                    }
                };
                packageRegistration.Packages.Add(newestPackageButNotHighestVersion);
                packageService.Setup(p => p.FindPackageRegistrationById("Foo"))
                              .Returns(packageRegistration);

                // Act
                var result = controller.AtomFeed("Foo");
                var syndicationResult = result as SyndicationAtomActionResult;

                // Assert
                Assert.NotNull(syndicationResult);

                Assert.Equal("https://localhost/packages/Foo/", syndicationResult.SyndicationFeed.Id);
                Assert.Equal("Test Gallery Feed for Foo", syndicationResult.SyndicationFeed.Title.Text);
                Assert.Equal("Most recent version: Test Package", syndicationResult.SyndicationFeed.Description.Text);
                Assert.Equal(dateTimeNow, syndicationResult.SyndicationFeed.LastUpdatedTime);

                var syndicationFeedItems = new List<System.ServiceModel.Syndication.SyndicationItem>(syndicationResult.SyndicationFeed.Items);

                Assert.Equal(3, syndicationFeedItems.Count);

                Assert.Equal("https://localhost/packages/Foo/2.0.0-beta", syndicationFeedItems[0].Id);
                Assert.Equal("Foo 2.0.0-beta", syndicationFeedItems[0].Title.Text);
                Assert.Equal("Most recent version: Test Package", (syndicationFeedItems[0].Content as System.ServiceModel.Syndication.TextSyndicationContent).Text);
                Assert.Equal(dateTimeYesterDay, syndicationFeedItems[0].PublishDate);
                Assert.Equal(dateTimeYesterDay, syndicationFeedItems[0].LastUpdatedTime);

                Assert.Equal("https://localhost/packages/Foo/1.1.0", syndicationFeedItems[1].Id);
                Assert.Equal("Foo 1.1.0", syndicationFeedItems[1].Title.Text);
                Assert.Equal("Fix for older version: Test Package", (syndicationFeedItems[1].Content as System.ServiceModel.Syndication.TextSyndicationContent).Text);
                Assert.Equal(dateTimeNow, syndicationFeedItems[1].PublishDate);
                Assert.Equal(dateTimeNow, syndicationFeedItems[1].LastUpdatedTime);

                Assert.Equal("https://localhost/packages/Foo/1.0.0", syndicationFeedItems[2].Id);
                Assert.Equal("Foo 1.0.0", syndicationFeedItems[2].Title.Text);
                Assert.Equal("Test Package", (syndicationFeedItems[2].Content as System.ServiceModel.Syndication.TextSyndicationContent).Text);
                Assert.Equal(dateTimeTwoDaysAgo, syndicationFeedItems[2].PublishDate);
                Assert.Equal(dateTimeTwoDaysAgo, syndicationFeedItems[2].LastUpdatedTime);
            }

            [Theory]
            [InlineData(false)]
            [InlineData(true)]
            public void UsesProperIconUrl(bool prerel)
            {
                var iconUrlProvider = new Mock<IIconUrlProvider>();
                const string iconUrl = "https://some.test/icon";
                iconUrlProvider
                    .Setup(iup => iup.GetIconUrl(It.IsAny<Package>()))
                    .Returns(new Uri(iconUrl));
                var packageService = new Mock<IPackageService>();

                var controller = CreateController(
                    GetConfigurationService(),
                    packageService: packageService,
                    iconUrlProvider: iconUrlProvider);

                var packageId = "someId";
                var packageVersion = "1.2.3-someVersion";
                var packageRegistration = new PackageRegistration { Id = packageId };
                var package = new Package
                {
                    PackageRegistration = packageRegistration,
                    Version = packageVersion,
                    NormalizedVersion = packageVersion,
                    Created = new DateTime(2019, 9, 7),
                };
                packageRegistration.Packages.Add(package);

                packageService
                    .Setup(p => p.FindPackageRegistrationById(packageId))
                    .Returns(packageRegistration);

                var result = controller.AtomFeed(packageId, prerel);
                var model = Assert.IsType<SyndicationAtomActionResult>(result);
                iconUrlProvider
                    .Verify(iup => iup.GetIconUrl(package), Times.AtLeastOnce);
                Assert.Equal(iconUrl, model.SyndicationFeed.ImageUrl.AbsoluteUri);
            }
        }

        public class TheOwnershipRequestMethods : TestContainer
        {
            private int _key = 0;

            public delegate Task<ActionResult> InvokeOwnershipRequest(PackagesController packagesController, string id, string username, string token);

            private static Task<ActionResult> ConfirmOwnershipRequest(PackagesController packagesController, string id, string username, string token)
            {
                return packagesController.ConfirmPendingOwnershipRequest(id, username, token);
            }

            private static Task<ActionResult> RejectOwnershipRequest(PackagesController packagesController, string id, string username, string token)
            {
                return packagesController.RejectPendingOwnershipRequest(id, username, token);
            }

            private static Task<ActionResult> ConfirmOwnershipRequestRedirect(PackagesController packagesController, string id, string username, string token)
            {
                return packagesController.ConfirmPendingOwnershipRequestRedirect(id, username, token);
            }

            private static Task<ActionResult> RejectOwnershipRequestRedirect(PackagesController packagesController, string id, string username, string token)
            {
                return packagesController.RejectPendingOwnershipRequestRedirect(id, username, token);
            }

            public static IEnumerable<object[]> TheOwnershipRequestMethods_Data
            {
                get
                {
                    yield return new object[] { new InvokeOwnershipRequest(ConfirmOwnershipRequestRedirect) };
                    yield return new object[] { new InvokeOwnershipRequest(ConfirmOwnershipRequest) };
                    yield return new object[] { new InvokeOwnershipRequest(RejectOwnershipRequestRedirect) };
                    yield return new object[] { new InvokeOwnershipRequest(RejectOwnershipRequest) };
                }
            }

            [Theory]
            [MemberData(nameof(TheOwnershipRequestMethods_Data))]
            public async Task WithEmptyTokenReturnsHttpNotFound(InvokeOwnershipRequest invokeOwnershipRequest)
            {
                // Arrange
                var packageService = new Mock<IPackageService>();
                packageService.Setup(p => p.FindPackageRegistrationById("foo")).Returns(new PackageRegistration());
                var controller = CreateController(
                    GetConfigurationService(),
                    packageService: packageService);
                controller.SetCurrentUser(new User { Username = "username" });

                // Act
                var result = await invokeOwnershipRequest(controller, "foo", "username", "");

                // Assert
                Assert.IsType<HttpNotFoundResult>(result);
            }

            [Theory]
            [MemberData(nameof(TheOwnershipRequestMethods_Data))]
            public async Task WithIdentityNotMatchingUserInRequestReturnsNotYourRequest(InvokeOwnershipRequest invokeOwnershipRequest)
            {
                // Arrange
                var requestedUser = new User { Username = "userA", Key = _key++ };
                var currentUser = new User { Username = "userB", Key = _key++ };

                var userService = new Mock<IUserService>();
                userService.Setup(x => x.FindByUsername(requestedUser.Username, false)).Returns(requestedUser);

                var controller = CreateController(GetConfigurationService(), userService: userService);
                controller.SetCurrentUser(currentUser);

                // Act
                var result = await invokeOwnershipRequest(controller, "foo", requestedUser.Username, "token");

                // Assert
                var model = ResultAssert.IsView<PackageOwnerConfirmationModel>(result, "ConfirmOwner");
                Assert.Equal(ConfirmOwnershipResult.NotYourRequest, model.Result);
                Assert.Equal(requestedUser.Username, model.Username);
            }

            [Theory]
            [MemberData(nameof(TheOwnershipRequestMethods_Data))]
            public Task WithSiteAdminReturnsNotYourRequest(InvokeOwnershipRequest invokeOwnershipRequest)
            {
                return ReturnsNotYourRequest(TestUtility.FakeAdminUser, TestUtility.FakeUser, invokeOwnershipRequest);
            }

            [Theory]
            [MemberData(nameof(TheOwnershipRequestMethods_Data))]
            public Task WithOrganizationCollaboratorReturnsNotYourRequest(InvokeOwnershipRequest invokeOwnershipRequest)
            {
                return ReturnsNotYourRequest(TestUtility.FakeOrganizationCollaborator, TestUtility.FakeOrganization, invokeOwnershipRequest);
            }

            private async Task ReturnsNotYourRequest(User currentUser, User owner, InvokeOwnershipRequest invokeOwnershipRequest)
            {
                // Arrange
                var package = new PackageRegistration { Id = "foo" };

                var mockHttpContext = new Mock<HttpContextBase>();

                var packageService = new Mock<IPackageService>();
                packageService.Setup(p => p.FindPackageRegistrationById(package.Id)).Returns(package);

                var userService = new Mock<IUserService>();
                userService.Setup(x => x.FindByUsername(owner.Username, false)).Returns(owner);

                var controller = CreateController(
                    GetConfigurationService(),
                    httpContext: mockHttpContext,
                    packageService: packageService,
                    userService: userService);
                controller.SetCurrentUser(currentUser);
                TestUtility.SetupHttpContextMockForUrlGeneration(mockHttpContext, controller);

                // Act
                var result = await invokeOwnershipRequest(controller, package.Id, owner.Username, "token");

                // Assert
                var model = ResultAssert.IsView<PackageOwnerConfirmationModel>(result, "ConfirmOwner");
                Assert.Equal(ConfirmOwnershipResult.NotYourRequest, model.Result);
                Assert.Equal(owner.Username, model.Username);
            }

            [Theory]
            [MemberData(nameof(TheOwnershipRequestMethods_Data))]
            public async Task WithNonExistentPackageIdReturnsHttpNotFound(InvokeOwnershipRequest invokeOwnershipRequest)
            {
                // Arrange
                var currentUser = new User { Username = "username", Key = _key++ };

                var userService = new Mock<IUserService>();
                userService.Setup(x => x.FindByUsername(currentUser.Username, false)).Returns(currentUser);

                var controller = CreateController(GetConfigurationService(), userService: userService);
                controller.SetCurrentUser(currentUser);

                // Act
                var result = await invokeOwnershipRequest(controller, "foo", "username", "token");

                // Assert
                Assert.IsType<HttpNotFoundResult>(result);
            }

            [Theory]
            [MemberData(nameof(TheOwnershipRequestMethods_Data))]
            public async Task WithOwnerReturnsAlreadyOwnerResult(InvokeOwnershipRequest invokeOwnershipRequest)
            {
                // Arrange
                var package = new PackageRegistration { Id = "foo" };
                var user = new User { Username = "username" };
                package.Owners.Add(user);
                var mockHttpContext = new Mock<HttpContextBase>();
                var packageService = new Mock<IPackageService>();
                packageService.Setup(p => p.FindPackageRegistrationById(package.Id)).Returns(package);
                var userService = new Mock<IUserService>();
                userService.Setup(x => x.FindByUsername(user.Username, false)).Returns(user);
                var packageOwnershipManagementService = new Mock<IPackageOwnershipManagementService>();
                var controller = CreateController(
                    GetConfigurationService(),
                    httpContext: mockHttpContext,
                    packageService: packageService,
                    userService: userService,
                    packageOwnershipManagementService: packageOwnershipManagementService);
                controller.SetCurrentUser(user);
                TestUtility.SetupHttpContextMockForUrlGeneration(mockHttpContext, controller);

                // Act
                var result = await invokeOwnershipRequest(controller, package.Id, user.Username, "token");

                // Assert
                var model = ResultAssert.IsView<PackageOwnerConfirmationModel>(result, "ConfirmOwner");
                Assert.Equal(ConfirmOwnershipResult.AlreadyOwner, model.Result);
                packageOwnershipManagementService.Verify(x => x.DeletePackageOwnershipRequestAsync(package, user, true));
            }

            public delegate Expression<Func<IPackageOwnershipManagementService, Task>> PackageOwnershipManagementServiceRequestExpression(PackageRegistration package, User user);

            private static Expression<Func<IPackageOwnershipManagementService, Task>> PackagesServiceForConfirmOwnershipRequestExpression(PackageRegistration package, User user)
            {
                return packageOwnershipManagementService => packageOwnershipManagementService.AddPackageOwnerAsync(package, user, true);
            }

            private static Expression<Func<IPackageOwnershipManagementService, Task>> PackagesServiceForRejectOwnershipRequestExpression(PackageRegistration package, User user)
            {
                return packageOwnershipManagementService => packageOwnershipManagementService.DeletePackageOwnershipRequestAsync(package, user, true);
            }

            public delegate IEmailBuilder EmailBuilderForOwnershipRequest(IMessageServiceConfiguration configuration, PackageOwnerRequest request, string packageUrl);
            public delegate IEmailBuilder EmailMessageVerificationForOwnershipRequest(PackageOwnerRequest request);

            private static IEmailBuilder EmailBuilderForDeclineOwnershipRequest(IMessageServiceConfiguration configuration, PackageOwnerRequest request, string packageUrl)
            {
                return new PackageOwnershipRequestDeclinedMessage(
                    configuration,
                    request.RequestingOwner,
                    request.NewOwner,
                    request.PackageRegistration);
            }

            private static IEmailBuilder EmailBuilderForConfirmOwnershipRequest(IMessageServiceConfiguration configuration, PackageOwnerRequest request, string packageUrl)
            {
                return new PackageOwnerAddedMessage(
                    configuration,
                    request.RequestingOwner,
                    request.NewOwner,
                    request.PackageRegistration,
                    packageUrl);
            }

            private static IEmailBuilder EmailMessageVerificationForDeclineOwnershipRequest(PackageOwnerRequest request)
            {
                return It.Is<PackageOwnershipRequestDeclinedMessage>(
                    msg =>
                    msg.RequestingOwner == request.RequestingOwner
                    && msg.NewOwner == request.NewOwner
                    && msg.PackageRegistration == request.PackageRegistration);
            }

            private static IEmailBuilder EmailMessageVerificationForConfirmOwnershipRequest(PackageOwnerRequest request)
            {
                return It.Is<PackageOwnerAddedMessage>(
                    msg =>
                    msg.ToUser == request.RequestingOwner
                    && msg.NewOwner == request.NewOwner
                    && msg.PackageRegistration == request.PackageRegistration
                    && msg.PackageUrl == It.IsAny<string>());
            }

            public static IEnumerable<object[]> ReturnsRedirectIfTokenIsValid_Data
            {
                get
                {
                    foreach (var tokenValid in new bool[] { true, false })
                    {
                        foreach (var isOrganizationAdministrator in new bool[] { true, false })
                        {
                            yield return new object[]
                            {
                                new InvokeOwnershipRequest(ConfirmOwnershipRequestRedirect),
                                new PackageOwnershipManagementServiceRequestExpression(PackagesServiceForConfirmOwnershipRequestExpression),
                                tokenValid,
                                isOrganizationAdministrator
                            };
                            yield return new object[]
                            {
                                new InvokeOwnershipRequest(RejectOwnershipRequestRedirect),
                                new PackageOwnershipManagementServiceRequestExpression(PackagesServiceForRejectOwnershipRequestExpression),
                                tokenValid,
                                isOrganizationAdministrator
                            };
                        }
                    }
                }
            }

            [Theory]
            [MemberData(nameof(ReturnsRedirectIfTokenIsValid_Data))]
            public async Task ReturnsRedirectIfTokenIsValid(
                InvokeOwnershipRequest invokeOwnershipRequest,
                PackageOwnershipManagementServiceRequestExpression packageOwnershipManagementServiceExpression,
                bool tokenValid,
                bool isOrganizationAdministrator)
            {
                // Arrange
                var token = "token";
                var requestingOwner = new User { Key = _key++, Username = "owner", EmailAllowed = true };
                var package = new PackageRegistration { Id = "foo", Owners = new[] { requestingOwner } };

                var currentUser = new User { Key = _key++, Username = "username" };

                User newOwner;
                if (isOrganizationAdministrator)
                {
                    newOwner = new Organization { Key = _key++, Username = "organization", Members = new[] { new Membership { Member = currentUser, IsAdmin = true } } };
                }
                else
                {
                    newOwner = currentUser;
                }

                var mockHttpContext = new Mock<HttpContextBase>();

                var packageService = new Mock<IPackageService>();
                packageService.Setup(p => p.FindPackageRegistrationById(package.Id)).Returns(package);

                var packageOwnershipManagementService = new Mock<IPackageOwnershipManagementService>();
                packageOwnershipManagementService.Setup(p => p.AddPackageOwnerAsync(package, newOwner, true)).Returns(Task.CompletedTask).Verifiable();
                packageOwnershipManagementService.Setup(p => p.DeletePackageOwnershipRequestAsync(package, newOwner, true)).Returns(Task.CompletedTask).Verifiable();

                var request = new PackageOwnerRequest
                {
                    PackageRegistration = package,
                    RequestingOwner = requestingOwner,
                    NewOwner = newOwner,
                    ConfirmationCode = token
                };
                packageOwnershipManagementService.Setup(p => p.GetPackageOwnershipRequest(package, newOwner, token))
                    .Returns(tokenValid ? request : null);

                var configurationService = GetConfigurationService();
                var messageService = new Mock<IMessageService>();

                var userService = new Mock<IUserService>();
                userService.Setup(x => x.FindByUsername(newOwner.Username, false)).Returns(newOwner);

                var controller = CreateController(
                    configurationService,
                    httpContext: mockHttpContext,
                    packageService: packageService,
                    messageService: messageService,
                    packageOwnershipManagementService: packageOwnershipManagementService,
                    userService: userService);

                controller.SetCurrentUser(currentUser);
                TestUtility.SetupHttpContextMockForUrlGeneration(mockHttpContext, controller);

                // Act
                var result = await invokeOwnershipRequest(controller, package.Id, newOwner.Username, token);

                // Assert
                if (tokenValid)
                {
                    ResultAssert.IsRedirectTo(result, "/account/Packages#show-requests-received-container");
                }
                else
                {
                    var model = ResultAssert.IsView<PackageOwnerConfirmationModel>(result, "ConfirmOwner");
                    Assert.Equal(ConfirmOwnershipResult.Failure, model.Result);
                    Assert.Equal(package.Id, model.PackageId);
                }
                packageOwnershipManagementService.Verify(
                    packageOwnershipManagementServiceExpression(package, newOwner),
                    Times.Never);
                messageService.Verify(
                    svc => svc.SendMessageAsync(It.IsAny<IEmailBuilder>(), false, false),
                    Times.Never);
            }

            public static IEnumerable<object[]> ReturnsSuccessIfTokenIsValid_Data
            {
                get
                {
                    foreach (var tokenValid in new bool[] { true, false })
                    {
                        foreach (var isOrganizationAdministrator in new bool[] { true, false })
                        {
                            yield return new object[]
                            {
                                new InvokeOwnershipRequest(ConfirmOwnershipRequest),
                                new PackageOwnershipManagementServiceRequestExpression(PackagesServiceForConfirmOwnershipRequestExpression),
                                new EmailBuilderForOwnershipRequest(EmailBuilderForConfirmOwnershipRequest),
                                new EmailMessageVerificationForOwnershipRequest(EmailMessageVerificationForConfirmOwnershipRequest),
                                ConfirmOwnershipResult.Success,
                                tokenValid,
                                isOrganizationAdministrator
                            };
                            yield return new object[]
                            {
                                new InvokeOwnershipRequest(RejectOwnershipRequest),
                                new PackageOwnershipManagementServiceRequestExpression(PackagesServiceForRejectOwnershipRequestExpression),
                                new EmailBuilderForOwnershipRequest(EmailBuilderForDeclineOwnershipRequest),
                                new EmailMessageVerificationForOwnershipRequest(EmailMessageVerificationForDeclineOwnershipRequest),
                                ConfirmOwnershipResult.Rejected,
                                tokenValid,
                                isOrganizationAdministrator
                            };
                        }
                    }
                }
            }

            [Theory]
            [MemberData(nameof(ReturnsSuccessIfTokenIsValid_Data))]
            public async Task ReturnsSuccessIfTokenIsValid(
                InvokeOwnershipRequest invokeOwnershipRequest,
                PackageOwnershipManagementServiceRequestExpression packageOwnershipManagementServiceExpression,
                EmailBuilderForOwnershipRequest emailBuilder,
                EmailMessageVerificationForOwnershipRequest emailVerifier,
                ConfirmOwnershipResult successState,
                bool tokenValid,
                bool isOrganizationAdministrator)
            {
                // Arrange
                var token = "token";
                var requestingOwner = new User { Key = _key++, Username = "owner", EmailAllowed = true };
                var package = new PackageRegistration { Id = "foo", Owners = new[] { requestingOwner } };

                var currentUser = new User { Key = _key++, Username = "username" };

                User newOwner;
                if (isOrganizationAdministrator)
                {
                    newOwner = new Organization { Key = _key++, Username = "organization", Members = new[] { new Membership { Member = currentUser, IsAdmin = true } } };
                }
                else
                {
                    newOwner = currentUser;
                }

                var mockHttpContext = new Mock<HttpContextBase>();

                var packageService = new Mock<IPackageService>();
                packageService.Setup(p => p.FindPackageRegistrationById(package.Id)).Returns(package);

                var packageOwnershipManagementService = new Mock<IPackageOwnershipManagementService>();
                packageOwnershipManagementService.Setup(p => p.AddPackageOwnerAsync(package, newOwner, true)).Returns(Task.CompletedTask).Verifiable();
                packageOwnershipManagementService.Setup(p => p.DeletePackageOwnershipRequestAsync(package, newOwner, true)).Returns(Task.CompletedTask).Verifiable();

                var request = new PackageOwnerRequest
                {
                    PackageRegistration = package,
                    RequestingOwner = requestingOwner,
                    NewOwner = newOwner,
                    ConfirmationCode = token
                };
                packageOwnershipManagementService.Setup(p => p.GetPackageOwnershipRequest(package, newOwner, token))
                    .Returns(tokenValid ? request : null);

                var configurationService = GetConfigurationService();
                var messageService = new Mock<IMessageService>();

                var userService = new Mock<IUserService>();
                userService.Setup(x => x.FindByUsername(newOwner.Username, false)).Returns(newOwner);

                var controller = CreateController(
                    configurationService,
                    httpContext: mockHttpContext,
                    packageService: packageService,
                    messageService: messageService,
                    packageOwnershipManagementService: packageOwnershipManagementService,
                    userService: userService);

                var packageUrl = controller.Url.Package(package.Id, version: null, relativeUrl: false);

                var emailMessage = emailBuilder(configurationService.Current, request, packageUrl);
                messageService
                    .Setup(svc => svc.SendMessageAsync(
                        emailMessage,
                        false,
                        false))
                    .Returns(Task.CompletedTask)
                    .Verifiable();

                controller.SetCurrentUser(currentUser);
                TestUtility.SetupHttpContextMockForUrlGeneration(mockHttpContext, controller);

                // Act
                var result = await invokeOwnershipRequest(controller, package.Id, newOwner.Username, token);

                // Assert
                var model = ResultAssert.IsView<PackageOwnerConfirmationModel>(result, "ConfirmOwner");
                var expectedResult = tokenValid ? successState : ConfirmOwnershipResult.Failure;
                Assert.Equal(expectedResult, model.Result);
                Assert.Equal(package.Id, model.PackageId);
                packageOwnershipManagementService.Verify(packageOwnershipManagementServiceExpression(package, newOwner), tokenValid ? Times.Once() : Times.Never());

                messageService
                    .Verify(
                    svc => svc.SendMessageAsync(It.IsAny<IEmailBuilder>(), false, false),
                    tokenValid ? Times.Once() : Times.Never());
            }

            public class TheCancelPendingOwnershipRequestMethod : TestContainer
            {

                public static IEnumerable<object[]> NotOwner_Data
                {
                    get
                    {
                        yield return MemberDataHelper.AsData((User)null, TestUtility.FakeUser);
                        yield return MemberDataHelper.AsData(TestUtility.FakeUser, new User { Key = 1553 });
                        yield return MemberDataHelper.AsData(TestUtility.FakeOrganizationCollaborator, TestUtility.FakeOrganization);
                    }
                }

                public static IEnumerable<object[]> Owner_Data
                {
                    get
                    {
                        yield return MemberDataHelper.AsData(TestUtility.FakeUser, TestUtility.FakeUser);
                        yield return MemberDataHelper.AsData(TestUtility.FakeAdminUser, TestUtility.FakeUser);
                        yield return MemberDataHelper.AsData(TestUtility.FakeOrganizationAdmin, TestUtility.FakeOrganization);
                    }
                }

                [Fact]
                public void WithNonExistentPackageIdReturnsHttpNotFound()
                {
                    // Arrange
                    var controller = CreateController(GetConfigurationService());
                    controller.SetCurrentUser(new User { Username = "userA" });

                    // Act
                    var result = controller.CancelPendingOwnershipRequest("foo", "userA", "userB");

                    // Assert
                    Assert.IsType<HttpNotFoundResult>(result);
                }

                [Theory]
                [MemberData(nameof(NotOwner_Data))]
                public void WithNonOwningCurrentUserReturnsNotYourRequest(User currentUser, User owner)
                {
                    // Arrange
                    var package = new PackageRegistration { Id = "foo", Owners = new[] { owner } };
                    var packageService = new Mock<IPackageService>();
                    packageService.Setup(p => p.FindPackageRegistrationById("foo")).Returns(package);
                    var controller = CreateController(
                        GetConfigurationService(),
                        packageService: packageService);
                    controller.SetCurrentUser(currentUser);

                    // Act
                    var result = controller.CancelPendingOwnershipRequest("foo", "userA", "userB");

                    // Assert
                    var model = ResultAssert.IsView<PackageOwnerConfirmationModel>(result, "ConfirmOwner");
                    Assert.Equal(ConfirmOwnershipResult.NotYourRequest, model.Result);
                    Assert.Equal("userA", model.Username);
                }

                [Theory]
                [MemberData(nameof(Owner_Data))]
                public void WithNonExistentPendingUserReturnsHttpNotFound(User currentUser, User owner)
                {
                    // Arrange
                    var package = new PackageRegistration { Id = "foo", Owners = new[] { owner } };
                    var packageService = new Mock<IPackageService>();
                    packageService.Setup(p => p.FindPackageRegistrationById("foo")).Returns(package);
                    var controller = CreateController(
                        GetConfigurationService(),
                        packageService: packageService);
                    controller.SetCurrentUser(currentUser);

                    // Act
                    var result = controller.CancelPendingOwnershipRequest("foo", "userA", "userB");

                    // Assert
                    Assert.IsType<HttpNotFoundResult>(result);
                }

                [Theory]
                [MemberData(nameof(Owner_Data))]
                public void WithNonExistentPackageOwnershipRequestReturnsHttpNotFound(User currentUser, User owner)
                {
                    // Arrange
                    var packageId = "foo";
                    var package = new PackageRegistration { Id = packageId, Owners = new[] { owner } };

                    var packageService = new Mock<IPackageService>();
                    packageService.Setup(p => p.FindPackageRegistrationById(packageId)).Returns(package);

                    var userAName = "userA";
                    var userA = new User { Username = userAName };

                    var userBName = "userB";
                    var userB = new User { Username = userBName };

                    var userService = new Mock<IUserService>();
                    userService.Setup(u => u.FindByUsername(userAName, false)).Returns(userA);
                    userService.Setup(u => u.FindByUsername(userBName, false)).Returns(userB);

                    var controller = CreateController(
                        GetConfigurationService(),
                        userService: userService,
                        packageService: packageService);
                    controller.SetCurrentUser(owner);

                    // Act
                    var result = controller.CancelPendingOwnershipRequest(packageId, userAName, userBName);

                    // Assert
                    Assert.IsType<HttpNotFoundResult>(result);
                }

                [Theory]
                [MemberData(nameof(Owner_Data))]
                public void ReturnsRedirectIfPackageOwnershipRequestExists(User currentUser, User owner)
                {
                    // Arrange
                    var userAName = "userA";
                    var userA = new User { Username = userAName };

                    var userBName = "userB";
                    var userB = new User { Username = userBName };

                    var packageId = "foo";
                    var package = new PackageRegistration { Id = packageId, Owners = new[] { owner } };

                    var packageService = new Mock<IPackageService>();
                    packageService.Setup(p => p.FindPackageRegistrationById(packageId)).Returns(package);

                    var userService = new Mock<IUserService>();
                    userService.Setup(u => u.FindByUsername(userAName, false)).Returns(userA);
                    userService.Setup(u => u.FindByUsername(userBName, false)).Returns(userB);

                    var request = new PackageOwnerRequest() { RequestingOwner = userA, NewOwner = userB };
                    var packageOwnershipManagementRequestService = new Mock<IPackageOwnershipManagementService>();
                    packageOwnershipManagementRequestService.Setup(p => p.GetPackageOwnershipRequests(package, userA, userB)).Returns(new[] { request });
                    packageOwnershipManagementRequestService.Setup(p => p.DeletePackageOwnershipRequestAsync(package, userB, true)).Returns(Task.CompletedTask).Verifiable();

                    var messageService = new Mock<IMessageService>();

                    var controller = CreateController(
                        GetConfigurationService(),
                        userService: userService,
                        packageService: packageService,
                        packageOwnershipManagementService: packageOwnershipManagementRequestService,
                        messageService: messageService);
                    controller.SetCurrentUser(currentUser);

                    // Act
                    var result = controller.CancelPendingOwnershipRequest(packageId, userAName, userBName);

                    // Assert
                    var model = ResultAssert.IsRedirectTo(result, "/packages/foo/Manage#show-Owners-container");

                    packageOwnershipManagementRequestService.Verify(
                        x => x.DeletePackageOwnershipRequestAsync(
                            It.IsAny<PackageRegistration>(),
                            It.IsAny<User>(),
                            It.IsAny<bool>()),
                        Times.Never);

                    messageService.Verify(
                        x => x.SendMessageAsync(
                            It.IsAny<PackageOwnershipRequestCanceledMessage>(),
                            It.IsAny<bool>(),
                            It.IsAny<bool>()),
                        Times.Never);
                }
            }
        }

        public class TheContactOwnersMethod
            : TestContainer
        {
            [Fact]
            public void ReturnsNotFoundIfPackageIsNull()
            {
                // arrange
                var packageId = "pkgid";
                var packageVersion = "1.0.0";

                var packageService = new Mock<IPackageService>();
                packageService.Setup(p => p.FindPackageByIdAndVersionStrict(packageId, packageVersion)).Returns<Package>(null);
                var controller = CreateController(
                    GetConfigurationService(),
                    packageService: packageService);

                // act
                var result = controller.ContactOwners(packageId, packageVersion);

                // assert
                Assert.IsType<HttpNotFoundResult>(result);
            }

            [Fact]
            public void ReturnsNotFoundIfPackageRegistrationIsNull()
            {
                // arrange
                var packageId = "pkgid";
                var packageVersion = "1.0.0";

                var package = new Package
                {
                    PackageRegistration = null,
                    Version = packageVersion
                };

                var packageService = new Mock<IPackageService>();
                packageService.Setup(p => p.FindPackageByIdAndVersionStrict(packageId, packageVersion)).Returns(package);
                var controller = CreateController(
                    GetConfigurationService(),
                    packageService: packageService);

                // act
                var result = controller.ContactOwners(packageId, packageVersion);

                // assert
                Assert.IsType<HttpNotFoundResult>(result);
            }

            [Fact]
            public void SetsModelParametersFromPackage()
            {
                // arrange
                var packageId = "pkgid";
                var packageVersion = "1.0.0";
                var projectUrl = "http://someurl/";
                var allowedUser = "helpful";

                var package = new Package
                {
                    PackageRegistration = new PackageRegistration
                    {
                        Id = packageId,
                        Owners = new[]
                        {
                            new User { Username = allowedUser, EmailAllowed = true }
                        }
                    },
                    ProjectUrl = projectUrl,
                    Version = packageVersion
                };

                var packageService = new Mock<IPackageService>();
                packageService.Setup(p => p.FindPackageByIdAndVersionStrict(packageId, packageVersion)).Returns(package);
                var controller = CreateController(
                    GetConfigurationService(),
                    packageService: packageService);

                // act
                var model = (controller.ContactOwners(packageId, packageVersion) as ViewResult).Model as ContactOwnersViewModel;

                // assert
                Assert.Equal(packageId, model.PackageId);
                Assert.Equal(packageVersion, model.PackageVersion);
                Assert.Equal(projectUrl, model.ProjectUrl);
                Assert.Single(model.Owners);
                Assert.True(model.HasOwners);
            }

            [Fact]
            public void SetsModelHasOwnersTrueIfAllOwnersDisallow()
            {
                // arrange
                var packageId = "pkgid";
                var packageVersion = "1.0.0";
                var notAllowedUser = "grinch";

                var package = new Package
                {
                    PackageRegistration = new PackageRegistration
                    {
                        Id = packageId,
                        Owners = new[]
                        {
                            new User { Username = notAllowedUser, EmailAllowed = false }
                        }
                    },
                    Version = packageVersion
                };

                var packageService = new Mock<IPackageService>();
                packageService.Setup(p => p.FindPackageByIdAndVersionStrict(packageId, packageVersion)).Returns(package);
                var controller = CreateController(
                    GetConfigurationService(),
                    packageService: packageService);

                // act
                var model = (controller.ContactOwners(packageId, packageVersion) as ViewResult).Model as ContactOwnersViewModel;

                // assert
                Assert.Empty(model.Owners);
                Assert.True(model.HasOwners);
            }

            [Fact]
            public void SetsModelHasOwnersFalseIfNoOwners()
            {
                // arrange
                var packageId = "pkgid";
                var packageVersion = "1.0.0";

                var package = new Package
                {
                    PackageRegistration = new PackageRegistration
                    {
                        Id = packageId,
                        Owners = new User[] { }
                    },
                    Version = packageVersion
                };

                var packageService = new Mock<IPackageService>();
                packageService.Setup(p => p.FindPackageByIdAndVersionStrict(packageId, packageVersion)).Returns(package);
                var controller = CreateController(
                    GetConfigurationService(),
                    packageService: packageService);

                // act
                var model = (controller.ContactOwners(packageId, packageVersion) as ViewResult).Model as ContactOwnersViewModel;

                // assert
                Assert.Empty(model.Owners);
                Assert.False(model.HasOwners);
            }

            [Fact]
            public void OnlyShowsOwnersWhoAllowReceivingEmails()
            {
                // arrange
                var packageId = "pkgid";
                var packageVersion = "1.0.0";
                var allowedUser = "helpful";
                var allowedUser2 = "helpful2";
                var notAllowedUser = "grinch";

                var package = new Package
                {
                    PackageRegistration = new PackageRegistration
                    {
                        Id = packageId,
                        Owners = new[]
                            {
                                new User { Username = allowedUser, EmailAllowed = true },
                                new User { Username = notAllowedUser, EmailAllowed = false },
                                new User { Username = allowedUser2, EmailAllowed = true }
                            }
                    },
                    Version = packageVersion
                };

                var packageService = new Mock<IPackageService>();
                packageService.Setup(p => p.FindPackageByIdAndVersionStrict(packageId, packageVersion)).Returns(package);
                var controller = CreateController(
                    GetConfigurationService(),
                    packageService: packageService);

                // act
                var model = (controller.ContactOwners(packageId, packageVersion) as ViewResult).Model as ContactOwnersViewModel;

                // assert
                Assert.Equal(2, model.Owners.Count());
                Assert.Empty(model.Owners.Where(u => u == notAllowedUser));
            }

            [Fact]
            public async Task HtmlEncodesMessageContent()
            {
                // arrange
                var packageId = "factory";
                var packageVersion = "1.0.0";
                var message = "I like the cut of your jib. It's <b>bold</b>.";
                var encodedMessage = "I like the cut of your jib. It&#39;s &lt;b&gt;bold&lt;/b&gt;.";

                var sentPackageUrl = string.Empty;
                var messageService = new Mock<IMessageService>();
                string sentMessage = null;
                messageService.Setup(
                    s => s.SendMessageAsync(It.IsAny<ContactOwnersMessage>(), It.IsAny<bool>(), false))
                    .Callback<IEmailBuilder, bool, bool>((msg, copySender, discloseSenderAddress) =>
                    {
                        var contactOwnersMessage = msg as ContactOwnersMessage;
                        sentPackageUrl = contactOwnersMessage.PackageUrl;
                        sentMessage = contactOwnersMessage.HtmlEncodedMessage;
                    })
                    .Returns(Task.CompletedTask);
                var package = new Package
                {
                    PackageRegistration = new PackageRegistration { Id = packageId },
                    Version = packageVersion
                };

                var packageService = new Mock<IPackageService>();
                packageService.Setup(p => p.FindPackageByIdAndVersionStrict(packageId, packageVersion)).Returns(package);
                var userService = new Mock<IUserService>();
                var controller = CreateController(
                    GetConfigurationService(),
                    packageService: packageService,
                    messageService: messageService);
                controller.SetCurrentUser(new User { EmailAddress = "montgomery@burns.example.com", Username = "Montgomery" });
                var model = new ContactOwnersViewModel
                {
                    Message = message,
                };

                // act
                var result = await controller.ContactOwners(packageId, packageVersion, model) as RedirectToRouteResult;

                Assert.Equal(encodedMessage, sentMessage);
                Assert.Equal(controller.Url.Package(package, false), sentPackageUrl);
            }

            [Fact]
            public async Task CallsSendContactOwnersMessageWithUserInfo()
            {
                // arrange
                var packageId = "factory";
                var packageVersion = "1.0.0";
                var message = "I like the cut of your jib";

                var messageService = new Mock<IMessageService>();
                messageService
                    .Setup(s => s.SendMessageAsync(It.IsAny<ContactOwnersMessage>(), It.IsAny<bool>(), false))
                    .Returns(Task.CompletedTask);
                var package = new Package
                {
                    PackageRegistration = new PackageRegistration { Id = packageId },
                    Version = packageVersion
                };

                var packageService = new Mock<IPackageService>();
                packageService.Setup(p => p.FindPackageByIdAndVersionStrict(packageId, packageVersion)).Returns(package);
                var userService = new Mock<IUserService>();
                var controller = CreateController(
                    GetConfigurationService(),
                    packageService: packageService,
                    messageService: messageService);
                controller.SetCurrentUser(new User { EmailAddress = "montgomery@burns.example.com", Username = "Montgomery" });
                var model = new ContactOwnersViewModel
                {
                    Message = message,
                };

                // act
                var result = await controller.ContactOwners(packageId, packageVersion, model) as RedirectToRouteResult;

                // assert
                Assert.NotNull(result);
            }
        }

        public abstract class TheManageMethod
            : TestContainer
        {
            protected PackageRegistration PackageRegistration;
            protected Package Package;

            public TheManageMethod()
            {
                PackageRegistration = new PackageRegistration { Id = "CrestedGecko" };

                Package = new Package
                {
                    Key = 2,
                    PackageRegistration = PackageRegistration,
                    Version = "1.0.0+metadata",
                    NormalizedVersion = "1.0.0",
                    Listed = true,
                    IsLatestSemVer2 = true,
                    HasReadMe = false
                };
                var olderPackageVersion = new Package
                {
                    Key = 1,
                    PackageRegistration = PackageRegistration,
                    Version = "1.0.0-alpha",
                    IsLatest = true,
                    IsLatestSemVer2 = true,
                    Listed = true,
                    HasReadMe = false
                };

                PackageRegistration.Packages.Add(Package);
                PackageRegistration.Packages.Add(olderPackageVersion);
            }

            protected abstract Task<ActionResult> GetManageResult(PackagesController controller);
            protected abstract Mock<IPackageService> SetupPackageService(bool isPackageMissing = false);

            [Fact]
            public async Task Returns404IfPackageNotFound()
            {
                var packageService = SetupPackageService(isPackageMissing: true);
                var controller = CreateController(
                    GetConfigurationService(),
                    packageService: packageService);

                var result = await GetManageResult(controller);

                packageService.Verify();

                Assert.IsType<HttpNotFoundResult>(result);
            }

            public static IEnumerable<object[]> NotOwner_Data
            {
                get
                {
                    yield return new object[]
                    {
                        null,
                        TestUtility.FakeUser
                    };

                    yield return new object[]
                    {
                        TestUtility.FakeUser,
                        new User { Key = 5535 }
                    };
                }
            }

            [Theory]
            [MemberData(nameof(NotOwner_Data))]
            public async Task Returns403IfNotOwner(User currentUser, User owner)
            {
                PackageRegistration.Owners.Add(owner);

                var packageService = SetupPackageService();
                var controller = CreateController(
                    GetConfigurationService(),
                    packageService: packageService);
                controller.SetCurrentUser(currentUser);

                var routeCollection = new RouteCollection();
                Routes.RegisterRoutes(routeCollection);
                controller.Url = new UrlHelper(controller.ControllerContext.RequestContext, routeCollection);

                var result = await GetManageResult(controller);

                packageService.Verify();

                Assert.IsType<HttpStatusCodeResult>(result);
                var httpStatusCodeResult = result as HttpStatusCodeResult;
                Assert.Equal((int)HttpStatusCode.Forbidden, httpStatusCodeResult.StatusCode);
            }

            public static IEnumerable<object[]> Owner_Data
            {
                get
                {
                    yield return new object[]
                    {
                        TestUtility.FakeUser,
                        TestUtility.FakeUser
                    };

                    yield return new object[]
                    {
                        TestUtility.FakeAdminUser,
                        TestUtility.FakeUser
                    };

                    yield return new object[]
                    {
                        TestUtility.FakeOrganizationAdmin,
                        TestUtility.FakeOrganization
                    };

                    yield return new object[]
                    {
                        TestUtility.FakeOrganizationCollaborator,
                        TestUtility.FakeOrganization
                    };
                }
            }

            [Theory]
            [MemberData(nameof(Owner_Data))]
            public async Task FormatsSelectVersionListProperly(User currentUser, User owner)
            {
                PackageRegistration.Owners.Add(owner);

                var packageService = SetupPackageService();
                var controller = CreateController(
                    GetConfigurationService(),
                    packageService: packageService);
                controller.SetCurrentUser(currentUser);

                var routeCollection = new RouteCollection();
                Routes.RegisterRoutes(routeCollection);
                controller.Url = new UrlHelper(controller.ControllerContext.RequestContext, routeCollection);

                var result = await GetManageResult(controller);

                packageService.Verify();

                Assert.IsType<ViewResult>(result);
                var model = ((ViewResult)result).Model as ManagePackageViewModel;
                Assert.NotNull(model);
                Assert.False(model.IsLocked);

                // Verify version select list
                Assert.Equal(PackageRegistration.Packages.Count, model.VersionSelectList.Count());

                foreach (var pkg in PackageRegistration.Packages)
                {
                    var version = NuGetVersion.Parse(pkg.Version);
                    var valueField = version.ToNormalizedString();
                    var textField = version.ToFullString() + (pkg.IsLatestSemVer2 ? " (Latest)" : string.Empty);

                    var selectListItem = model.VersionSelectList
                        .SingleOrDefault(i => string.Equals(i.Text, textField) && string.Equals(i.Value, valueField));

                    Assert.NotNull(selectListItem);
                    Assert.Equal(valueField, selectListItem.Value);
                    Assert.Equal(textField, selectListItem.Text);
                }
            }

            [Theory]
            [MemberData(nameof(Owner_Data))]
            public async Task WhenPackageRegistrationIsLockedReturnsLockedState(User currentUser, User owner)
            {
                // Arrange
                PackageRegistration.Owners.Add(owner);
                PackageRegistration.IsLocked = true;

                var packageService = SetupPackageService();
                var controller = CreateController(
                    GetConfigurationService(),
                    packageService: packageService);
                controller.SetCurrentUser(currentUser);

                var routeCollection = new RouteCollection();
                Routes.RegisterRoutes(routeCollection);
                controller.Url = new UrlHelper(controller.ControllerContext.RequestContext, routeCollection);

                // Act
                var result = await GetManageResult(controller);

                // Assert
                var model = ResultAssert.IsView<ManagePackageViewModel>(result);
                Assert.True(model.IsLocked);

                packageService.Verify();
            }


            [Theory]
            [MemberData(nameof(Owner_Data))]
            public async Task WhenNoReadMeEditPending_ReturnsActive(User currentUser, User owner)
            {
                // Arrange
                PackageRegistration.Owners.Add(owner);
                Package.HasReadMe = true;

                var packageService = SetupPackageService();
                var readMe = "markdown";
                var readMeService = new Mock<IReadMeService>();
                readMeService
                    .Setup(s => s.GetReadMeMdAsync(Package))
                    .ReturnsAsync(readMe);

                var controller = CreateController(
                    GetConfigurationService(),
                    packageService: packageService,
                    readMeService: readMeService.Object);
                controller.SetCurrentUser(currentUser);

                var routeCollection = new RouteCollection();
                Routes.RegisterRoutes(routeCollection);
                controller.Url = new UrlHelper(controller.ControllerContext.RequestContext, routeCollection);

                // Act
                var result = await GetManageResult(controller);

                // Assert
                var model = ResultAssert.IsView<ManagePackageViewModel>(result);

                packageService.Verify();

                Assert.NotNull(model?.ReadMe?.ReadMe);
                Assert.Equal(ReadMeService.TypeWritten, model.ReadMe.ReadMe.SourceType);
                Assert.Equal(readMe, model.ReadMe.ReadMe.SourceText);
            }

            [Theory]
            [MemberData(nameof(Owner_Data))]
            public async Task WhenNoReadMe_ReturnsNull(User currentUser, User owner)
            {
                // Arrange
                PackageRegistration.Owners.Add(owner);
                Package.HasReadMe = false;

                var packageService = SetupPackageService();
                var readMeService = new Mock<IReadMeService>(MockBehavior.Strict);

                var controller = CreateController(
                    GetConfigurationService(),
                    packageService: packageService);
                controller.SetCurrentUser(currentUser);

                var routeCollection = new RouteCollection();
                Routes.RegisterRoutes(routeCollection);
                controller.Url = new UrlHelper(controller.ControllerContext.RequestContext, routeCollection);

                // Act
                var result = await GetManageResult(controller);

                // Assert
                var model = ResultAssert.IsView<ManagePackageViewModel>(result);

                packageService.Verify();

                Assert.NotNull(model?.ReadMe?.ReadMe);
                Assert.Null(model.ReadMe.ReadMe.SourceType);
                Assert.Null(model.ReadMe.ReadMe.SourceText);
            }

            public static IEnumerable<object[]> ManageDeprecationFeatureFlagIsSetInModel_Data =
                MemberDataHelper.Combine(
                    Owner_Data,
                    MemberDataHelper.BooleanDataSet());

            [Theory]
            [MemberData(nameof(ManageDeprecationFeatureFlagIsSetInModel_Data))]
            public async Task ManageDeprecationFeatureFlagIsSetInModel(User currentUser, User owner, bool isManageDeprecationEnabled)
            {
                // Arrange
                PackageRegistration.Owners.Add(owner);
                Package.HasReadMe = false;

                var packageService = SetupPackageService();

                var featureFlagService = GetMock<IFeatureFlagService>();
                featureFlagService
                    .Setup(x => x.IsManageDeprecationEnabled(currentUser, PackageRegistration))
                    .Returns(isManageDeprecationEnabled)
                    .Verifiable();

                var controller = CreateController(
                    GetConfigurationService(),
                    packageService: packageService,
                    featureFlagService: featureFlagService);
                controller.SetCurrentUser(currentUser);

                var routeCollection = new RouteCollection();
                Routes.RegisterRoutes(routeCollection);
                controller.Url = new UrlHelper(controller.ControllerContext.RequestContext, routeCollection);

                // Act
                var result = await GetManageResult(controller);

                // Assert
                var model = ResultAssert.IsView<ManagePackageViewModel>(result);

                packageService.Verify();
                featureFlagService.Verify();

                Assert.Equal(isManageDeprecationEnabled, model.IsManageDeprecationEnabled);
            }

            [Theory]
            [MemberData(nameof(Owner_Data))]
            public async Task UsesProperIconUrl(User currentUser, User owner)
            {
                PackageRegistration.Owners.Add(owner);
                var iconUrlProvider = new Mock<IIconUrlProvider>();
                const string iconUrl = "https://some.test/icon";
                iconUrlProvider
                    .Setup(iup => iup.GetIconUrlString(It.IsAny<Package>()))
                    .Returns(iconUrl);
                var packageService = SetupPackageService();

                var controller = CreateController(
                    GetConfigurationService(),
                    packageService: packageService,
                    iconUrlProvider: iconUrlProvider);
                controller.SetCurrentUser(currentUser);

                var result = await GetManageResult(controller);
                var model = ResultAssert.IsView<ManagePackageViewModel>(result);
                iconUrlProvider
                    .Verify(iup => iup.GetIconUrlString(Package), Times.AtLeastOnce);
                Assert.Equal(iconUrl, model.IconUrl);
            }
        }

        public class TheManageMethodWithExactVersion : TheManageMethod
        {
            protected override Task<ActionResult> GetManageResult(
                PackagesController controller)
            {
                return controller.Manage(PackageRegistration.Id, Package.Version);
            }

            protected override Mock<IPackageService> SetupPackageService(bool isPackageMissing = false)
            {
                var packageService = new Mock<IPackageService>(MockBehavior.Strict);
                var packages = isPackageMissing ? new Package[0] : new[] { Package };
                packageService
                    .Setup(p => p.FindPackagesById(PackageRegistration.Id, PackageDeprecationFieldsToInclude.DeprecationAndRelationships))
                    .Returns(packages)
                    .Verifiable();

                packageService
                    .Setup(p => p.FilterExactPackage(packages, It.Is<string>(s => s == Package.Version || s == Package.NormalizedVersion)))
                    .Returns(isPackageMissing ? null : Package)
                    .Verifiable();

                packageService
                    .Setup(svc => svc.FilterExactPackage(packages, It.Is<string>(s => s != Package.Version && s != Package.NormalizedVersion)))
                    .Returns((Package)null);

                packageService
                    .Setup(svc => svc.FilterLatestPackage(packages, It.IsAny<int>(), It.IsAny<bool>()))
                    .Returns((Package)null);

                return packageService;
            }
        }

        public abstract class TheManageMethodWithLatestVersion : TheManageMethod
        {
            protected override Mock<IPackageService> SetupPackageService(bool isPackageMissing = false)
            {
                var packageService = new Mock<IPackageService>(MockBehavior.Strict);
                var packages = new[] { Package };
                packageService
                    .Setup(p => p.FindPackagesById(PackageRegistration.Id, PackageDeprecationFieldsToInclude.DeprecationAndRelationships))
                    .Returns(packages)
                    .Verifiable();

                packageService
                    .Setup(p => p.FilterExactPackage(packages, It.Is<string>(s => s == Package.Version || s == Package.NormalizedVersion)))
                    .Returns(isPackageMissing ? null : Package);

                packageService
                    .Setup(svc => svc.FilterExactPackage(packages, It.Is<string>(s => s != Package.Version && s != Package.NormalizedVersion)))
                    .Returns((Package)null);

                packageService
                    .Setup(p => p.FilterLatestPackage(packages, SemVerLevelKey.SemVer2, true))
                    .Returns(isPackageMissing ? null : Package)
                    .Verifiable();

                return packageService;
            }
        }

        public class TheManageMethodWithNullVersion : TheManageMethodWithLatestVersion
        {
            protected override Task<ActionResult> GetManageResult(
                PackagesController controller)
            {
                return controller.Manage(PackageRegistration.Id, null);
            }
        }

        public class TheManageMethodWithMissingVersion : TheManageMethodWithLatestVersion
        {
            protected override Task<ActionResult> GetManageResult(
                PackagesController controller)
            {
                return controller.Manage(PackageRegistration.Id, "notarealversion");
            }
        }

        public abstract class TheDeleteSymbolsMethod : TestContainer
        {
            protected string _packageId = "CrestedGecko";
            protected PackageRegistration _packageRegistration;
            protected Package _package;

            public TheDeleteSymbolsMethod()
            {
                var symbolPackage1 = new SymbolPackage() { StatusKey = PackageStatus.Available };
                var symbolPackage2 = new SymbolPackage() { StatusKey = PackageStatus.Available };
                _packageRegistration = new PackageRegistration { Id = _packageId };

                _package = new Package
                {
                    Key = 2,
                    PackageRegistration = _packageRegistration,
                    Version = "1.0.0+metadata",
                    NormalizedVersion = "1.0.0",
                    Listed = true,
                    IsLatestSemVer2 = true,
                    HasReadMe = false,
                    SymbolPackages = new List<SymbolPackage>() { symbolPackage1 }
                };
                var olderPackageVersion = new Package
                {
                    Key = 1,
                    PackageRegistration = _packageRegistration,
                    Version = "1.0.0-alpha",
                    NormalizedVersion = "1.0.0-alpha",
                    IsLatest = true,
                    IsLatestSemVer2 = true,
                    Listed = true,
                    HasReadMe = false,
                    SymbolPackages = new List<SymbolPackage>() { symbolPackage2 }
                };

                _packageRegistration.Packages.Add(_package);
                _packageRegistration.Packages.Add(olderPackageVersion);
                symbolPackage1.Package = _package;
                symbolPackage2.Package = olderPackageVersion;
            }

            [Fact]
            public void Returns404IfPackageNotFound()
            {
                var packageService = new Mock<IPackageService>();
                packageService
                    .Setup(x => x.FindPackagesById(_packageRegistration.Id, PackageDeprecationFieldsToInclude.None))
                    .Returns(new Package[0]);

                packageService
                    .Setup(p => p.FilterExactPackage(It.IsAny<IReadOnlyCollection<Package>>(), It.IsAny<string>()))
                    .Returns((Package)null)
                    .Verifiable();

                var controller = CreateController(
                    GetConfigurationService(),
                    packageService: packageService);

                var result = controller.DeleteSymbols(_packageRegistration.Id, _package.Version);

                Assert.IsType<HttpNotFoundResult>(result);
            }

            public static IEnumerable<object[]> NotOwner_Data
            {
                get
                {
                    yield return new object[]
                    {
                        null,
                        TestUtility.FakeUser
                    };

                    yield return new object[]
                    {
                        TestUtility.FakeUser,
                        new User { Key = 5535 }
                    };
                }
            }

            [Theory]
            [MemberData(nameof(NotOwner_Data))]
            public void Returns403IfNotOwner(User currentUser, User owner)
            {
                var result = GetDeleteSymbolsResult(currentUser, owner, out var controller);

                Assert.IsType<HttpStatusCodeResult>(result);
                var httpStatusCodeResult = result as HttpStatusCodeResult;
                Assert.Equal((int)HttpStatusCode.Forbidden, httpStatusCodeResult.StatusCode);
            }

            public static IEnumerable<object[]> Owner_Data
            {
                get
                {
                    yield return new object[]
                    {
                        TestUtility.FakeUser,
                        TestUtility.FakeUser
                    };

                    yield return new object[]
                    {
                        TestUtility.FakeAdminUser,
                        TestUtility.FakeUser
                    };

                    yield return new object[]
                    {
                        TestUtility.FakeOrganizationAdmin,
                        TestUtility.FakeOrganization
                    };

                    yield return new object[]
                    {
                        TestUtility.FakeOrganizationCollaborator,
                        TestUtility.FakeOrganization
                    };
                }
            }

            [Theory]
            [MemberData(nameof(Owner_Data))]
            public void DisplaysFullVersionStringAndUsesNormalizedVersionsInUrlsInSelectList(User currentUser, User owner)
            {
                var result = GetDeleteSymbolsResult(currentUser, owner, out var controller);

                Assert.IsType<ViewResult>(result);
                var model = ((ViewResult)result).Model as DeletePackageViewModel;
                Assert.NotNull(model);
                Assert.False(model.IsLocked);

                // Verify version select list
                Assert.Equal(_packageRegistration.Packages.Count, model.VersionSelectList.Count());

                foreach (var pkg in _packageRegistration.Packages)
                {
                    var valueField = controller.Url.DeleteSymbolsPackage(new TrivialPackageVersionModel(pkg));
                    var textField = PackageHelper.GetSelectListText(pkg);

                    var selectListItem = model.VersionSelectList
                        .SingleOrDefault(i => string.Equals(i.Text, textField) && string.Equals(i.Value, valueField));

                    Assert.NotNull(selectListItem);
                    Assert.Equal(valueField, selectListItem.Value);
                    Assert.Equal(textField, selectListItem.Text);
                }
            }

            [Theory]
            [MemberData(nameof(Owner_Data))]
            public void WhenPackageRegistrationIsLockedReturnsLockedState(User currentUser, User owner)
            {
                _packageRegistration.IsLocked = true;

                var result = GetDeleteSymbolsResult(currentUser, owner, out var controller);

                // Assert
                var model = ResultAssert.IsView<DeletePackageViewModel>(result);
                Assert.True(model.IsLocked);
            }

            [Theory]
            [MemberData(nameof(Owner_Data))]
            public void UsesProperIconUrl(User currentUser, User owner)
            {
                var iconUrlProvider = new Mock<IIconUrlProvider>();
                const string iconUrl = "https://some.test/icon";
                iconUrlProvider
                    .Setup(iup => iup.GetIconUrlString(It.IsAny<Package>()))
                    .Returns(iconUrl);
                var packageService = CreatePackageService();

                var result = GetDeleteSymbolsResult(currentUser, owner, out var controller, iconUrlProvider);
                var model = ResultAssert.IsView<DeletePackageViewModel>(result);
                iconUrlProvider
                    .Verify(iup => iup.GetIconUrlString(_package), Times.AtLeastOnce);
                Assert.Equal(iconUrl, model.IconUrl);
            }


            private ActionResult GetDeleteSymbolsResult(User currentUser, User owner, out PackagesController controller, Mock<IIconUrlProvider> iconUrlProvider = null)  
            {
                _packageRegistration.Owners.Add(owner);

                var packageService = CreatePackageService();
                controller = CreateController(
                    GetConfigurationService(),
                    packageService: packageService,
                    iconUrlProvider: iconUrlProvider);
                controller.SetCurrentUser(currentUser);

                var routeCollection = new RouteCollection();
                Routes.RegisterRoutes(routeCollection);
                controller.Url = new UrlHelper(controller.ControllerContext.RequestContext, routeCollection);

                var result = InvokeDeleteSymbols(controller);

                packageService.Verify();
                return result;
            }

            protected abstract Mock<IPackageService> CreatePackageService();

            protected abstract ActionResult InvokeDeleteSymbols(PackagesController controller);
        }

        public class TheDeleteSymbolsMethodWithExactVersion : TheDeleteSymbolsMethod
        {
            protected override Mock<IPackageService> CreatePackageService()
            {
                var packageService = new Mock<IPackageService>(MockBehavior.Strict);
                var packages = _packageRegistration.Packages.ToList();
                packageService
                    .Setup(svc => svc.FindPackagesById(_packageId, PackageDeprecationFieldsToInclude.None))
                    .Returns(packages)
                    .Verifiable();

                packageService
                    .Setup(p => p.FilterExactPackage(packages, It.Is<string>(s => s == _package.Version || s == _package.NormalizedVersion)))
                    .Returns(_package);

                packageService
                    .Setup(svc => svc.FilterExactPackage(packages, It.Is<string>(s => s != _package.Version && s != _package.NormalizedVersion)))
                    .Returns((Package)null);

                packageService
                    .Setup(svc => svc.FilterLatestPackage(packages, It.IsAny<int>(), It.IsAny<bool>()))
                    .Returns((Package)null);

                return packageService;
            }

            protected override ActionResult InvokeDeleteSymbols(PackagesController controller)
            {
                return controller.DeleteSymbols(_packageId, _package.Version);
            }
        }

        public abstract class TheDeleteSymbolsMethodThatFilters : TheDeleteSymbolsMethod
        {
            protected override Mock<IPackageService> CreatePackageService()
            {
                var packages = _packageRegistration.Packages.ToList();
                var packageService = new Mock<IPackageService>(MockBehavior.Strict);
                packageService
                    .Setup(svc => svc.FindPackagesById(_packageId, PackageDeprecationFieldsToInclude.None))
                    .Returns(packages)
                    .Verifiable();

                packageService
                    .Setup(p => p.FilterExactPackage(packages, It.Is<string>(s => s == _package.Version || s == _package.NormalizedVersion)))
                    .Returns(_package);

                packageService
                    .Setup(svc => svc.FilterExactPackage(packages, It.Is<string>(s => s != _package.Version && s != _package.NormalizedVersion)))
                    .Returns((Package)null);

                packageService
                    .Setup(svc => svc.FilterLatestPackage(packages, SemVerLevelKey.SemVer2, true))
                    .Returns(_package)
                    .Verifiable();

                return packageService;
            }
        }

        public class TheDeleteSymbolsMethodWithMissingVersion : TheDeleteSymbolsMethodThatFilters
        {
            protected override ActionResult InvokeDeleteSymbols(PackagesController controller)
            {
                return controller.DeleteSymbols(_packageId, "missing");
            }
        }

        public class TheDeleteSymbolsMethodWithNullVersion : TheDeleteSymbolsMethodThatFilters
        {
            protected override ActionResult InvokeDeleteSymbols(PackagesController controller)
            {
                return controller.DeleteSymbols(_packageId, null);
            }
        }

        public class TheDeleteSymbolsPackageMethod : TestContainer
        {
            [Fact]
            public async Task WhenPackageNotFoundReturns404()
            {
                // Arrange
                var packageService = new Mock<IPackageService>();
                packageService
                    .Setup(svc => svc.FindPackageByIdAndVersionStrict("Foo", "1.0"))
                    .Returns((Package)null);

                var controller = CreateController(GetConfigurationService(), packageService: packageService);

                // Act
                var result = await controller.DeleteSymbolsPackage("Foo", "1.0");

                // Assert
                ResultAssert.IsStatusCode(result, HttpStatusCode.NotFound);
            }

            public static IEnumerable<object[]> NotOwner_Data
            {
                get
                {
                    yield return new object[]
                    {
                        null,
                        TestUtility.FakeUser
                    };

                    yield return new object[]
                    {
                        TestUtility.FakeUser,
                        new User { Key = 5535 }
                    };
                }
            }

            [Theory]
            [MemberData(nameof(NotOwner_Data))]
            public async Task Returns403IfNotOwner(User currentUser, User owner)
            {
                // Arrange
                var package = new Package
                {
                    PackageRegistration = new PackageRegistration { Id = "Foo" },
                    Version = "1.0",
                    Listed = true
                };
                package.PackageRegistration.Owners.Add(owner);

                var packageService = new Mock<IPackageService>();
                packageService
                    .Setup(svc => svc.FindPackageByIdAndVersionStrict(It.IsAny<string>(), It.IsAny<string>()))
                    .Returns(package)
                    .Verifiable();

                var controller = CreateController(
                    GetConfigurationService(),
                    packageService: packageService);
                controller.SetCurrentUser(currentUser);

                // Act
                var result = await controller.DeleteSymbolsPackage("Foo", "1.0");

                // Assert
                Assert.IsType<HttpStatusCodeResult>(result);
                var httpStatusCodeResult = result as HttpStatusCodeResult;
                Assert.Equal((int)HttpStatusCode.Forbidden, httpStatusCodeResult.StatusCode);
            }

            public static IEnumerable<object[]> Owner_Data
            {
                get
                {
                    yield return new object[]
                    {
                        TestUtility.FakeUser,
                        TestUtility.FakeUser
                    };

                    yield return new object[]
                    {
                        TestUtility.FakeAdminUser,
                        TestUtility.FakeUser
                    };

                    yield return new object[]
                    {
                        TestUtility.FakeOrganizationAdmin,
                        TestUtility.FakeOrganization
                    };

                    yield return new object[]
                    {
                        TestUtility.FakeOrganizationCollaborator,
                        TestUtility.FakeOrganization
                    };
                }
            }

            [Theory]
            [MemberData(nameof(Owner_Data))]
            public async Task Returns400IfThereAreNoSymbolsPackage(User currentUser, User owner)
            {
                // Arrange
                var package = new Package
                {
                    PackageRegistration = new PackageRegistration { Id = "Foo" },
                    Version = "1.0",
                    Listed = true
                };
                package.PackageRegistration.Owners.Add(owner);

                var packageService = new Mock<IPackageService>();
                packageService
                    .Setup(svc => svc.FindPackageByIdAndVersionStrict(It.IsAny<string>(), It.IsAny<string>()))
                    .Returns(package);

                var controller = CreateController(
                    GetConfigurationService(),
                    packageService: packageService);
                controller.SetCurrentUser(currentUser);

                // Act
                var result = await controller.DeleteSymbolsPackage("Foo", "1.0");

                // Assert
                Assert.IsType<HttpStatusCodeResult>(result);
                var httpStatusCodeResult = result as HttpStatusCodeResult;
                Assert.Equal((int)HttpStatusCode.BadRequest, httpStatusCodeResult.StatusCode);
            }

            [Theory]
            [MemberData(nameof(Owner_Data))]
            public async Task RedirectsToPackagePageAfterSymbolsPackageDeletion(User currentUser, User owner)
            {
                // Arrange
                var symbolPackage = new SymbolPackage()
                {
                    StatusKey = PackageStatus.Available
                };

                var package = new Package
                {
                    PackageRegistration = new PackageRegistration { Id = "Foo" },
                    Version = "1.0",
                    NormalizedVersion = "1.0.0",
                    SymbolPackages = new List<SymbolPackage>() { symbolPackage }
                };
                package.PackageRegistration.Owners.Add(owner);
                symbolPackage.Package = package;

                var packageService = new Mock<IPackageService>();
                packageService
                    .Setup(svc => svc.FindPackageByIdAndVersionStrict(It.IsAny<string>(), It.IsAny<string>()))
                    .Returns(package);
                var auditingService = new TestAuditingService();
                var telemetryService = new Mock<ITelemetryService>();
                telemetryService
                    .Setup(x => x.TrackSymbolPackageDeleteEvent(It.IsAny<string>(), It.IsAny<string>()));

                var controller = CreateController(
                    GetConfigurationService(),
                    packageService: packageService,
                    auditingService: auditingService,
                    telemetryService: telemetryService);

                controller.SetCurrentUser(currentUser);

                // Act
                var result = await controller.DeleteSymbolsPackage("Foo", "1.0");

                // Assert
                Assert.IsType<RedirectResult>(result);
                Assert.Equal($"/packages/{package.Id}/{package.NormalizedVersion}", ((RedirectResult)result).Url);
                Assert.True(auditingService.WroteRecord<PackageAuditRecord>(ar =>
                    ar.Action == AuditedPackageAction.SymbolsDelete
                    && ar.Id == package.PackageRegistration.Id
                    && ar.Version == package.Version));
                telemetryService
                    .Verify(x => x.TrackSymbolPackageDeleteEvent(package.Id, package.Version), Times.Once);
            }

            [Fact]
            public async Task WhenPackageRegistrationIsLockedReturns403()
            {
                // Arrange
                var package = new Package
                {
                    PackageRegistration = new PackageRegistration { Id = "Foo", IsLocked = true },
                    Version = "1.0",
                };
                package.PackageRegistration.Owners.Add(new User("Frodo"));

                var packageService = new Mock<IPackageService>(MockBehavior.Strict);
                packageService
                    .Setup(svc => svc.FindPackageByIdAndVersionStrict("Foo", "1.0"))
                    .Returns(package);

                var controller = CreateController(GetConfigurationService(), packageService: packageService);

                controller.SetCurrentUser(new User("Frodo"));

                // Act
                var result = await controller.DeleteSymbolsPackage("Foo", "1.0");

                // Assert
                ResultAssert.IsStatusCode(result, HttpStatusCode.Forbidden);
            }
        }

        public class TheUpdateListedMethod : TestContainer
        {
            [Theory]
            [InlineData(false)]
            [InlineData(true)]
            public async Task Returns404IfNotFound(bool listed)
            {
                // Arrange
                var packageService = new Mock<IPackageService>(MockBehavior.Strict);
                packageService.Setup(svc => svc.FindPackageByIdAndVersionStrict("Foo", "1.0"))
                    .Returns((Package)null);
                // Note: this Mock must be strict because it guarantees that MarkPackageListedAsync is not called!

                var controller = CreateController(
                    GetConfigurationService(),
                    packageService: packageService);
                controller.Url = new UrlHelper(new RequestContext(), new RouteCollection());

                // Act
                var result = await controller.UpdateListed("Foo", "1.0", listed);

                // Assert
                Assert.IsType<HttpNotFoundResult>(result);
            }

            public static IEnumerable<object[]> NotOwner_Data
            {
                get
                {
                    yield return new object[]
                    {
                        null,
                        TestUtility.FakeUser
                    };

                    yield return new object[]
                    {
                        TestUtility.FakeUser,
                        new User { Key = 5535 }
                    };
                }
            }

            [Theory]
            [MemberData(nameof(NotOwner_Data))]
            public async Task Returns403IfNotOwner(User currentUser, User owner)
            {
                // Arrange
                var package = new Package
                {
                    PackageRegistration = new PackageRegistration { Id = "Foo" },
                    Version = "1.0",
                    Listed = true
                };
                package.PackageRegistration.Owners.Add(owner);

                var packageService = new Mock<IPackageService>(MockBehavior.Strict);
                packageService.Setup(svc => svc.FindPackageByIdAndVersionStrict("Foo", "1.0"))
                    .Returns(package);
                // Note: this Mock must be strict because it guarantees that MarkPackageListedAsync is not called!

                var controller = CreateController(
                    GetConfigurationService(),
                    packageService: packageService);
                controller.SetCurrentUser(currentUser);
                controller.Url = new UrlHelper(new RequestContext(), new RouteCollection());

                // Act
                var result = await controller.UpdateListed("Foo", "1.0", false);

                // Assert
                Assert.IsType<HttpStatusCodeResult>(result);
                var httpStatusCodeResult = result as HttpStatusCodeResult;
                Assert.Equal((int)HttpStatusCode.Forbidden, httpStatusCodeResult.StatusCode);
            }

            public static IEnumerable<object[]> Owner_Data
            {
                get
                {
                    yield return new object[]
                    {
                        TestUtility.FakeUser,
                        TestUtility.FakeUser
                    };

                    yield return new object[]
                    {
                        TestUtility.FakeAdminUser,
                        TestUtility.FakeUser
                    };

                    yield return new object[]
                    {
                        TestUtility.FakeOrganizationAdmin,
                        TestUtility.FakeOrganization
                    };

                    yield return new object[]
                    {
                        TestUtility.FakeOrganizationCollaborator,
                        TestUtility.FakeOrganization
                    };
                }
            }

            [Theory]
            [MemberData(nameof(Owner_Data))]
            public async Task UpdatesUnlistedIfSelected(User currentUser, User owner)
            {
                // Arrange
                var package = new Package
                {
                    PackageRegistration = new PackageRegistration { Id = "Foo" },
                    Version = "1.0",
                    Listed = true
                };
                package.PackageRegistration.Owners.Add(owner);

                var packageUpdateService = new Mock<IPackageUpdateService>(MockBehavior.Strict);
                packageUpdateService
                    .Setup(svc => svc.MarkPackageUnlistedAsync(package, true, true))
                    .Returns(Task.CompletedTask).Verifiable();

                var packageService = new Mock<IPackageService>(MockBehavior.Strict);
                packageService
                    .Setup(svc => svc.FindPackageByIdAndVersionStrict("Foo", "1.0"))
                    .Returns(package).Verifiable();

                var controller = CreateController(
                    GetConfigurationService(),
                    packageService: packageService);
                controller.SetCurrentUser(currentUser);
                TestUtility.SetupUrlHelperForUrlGeneration(controller);

                // Act
                var result = await controller.UpdateListed("Foo", "1.0", false);

                // Assert
                packageService.Verify();
                Assert.IsType<RedirectResult>(result);
                Assert.Equal(
                    "The package has been unlisted. It may take several hours for this change to propagate through our system.",
                    controller.TempData["Message"]);
            }

            [Theory]
            [MemberData(nameof(Owner_Data))]
            public async Task UpdatesUnlistedIfNotSelected(User currentUser, User owner)
            {
                // Arrange
                var package = new Package
                {
                    PackageRegistration = new PackageRegistration { Id = "Foo" },
                    Version = "1.0",
                    NormalizedVersion = "1.0.0",
                    Listed = true
                };
                package.PackageRegistration.Owners.Add(owner);

                var packageUpdateService = new Mock<IPackageUpdateService>(MockBehavior.Strict);
                packageUpdateService
                    .Setup(svc => svc.MarkPackageUnlistedAsync(package, true, true))
                    .Returns(Task.FromResult(0)).Verifiable();

                var packageService = new Mock<IPackageService>(MockBehavior.Strict);
                packageService.Setup(svc => svc.FindPackageByIdAndVersionStrict("Foo", "1.0"))
                    .Returns(package).Verifiable();

                var controller = CreateController(
                    GetConfigurationService(),
                    packageService: packageService);
                controller.SetCurrentUser(currentUser);
                TestUtility.SetupUrlHelperForUrlGeneration(controller);

                // Act
                var result = await controller.UpdateListed("Foo", "1.0", true);

                // Assert
                packageService.Verify();
                Assert.IsType<RedirectResult>(result);
                Assert.Equal(
                    "The package has been listed. It may take several hours for this change to propagate through our system.",
                    controller.TempData["Message"]);
            }

            [Fact]
            public async Task WhenPackageRegistrationIsLockedReturns403()
            {
                // Arrange
                var package = new Package
                {
                    PackageRegistration = new PackageRegistration { Id = "Foo", IsLocked = true },
                    Version = "1.0",
                };
                package.PackageRegistration.Owners.Add(new User("Frodo"));

                var packageUpdateService = new Mock<IPackageUpdateService>(MockBehavior.Strict);

                var packageService = new Mock<IPackageService>(MockBehavior.Strict);
                packageService.Setup(svc => svc.FindPackageByIdAndVersionStrict("Foo", "1.0"))
                    .Returns(package);

                var controller = CreateController(
                    GetConfigurationService(), 
                    packageService: packageService,
                    packageUpdateService: packageUpdateService);

                controller.SetCurrentUser(new User("Frodo"));
                controller.Url = new UrlHelper(new RequestContext(), new RouteCollection());

                // Act
                var result = await controller.UpdateListed("Foo", "1.0", true);

                // Assert
                ResultAssert.IsStatusCode(result, HttpStatusCode.Forbidden);
            }
        }

        public class TheEditPostMethod : TestContainer
        {
            public static IEnumerable<object[]> Owner_Data
            {
                get
                {
                    yield return new object[]
                    {
                        TestUtility.FakeUser,
                        TestUtility.FakeUser
                    };

                    yield return new object[]
                    {
                        TestUtility.FakeAdminUser,
                        TestUtility.FakeUser
                    };

                    yield return new object[]
                    {
                        TestUtility.FakeOrganizationAdmin,
                        TestUtility.FakeOrganization
                    };

                    yield return new object[]
                    {
                        TestUtility.FakeOrganizationCollaborator,
                        TestUtility.FakeOrganization
                    };
                }
            }

            public static IEnumerable<object[]> NotOwner_Data
            {
                get
                {
                    yield return new object[]
                    {
                        null,
                        TestUtility.FakeUser
                    };

                    yield return new object[]
                    {
                        TestUtility.FakeUser,
                        new User { Key = 5535 }
                    };
                }
            }

            protected PackagesController SetupController(
                User currentUser,
                User owner,
                bool hasReadMe = false,
                bool isPackageLocked = false,
                Mock<IPackageFileService> packageFileService = null,
                IReadMeService readMeService = null)
            {
                var package = new Package
                {
                    PackageRegistration = new PackageRegistration { Id = "packageId", IsLocked = isPackageLocked },
                    Version = "1.0",
                    Listed = true,
                    HasReadMe = hasReadMe,
                };
                package.PackageRegistration.Owners.Add(owner);

                var packageService = new Mock<IPackageService>();
                packageService.Setup(s => s.FindPackageByIdAndVersionStrict(It.IsAny<string>(), It.IsAny<string>()))
                    .Returns(package);
                packageService.Setup(s => s.FindPackageRegistrationById(It.IsAny<string>()))
                    .Returns(package.PackageRegistration);

                var controller = CreateController(
                    GetConfigurationService(),
                    packageService: packageService,
                    packageFileService: packageFileService,
                    readMeService: readMeService);
                controller.SetCurrentUser(currentUser);

                var routeCollection = new RouteCollection();
                Routes.RegisterRoutes(routeCollection);
                controller.Url = new UrlHelper(controller.ControllerContext.RequestContext, routeCollection);

                return controller;
            }

            public static IEnumerable<object[]> OnPostBackWithReadMe_Saves_Data
            {
                get
                {
                    foreach (var ownerData in Owner_Data)
                    {
                        foreach (var hasReadMe in new[] { false, true })
                        {
                            yield return ownerData.Concat(new object[] { hasReadMe }).ToArray();
                        }
                    }
                }
            }

            [Theory]
            [MemberData(nameof(NotOwner_Data))]
            public async Task Returns403IfNotOwner(User currentUser, User owner)
            {
                // Arrange
                var package = new Package
                {
                    PackageRegistration = new PackageRegistration { Id = "Foo" },
                    Version = "1.0",
                    Listed = true
                };
                package.PackageRegistration.Owners.Add(owner);

                var packageService = new Mock<IPackageService>(MockBehavior.Strict);
                packageService.Setup(svc => svc.FindPackageByIdAndVersionStrict("Foo", "1.0"))
                    .Returns(package);
                // Note: this Mock must be strict because it guarantees that MarkPackageListedAsync is not called!

                var controller = CreateController(
                    GetConfigurationService(),
                    packageService: packageService);
                controller.SetCurrentUser(currentUser);
                controller.Url = new UrlHelper(new RequestContext(), new RouteCollection());

                // Act
                var result = await controller.UpdateListed("Foo", "1.0", false);

                // Assert
                Assert.IsType<HttpStatusCodeResult>(result);
                var httpStatusCodeResult = result as HttpStatusCodeResult;
                Assert.Equal((int)HttpStatusCode.Forbidden, httpStatusCodeResult.StatusCode);
            }

            [Theory]
            [MemberData(nameof(OnPostBackWithReadMe_Saves_Data))]
            public async Task OnPostBackWithReadMe_Saves(User currentUser, User owner, bool hasReadMe)
            {
                // Arrange
                var packageFileService = new Mock<IPackageFileService>();
                packageFileService.Setup(s => s.DownloadReadMeMdFileAsync(It.IsAny<Package>()))
                    .Returns(Task.FromResult("markdown"))
                    .Verifiable();
                packageFileService.Setup(s => s.SaveReadMeMdFileAsync(It.IsAny<Package>(), It.IsAny<string>()))
                    .Returns(Task.CompletedTask)
                    .Verifiable();

                var controller = SetupController(currentUser, owner, hasReadMe: hasReadMe, packageFileService: packageFileService);

                var formData = new VerifyPackageRequest
                {
                    Edit = new EditPackageVersionReadMeRequest
                    {
                        ReadMe = new ReadMeRequest
                        {
                            SourceType = "written",
                            SourceText = "markdown2"
                        }
                    }
                };

                // Act.
                var result = await controller.Edit("packageId", "1.0", formData, "returnUrl");

                // Assert.
                packageFileService.Verify(s => s.SaveReadMeMdFileAsync(It.IsAny<Package>(), "markdown2"));

                // Verify that a comparison was done against the active readme.
                packageFileService.Verify(s => s.DownloadReadMeMdFileAsync(It.IsAny<Package>()), Times.Exactly(hasReadMe ? 1 : 0));
            }

            [Fact]
            public async Task AlwaysCommitsChangesToReadMeService()
            {
                // Arrange
                var packageFileService = new Mock<IPackageFileService>();
                packageFileService.Setup(s => s.DownloadReadMeMdFileAsync(It.IsAny<Package>()))
                    .Returns(Task.FromResult("markdown"))
                    .Verifiable();
                packageFileService.Setup(s => s.SaveReadMeMdFileAsync(It.IsAny<Package>(), It.IsAny<string>()))
                    .Returns(Task.CompletedTask)
                    .Verifiable();

                var readMeService = new Mock<IReadMeService>();

                var controller = SetupController(
                    TestUtility.FakeUser,
                    TestUtility.FakeUser,
                    hasReadMe: true,
                    packageFileService: packageFileService,
                    readMeService: readMeService.Object);

                var formData = new VerifyPackageRequest
                {
                    Edit = new EditPackageVersionReadMeRequest
                    {
                        ReadMe = new ReadMeRequest
                        {
                            SourceType = "written",
                            SourceText = "markdown2"
                        }
                    }
                };

                // Act.
                var result = await controller.Edit("packageId", "1.0", formData, "returnUrl");

                // Assert.
                readMeService.Verify(
                    x => x.SaveReadMeMdIfChanged(
                        It.IsAny<Package>(),
                        formData.Edit,
                        controller.Request.ContentEncoding,
                        true),
                    Times.Once);
                readMeService.Verify(
                    x => x.SaveReadMeMdIfChanged(
                        It.IsAny<Package>(),
                        It.IsAny<EditPackageVersionReadMeRequest>(),
                        It.IsAny<Encoding>(),
                        It.IsAny<bool>()),
                    Times.Once);
            }

            [Theory]
            [MemberData(nameof(Owner_Data))]
            public async Task OnPostBackWithNoReadMe_Deletes(User currentUser, User owner)
            {
                // Arrange
                var packageFileService = new Mock<IPackageFileService>();
                packageFileService.Setup(s => s.DownloadReadMeMdFileAsync(It.IsAny<Package>()))
                    .Returns(Task.FromResult("markdown"))
                    .Verifiable();
                packageFileService.Setup(s => s.DeleteReadMeMdFileAsync(It.IsAny<Package>()))
                    .Returns(Task.CompletedTask)
                    .Verifiable();

                var controller = SetupController(currentUser, owner, hasReadMe: true, packageFileService: packageFileService);

                var formData = new VerifyPackageRequest
                {
                    Edit = new EditPackageVersionReadMeRequest()
                };

                // Act.
                var result = await controller.Edit("packageId", "1.0", formData, "returnUrl");

                // Assert.
                packageFileService.Verify(s => s.DeleteReadMeMdFileAsync(It.IsAny<Package>()));

                // Verify that a comparison was done against the active readme.
                packageFileService.Verify(s => s.DownloadReadMeMdFileAsync(It.IsAny<Package>()), Times.Once);
            }

            [Theory]
            [MemberData(nameof(Owner_Data))]
            public async Task WhenPackageRegistrationIsLockedReturns403(User currentUser, User owner)
            {
                // Arrange
                var controller = SetupController(currentUser, owner, isPackageLocked: true);

                // Act
                var result = await controller.Edit("packageId", "1.0.0", new VerifyPackageRequest(), string.Empty);

                // Assert
                Assert.IsType<JsonResult>(result);
                Assert.Equal(403, controller.Response.StatusCode);
            }
        }

        public class TheListPackagesMethod
            : TestContainer
        {
            private readonly Cache _cache;

            public TheListPackagesMethod()
            {
                _cache = new Cache();
            }

            [Fact]
            public async Task TrimsSearchTerm()
            {
                var searchService = new Mock<ISearchService>();
                searchService.Setup(s => s.Search(It.IsAny<SearchFilter>())).Returns(
                    Task.FromResult(new SearchResults(0, DateTime.UtcNow)));
                var controller = CreateController(
                    GetConfigurationService(),
                    searchService: searchService);
                controller.SetCurrentUser(TestUtility.FakeUser);

                var result = (await controller.ListPackages(new PackageListSearchViewModel() { Q = " test " })) as ViewResult;

                var model = result.Model as PackageListViewModel;
                Assert.Equal("test", model.SearchTerm);
            }

            [Fact]
            public async Task DefaultsToFirstPageAndIncludingPrerelease()
            {
                var searchService = new Mock<ISearchService>();
                searchService.Setup(s => s.Search(It.IsAny<SearchFilter>())).Returns(
                    Task.FromResult(new SearchResults(0, DateTime.UtcNow)));
                var controller = CreateController(
                    GetConfigurationService(),
                    searchService: searchService);
                controller.SetCurrentUser(TestUtility.FakeUser);

                var result = (await controller.ListPackages(new PackageListSearchViewModel { Q = "test" })) as ViewResult;

                var model = result.Model as PackageListViewModel;
                Assert.True(model.IncludePrerelease);
                Assert.Equal(0, model.PageIndex);
            }

            [Theory]
            [InlineData(false)]
            [InlineData(true)]
            public async Task PassesPrerelParameterOnToSearchFilter(bool prerel)
            {
                var searchService = new Mock<ISearchService>();
                searchService.Setup(s => s.Search(It.IsAny<SearchFilter>())).Returns(
                    Task.FromResult(new SearchResults(0, DateTime.UtcNow)));
                var controller = CreateController(
                    GetConfigurationService(),
                    searchService: searchService);
                controller.SetCurrentUser(TestUtility.FakeUser);

                var result = (await controller.ListPackages(new PackageListSearchViewModel { Q = "test", Prerel = prerel })) as ViewResult;

                var model = result.Model as PackageListViewModel;
                Assert.Equal(prerel, model.IncludePrerelease);
                searchService.Verify(x => x.Search(It.Is<SearchFilter>(f => f.IncludePrerelease == prerel)));
            }

            [Fact]
            public async Task UsesPreviewSearchServiceWhenABTestServiceSaysSo()
            {
                var abTestService = new Mock<IABTestService>();
                abTestService
                    .Setup(x => x.IsPreviewSearchEnabled(It.IsAny<User>()))
                    .Returns(true);

                var searchService = new Mock<ISearchService>();
                var previewSearchService = new Mock<ISearchService>();
                previewSearchService
                    .Setup(s => s.Search(It.IsAny<SearchFilter>()))
                    .ReturnsAsync(() => new SearchResults(0, DateTime.UtcNow));
                var controller = CreateController(
                    GetConfigurationService(),
                    searchService: searchService,
                    previewSearchService: previewSearchService,
                    abTestService: abTestService);
                controller.SetCurrentUser(TestUtility.FakeUser);

                var result = await controller.ListPackages(new PackageListSearchViewModel { Q = "test", Prerel = true });

                searchService.Verify(x => x.Search(It.IsAny<SearchFilter>()), Times.Never);
                previewSearchService.Verify(x => x.Search(It.IsAny<SearchFilter>()), Times.Once);
                abTestService.Verify(
                    x => x.IsPreviewSearchEnabled(TestUtility.FakeUser),
                    Times.Once);
            }

            [Theory]
            [InlineData(null)]
            [InlineData("")]
            [InlineData(" ")]
            public async Task UsesPreviewSearchServiceForEmptyQuery(string q)
            {
                var abTestService = new Mock<IABTestService>();
                abTestService
                    .Setup(x => x.IsPreviewSearchEnabled(It.IsAny<User>()))
                    .Returns(true);

                var httpContext = new Mock<HttpContextBase>();
                httpContext.Setup(c => c.Cache).Returns(_cache);

                var searchService = new Mock<ISearchService>();
                var previewSearchService = new Mock<ISearchService>();
                previewSearchService
                    .Setup(s => s.Search(It.IsAny<SearchFilter>()))
                    .ReturnsAsync(() => new SearchResults(0, DateTime.UtcNow));

                var controller = CreateController(
                    GetConfigurationService(),
                    httpContext: httpContext,
                    searchService: searchService,
                    previewSearchService: previewSearchService,
                    abTestService: abTestService);
                controller.SetCurrentUser(TestUtility.FakeUser);

                var result = await controller.ListPackages(new PackageListSearchViewModel { Q = q, Prerel = true });

                searchService.Verify(x => x.Search(It.IsAny<SearchFilter>()), Times.Never);
                previewSearchService.Verify(x => x.Search(It.IsAny<SearchFilter>()), Times.Once);
                abTestService.Verify(
                    x => x.IsPreviewSearchEnabled(TestUtility.FakeUser),
                    Times.Once);
            }

            [Theory]
            [InlineData(false, "DefaultSearchResults")]
            [InlineData(true, "DefaultPreviewSearchResults")]
            public async Task CachesDefaultSearch(bool preview, string key)
            {
                var abTestService = new Mock<IABTestService>();
                abTestService
                    .Setup(x => x.IsPreviewSearchEnabled(It.IsAny<User>()))
                    .Returns(preview);

                var httpContext = new Mock<HttpContextBase>();
                httpContext.Setup(c => c.Cache).Returns(_cache);

                var results = new SearchResults(0, DateTime.UtcNow);
                var searchService = new Mock<ISearchService>();
                searchService
                    .Setup(s => s.Search(It.IsAny<SearchFilter>()))
                    .ReturnsAsync(results);
                var previewResults = new SearchResults(0, DateTime.UtcNow);
                var previewSearchService = new Mock<ISearchService>();
                previewSearchService
                    .Setup(s => s.Search(It.IsAny<SearchFilter>()))
                    .ReturnsAsync(previewResults);

                var controller = CreateController(
                    GetConfigurationService(),
                    httpContext: httpContext,
                    searchService: searchService,
                    previewSearchService: previewSearchService,
                    abTestService: abTestService);
                controller.SetCurrentUser(TestUtility.FakeUser);

                var result = await controller.ListPackages(new PackageListSearchViewModel { Q = string.Empty, Prerel = true });

                var cachedValue = _cache.Get(key);
                Assert.NotNull(cachedValue);
                Assert.Same(preview ? previewResults : results, cachedValue);
            }

            protected override void Dispose(bool disposing)
            {
                // Clear the cache to avoid test interaction.
                foreach (DictionaryEntry entry in _cache)
                {
                    _cache.Remove((string)entry.Key);
                }

                base.Dispose(disposing);
            }

            [Theory]
            [InlineData(false)]
            [InlineData(true)]
            public async Task UsesProperIconUrl(bool prerel)
            {
                var iconUrlProvider = new Mock<IIconUrlProvider>();
                const string iconUrl = "https://some.test/icon";
                iconUrlProvider
                    .Setup(iup => iup.GetIconUrlString(It.IsAny<Package>()))
                    .Returns(iconUrl);
                var searchService = new Mock<ISearchService>();

                var controller = CreateController(
                    GetConfigurationService(),
                    searchService: searchService,
                    iconUrlProvider: iconUrlProvider);

                var package = new Package
                {
                    PackageRegistration = new PackageRegistration { Id = "packageId" },
                    Version = "1.2.3"
                };

                searchService
                    .Setup(s => s.Search(It.IsAny<SearchFilter>()))
                    .ReturnsAsync(new SearchResults(1, DateTime.UtcNow, new[] { package }.AsQueryable()));

                var result = await controller.ListPackages(new PackageListSearchViewModel { Q = "test", Prerel = prerel });
                var model = ResultAssert.IsView<PackageListViewModel>(result);
                iconUrlProvider
                    .Verify(iup => iup.GetIconUrlString(package), Times.AtLeastOnce);
                var packageViewModel = Assert.Single(model.Items);
                Assert.Equal(iconUrl, packageViewModel.IconUrl);
            }
        }

        public class TheReportAbuseMethod
            : TestContainer
        {
            public static string PackageId = "gollum";
            public static string PackageVersion = "2.0.1";
            public static string UnencodedMessage = "Gollum took my <b>finger</bold>";
            public static string EncodedMessage = "Gollum took my &lt;b&gt;finger&lt;/bold&gt;";
            public static string ReporterEmailAddress = "frodo@hobbiton.example.com";
            public static string Signature = "Frodo";
            public static User Owner = new User { Key = 313, Username = "Gollum", EmailAddress = "gollum@mordor.com" };

            public static IEnumerable<object[]> NotOwner_Data
            {
                get
                {
                    yield return new object[]
                    {
                        null,
                        Owner
                    };

                    yield return new object[]
                    {
                        TestUtility.FakeUser,
                        Owner
                    };

                    yield return new object[]
                    {
                        TestUtility.FakeAdminUser,
                        Owner
                    };
                }
            }

            public static IEnumerable<object[]> Owner_Data
            {
                get
                {
                    yield return new object[]
                    {
                        TestUtility.FakeUser,
                        TestUtility.FakeUser
                    };

                    yield return new object[]
                    {
                        TestUtility.FakeOrganizationAdmin,
                        TestUtility.FakeOrganization
                    };

                    yield return new object[]
                    {
                        TestUtility.FakeOrganizationCollaborator,
                        TestUtility.FakeOrganization
                    };
                }
            }

            [Theory]
            [MemberData(nameof(NotOwner_Data))]
            public void ShowsFormWhenNotOwner(User currentUser, User owner)
            {
                var result = GetReportAbuseResult(currentUser, owner, out var package);

                Assert.IsType<ViewResult>(result);
                var viewResult = result as ViewResult;

                Assert.IsType<ReportAbuseViewModel>(viewResult.Model);
                var model = viewResult.Model as ReportAbuseViewModel;

                Assert.Equal(PackageId, model.PackageId);
                Assert.Equal(PackageVersion, model.PackageVersion);
            }

            [Theory]
            [MemberData(nameof(Owner_Data))]
            public void RedirectsToReportMyPackageWhenOwner(User currentUser, User owner)
            {
                var result = GetReportAbuseResult(currentUser, owner, out var package);

                Assert.IsType<RedirectToRouteResult>(result);
                var redirectResult = result as RedirectToRouteResult;
                Assert.Equal("ReportMyPackage", redirectResult.RouteValues["Action"]);
            }

            public ActionResult GetReportAbuseResult(User currentUser, User owner, out Package package)
            {
                package = new Package
                {
                    PackageRegistration = new PackageRegistration { Id = PackageId, Owners = { owner } },
                    Version = PackageVersion
                };
                var packageService = new Mock<IPackageService>();
                packageService.Setup(p => p.FindPackageByIdAndVersionStrict(PackageId, PackageVersion)).Returns(package);
                var httpContext = new Mock<HttpContextBase>();
                var controller = CreateController(
                    GetConfigurationService(),
                    packageService: packageService,
                    httpContext: httpContext);
                controller.SetCurrentUser(currentUser);
                TestUtility.SetupUrlHelper(controller, httpContext);

                return controller.ReportAbuse(PackageId, PackageVersion);
            }

            [Fact]
            public async Task FormSendsMessageToGalleryOwnerWithEmailOnlyWhenUnauthenticated()
            {
                var result = await GetReportAbuseFormResult(null, Owner, out var package, out var messageService);

                Assert.NotNull(result);
                messageService.Verify(
                    s => s.SendMessageAsync(
                        It.Is<ReportAbuseMessage>(
                            r => r.Request.FromAddress.Address == ReporterEmailAddress
                                 && r.Request.Package == package
                                 && r.Request.Reason == EnumHelper.GetDescription(ReportPackageReason.ViolatesALicenseIOwn)
                                 && r.Request.Message == EncodedMessage
                                 && r.AlreadyContactedOwners),
                        false,
                        false));
            }

            public static IEnumerable<object[]> FormSendsMessageToGalleryOwnerWithUserInfoWhenAuthenticated_Data
            {
                get
                {
                    var authenticatedUserTest = new[]
                    {
                        new object[]
                        {
                            TestUtility.FakeUser,
                            Owner
                        }
                    };

                    return authenticatedUserTest.Concat(Owner_Data);
                }
            }

            [Theory]
            [MemberData(nameof(FormSendsMessageToGalleryOwnerWithUserInfoWhenAuthenticated_Data))]
            public async Task FormSendsMessageToGalleryOwnerWithUserInfoWhenAuthenticated(User currentUser, User owner)
            {
                var result = await GetReportAbuseFormResult(currentUser, owner, package: out var package, messageService: out var messageService);

                Assert.NotNull(result);
                messageService.Verify(
                    s => s.SendMessageAsync(
                        It.Is<ReportAbuseMessage>(
                            r => r.Request.Message == EncodedMessage
                                 && r.Request.FromAddress.Address == currentUser.EmailAddress
                                 && r.Request.FromAddress.DisplayName == currentUser.Username
                                 && r.Request.Package == package
                                 && r.Request.Reason == EnumHelper.GetDescription(ReportPackageReason.ViolatesALicenseIOwn)
                                 && r.AlreadyContactedOwners),
                        false,
                        false));
            }

            public Task<ActionResult> GetReportAbuseFormResult(User currentUser, User owner, out Package package, out Mock<IMessageService> messageService)
            {
                messageService = new Mock<IMessageService>();
                messageService.Setup(
                    s => s.SendMessageAsync(It.Is<ReportAbuseMessage>(r => r.Request.Message == UnencodedMessage), false, false));
                package = new Package
                {
                    PackageRegistration = new PackageRegistration { Id = PackageId, Owners = new[] { owner } },
                    Version = "2.0.1"
                };
                var packageService = new Mock<IPackageService>();
                packageService.Setup(p => p.FindPackageByIdAndVersionStrict(PackageId, PackageVersion)).Returns(package);
                var httpContext = new Mock<HttpContextBase>();
                var controller = CreateController(
                    GetConfigurationService(),
                    packageService: packageService,
                    messageService: messageService,
                    httpContext: httpContext);
                controller.SetCurrentUser(currentUser);
                var model = new ReportAbuseViewModel
                {
                    Email = ReporterEmailAddress,
                    Message = UnencodedMessage,
                    Reason = ReportPackageReason.ViolatesALicenseIOwn,
                    AlreadyContactedOwner = true,
                    Signature = Signature
                };

                if (currentUser != null)
                {
                    model.Email = currentUser.EmailAddress;
                }

                TestUtility.SetupUrlHelper(controller, httpContext);
                return controller.ReportAbuse(PackageId, PackageVersion, model);
            }
        }

        public class TheReportMyPackageMethod
            : TestContainer
        {
            private Package _package;
            private static readonly User _owner = new User { EmailAddress = "frodo@hobbiton.example.com", Username = "Frodo", Key = 2 };
            private ReportMyPackageViewModel _viewModel;
            private Issue _supportRequest;
            private Mock<IPackageService> _packageService;
            private Mock<IMessageService> _messageService;
            private Mock<IPackageDeleteService> _packageDeleteService;
            private Mock<ISupportRequestService> _supportRequestService;
            private PackagesController _controller;

            public void SetupTest(User currentUser, User owner)
            {
                if (owner == null)
                {
                    owner = _owner;
                }

                _package = new Package
                {
                    PackageRegistration = new PackageRegistration
                    {
                        Id = "Mordor",
                        Owners = { owner },
                    },
                    Version = "2.00.1",
                    NormalizedVersion = "2.0.1",
                };

                _viewModel = new ReportMyPackageViewModel
                {
                    Reason = ReportPackageReason.ContainsPrivateAndConfidentialData,
                    Message = "Message!",
                };

                _packageService = new Mock<IPackageService>();
                _packageService
                    .Setup(p => p.FindPackageByIdAndVersionStrict(_package.PackageRegistration.Id, _package.Version))
                    .Returns(_package);

                _messageService = new Mock<IMessageService>();
                _packageDeleteService = new Mock<IPackageDeleteService>();

                _supportRequest = new Issue
                {
                    Key = 23,
                };

                _supportRequestService = new Mock<ISupportRequestService>();
                _supportRequestService
                    .Setup(x => x.AddNewSupportRequestAsync(
                        It.IsAny<string>(),
                        It.IsAny<string>(),
                        It.IsAny<string>(),
                        It.IsAny<string>(),
                        It.IsAny<User>(),
                        It.IsAny<Package>()))
                    .ReturnsAsync(() => _supportRequest);

                var httpContext = new Mock<HttpContextBase>();
                _controller = CreateController(
                    GetConfigurationService(),
                    packageService: _packageService,
                    messageService: _messageService,
                    packageDeleteService: _packageDeleteService,
                    supportRequestService: _supportRequestService,
                    httpContext: httpContext);
                _controller.SetCurrentUser(currentUser);

                TestUtility.SetupUrlHelper(_controller, httpContext);
            }

            public static IEnumerable<object[]> OwnerAndNotOwner_Data => Owner_Data.Concat(NotOwner_Data);

            public static IEnumerable<object[]> NotOwner_Data
            {
                get
                {
                    yield return new object[]
                    {
                        null,
                        null
                    };

                    yield return new object[]
                    {
                        TestUtility.FakeUser,
                        null
                    };

                    yield return new object[]
                    {
                        TestUtility.FakeAdminUser,
                        null
                    };
                }
            }

            public static IEnumerable<object[]> Owner_Data
            {
                get
                {
                    yield return new object[]
                    {
                        TestUtility.FakeUser,
                        TestUtility.FakeUser
                    };

                    yield return new object[]
                    {
                        TestUtility.FakeOrganizationAdmin,
                        TestUtility.FakeOrganization
                    };

                    yield return new object[]
                    {
                        TestUtility.FakeOrganizationCollaborator,
                        TestUtility.FakeOrganization
                    };
                }
            }

            [Theory]
            [MemberData(nameof(NotOwner_Data))]
            public async Task GetRedirectsNonOwnersToReportAbuse(User currentUser, User owner)
            {
                await RedirectsNonOwnersToReportAbuse(
                    currentUser, owner,
                    () => _controller.ReportMyPackage(
                        _package.PackageRegistration.Id,
                        _package.Version));
            }

            [Theory]
            [MemberData(nameof(NotOwner_Data))]
            public async Task PostRedirectsNonOwnersToReportAbuse(User currentUser, User owner)
            {
                await RedirectsNonOwnersToReportAbuse(
                    currentUser, owner,
                    () => _controller.ReportMyPackage(
                        _package.PackageRegistration.Id,
                        _package.Version,
                        _viewModel));
            }

            private async Task RedirectsNonOwnersToReportAbuse(User currentUser, User owner, Func<Task<ActionResult>> actAsync)
            {
                SetupTest(currentUser, owner);
                var result = await actAsync();

                Assert.IsType<RedirectToRouteResult>(result);
                Assert.Equal("ReportAbuse", ((RedirectToRouteResult)result).RouteValues["Action"]);
            }

            [Theory]
            [MemberData(nameof(OwnerAndNotOwner_Data))]
            public async Task GetRedirectsMissingPackageToNotFound(User currentUser, User owner)
            {
                await RedirectsMissingPackageToNotFound(
                    currentUser, owner,
                    () => _controller.ReportMyPackage(
                        _package.PackageRegistration.Id,
                        _package.Version));
            }

            [Theory]
            [MemberData(nameof(OwnerAndNotOwner_Data))]
            public async Task PostRedirectsMissingPackageToNotFound(User currentUser, User owner)
            {
                await RedirectsMissingPackageToNotFound(
                    currentUser, owner,
                    () => _controller.ReportMyPackage(
                        _package.PackageRegistration.Id,
                        _package.Version,
                        _viewModel));
            }

            private async Task RedirectsMissingPackageToNotFound(User currentUser, User owner, Func<Task<ActionResult>> actAsync)
            {
                // Arrange
                SetupTest(currentUser: null, owner: _owner);
                _packageService
                    .Setup(x => x.FindPackageByIdAndVersionStrict(It.IsAny<string>(), It.IsAny<string>()))
                    .Returns<Package>(null);

                // Act
                var result = await actAsync();

                // Assert
                Assert.IsType<HttpNotFoundResult>(result);
            }

            [Theory]
            [MemberData(nameof(Owner_Data))]
            public async Task HtmlEncodesMessageContent(User currentUser, User owner)
            {
                // Arrange
                SetupTest(currentUser, owner);
                _viewModel.Message = "I like the cut of your jib. It's <b>bold</b>.";
                _viewModel.Reason = ReportPackageReason.ViolatesALicenseIOwn;

                ReportPackageRequest reportRequest = null;
                _messageService
                    .Setup(s => s.SendMessageAsync(It.IsAny<ReportMyPackageMessage>(), false, false))
                    .Callback<IEmailBuilder, bool, bool>((msg, copySender, discloseSenderAddress) => reportRequest = (msg as ReportMyPackageMessage).Request)
                    .Returns(Task.CompletedTask);

                // Act
                await _controller.ReportMyPackage(
                    _package.PackageRegistration.Id,
                    _package.Version,
                    _viewModel);

                // Assert
                Assert.NotNull(reportRequest);
                Assert.Equal(currentUser.EmailAddress, reportRequest.FromAddress.Address);
                Assert.Same(_package, reportRequest.Package);
                Assert.Equal(EnumHelper.GetDescription(ReportPackageReason.ViolatesALicenseIOwn), reportRequest.Reason);
                Assert.Equal("I like the cut of your jib. It&#39;s &lt;b&gt;bold&lt;/b&gt;.", reportRequest.Message);
            }

            [Fact]
            public async Task ChecksDeleteAllowedWithNoReasonOnGetEndpoint()
            {
                // Arrange
                SetupTest(TestUtility.FakeUser, TestUtility.FakeUser);

                // Act
                var result = await _controller.ReportMyPackage(
                    _package.PackageRegistration.Id,
                    _package.Version);

                // Assert
                _packageDeleteService.Verify(
                    x => x.CanPackageBeDeletedByUserAsync(
                        It.IsAny<Package>(),
                        null,
                        null),
                    Times.Once);
            }

            [Theory]
            [MemberData(nameof(Owner_Data))]
            public async Task ChecksDeleteAllowedEvenIfDeleteWasNotRequested(User currentUser, User owner)
            {
                // Arrange
                SetupTest(currentUser, owner);
                _viewModel.DeleteDecision = PackageDeleteDecision.ContactSupport;
                _viewModel.Message = "Test message!";

                // Act
                var result = await _controller.ReportMyPackage(
                    _package.PackageRegistration.Id,
                    _package.Version,
                    _viewModel);

                // Assert
                _packageDeleteService.Verify(
                    x => x.CanPackageBeDeletedByUserAsync(
                        It.IsAny<Package>(),
                        _viewModel.Reason.Value,
                        PackageDeleteDecision.ContactSupport),
                    Times.Once);
                _supportRequestService.Verify(
                    x => x.AddNewSupportRequestAsync(
                        string.Format(
                            Strings.OwnerSupportRequestSubjectFormat,
                            _package.PackageRegistration.Id,
                            _package.NormalizedVersion),
                        "Test message!",
                        currentUser.EmailAddress,
                        EnumHelper.GetDescription(_viewModel.Reason.Value),
                        currentUser,
                        _package),
                    Times.Once);
                Assert.Equal(Strings.SupportRequestSentTransientMessage, _controller.TempData["Message"]);
            }

            [Theory]
            [MemberData(nameof(Owner_Data))]
            public async Task AllowsPackageDelete(User currentUser, User owner)
            {
                // Arrange
                SetupTest(currentUser, owner);
                _viewModel.DeleteDecision = PackageDeleteDecision.DeletePackage;
                _viewModel.DeleteConfirmation = true;
                _packageDeleteService
                    .Setup(x => x.CanPackageBeDeletedByUserAsync(
                        It.IsAny<Package>(),
                        It.IsAny<ReportPackageReason?>(),
                        It.IsAny<PackageDeleteDecision?>()))
                    .ReturnsAsync(true);

                _messageService
                    .Setup(svc => svc.SendMessageAsync(
                        It.Is<PackageDeletedNoticeMessage>(
                            msg =>
                            msg.Package == _package),
                        false,
                        false))
                    .Returns(Task.CompletedTask)
                    .Verifiable();

                // Act
                var result = await _controller.ReportMyPackage(
                    _package.PackageRegistration.Id,
                    _package.Version,
                    _viewModel);

                // Assert
                Assert.IsType<RedirectResult>(result);

                _supportRequestService.Verify(
                    x => x.AddNewSupportRequestAsync(
                        string.Format(
                            Strings.OwnerSupportRequestSubjectFormat,
                            _package.PackageRegistration.Id,
                            _package.NormalizedVersion),
                        Strings.UserPackageDeleteSupportRequestMessage,
                        currentUser.EmailAddress,
                        EnumHelper.GetDescription(_viewModel.Reason.Value),
                        currentUser,
                        _package),
                    Times.Once);
                _packageDeleteService.Verify(
                    x => x.SoftDeletePackagesAsync(
                        It.Is<IEnumerable<Package>>(p => p.First() == _package),
                        currentUser,
                        EnumHelper.GetDescription(_viewModel.Reason.Value),
                        Strings.AutomatedPackageDeleteSignature),
                    Times.Once);
                _supportRequestService.Verify(
                    x => x.UpdateIssueAsync(
                        _supportRequest.Key,
                        null,
                        IssueStatusKeys.Resolved,
                        null,
                        currentUser.Username),
                    Times.Once);
                _messageService.Verify(
                    x => x.SendMessageAsync(
                        It.IsAny<PackageDeletedNoticeMessage>(),
                        It.IsAny<bool>(),
                        It.IsAny<bool>()),
                    Times.Once);
                Assert.Equal(Strings.UserPackageDeleteCompleteTransientMessage, _controller.TempData["Message"]);

                _messageService.Verify(
                    x => x.SendMessageAsync(It.IsAny<ReportMyPackageMessage>(), false, false),
                    Times.Never);
            }

            [Theory]
            [MemberData(nameof(Owner_Data))]
            public async Task TreatsDeleteFailureAsNormalRequest(User currentUser, User owner)
            {
                // Arrange
                SetupTest(currentUser, owner);
                _viewModel.DeleteDecision = PackageDeleteDecision.DeletePackage;
                _viewModel.DeleteConfirmation = true;
                _viewModel.CopySender = true;
                _packageDeleteService
                    .Setup(x => x.CanPackageBeDeletedByUserAsync(
                        It.IsAny<Package>(),
                        It.IsAny<ReportPackageReason?>(),
                        It.IsAny<PackageDeleteDecision?>()))
                    .ReturnsAsync(true);
                _packageDeleteService
                    .Setup(x => x.SoftDeletePackagesAsync(
                        It.IsAny<IEnumerable<Package>>(),
                        It.IsAny<User>(),
                        It.IsAny<string>(),
                        It.IsAny<string>()))
                    .Throws(new Exception("bad!"));

                // Act
                var result = await _controller.ReportMyPackage(
                    _package.PackageRegistration.Id,
                    _package.Version,
                    _viewModel);

                // Assert
                Assert.IsType<RedirectResult>(result);
                Assert.False(_viewModel.CopySender, "The sender is not copied when an automatic delete fails.");
                _packageDeleteService.Verify(
                    x => x.SoftDeletePackagesAsync(
                        It.Is<IEnumerable<Package>>(p => p.First() == _package),
                        currentUser,
                        EnumHelper.GetDescription(_viewModel.Reason.Value),
                        Strings.AutomatedPackageDeleteSignature),
                    Times.Once);
                _supportRequestService.Verify(
                    x => x.UpdateIssueAsync(
                        It.IsAny<int>(),
                        It.IsAny<int?>(),
                        It.IsAny<int>(),
                        It.IsAny<string>(),
                        It.IsAny<string>()),
                    Times.Never);
                _messageService.Verify(
                    x => x.SendMessageAsync(
                        It.IsAny<PackageDeletedNoticeMessage>(),
                        It.IsAny<bool>(),
                        It.IsAny<bool>()),
                    Times.Never);
                _messageService.Verify(
                    x => x.SendMessageAsync(It.IsAny<ReportMyPackageMessage>(), false, false),
                    Times.Once);
            }

            [Theory]
            [MemberData(nameof(Owner_Data))]
            public async Task RequiresMessageWhenNotDeleting(User currentUser, User owner)
            {
                // Arrange
                SetupTest(currentUser, owner);
                _viewModel.DeleteDecision = PackageDeleteDecision.ContactSupport;
                _viewModel.Message = null;
                _packageDeleteService
                    .Setup(x => x.CanPackageBeDeletedByUserAsync(
                        It.IsAny<Package>(),
                        It.IsAny<ReportPackageReason?>(),
                        It.IsAny<PackageDeleteDecision?>()))
                    .ReturnsAsync(true);

                // Act
                var result = await _controller.ReportMyPackage(
                    _package.PackageRegistration.Id,
                    _package.Version,
                    _viewModel);

                // Assert
                Assert.Contains(
                    Strings.MessageIsRequired,
                    _controller
                        .ModelState
                        .Values
                        .SelectMany(x => x.Errors)
                        .Select(x => x.ErrorMessage));
            }

            [Theory]
            [MemberData(nameof(Owner_Data))]
            public async Task RequiresConfirmationWhenDeleting(User currentUser, User owner)
            {
                // Arrange
                SetupTest(currentUser, owner);
                _viewModel.DeleteDecision = PackageDeleteDecision.DeletePackage;
                _viewModel.DeleteConfirmation = false;
                _packageDeleteService
                    .Setup(x => x.CanPackageBeDeletedByUserAsync(
                        It.IsAny<Package>(),
                        It.IsAny<ReportPackageReason?>(),
                        It.IsAny<PackageDeleteDecision?>()))
                    .ReturnsAsync(true);

                // Act
                var result = await _controller.ReportMyPackage(
                    _package.PackageRegistration.Id,
                    _package.Version,
                    _viewModel);

                // Assert
                Assert.Contains(
                    Strings.UserPackageDeleteConfirmationIsRequired,
                    _controller
                        .ModelState
                        .Values
                        .SelectMany(x => x.Errors)
                        .Select(x => x.ErrorMessage));
            }

            private static readonly IEnumerable<ReportPackageReason> ReasonsRequiringDeleteDecision = new[]
            {
                ReportPackageReason.ContainsMaliciousCode,
                ReportPackageReason.ContainsPrivateAndConfidentialData,
                ReportPackageReason.ReleasedInPublicByAccident
            };

            private static readonly IEnumerable<ReportPackageReason> ReasonsNotRequiringDeleteDecision = new[]
            {
                ReportPackageReason.Other
            };

            private static IEnumerable<object[]> MergeOwnersWithReasons(IEnumerable<ReportPackageReason> reasons)
            {
                foreach (var ownerData in Owner_Data)
                {
                    foreach (var reason in reasons)
                    {
                        yield return ownerData.Concat(new object[] { reason }).ToArray();
                    }
                }
            }

            public static IEnumerable<object[]> RequiresDeleteDecision_Data => MergeOwnersWithReasons(ReasonsRequiringDeleteDecision);

            [Theory]
            [MemberData(nameof(RequiresDeleteDecision_Data))]
            public async Task RequiresDeleteDecision(User currentUser, User owner, ReportPackageReason reason)
            {
                // Arrange
                SetupTest(currentUser, owner);
                _viewModel.Reason = reason;
                _viewModel.DeleteDecision = null;
                _viewModel.DeleteConfirmation = true;
                _packageDeleteService
                    .Setup(x => x.CanPackageBeDeletedByUserAsync(
                        It.IsAny<Package>(),
                        It.IsAny<ReportPackageReason?>(),
                        It.IsAny<PackageDeleteDecision?>()))
                    .ReturnsAsync(true);

                // Act
                var result = await _controller.ReportMyPackage(
                    _package.PackageRegistration.Id,
                    _package.Version,
                    _viewModel);

                // Assert
                Assert.Contains(
                    Strings.UserPackageDeleteDecisionIsRequired,
                    _controller
                        .ModelState
                        .Values
                        .SelectMany(x => x.Errors)
                        .Select(x => x.ErrorMessage));
            }

            public static IEnumerable<object[]> DoesNotRequireDeleteDecision_Data => MergeOwnersWithReasons(ReasonsNotRequiringDeleteDecision);

            [Theory]
            [MemberData(nameof(DoesNotRequireDeleteDecision_Data))]
            public async Task DoesNotRequireDeleteDecision(User currentUser, User owner, ReportPackageReason reason)
            {
                // Arrange
                SetupTest(currentUser, owner);
                _viewModel.Reason = reason;
                _viewModel.DeleteDecision = null;
                _packageDeleteService
                    .Setup(x => x.CanPackageBeDeletedByUserAsync(
                        It.IsAny<Package>(),
                        It.IsAny<ReportPackageReason?>(),
                        It.IsAny<PackageDeleteDecision?>()))
                    .ReturnsAsync(false);

                // Act
                var result = await _controller.ReportMyPackage(
                    _package.PackageRegistration.Id,
                    _package.Version,
                    _viewModel);

                // Assert
                Assert.IsType<RedirectResult>(result);
                Assert.Equal(
                    Strings.SupportRequestSentTransientMessage,
                    _controller.TempData["Message"]);

                _packageDeleteService.Verify(
                    x => x.SoftDeletePackagesAsync(
                        It.IsAny<IEnumerable<Package>>(),
                        It.IsAny<User>(),
                        It.IsAny<string>(),
                        It.IsAny<string>()),
                    Times.Never);
                _messageService.Verify(
                    x => x.SendMessageAsync(It.IsAny<ReportMyPackageMessage>(), false, false),
                    Times.Once);
            }

            [Theory]
            [MemberData(nameof(Owner_Data))]
            public async Task IgnoresDeleteRequestWhenNotAllowed(User currentUser, User owner)
            {
                // Arrange
                SetupTest(currentUser, owner);
                _viewModel.Reason = ReportPackageReason.ContainsPrivateAndConfidentialData;
                _viewModel.DeleteDecision = PackageDeleteDecision.DeletePackage;
                _viewModel.DeleteConfirmation = true;
                _packageDeleteService
                    .Setup(x => x.CanPackageBeDeletedByUserAsync(
                        It.IsAny<Package>(),
                        It.IsAny<ReportPackageReason?>(),
                        It.IsAny<PackageDeleteDecision?>()))
                    .ReturnsAsync(false);

                // Act
                var result = await _controller.ReportMyPackage(
                    _package.PackageRegistration.Id,
                    _package.Version,
                    _viewModel);

                // Assert
                Assert.IsType<RedirectResult>(result);
                Assert.Equal(
                    Strings.SupportRequestSentTransientMessage,
                    _controller.TempData["Message"]);

                _packageDeleteService.Verify(
                    x => x.SoftDeletePackagesAsync(
                        It.IsAny<IEnumerable<Package>>(),
                        It.IsAny<User>(),
                        It.IsAny<string>(),
                        It.IsAny<string>()),
                    Times.Never);
                _messageService.Verify(
                    x => x.SendMessageAsync(It.IsAny<ReportMyPackageMessage>(), false, false),
                    Times.Once);
            }
        }

        public class TheUploadFileActionForGetRequests
            : TestContainer
        {
            public static IEnumerable<object[]> WillRedirectToVerifyPackageActionWhenThereIsAlreadyAnUploadInProgressForANewId_Data
            {
                get
                {
                    yield return MemberDataHelper.AsData(true, TestUtility.FakeUser, new[] { TestUtility.FakeUser });
                    yield return MemberDataHelper.AsData(true, TestUtility.FakeAdminUser, new[] { TestUtility.FakeAdminUser });
                    yield return MemberDataHelper.AsData(false, TestUtility.FakeUser, new[] { TestUtility.FakeUser });
                    yield return MemberDataHelper.AsData(false, TestUtility.FakeAdminUser, new[] { TestUtility.FakeAdminUser });
                    yield return MemberDataHelper.AsData(false, TestUtility.FakeOrganizationAdmin, new[] { TestUtility.FakeOrganizationAdmin, TestUtility.FakeOrganization });
                    yield return MemberDataHelper.AsData(false, TestUtility.FakeOrganizationCollaborator, new[] { TestUtility.FakeOrganizationCollaborator, TestUtility.FakeOrganization });
                }
            }

            [Theory]
            [MemberData(nameof(WillRedirectToVerifyPackageActionWhenThereIsAlreadyAnUploadInProgressForANewId_Data))]
            public async Task WillRedirectToVerifyPackageActionWhenThereIsAlreadyAnUploadInProgressForANewId(bool isSymbolsPackage, User currentUser, IEnumerable<User> expectedPossibleOwners)
            {
                using (var fakeFileStream = new MemoryStream())
                {
                    var fakeUploadFileService = new Mock<IUploadFileService>();
                    fakeUploadFileService.Setup(x => x.DeleteUploadFileAsync(It.IsAny<int>())).Returns(Task.FromResult(0));
                    fakeUploadFileService.Setup(x => x.GetUploadFileAsync(It.IsAny<int>())).Returns(Task.FromResult<Stream>(fakeFileStream));
                    fakeUploadFileService.Setup(x => x.SaveUploadFileAsync(It.IsAny<int>(), It.IsAny<Stream>())).Returns(Task.FromResult(0));

                    var fakeUserService = new Mock<IUserService>();
                    fakeUserService.Setup(x => x.FindByUsername(currentUser.Username, false)).Returns(currentUser);
                    var fakeNuGetPackage = isSymbolsPackage ? TestPackage.CreateTestSymbolPackageStream("theId", "1.0.42") : null;

                    var controller = CreateController(
                        GetConfigurationService(),
                        uploadFileService: fakeUploadFileService,
                        fakeNuGetPackage: fakeNuGetPackage,
                        userService: fakeUserService);
                    controller.SetCurrentUser(currentUser);

                    var result = (await controller.UploadPackage() as ViewResult).Model as SubmitPackageRequest;

                    Assert.NotNull(result);
                    Assert.True(result.IsUploadInProgress);
                    Assert.NotNull(result.InProgressUpload);
                    Assert.Equal(result.InProgressUpload.IsSymbolsPackage, isSymbolsPackage);
                    AssertIdenticalPossibleOwners(result.InProgressUpload.PossibleOwners, expectedPossibleOwners);
                }
            }

            public static IEnumerable<object[]> WillRedirectToVerifyPackageActionWhenThereIsAlreadyAnUploadInProgressForANewIdInReservedNamespace_Data
            {
                get
                {
                    yield return MemberDataHelper.AsData(TestUtility.FakeUser, TestUtility.FakeOrganization, new[] { TestUtility.FakeUser });
                    yield return MemberDataHelper.AsData(TestUtility.FakeUser, TestUtility.FakeUser, new[] { TestUtility.FakeUser });

                    yield return MemberDataHelper.AsData(TestUtility.FakeAdminUser, TestUtility.FakeUser, new[] { TestUtility.FakeAdminUser });
                    yield return MemberDataHelper.AsData(TestUtility.FakeAdminUser, TestUtility.FakeAdminUser, new[] { TestUtility.FakeAdminUser });

                    yield return MemberDataHelper.AsData(TestUtility.FakeOrganizationAdmin, TestUtility.FakeUser, new[] { TestUtility.FakeOrganizationAdmin });
                    yield return MemberDataHelper.AsData(TestUtility.FakeOrganizationAdmin, TestUtility.FakeOrganization, new[] { TestUtility.FakeOrganization });
                    yield return MemberDataHelper.AsData(TestUtility.FakeOrganizationCollaborator, TestUtility.FakeUser, new[] { TestUtility.FakeOrganizationCollaborator });
                    yield return MemberDataHelper.AsData(TestUtility.FakeOrganizationCollaborator, TestUtility.FakeOrganization, new[] { TestUtility.FakeOrganization });
                }
            }

            [Theory]
            [MemberData(nameof(WillRedirectToVerifyPackageActionWhenThereIsAlreadyAnUploadInProgressForANewIdInReservedNamespace_Data))]
            public async Task WillRedirectToVerifyPackageActionWhenThereIsAlreadyAnUploadInProgressForANewIdInReservedNamespace(User currentUser, User reservedNamespaceOwner, IEnumerable<User> expectedPossibleOwners)
            {
                using (var fakeFileStream = new MemoryStream())
                {
                    var fakeUploadFileService = new Mock<IUploadFileService>();
                    fakeUploadFileService.Setup(x => x.DeleteUploadFileAsync(It.IsAny<int>())).Returns(Task.FromResult(0));
                    fakeUploadFileService.Setup(x => x.GetUploadFileAsync(It.IsAny<int>())).Returns(Task.FromResult<Stream>(fakeFileStream));
                    fakeUploadFileService.Setup(x => x.SaveUploadFileAsync(It.IsAny<int>(), It.IsAny<Stream>())).Returns(Task.FromResult(0));

                    var fakeUserService = new Mock<IUserService>();
                    fakeUserService.Setup(x => x.FindByUsername(currentUser.Username, false)).Returns(currentUser);

                    var fakeReservedNamespaceService = new Mock<IReservedNamespaceService>();
                    fakeReservedNamespaceService
                        .Setup(x => x.GetReservedNamespacesForId(It.IsAny<string>()))
                        .Returns(new[] { new ReservedNamespace { Owners = new[] { reservedNamespaceOwner } } });

                    var controller = CreateController(
                        GetConfigurationService(),
                        uploadFileService: fakeUploadFileService,
                        userService: fakeUserService,
                        reservedNamespaceService: fakeReservedNamespaceService);
                    controller.SetCurrentUser(currentUser);

                    var result = (await controller.UploadPackage() as ViewResult).Model as SubmitPackageRequest;

                    Assert.NotNull(result);
                    Assert.True(result.IsUploadInProgress);
                    Assert.NotNull(result.InProgressUpload);
                    AssertIdenticalPossibleOwners(result.InProgressUpload.PossibleOwners, expectedPossibleOwners);
                }
            }

            public static IEnumerable<object[]> WillRedirectToVerifyPackageActionWhenThereIsAlreadyAnUploadInProgressForANewVersion_Data
            {
                get
                {
                    yield return MemberDataHelper.AsData(TestUtility.FakeUser, TestUtility.FakeOrganization, new[] { TestUtility.FakeUser });
                    yield return MemberDataHelper.AsData(TestUtility.FakeUser, TestUtility.FakeUser, new[] { TestUtility.FakeUser });

                    yield return MemberDataHelper.AsData(TestUtility.FakeAdminUser, TestUtility.FakeUser, new[] { TestUtility.FakeAdminUser });
                    yield return MemberDataHelper.AsData(TestUtility.FakeAdminUser, TestUtility.FakeAdminUser, new[] { TestUtility.FakeAdminUser });

                    yield return MemberDataHelper.AsData(TestUtility.FakeOrganizationAdmin, TestUtility.FakeUser, new[] { TestUtility.FakeOrganizationAdmin });
                    yield return MemberDataHelper.AsData(TestUtility.FakeOrganizationAdmin, TestUtility.FakeOrganization, new[] { TestUtility.FakeOrganization });
                    yield return MemberDataHelper.AsData(TestUtility.FakeOrganizationCollaborator, TestUtility.FakeUser, new[] { TestUtility.FakeOrganizationCollaborator });
                    yield return MemberDataHelper.AsData(TestUtility.FakeOrganizationCollaborator, TestUtility.FakeOrganization, new[] { TestUtility.FakeOrganization });
                }
            }

            [Theory]
            [MemberData(nameof(WillRedirectToVerifyPackageActionWhenThereIsAlreadyAnUploadInProgressForANewVersion_Data))]
            public async Task WillRedirectToVerifyPackageActionWhenThereIsAlreadyAnUploadInProgressForANewVersion(User currentUser, User existingPackageOwner, IEnumerable<User> expectedPossibleOwners)
            {
                var packageId = "CrestedGecko";
                var packageVersion = "1.4.2";

                Stream fakeFileStream = TestPackage.CreateTestPackageStream(packageId, packageVersion);
                var fakeUploadFileService = new Mock<IUploadFileService>();
                fakeUploadFileService.Setup(x => x.DeleteUploadFileAsync(It.IsAny<int>())).Returns(Task.FromResult(0));
                fakeUploadFileService.Setup(x => x.GetUploadFileAsync(It.IsAny<int>())).Returns(Task.FromResult(fakeFileStream));
                fakeUploadFileService.Setup(x => x.SaveUploadFileAsync(It.IsAny<int>(), It.IsAny<Stream>())).Returns(Task.FromResult(0));

                var fakePackageService = new Mock<IPackageService>();
                fakePackageService
                    .Setup(x => x.FindPackageRegistrationById(packageId))
                    .Returns(new PackageRegistration { Id = packageId, Owners = new[] { existingPackageOwner } });

                var fakeUserService = new Mock<IUserService>();
                fakeUserService.Setup(x => x.FindByUsername(currentUser.Username, false)).Returns(currentUser);

                var controller = CreateController(
                    GetConfigurationService(),
                    userService: fakeUserService,
                    uploadFileService: fakeUploadFileService,
                    fakeNuGetPackage: fakeFileStream,
                    packageService: fakePackageService);
                controller.SetCurrentUser(currentUser);

                var result = (await controller.UploadPackage() as ViewResult).Model as SubmitPackageRequest;

                Assert.NotNull(result);
                Assert.True(result.IsUploadInProgress);
                Assert.NotNull(result.InProgressUpload);
                AssertIdenticalPossibleOwners(result.InProgressUpload.PossibleOwners, expectedPossibleOwners);
            }

            [Fact]
            public async Task WillShowTheViewWhenThereIsNoUploadInProgress()
            {
                var fakeUploadFileService = new Mock<IUploadFileService>();
                fakeUploadFileService.Setup(x => x.GetUploadFileAsync(TestUtility.FakeUser.Key)).Returns(Task.FromResult<Stream>(null));
                var controller = CreateController(
                    GetConfigurationService(),
                    uploadFileService: fakeUploadFileService);
                controller.SetCurrentUser(TestUtility.FakeUser);

                var result = (await controller.UploadPackage() as ViewResult).Model as SubmitPackageRequest;

                Assert.NotNull(result);
                Assert.False(result.IsSymbolsUploadEnabled);
            }

            [Fact]
            public async Task WillSetTheErrorMessageInTempDataWhenValidationFails()
            {
                var expectedMessage = "Bad, bad package!";
                var currentUser = TestUtility.FakeUser;
                Stream fakeFileStream = TestPackage.CreateTestPackageStream("CrestedGecko", "1.4.2");

                var fakeUserService = new Mock<IUserService>();
                fakeUserService
                    .Setup(x => x.FindByUsername(currentUser.Username, false))
                    .Returns(currentUser);

                var fakeUploadFileService = new Mock<IUploadFileService>();
                fakeUploadFileService.Setup(x => x.GetUploadFileAsync(It.IsAny<int>())).Returns(Task.FromResult(fakeFileStream));

                var fakePackageUploadService = new Mock<IPackageUploadService>();
                fakePackageUploadService
                    .Setup(x => x.ValidateBeforeGeneratePackageAsync(It.IsAny<PackageArchiveReader>(), It.IsAny<PackageMetadata>(), It.IsAny<User>()))
                    .ReturnsAsync(PackageValidationResult.Invalid(expectedMessage));

                var controller = CreateController(
                    GetConfigurationService(),
                    userService: fakeUserService,
                    uploadFileService: fakeUploadFileService,
                    packageUploadService: fakePackageUploadService);
                controller.SetCurrentUser(currentUser);

                var result = (await controller.UploadPackage() as ViewResult).Model as SubmitPackageRequest;

                Assert.NotNull(result);
                Assert.Null(result.InProgressUpload);
                Assert.Equal(controller.TempData["Message"], expectedMessage);
            }

            [Fact]
            public async Task WillSetShowWarningsFromValidationBeforeGeneratePackage()
            {
                var expectedMessage = "Tricky package!";
                var currentUser = TestUtility.FakeUser;
                Stream fakeFileStream = TestPackage.CreateTestPackageStream("CrestedGecko", "1.4.2");

                var fakeUserService = new Mock<IUserService>();
                fakeUserService
                    .Setup(x => x.FindByUsername(currentUser.Username, false))
                    .Returns(currentUser);

                var fakeUploadFileService = new Mock<IUploadFileService>();
                fakeUploadFileService.Setup(x => x.GetUploadFileAsync(It.IsAny<int>())).Returns(Task.FromResult(fakeFileStream));

                var fakePackageUploadService = new Mock<IPackageUploadService>();
                fakePackageUploadService
                    .Setup(x => x.ValidateBeforeGeneratePackageAsync(It.IsAny<PackageArchiveReader>(), It.IsAny<PackageMetadata>(), It.IsAny<User>()))
                    .ReturnsAsync(PackageValidationResult.AcceptedWithWarnings(new[] { new PlainTextOnlyValidationMessage(expectedMessage) }));

                var controller = CreateController(
                    GetConfigurationService(),
                    userService: fakeUserService,
                    uploadFileService: fakeUploadFileService,
                    packageUploadService: fakePackageUploadService);
                controller.SetCurrentUser(currentUser);

                var result = (await controller.UploadPackage() as ViewResult).Model as SubmitPackageRequest;

                Assert.NotNull(result);
                Assert.NotNull(result.InProgressUpload);
                Assert.False(controller.TempData.ContainsKey("Message"));
                var actualMessage = Assert.Single(result.InProgressUpload.Warnings);
                Assert.Equal(expectedMessage, actualMessage.PlainTextMessage);
            }

            [Fact]
            public async Task WillSetErrorMessageFromValidationForSymbolsPackage()
            {
                var expectedMessage = "Tricky package!";
                var currentUser = TestUtility.FakeUser;
                Stream fakeFileStream = TestPackage.CreateTestSymbolPackageStream("CrestedGecko", "1.4.2");

                var fakeUserService = new Mock<IUserService>();
                fakeUserService
                    .Setup(x => x.FindByUsername(currentUser.Username, false))
                    .Returns(currentUser);

                var fakeUploadFileService = new Mock<IUploadFileService>();
                fakeUploadFileService.Setup(x => x.GetUploadFileAsync(It.IsAny<int>())).Returns(Task.FromResult(fakeFileStream));

                var fakeSymbolPackageUploadService = new Mock<ISymbolPackageUploadService>();
                fakeSymbolPackageUploadService
                    .Setup(x => x.ValidateUploadedSymbolsPackage(It.IsAny<Stream>(), It.IsAny<User>()))
                    .ReturnsAsync(SymbolPackageValidationResult.Invalid(expectedMessage));

                var controller = CreateController(
                    GetConfigurationService(),
                    userService: fakeUserService,
                    fakeNuGetPackage: fakeFileStream,
                    uploadFileService: fakeUploadFileService,
                    symbolPackageUploadService: fakeSymbolPackageUploadService);
                controller.SetCurrentUser(currentUser);

                var result = (await controller.UploadPackage() as ViewResult).Model as SubmitPackageRequest;

                Assert.NotNull(result);
                Assert.Null(result.InProgressUpload);
                Assert.True(controller.TempData.ContainsKey("Message"));
                Assert.Equal(expectedMessage, controller.TempData["Message"]);
            }

            private void AssertIdenticalPossibleOwners(IEnumerable<string> possibleOwners, IEnumerable<User> expectedPossibleOwners)
            {
                Assert.True(possibleOwners.SequenceEqual(expectedPossibleOwners.Select(u => u.Username)));
            }
        }

        public class TheUploadFileActionForPostRequests
            : TestContainer
        {
            private const string PackageId = "theId";
            private const string PackageVersion = "1.0.0";

            [Theory]
            [InlineData(false)]
            [InlineData(true)]
            public async Task WillReturn409WhenThereIsAlreadyAnUploadInProgress(bool isSymbolsPackage)
            {
                var fakeFileStream = isSymbolsPackage
                    ? TestPackage.CreateTestSymbolPackageStream()
                    : TestPackage.CreateTestPackageStream();
                var fakeUploadFileService = new Mock<IUploadFileService>();
                fakeUploadFileService.Setup(x => x.GetUploadFileAsync(TestUtility.FakeUser.Key)).Returns(Task.FromResult<Stream>(fakeFileStream));
                var controller = CreateController(
                    GetConfigurationService(),
                    fakeNuGetPackage: fakeFileStream,
                    uploadFileService: fakeUploadFileService);
                controller.SetCurrentUser(TestUtility.FakeUser);

                var result = await controller.UploadPackage(null) as JsonResult;

                Assert.NotNull(result);
            }

            [Fact]
            public async Task WillShowViewWithErrorsIfPackageFileIsNull()
            {
                var controller = CreateController(GetConfigurationService());
                controller.SetCurrentUser(TestUtility.FakeUser);

                var result = await controller.UploadPackage(null) as JsonResult;

                Assert.NotNull(result);
                Assert.Equal(Strings.UploadFileIsRequired, (result.Data as JsonValidationMessage[])[0].PlainTextMessage);
            }

            [Fact]
            public async Task WillShowViewWithErrorsIfFileIsNotANuGetPackage()
            {
                var fakeUploadedFile = new Mock<HttpPostedFileBase>();
                fakeUploadedFile.Setup(x => x.FileName).Returns("theFile.notNuPkg");
                var controller = CreateController(GetConfigurationService());
                controller.SetCurrentUser(TestUtility.FakeUser);

                var result = await controller.UploadPackage(fakeUploadedFile.Object) as JsonResult;

                Assert.NotNull(result);
                Assert.Equal(Strings.UploadFileMustBeNuGetPackage, (result.Data as JsonValidationMessage[])[0].PlainTextMessage);
            }

            [Fact]
            public async Task WillShowViewWithErrorsIfEnsureValidThrowsException()
            {
                var fakeUploadedFile = new Mock<HttpPostedFileBase>();
                fakeUploadedFile.Setup(x => x.FileName).Returns("theFile.nupkg");
                var fakeFileStream = TestPackage.CreateTestPackageStream("theId", "1.0.0");
                fakeUploadedFile.Setup(x => x.InputStream).Returns(fakeFileStream);
                var readPackageException = new Exception();

                var controller = CreateController(
                    GetConfigurationService(),
                    readPackageException: readPackageException);
                controller.SetCurrentUser(TestUtility.FakeUser);

                var result = await controller.UploadPackage(fakeUploadedFile.Object) as JsonResult;

                Assert.NotNull(result);
                Assert.Equal(Strings.FailedToReadUploadFile, (result.Data as JsonValidationMessage[])[0].PlainTextMessage);
            }

            private const string EnsureValidExceptionMessage = "naughty package";

            [Theory]
            [InlineData(typeof(InvalidPackageException), true)]
            [InlineData(typeof(InvalidDataException), true)]
            [InlineData(typeof(EntityException), true)]
            [InlineData(typeof(Exception), false)]
            public async Task WillShowViewWithErrorsIfEnsureValidThrowsExceptionMessage(Type exceptionType, bool expectExceptionMessageInResponse)
            {
                var fakeUploadedFile = new Mock<HttpPostedFileBase>();
                fakeUploadedFile.Setup(x => x.FileName).Returns("theFile.nupkg");
                var fakeFileStream = TestPackage.CreateTestPackageStream("theId", "1.0.0");
                fakeUploadedFile.Setup(x => x.InputStream).Returns(fakeFileStream);

                var readPackageException =
                    exceptionType.GetConstructor(new[] { typeof(string) }).Invoke(new[] { EnsureValidExceptionMessage });

                var controller = CreateController(
                    GetConfigurationService(),
                    readPackageException: readPackageException as Exception);
                controller.SetCurrentUser(TestUtility.FakeUser);

                var result = await controller.UploadPackage(fakeUploadedFile.Object) as JsonResult;

                Assert.NotNull(result);
                Assert.Equal(
                    expectExceptionMessageInResponse ? EnsureValidExceptionMessage : Strings.FailedToReadUploadFile,
                    (result.Data as JsonValidationMessage[])[0].PlainTextMessage);
            }

            [Fact]
            public async Task WillRejectBrokenZipFiles()
            {
                // Arrange
                var fakeUploadedFile = new Mock<HttpPostedFileBase>();
                fakeUploadedFile.Setup(x => x.FileName).Returns("file.nupkg");
                var fakeFileStream = new MemoryStream(TestDataResourceUtility.GetResourceBytes("Zip64Package.Corrupted.1.0.0.nupkg"));
                fakeUploadedFile.Setup(x => x.InputStream).Returns(fakeFileStream);

                var controller = CreateController(
                    GetConfigurationService(),
                    fakeNuGetPackage: fakeFileStream);
                controller.SetCurrentUser(TestUtility.FakeUser);

                var result = await controller.UploadPackage(fakeUploadedFile.Object) as JsonResult;

                Assert.NotNull(result);
                Assert.Equal("Central Directory corrupt.", (result.Data as JsonValidationMessage[])[0].PlainTextMessage);
            }

            [Theory]
            [InlineData("ILike*Asterisks")]
            [InlineData("I_.Like.-Separators")]
            [InlineData("-StartWithSeparator")]
            [InlineData("EndWithSeparator.")]
            [InlineData("EndsWithHyphen-")]
            [InlineData("$id$")]
            public async Task WillShowViewWithErrorsIfPackageIdIsInvalid(string packageId)
            {
                // Arrange
                var fakeUploadedFile = new Mock<HttpPostedFileBase>();
                fakeUploadedFile.Setup(x => x.FileName).Returns(packageId + ".nupkg");
                var fakeFileStream = TestPackage.CreateTestPackageStream(packageId, "1.0.0");
                fakeUploadedFile.Setup(x => x.InputStream).Returns(fakeFileStream);

                var controller = CreateController(
                    GetConfigurationService(),
                    fakeNuGetPackage: TestPackage.CreateTestPackageStream(packageId, "1.0.0"));
                controller.SetCurrentUser(TestUtility.FakeUser);

                var result = await controller.UploadPackage(fakeUploadedFile.Object) as JsonResult;

                Assert.NotNull(result);
                Assert.Equal($"The package manifest contains an invalid ID: '{packageId}'", (result.Data as JsonValidationMessage[])[0].PlainTextMessage);
            }

            [Theory]
            [InlineData("Contains#Invalid$Characters!@#$%^&*")]
            [InlineData("Contains#Invalid$Characters!@#$%^&*EndsOnValidCharacter")]
            public async Task WillShowViewWithErrorsIfPackageIdIsBreaksParsing(string packageId)
            {
                // Arrange
                var fakeUploadedFile = new Mock<HttpPostedFileBase>();
                fakeUploadedFile.Setup(x => x.FileName).Returns(packageId + ".nupkg");
                var fakeFileStream = TestPackage.CreateTestPackageStream(packageId, "1.0.0");
                fakeUploadedFile.Setup(x => x.InputStream).Returns(fakeFileStream);

                var controller = CreateController(
                    GetConfigurationService(),
                    fakeNuGetPackage: TestPackage.CreateTestPackageStream(packageId, "1.0.0"));
                controller.SetCurrentUser(TestUtility.FakeUser);

                var result = await controller.UploadPackage(fakeUploadedFile.Object) as JsonResult;

                Assert.NotNull(result);
                Assert.StartsWith($"An error occurred while parsing EntityName.", (result.Data as JsonValidationMessage[])[0].PlainTextMessage);
            }

            public static IEnumerable<object[]> WillShowTheViewWithErrorsWhenThePackageIdIsAlreadyBeingUsed_Data
            {
                get
                {
                    yield return MemberDataHelper.AsData(TestUtility.FakeUser, TestUtility.FakeOrganization);
                    yield return MemberDataHelper.AsData(TestUtility.FakeAdminUser, TestUtility.FakeUser);
                }
            }

            [Theory]
            [MemberData(nameof(WillShowTheViewWithErrorsWhenThePackageIdIsAlreadyBeingUsed_Data))]
            public async Task WillShowTheViewWithErrorsWhenThePackageIdIsAlreadyBeingUsed(User currentUser, User existingPackageOwner)
            {
                var fakeUploadedFile = new Mock<HttpPostedFileBase>();
                fakeUploadedFile.Setup(x => x.FileName).Returns("theFile.nupkg");
                var fakeFileStream = TestPackage.CreateTestPackageStream("theId", "1.0.0");
                fakeUploadedFile.Setup(x => x.InputStream).Returns(fakeFileStream);
                var fakePackageRegistration = new PackageRegistration { Id = "theId", Owners = new[] { existingPackageOwner } };
                var fakePackageService = new Mock<IPackageService>();
                fakePackageService.Setup(x => x.FindPackageRegistrationById(It.IsAny<string>())).Returns(fakePackageRegistration);
                var controller = CreateController(
                    GetConfigurationService(),
                    packageService: fakePackageService);
                controller.SetCurrentUser(currentUser);

                var result = await controller.UploadPackage(fakeUploadedFile.Object) as JsonResult;

                Assert.NotNull(result);
                Assert.Equal(String.Format(Strings.PackageIdNotAvailable, "theId"), (result.Data as JsonValidationMessage[])[0].PlainTextMessage);
            }

            public static IEnumerable<object[]> WillShowTheViewWithErrorsWhenThePackageIdMatchesUnownedNamespace_Data
            {
                get
                {
                    yield return MemberDataHelper.AsData(TestUtility.FakeUser, TestUtility.FakeOrganization);
                    yield return MemberDataHelper.AsData(TestUtility.FakeAdminUser, TestUtility.FakeUser);
                    yield return MemberDataHelper.AsData(TestUtility.FakeOrganizationCollaborator, TestUtility.FakeOrganization);
                }
            }

            [Theory]
            [MemberData(nameof(WillShowTheViewWithErrorsWhenThePackageIdMatchesUnownedNamespace_Data))]
            public async Task WillShowTheViewWithErrorsWhenThePackageIdMatchesUnownedNamespace(User currentUser, User reservedNamespaceOwner)
            {
                var fakeUploadedFile = new Mock<HttpPostedFileBase>();
                fakeUploadedFile.Setup(x => x.FileName).Returns("theFile.nupkg");
                Stream fakeFileStream = TestPackage.CreateTestPackageStream("Random.Package1", "1.0.0");
                fakeUploadedFile.Setup(x => x.InputStream).Returns(fakeFileStream);

                var fakeUploadFileService = new Mock<IUploadFileService>();
                fakeUploadFileService.Setup(x => x.DeleteUploadFileAsync(currentUser.Key)).Returns(Task.FromResult(0));
                fakeUploadFileService.SetupSequence(x => x.GetUploadFileAsync(currentUser.Key))
                    .Returns(Task.FromResult<Stream>(null))
                    .Returns(Task.FromResult(fakeFileStream));

                var fakePackageService = new Mock<IPackageService>();
                fakePackageService.Setup(x => x.FindPackageRegistrationById(It.IsAny<string>())).Returns(() => null);

                var fakeReservedNamespaceService = new Mock<IReservedNamespaceService>();
                fakeReservedNamespaceService
                    .Setup(r => r.GetReservedNamespacesForId(It.IsAny<string>()))
                    .Returns(new[] { new ReservedNamespace { Owners = new[] { new User { Key = 123123123 } } } });

                var fakeTelemetryService = new Mock<ITelemetryService>();

                var controller = CreateController(
                    GetConfigurationService(),
                    uploadFileService: fakeUploadFileService,
                    packageService: fakePackageService,
                    fakeNuGetPackage: fakeFileStream,
                    reservedNamespaceService: fakeReservedNamespaceService,
                    telemetryService: fakeTelemetryService);
                controller.SetCurrentUser(currentUser);

                var result = await controller.UploadPackage(fakeUploadedFile.Object) as JsonResult;

                Assert.NotNull(result);
                Assert.Equal(String.Format(Strings.UploadPackage_IdNamespaceConflict), (result.Data as JsonValidationMessage[])[0].PlainTextMessage);
                fakeTelemetryService.Verify(
                    x => x.TrackPackagePushNamespaceConflictEvent(
                        It.IsAny<string>(),
                        It.IsAny<string>(),
                        currentUser,
                        controller.OwinContext.Request.User.Identity),
                    Times.Once);
            }

            public static IEnumerable<object[]> WillUploadThePackageWhenIdMatchesOwnedNamespace_Data
            {
                get
                {
                    yield return MemberDataHelper.AsData(TestUtility.FakeUser, TestUtility.FakeUser);
                    yield return MemberDataHelper.AsData(TestUtility.FakeAdminUser, TestUtility.FakeAdminUser);
                    yield return MemberDataHelper.AsData(TestUtility.FakeOrganizationAdmin, TestUtility.FakeOrganization);
                }
            }

            [Theory]
            [MemberData(nameof(WillUploadThePackageWhenIdMatchesOwnedNamespace_Data))]
            public async Task WillUploadThePackageWhenIdMatchesOwnedNamespace(User currentUser, User reservedNamespaceOwner)
            {
                var packageId = "Random.Package1";
                var version = "1.0.0";

                var fakeUploadedFile = new Mock<HttpPostedFileBase>();
                fakeUploadedFile.Setup(x => x.FileName).Returns("theFile.nupkg");
                var fakeUploadedFileStream = TestPackage.CreateTestPackageStream(packageId, version);
                fakeUploadedFile.Setup(x => x.InputStream).Returns(fakeUploadedFileStream);
                Stream fakeSavedFileStream = TestPackage.CreateTestPackageStream(packageId, version);

                var fakeUploadFileService = new Mock<IUploadFileService>();
                fakeUploadFileService.Setup(x => x.DeleteUploadFileAsync(currentUser.Key)).Returns(Task.FromResult(0));
                fakeUploadFileService.SetupSequence(x => x.GetUploadFileAsync(currentUser.Key))
                    .Returns(Task.FromResult<Stream>(null))
                    .Returns(Task.FromResult(fakeSavedFileStream));
                fakeUploadFileService.Setup(x => x.SaveUploadFileAsync(currentUser.Key, It.IsAny<Stream>())).Returns(Task.FromResult(0));
                var fakePackageService = new Mock<IPackageService>();
                fakePackageService.Setup(x => x.FindPackageRegistrationById(It.IsAny<string>())).Returns(() => null);

                var fakeReservedNamespaceService = new Mock<IReservedNamespaceService>();
                fakeReservedNamespaceService
                    .Setup(r => r.GetReservedNamespacesForId(It.IsAny<string>()))
                    .Returns(new[] { new ReservedNamespace { Owners = new[] { reservedNamespaceOwner } } });

                var controller = CreateController(
                    GetConfigurationService(),
                    uploadFileService: fakeUploadFileService,
                    packageService: fakePackageService,
                    fakeNuGetPackage: fakeSavedFileStream,
                    reservedNamespaceService: fakeReservedNamespaceService);
                controller.SetCurrentUser(currentUser);

                var result = await controller.UploadPackage(fakeUploadedFile.Object);

                fakeUploadFileService.Verify(x => x.SaveUploadFileAsync(currentUser.Key, fakeUploadedFileStream));
                fakeUploadedFileStream.Dispose();

                var model = result.Data as VerifyPackageRequest;
                Assert.Equal(reservedNamespaceOwner.Username, model.PossibleOwners.Single());
            }

            public static IEnumerable<object[]> PackageAlreadyExists_Data
            {
                get
                {
                    yield return MemberDataHelper.AsData(TestUtility.FakeUser, TestUtility.FakeUser);
                    yield return MemberDataHelper.AsData(TestUtility.FakeAdminUser, TestUtility.FakeAdminUser);
                    yield return MemberDataHelper.AsData(TestUtility.FakeOrganizationAdmin, TestUtility.FakeOrganization);
                    yield return MemberDataHelper.AsData(TestUtility.FakeOrganizationCollaborator, TestUtility.FakeOrganization);
                }
            }

            [Theory]
            [MemberData(nameof(PackageAlreadyExists_Data))]
            public async Task WillUploadThePackageWhenIdMatchesUnownedNamespaceButPackageExists(User currentUser, User existingPackageOwner)
            {
                var packageId = "Random.Package1";
                var version = "1.0.0";

                var fakeUploadedFile = new Mock<HttpPostedFileBase>();
                fakeUploadedFile.Setup(x => x.FileName).Returns("theFile.nupkg");
                var fakeUploadedFileStream = TestPackage.CreateTestPackageStream(packageId, version);
                fakeUploadedFile.Setup(x => x.InputStream).Returns(fakeUploadedFileStream);
                Stream fakeSavedFileStream = TestPackage.CreateTestPackageStream(packageId, version);

                var fakeUploadFileService = new Mock<IUploadFileService>();
                fakeUploadFileService.Setup(x => x.DeleteUploadFileAsync(currentUser.Key)).Returns(Task.FromResult(0));
                fakeUploadFileService.SetupSequence(x => x.GetUploadFileAsync(currentUser.Key))
                    .Returns(Task.FromResult<Stream>(null))
                    .Returns(Task.FromResult(fakeSavedFileStream));
                fakeUploadFileService.Setup(x => x.SaveUploadFileAsync(currentUser.Key, It.IsAny<Stream>())).Returns(Task.FromResult(0));

                var fakePackageService = new Mock<IPackageService>();
                fakePackageService.Setup(x => x.FindPackageRegistrationById(It.IsAny<string>())).Returns(() => new PackageRegistration { Id = packageId, Owners = new[] { existingPackageOwner } });

                var fakeReservedNamespaceService = new Mock<IReservedNamespaceService>();
                fakeReservedNamespaceService
                    .Setup(r => r.GetReservedNamespacesForId(It.IsAny<string>()))
                    .Returns(new[] { new ReservedNamespace { Owners = new[] { new User { Key = 332331 } } } });

                var controller = CreateController(
                    GetConfigurationService(),
                    uploadFileService: fakeUploadFileService,
                    packageService: fakePackageService,
                    fakeNuGetPackage: fakeSavedFileStream,
                    reservedNamespaceService: fakeReservedNamespaceService);
                controller.SetCurrentUser(currentUser);

                var result = await controller.UploadPackage(fakeUploadedFile.Object);

                fakeUploadFileService.Verify(x => x.SaveUploadFileAsync(currentUser.Key, fakeUploadedFileStream));
                fakeUploadedFileStream.Dispose();

                var model = result.Data as VerifyPackageRequest;
                Assert.Equal(existingPackageOwner.Username, model.PossibleOwners.Single());
            }

            public static IEnumerable<object[]> WillShowTheViewWithErrorsWhenThePackageAlreadyExists_Data =>
                MemberDataHelper.Combine(
                    PackageAlreadyExists_Data,
                    MemberDataHelper.AsDataSet(PackageStatus.Available, PackageStatus.Deleted, PackageStatus.Validating));

            [Theory]
            [MemberData(nameof(WillShowTheViewWithErrorsWhenThePackageAlreadyExists_Data))]
            public async Task WillShowTheViewWithErrorsWhenThePackageAlreadyExists(User currentUser, User existingPackageOwner, PackageStatus status)
            {
                var fakeUploadedFile = new Mock<HttpPostedFileBase>();
                fakeUploadedFile.Setup(x => x.FileName).Returns("theFile.nupkg");
                var fakeFileStream = TestPackage.CreateTestPackageStream("theId", "1.0.0");
                fakeUploadedFile.Setup(x => x.InputStream).Returns(fakeFileStream);
                var fakePackageService = new Mock<IPackageService>();
                fakePackageService.Setup(x => x.FindPackageByIdAndVersionStrict(It.IsAny<string>(), It.IsAny<string>())).Returns(
                    new Package { PackageRegistration = new PackageRegistration { Id = "theId", Owners = new[] { existingPackageOwner } }, Version = "1.0.0", PackageStatusKey = status });
                var fakePackageDeleteService = new Mock<IPackageDeleteService>();
                var fakeTelemetryService = new Mock<ITelemetryService>();
                var controller = CreateController(
                    GetConfigurationService(),
                    packageService: fakePackageService,
                    packageDeleteService: fakePackageDeleteService,
                    telemetryService: fakeTelemetryService);
                controller.SetCurrentUser(currentUser);

                var result = await controller.UploadPackage(fakeUploadedFile.Object) as JsonResult;

                Assert.NotNull(result);
                Assert.Equal(
                    String.Format(Strings.PackageExistsAndCannotBeModified, "theId", "1.0.0"),
                    (result.Data as JsonValidationMessage[])[0].PlainTextMessage);
                fakePackageDeleteService.Verify(
                    x => x.HardDeletePackagesAsync(
                        It.IsAny<IEnumerable<Package>>(),
                        It.IsAny<User>(),
                        It.IsAny<string>(),
                        It.IsAny<string>(),
                        It.IsAny<bool>()),
                    Times.Never());

                fakeTelemetryService.Verify(
                    x => x.TrackPackageReupload(It.IsAny<Package>()),
                    Times.Never());
            }

            [Theory]
            [InlineData(PackageStatus.Available)]
            [InlineData(PackageStatus.Deleted)]
            [InlineData(PackageStatus.Validating)]
            public async Task WillShowTheViewWithErrorsWhenThePackageAlreadyExistsAndOnlyDiffersByMetadata(PackageStatus status)
            {
                var fakeUploadedFile = new Mock<HttpPostedFileBase>();
                fakeUploadedFile.Setup(x => x.FileName).Returns("theFile.nupkg");
                var fakeFileStream = TestPackage.CreateTestPackageStream("theId", "1.0.0+metadata2");
                fakeUploadedFile.Setup(x => x.InputStream).Returns(fakeFileStream);
                var fakePackageService = new Mock<IPackageService>();
                fakePackageService.Setup(x => x.FindPackageByIdAndVersionStrict(It.IsAny<string>(), It.IsAny<string>())).Returns(
                    new Package { PackageRegistration = new PackageRegistration { Id = "theId" }, Version = "1.0.0+metadata" });
                var fakePackageDeleteService = new Mock<IPackageDeleteService>();
                var fakeTelemetryService = new Mock<ITelemetryService>();
                var controller = CreateController(
                    GetConfigurationService(),
                    packageService: fakePackageService,
                    packageDeleteService: fakePackageDeleteService,
                    telemetryService: fakeTelemetryService);
                controller.SetCurrentUser(TestUtility.FakeUser);

                var result = await controller.UploadPackage(fakeUploadedFile.Object) as JsonResult;

                Assert.NotNull(result);
                Assert.Equal(
                    String.Format(Strings.PackageVersionDiffersOnlyByMetadataAndCannotBeModified, "theId", "1.0.0+metadata"),
                    (result.Data as JsonValidationMessage[])[0].PlainTextMessage);
                fakePackageDeleteService.Verify(
                    x => x.HardDeletePackagesAsync(
                        It.IsAny<IEnumerable<Package>>(),
                        It.IsAny<User>(),
                        It.IsAny<string>(),
                        It.IsAny<string>(),
                        It.IsAny<bool>()),
                    Times.Never());

                fakeTelemetryService.Verify(
                    x => x.TrackPackageReupload(It.IsAny<Package>()),
                    Times.Never());
            }

            [Theory]
            [MemberData(nameof(PackageAlreadyExists_Data))]
            public async Task WillReuploadThePackageWhenPackageFailedValidation(User currentUser, User existingPackageOwner)
            {
                var id = "theId";
                var version = "1.0.0";
                Func<Package, bool> isPackage = (Package p) => p.PackageRegistration.Id == id && p.Version == version;

                var fakeUploadedFile = new Mock<HttpPostedFileBase>();
                fakeUploadedFile.Setup(x => x.FileName).Returns("theFile.nupkg");
                Stream fakeFileStream = TestPackage.CreateTestPackageStream(id, version);
                fakeUploadedFile.Setup(x => x.InputStream).Returns(fakeFileStream);
                var fakePackageService = new Mock<IPackageService>();
                fakePackageService.Setup(x => x.FindPackageByIdAndVersionStrict(It.IsAny<string>(), It.IsAny<string>())).Returns(
                    new Package { PackageRegistration = new PackageRegistration { Id = id, Owners = new[] { existingPackageOwner } }, Version = version, PackageStatusKey = PackageStatus.FailedValidation });
                var fakeUploadFileService = new Mock<IUploadFileService>();
                fakeUploadFileService.Setup(x => x.DeleteUploadFileAsync(currentUser.Key)).Returns(Task.FromResult(0));
                fakeUploadFileService.SetupSequence(x => x.GetUploadFileAsync(currentUser.Key))
                    .Returns(Task.FromResult<Stream>(null))
                    .Returns(Task.FromResult(fakeFileStream));
                fakeUploadFileService.Setup(x => x.SaveUploadFileAsync(currentUser.Key, It.IsAny<Stream>())).Returns(Task.FromResult(0));
                var fakePackageDeleteService = new Mock<IPackageDeleteService>();
                var fakeTelemetryService = new Mock<ITelemetryService>();
                var controller = CreateController(
                    GetConfigurationService(),
                    packageService: fakePackageService,
                    packageDeleteService: fakePackageDeleteService,
                    uploadFileService: fakeUploadFileService,
                    telemetryService: fakeTelemetryService);
                controller.SetCurrentUser(currentUser);

                var result = await controller.UploadPackage(fakeUploadedFile.Object) as JsonResult;

                Assert.NotNull(result);
                Assert.True(result.Data is VerifyPackageRequest);
                fakePackageDeleteService.Verify(
                    x => x.HardDeletePackagesAsync(
                        It.Is<IEnumerable<Package>>(packages => isPackage(packages.Single())),
                        currentUser,
                        Strings.FailedValidationHardDeleteReason,
                        Strings.AutomatedPackageDeleteSignature,
                        false),
                    Times.Once());

                fakeTelemetryService.Verify(
                    x => x.TrackPackageReupload(It.Is<Package>(package => isPackage(package))),
                    Times.Once());
            }

            [Fact]
            public async Task WillSaveTheUploadFile()
            {
                var fakeUploadedFile = new Mock<HttpPostedFileBase>();
                fakeUploadedFile.Setup(x => x.FileName).Returns("theFile.nupkg");
                var fakeFileStream = TestPackage.CreateTestPackageStream("thePackageId", "1.0.0");
                fakeUploadedFile.Setup(x => x.InputStream).Returns(fakeFileStream);

                var fakeUploadFileService = new Mock<IUploadFileService>();
                fakeUploadFileService.Setup(x => x.DeleteUploadFileAsync(TestUtility.FakeUser.Key)).Returns(Task.FromResult(0));
                fakeUploadFileService.Setup(x => x.GetUploadFileAsync(TestUtility.FakeUser.Key)).Returns(Task.FromResult<Stream>(null));
                fakeUploadFileService.Setup(x => x.SaveUploadFileAsync(TestUtility.FakeUser.Key, It.IsAny<Stream>())).Returns(Task.FromResult(0));

                var controller = CreateController(
                    GetConfigurationService(),
                    uploadFileService: fakeUploadFileService,
                    fakeNuGetPackage: fakeFileStream);
                controller.SetCurrentUser(TestUtility.FakeUser);

                await controller.UploadPackage(fakeUploadedFile.Object);

                fakeUploadFileService.Verify(x => x.SaveUploadFileAsync(TestUtility.FakeUser.Key, fakeFileStream));
                fakeFileStream.Dispose();
            }

            [Fact]
            public async Task WillRedirectToVerifyPackageActionAfterSaving()
            {
                var fakeUploadedFile = new Mock<HttpPostedFileBase>();
                fakeUploadedFile.Setup(x => x.FileName).Returns("theFile.nupkg");
                Stream fakeFileStream = TestPackage.CreateTestPackageStream("thePackageId", "1.0.0");
                fakeUploadedFile.Setup(x => x.InputStream).Returns(fakeFileStream);
                var fakeUploadFileService = new Mock<IUploadFileService>();
                fakeUploadFileService.Setup(x => x.DeleteUploadFileAsync(TestUtility.FakeUser.Key)).Returns(Task.FromResult(0));
                fakeUploadFileService.SetupSequence(x => x.GetUploadFileAsync(TestUtility.FakeUser.Key))
                    .Returns(Task.FromResult<Stream>(null))
                    .Returns(Task.FromResult(fakeFileStream));
                fakeUploadFileService.Setup(x => x.SaveUploadFileAsync(TestUtility.FakeUser.Key, It.IsAny<Stream>())).Returns(Task.FromResult(0));

                var fakeUserService = new Mock<IUserService>();
                fakeUserService.Setup(x => x.FindByUsername(TestUtility.FakeUser.Username, false)).Returns(TestUtility.FakeUser);

                var controller = CreateController(
                    GetConfigurationService(),
                    uploadFileService: fakeUploadFileService,
                    userService: fakeUserService);
                controller.SetCurrentUser(TestUtility.FakeUser);

                var result = await controller.UploadPackage(fakeUploadedFile.Object) as JsonResult;

                Assert.NotNull(result);
                Assert.True(result.Data is VerifyPackageRequest);
            }

            [Fact]
            public async Task WillShowViewWithErrorWhenThePackageRegistrationIsLocked()
            {
                // Arrange
                var fakeUploadedFile = new Mock<HttpPostedFileBase>();
                fakeUploadedFile.Setup(x => x.FileName).Returns("theFile.nupkg");
                var fakeFileStream = TestPackage.CreateTestPackageStream("theId", "1.0.0");
                fakeUploadedFile.Setup(x => x.InputStream).Returns(fakeFileStream);
                var fakePackageRegistration = new PackageRegistration { Id = "theId", IsLocked = true, Owners = new[] { new User { Key = TestUtility.FakeUser.Key } } };
                var fakePackageService = new Mock<IPackageService>();
                fakePackageService.Setup(x => x.FindPackageRegistrationById(It.IsAny<string>())).Returns(fakePackageRegistration);
                var controller = CreateController(
                    GetConfigurationService(),
                    packageService: fakePackageService);
                controller.SetCurrentUser(TestUtility.FakeUser);

                // Act
                var result = await controller.UploadPackage(fakeUploadedFile.Object) as JsonResult;

                // Assert
                Assert.IsType<JsonResult>(result);
                Assert.Equal(403, controller.Response.StatusCode);
            }

            [Fact]
            public async Task WillShowValidationErrorsFoundBeforeGeneratePackage()
            {
                var expectedMessage = "Bad package.";
                var fakeUploadedFile = new Mock<HttpPostedFileBase>();
                fakeUploadedFile.Setup(x => x.FileName).Returns(PackageId + ".nupkg");
                Stream fakeFileStream = TestPackage.CreateTestPackageStream(PackageId, PackageVersion);
                fakeUploadedFile.Setup(x => x.InputStream).Returns(fakeFileStream);
                var fakeUploadFileService = new Mock<IUploadFileService>();
                fakeUploadFileService.Setup(x => x.DeleteUploadFileAsync(TestUtility.FakeUser.Key)).Returns(Task.FromResult(0));
                fakeUploadFileService.SetupSequence(x => x.GetUploadFileAsync(TestUtility.FakeUser.Key))
                    .Returns(Task.FromResult<Stream>(null))
                    .Returns(Task.FromResult(fakeFileStream));
                fakeUploadFileService.Setup(x => x.SaveUploadFileAsync(TestUtility.FakeUser.Key, It.IsAny<Stream>())).Returns(Task.FromResult(0));

                var fakePackageUploadService = GetValidPackageUploadService(PackageId, PackageVersion);
                fakePackageUploadService
                    .Setup(x => x.ValidateBeforeGeneratePackageAsync(It.IsAny<PackageArchiveReader>(), It.IsAny<PackageMetadata>(), It.IsAny<User>()))
                    .ReturnsAsync(PackageValidationResult.Invalid(expectedMessage));

                var controller = CreateController(
                    GetConfigurationService(),
                    uploadFileService: fakeUploadFileService,
                    packageUploadService: fakePackageUploadService);
                controller.SetCurrentUser(TestUtility.FakeUser);

                var result = await controller.UploadPackage(fakeUploadedFile.Object) as JsonResult;

                Assert.NotNull(result);
                Assert.Equal((int)HttpStatusCode.BadRequest, controller.Response.StatusCode);
                Assert.Equal(expectedMessage, (result.Data as JsonValidationMessage[])[0].PlainTextMessage);
            }

            [Fact]
            public async Task WillCleanupUploadContainerOnErrorsFoundBeforeGeneratePackage()
            {
                var expectedMessage = "Bad package.";
                var fakeUploadedFile = new Mock<HttpPostedFileBase>();
                fakeUploadedFile
                    .Setup(x => x.FileName)
                    .Returns(PackageId + ".nupkg");
                Stream fakeFileStream = TestPackage.CreateTestPackageStream(PackageId, PackageVersion);
                fakeUploadedFile
                    .Setup(x => x.InputStream)
                    .Returns(fakeFileStream);
                var fakeUploadFileService = new Mock<IUploadFileService>();
                fakeUploadFileService
                    .Setup(x => x.DeleteUploadFileAsync(TestUtility.FakeUser.Key))
                    .Returns(Task.FromResult(0));
                fakeUploadFileService
                    .SetupSequence(x => x.GetUploadFileAsync(TestUtility.FakeUser.Key))
                    .Returns(Task.FromResult<Stream>(null))
                    .Returns(Task.FromResult(fakeFileStream));
                fakeUploadFileService
                    .Setup(x => x.SaveUploadFileAsync(TestUtility.FakeUser.Key, It.IsAny<Stream>())).Returns(Task.FromResult(0));

                var fakePackageUploadService = GetValidPackageUploadService(PackageId, PackageVersion);
                fakePackageUploadService
                    .Setup(x => x.ValidateBeforeGeneratePackageAsync(It.IsAny<PackageArchiveReader>(), It.IsAny<PackageMetadata>(), It.IsAny<User>()))
                    .ReturnsAsync(PackageValidationResult.Invalid(expectedMessage));

                var controller = CreateController(
                    GetConfigurationService(),
                    uploadFileService: fakeUploadFileService,
                    packageUploadService: fakePackageUploadService);
                controller.SetCurrentUser(TestUtility.FakeUser);

                var result = await controller.UploadPackage(fakeUploadedFile.Object);

                fakeUploadFileService
                    .Verify(x => x.DeleteUploadFileAsync(TestUtility.FakeUser.Key), Times.Once);
            }

            [Fact]
            public async Task WillCleanupUploadContainerOnExceptionInBeforeGeneratePackage()
            {
                var fakeUploadedFile = new Mock<HttpPostedFileBase>();
                fakeUploadedFile
                    .Setup(x => x.FileName)
                    .Returns(PackageId + ".nupkg");
                Stream fakeFileStream = TestPackage.CreateTestPackageStream(PackageId, PackageVersion);
                fakeUploadedFile
                    .Setup(x => x.InputStream)
                    .Returns(fakeFileStream);
                var fakeUploadFileService = new Mock<IUploadFileService>();
                fakeUploadFileService
                    .Setup(x => x.DeleteUploadFileAsync(TestUtility.FakeUser.Key))
                    .Returns(Task.FromResult(0));
                fakeUploadFileService
                    .SetupSequence(x => x.GetUploadFileAsync(TestUtility.FakeUser.Key))
                    .Returns(Task.FromResult<Stream>(null))
                    .Returns(Task.FromResult(fakeFileStream));
                fakeUploadFileService
                    .Setup(x => x.SaveUploadFileAsync(TestUtility.FakeUser.Key, It.IsAny<Stream>())).Returns(Task.FromResult(0));

                var fakePackageUploadService = GetValidPackageUploadService(PackageId, PackageVersion);
                fakePackageUploadService
                    .Setup(x => x.ValidateBeforeGeneratePackageAsync(It.IsAny<PackageArchiveReader>(), It.IsAny<PackageMetadata>(), It.IsAny<User>()))
                    .ThrowsAsync(new Exception("TestExceptionMessage"));

                var controller = CreateController(
                    GetConfigurationService(),
                    uploadFileService: fakeUploadFileService,
                    packageUploadService: fakePackageUploadService);
                controller.SetCurrentUser(TestUtility.FakeUser);

                var result = await controller.UploadPackage(fakeUploadedFile.Object);

                fakeUploadFileService
                    .Verify(x => x.DeleteUploadFileAsync(TestUtility.FakeUser.Key), Times.Once);
            }

            [Fact]
            public async Task WillShowValidationWarningsFoundBeforeGeneratePackage()
            {
                var expectedMessage = "Iffy package.";
                var fakeUploadedFile = new Mock<HttpPostedFileBase>();
                fakeUploadedFile.Setup(x => x.FileName).Returns(PackageId + ".nupkg");
                Stream fakeFileStream = TestPackage.CreateTestPackageStream(PackageId, PackageVersion);
                fakeUploadedFile.Setup(x => x.InputStream).Returns(fakeFileStream);
                var fakeUploadFileService = new Mock<IUploadFileService>();
                fakeUploadFileService.Setup(x => x.DeleteUploadFileAsync(TestUtility.FakeUser.Key)).Returns(Task.FromResult(0));
                fakeUploadFileService.SetupSequence(x => x.GetUploadFileAsync(TestUtility.FakeUser.Key))
                    .Returns(Task.FromResult<Stream>(null))
                    .Returns(Task.FromResult(fakeFileStream));
                fakeUploadFileService.Setup(x => x.SaveUploadFileAsync(TestUtility.FakeUser.Key, It.IsAny<Stream>())).Returns(Task.FromResult(0));

                var fakePackageUploadService = GetValidPackageUploadService(PackageId, PackageVersion);
                fakePackageUploadService
                    .Setup(x => x.ValidateBeforeGeneratePackageAsync(It.IsAny<PackageArchiveReader>(), It.IsAny<PackageMetadata>(), It.IsAny<User>()))
                    .ReturnsAsync(PackageValidationResult.AcceptedWithWarnings(new[] { new PlainTextOnlyValidationMessage(expectedMessage) }));

                var controller = CreateController(
                    GetConfigurationService(),
                    uploadFileService: fakeUploadFileService,
                    packageUploadService: fakePackageUploadService);
                controller.SetCurrentUser(TestUtility.FakeUser);

                var result = await controller.UploadPackage(fakeUploadedFile.Object) as JsonResult;

                Assert.NotNull(result);
                var data = Assert.IsAssignableFrom<VerifyPackageRequest>(result.Data);
                var actualMessage = Assert.Single(data.Warnings);
                Assert.Equal(expectedMessage, actualMessage.PlainTextMessage);
            }

            [Fact]
            public async Task WillShowViewWithErrorsIfSymbolsPackageValidationThrowsException()
            {
                var fakeUploadedFile = new Mock<HttpPostedFileBase>();
                fakeUploadedFile.Setup(x => x.FileName).Returns("theFile.snupkg");
                var fakeFileStream = TestPackage.CreateTestSymbolPackageStream("theId", "1.0.0");
                fakeUploadedFile.Setup(x => x.InputStream).Returns(fakeFileStream);
                var symbolPackageUploadService = new Mock<ISymbolPackageUploadService>();
                symbolPackageUploadService
                    .Setup(x => x.ValidateUploadedSymbolsPackage(It.IsAny<Stream>(), It.IsAny<User>()))
                    .ThrowsAsync(new Exception());

                var controller = CreateController(
                    GetConfigurationService(),
                    fakeNuGetPackage: fakeFileStream,
                    symbolPackageUploadService: symbolPackageUploadService);
                controller.SetCurrentUser(TestUtility.FakeUser);

                var result = await controller.UploadPackage(fakeUploadedFile.Object) as JsonResult;

                Assert.NotNull(result);
                Assert.Equal(Strings.FailedToReadUploadFile, (result.Data as JsonValidationMessage[])[0].PlainTextMessage);
            }

            [Fact]
            public async Task WillReturnConflictWhenUserDoesNotHaveOwnPackage()
            {
                var packageId = "theId";
                var package = new Package()
                {
                    PackageRegistration = new PackageRegistration()
                    {
                        Id = packageId,
                        Owners = new List<User>() { new User() { Key = 12232 } }
                    }
                };

                var fakeUploadedFile = new Mock<HttpPostedFileBase>();
                fakeUploadedFile.Setup(x => x.FileName).Returns("theFile.snupkg");
                var fakeFileStream = TestPackage.CreateTestSymbolPackageStream("theId", "1.0.0");
                fakeUploadedFile.Setup(x => x.InputStream).Returns(fakeFileStream);
                var symbolPackageUploadService = new Mock<ISymbolPackageUploadService>();
                symbolPackageUploadService
                    .Setup(x => x.ValidateUploadedSymbolsPackage(It.IsAny<Stream>(), It.IsAny<User>()))
                    .ReturnsAsync(SymbolPackageValidationResult.AcceptedForPackage(package));

                var controller = CreateController(
                    GetConfigurationService(),
                    fakeNuGetPackage: fakeFileStream,
                    symbolPackageUploadService: symbolPackageUploadService);
                controller.SetCurrentUser(TestUtility.FakeUser);

                var result = await controller.UploadPackage(fakeUploadedFile.Object) as JsonResult;

                Assert.NotNull(result);
                Assert.Equal((int)HttpStatusCode.Conflict, controller.Response.StatusCode);
                Assert.Equal(string.Format(Strings.PackageIdNotAvailable, packageId), (result.Data as JsonValidationMessage[])[0].PlainTextMessage);
            }

            [Fact]
            public async Task WillPreventSymbolsUploadIfOriginalPackageIsLocked()
            {
                var packageId = "theId";
                var package = new Package()
                {
                    PackageRegistration = new PackageRegistration()
                    {
                        Id = packageId,
                        Owners = new List<User>() { TestUtility.FakeUser },
                        IsLocked = true
                    }
                };

                var fakeUploadedFile = new Mock<HttpPostedFileBase>();
                fakeUploadedFile.Setup(x => x.FileName).Returns("theFile.snupkg");
                var fakeFileStream = TestPackage.CreateTestSymbolPackageStream("theId", "1.0.0");
                fakeUploadedFile.Setup(x => x.InputStream).Returns(fakeFileStream);
                var symbolPackageUploadService = new Mock<ISymbolPackageUploadService>();
                symbolPackageUploadService
                    .Setup(x => x.ValidateUploadedSymbolsPackage(It.IsAny<Stream>(), It.IsAny<User>()))
                    .ReturnsAsync(SymbolPackageValidationResult.AcceptedForPackage(package));

                var controller = CreateController(
                    GetConfigurationService(),
                    fakeNuGetPackage: fakeFileStream,
                    symbolPackageUploadService: symbolPackageUploadService);
                controller.SetCurrentUser(TestUtility.FakeUser);

                var result = await controller.UploadPackage(fakeUploadedFile.Object) as JsonResult;

                Assert.NotNull(result);
                Assert.Equal((int)HttpStatusCode.Forbidden, controller.Response.StatusCode);
                Assert.Equal(string.Format(Strings.PackageIsLocked, packageId), (result.Data as JsonValidationMessage[])[0].PlainTextMessage);
            }

            [Fact]
            public async Task WillPreventSymbolsUploadIfUserNotAllowedToUpload()
            {
                var packageId = "theId";
                var package = new Package()
                {
                    PackageRegistration = new PackageRegistration()
                    {
                        Id = packageId,
                        Owners = new List<User>() { TestUtility.FakeUser },
                        IsLocked = true
                    }
                };

                var fakeUploadedFile = new Mock<HttpPostedFileBase>();
                fakeUploadedFile.Setup(x => x.FileName).Returns("theFile.snupkg");
                var fakeFileStream = TestPackage.CreateTestSymbolPackageStream("theId", "1.0.0");
                fakeUploadedFile.Setup(x => x.InputStream).Returns(fakeFileStream);
                var symbolPackageUploadService = new Mock<ISymbolPackageUploadService>();
                var message = "message";
                symbolPackageUploadService
                    .Setup(x => x.ValidateUploadedSymbolsPackage(It.IsAny<Stream>(), It.IsAny<User>()))
                    .ReturnsAsync(SymbolPackageValidationResult.UserNotAllowedToUpload(message));

                var controller = CreateController(
                    GetConfigurationService(),
                    fakeNuGetPackage: fakeFileStream,
                    symbolPackageUploadService: symbolPackageUploadService);
                controller.SetCurrentUser(TestUtility.FakeUser);

                var result = await controller.UploadPackage(fakeUploadedFile.Object) as JsonResult;

                Assert.NotNull(result);
                Assert.Equal((int)HttpStatusCode.Forbidden, controller.Response.StatusCode);
                Assert.Equal(message, (result.Data as JsonValidationMessage[])[0].PlainTextMessage);
            }

            public static IEnumerable<object[]> SymbolValidationResultTypes => Enum
                .GetValues(typeof(SymbolPackageValidationResultType))
                .Cast<SymbolPackageValidationResultType>()
                .Select(r => new object[] { r });

            [Theory]
            [MemberData(nameof(SymbolValidationResultTypes))]
            public async Task WillNotThrowForAnySymbolPackageValidationResultType(SymbolPackageValidationResultType type)
            {
                var packageId = "theId";
                var package = new Package()
                {
                    PackageRegistration = new PackageRegistration()
                    {
                        Id = packageId,
                        Owners = new List<User>() { new User() { Key = 12232 } }
                    }
                };

                var fakeUploadedFile = new Mock<HttpPostedFileBase>();
                fakeUploadedFile.Setup(x => x.FileName).Returns("theFile.snupkg");
                var fakeFileStream = TestPackage.CreateTestSymbolPackageStream("theId", "1.0.0");
                fakeUploadedFile.Setup(x => x.InputStream).Returns(fakeFileStream);
                var symbolPackageUploadService = new Mock<ISymbolPackageUploadService>();
                symbolPackageUploadService
                    .Setup(x => x.ValidateUploadedSymbolsPackage(It.IsAny<Stream>(), It.IsAny<User>()))
                    .ReturnsAsync(new SymbolPackageValidationResult(type, "something"));

                var controller = CreateController(
                    GetConfigurationService(),
                    fakeNuGetPackage: fakeFileStream,
                    symbolPackageUploadService: symbolPackageUploadService);
                controller.SetCurrentUser(TestUtility.FakeUser);

                var result = await controller.UploadPackage(fakeUploadedFile.Object) as JsonResult;

                Assert.NotNull(result);
            }

            [Fact]
            public async Task WillSaveTheSymbolsPackageUploadFile()
            {
                var packageId = "thePackageId";
                var package = new Package()
                {
                    PackageRegistration = new PackageRegistration()
                    {
                        Id = packageId,
                        Owners = new List<User>() { TestUtility.FakeUser }
                    }
                }; var fakeUploadedFile = new Mock<HttpPostedFileBase>();
                fakeUploadedFile.Setup(x => x.FileName).Returns("theFile.snupkg");
                var fakeFileStream = TestPackage.CreateTestSymbolPackageStream(packageId, "1.0.0");
                fakeUploadedFile.Setup(x => x.InputStream).Returns(fakeFileStream);
                var symbolPackageUploadService = new Mock<ISymbolPackageUploadService>();
                symbolPackageUploadService
                    .Setup(x => x.ValidateUploadedSymbolsPackage(It.IsAny<Stream>(), It.IsAny<User>()))
                    .ReturnsAsync(SymbolPackageValidationResult.AcceptedForPackage(package));

                var fakeUploadFileService = new Mock<IUploadFileService>();
                fakeUploadFileService.Setup(x => x.DeleteUploadFileAsync(TestUtility.FakeUser.Key)).Returns(Task.FromResult(0));
                fakeUploadFileService.Setup(x => x.GetUploadFileAsync(TestUtility.FakeUser.Key)).Returns(Task.FromResult<Stream>(null));
                fakeUploadFileService.Setup(x => x.SaveUploadFileAsync(TestUtility.FakeUser.Key, It.IsAny<Stream>())).Returns(Task.FromResult(0));

                var controller = CreateController(
                    GetConfigurationService(),
                    uploadFileService: fakeUploadFileService,
                    symbolPackageUploadService: symbolPackageUploadService,
                    fakeNuGetPackage: fakeFileStream);
                controller.SetCurrentUser(TestUtility.FakeUser);

                await controller.UploadPackage(fakeUploadedFile.Object);

                fakeUploadFileService.Verify(x => x.SaveUploadFileAsync(TestUtility.FakeUser.Key, fakeFileStream));
                fakeFileStream.Dispose();
            }

            [Fact]
            public async Task WillRedirectToVerifyPackageActionAfterSavingForSymbolsPackage()
            {
                var packageId = "thePackageId";
                var package = new Package()
                {
                    PackageRegistration = new PackageRegistration()
                    {
                        Id = packageId,
                        Owners = new List<User>() { TestUtility.FakeUser }
                    }
                };
                var fakeUploadedFile = new Mock<HttpPostedFileBase>();
                fakeUploadedFile.Setup(x => x.FileName).Returns("theFile.snupkg");
                Stream fakeFileStream = TestPackage.CreateTestSymbolPackageStream(packageId, "1.0.0");
                fakeUploadedFile.Setup(x => x.InputStream).Returns(fakeFileStream);
                var fakeUploadFileService = new Mock<IUploadFileService>();
                fakeUploadFileService
                    .Setup(x => x.DeleteUploadFileAsync(TestUtility.FakeUser.Key))
                    .Returns(Task.FromResult(0));
                fakeUploadFileService
                    .SetupSequence(x => x.GetUploadFileAsync(TestUtility.FakeUser.Key))
                    .Returns(Task.FromResult<Stream>(null))
                    .Returns(Task.FromResult(fakeFileStream));
                fakeUploadFileService
                    .Setup(x => x.SaveUploadFileAsync(TestUtility.FakeUser.Key, It.IsAny<Stream>()))
                    .Returns(Task.FromResult(0));
                var symbolPackageUploadService = new Mock<ISymbolPackageUploadService>();
                symbolPackageUploadService
                    .Setup(x => x.ValidateUploadedSymbolsPackage(It.IsAny<Stream>(), It.IsAny<User>()))
                    .ReturnsAsync(SymbolPackageValidationResult.AcceptedForPackage(package));

                var fakeUserService = new Mock<IUserService>();
                fakeUserService.Setup(x => x.FindByUsername(TestUtility.FakeUser.Username, false)).Returns(TestUtility.FakeUser);

                var controller = CreateController(
                    GetConfigurationService(),
                    uploadFileService: fakeUploadFileService,
                    symbolPackageUploadService: symbolPackageUploadService,
                    userService: fakeUserService);
                controller.SetCurrentUser(TestUtility.FakeUser);

                var result = await controller.UploadPackage(fakeUploadedFile.Object) as JsonResult;

                Assert.NotNull(result);
                Assert.True(result.Data is VerifyPackageRequest);
            }

            [Theory]
            [InlineData("icon.png", "image/png")]
            [InlineData("icon.jpg", "image/jpeg")]
            public async Task WillUseDataUrlForEmbeddedIcons(string resourceFilename, string contentType)
            {
                var packageId = "SomePackageId";
                var version = "1.0.0";

                var fakeUploadedFile = new Mock<HttpPostedFileBase>();
                fakeUploadedFile.Setup(x => x.FileName).Returns("theFile.nupkg");
                var iconFileContents = TestDataResourceUtility.GetResourceBytes(resourceFilename);
                var expectedDataUrl = $"data:{contentType};base64,{Convert.ToBase64String(iconFileContents)}";
                var fakeUploadedFileStream = TestPackage.CreateTestPackageStream(
                    packageId,
                    version,
                    iconFilename: resourceFilename,
                    iconFileContents: iconFileContents);
                var fakeSavedFileStream = new MemoryStream();
                await fakeUploadedFileStream.CopyToAsync(fakeSavedFileStream);
                fakeUploadedFileStream.Seek(0, SeekOrigin.Begin);
                fakeSavedFileStream.Seek(0, SeekOrigin.Begin);
                fakeUploadedFile
                    .Setup(x => x.InputStream)
                    .Returns(fakeUploadedFileStream);

                var fakeUploadFileService = new Mock<IUploadFileService>();
                fakeUploadFileService
                    .SetupSequence(x => x.GetUploadFileAsync(TestUtility.FakeUser.Key))
                    .ReturnsAsync(null)
                    .ReturnsAsync(fakeSavedFileStream);
                fakeUploadFileService
                    .Setup(x => x.SaveUploadFileAsync(TestUtility.FakeUser.Key, It.IsAny<Stream>()))
                    .Returns(Task.FromResult(0));
                var fakePackageService = new Mock<IPackageService>();
                fakePackageService
                    .Setup(x => x.FindPackageRegistrationById(It.IsAny<string>()))
                    .Returns<PackageRegistration>(null);

                var controller = CreateController(
                    GetConfigurationService(),
                    uploadFileService: fakeUploadFileService,
                    packageService: fakePackageService,
                    fakeNuGetPackage: fakeSavedFileStream);
                controller.SetCurrentUser(TestUtility.FakeUser);

                var result = await controller.UploadPackage(fakeUploadedFile.Object);

                var model = Assert.IsType<VerifyPackageRequest>(result.Data);
                Assert.Equal(expectedDataUrl, model.IconUrl);
            }
        }

        public class TheVerifyPackageActionForPostRequests
            : TestContainer
        {
            private const string PackageId = "theId";
            private const string PackageVersion = "1.0.0";

            [Fact]
            public async Task WillTrackFailureIfUnexpectedExceptionWithoutIdVersion()
            {
                // Arrange
                var fakeUserService = new Mock<IUserService>();
                fakeUserService
                    .Setup(x => x.FindByUsername(It.IsAny<string>(), false))
                    .Throws<Exception>();
                var fakeTelemetryService = new Mock<ITelemetryService>();
                var controller = CreateController(
                    GetConfigurationService(),
                    userService: fakeUserService,
                    telemetryService: fakeTelemetryService);
                var user = TestUtility.FakeUser;
                controller.SetCurrentUser(user);

                // Act
                await Assert.ThrowsAnyAsync<Exception>(() => controller.VerifyPackage(new VerifyPackageRequest() { Listed = true, Owner = user.Username }));

                // Assert
                fakeTelemetryService.Verify(x => x.TrackPackagePushFailureEvent(null, null), Times.Once());
            }

            [Fact]
            public async Task WillTrackFailureIfUnexpectedExceptionWithIdVersion()
            {
                // Arrange
                var currentUser = TestUtility.FakeUser;
                var ownerInForm = currentUser;

                var fakeUploadFileService = new Mock<IUploadFileService>();
                using (var fakeFileStream = new MemoryStream())
                {
                    var fakePackageService = new Mock<IPackageService>();
                    fakePackageService
                        .Setup(x => x.FindPackageRegistrationById(It.IsAny<string>()))
                        .Throws<Exception>();

                    fakeUploadFileService.Setup(x => x.GetUploadFileAsync(currentUser.Key)).Returns(Task.FromResult<Stream>(fakeFileStream));
                    fakeUploadFileService.Setup(x => x.DeleteUploadFileAsync(currentUser.Key)).Returns(Task.FromResult(0));
                    var fakePackageUploadService = GetValidPackageUploadService(PackageId, PackageVersion);
                    var fakeNuGetPackage = TestPackage.CreateTestPackageStream(PackageId, PackageVersion);

                    var fakeUserService = new Mock<IUserService>();
                    fakeUserService.Setup(x => x.FindByUsername(ownerInForm.Username, false)).Returns(ownerInForm);

                    var fakeTelemetryService = new Mock<ITelemetryService>();

                    var controller = CreateController(
                        GetConfigurationService(),
                        packageUploadService: fakePackageUploadService,
                        uploadFileService: fakeUploadFileService,
                        fakeNuGetPackage: fakeNuGetPackage,
                        userService: fakeUserService,
                        packageService: fakePackageService,
                        telemetryService: fakeTelemetryService);
                    controller.SetCurrentUser(currentUser);

                    // Act
                    await Assert.ThrowsAnyAsync<Exception>(() => controller.VerifyPackage(new VerifyPackageRequest() { Listed = true, Owner = ownerInForm.Username }));

                    // Assert
                    fakeTelemetryService.Verify(x => x.TrackPackagePushFailureEvent(PackageId, new NuGetVersion(PackageVersion)), Times.Once());
                }
            }

            [Fact]
            public async Task WillRedirectToUploadPageWhenThereIsNoUploadInProgress()
            {
                var fakeUploadFileService = new Mock<IUploadFileService>();
                fakeUploadFileService.Setup(x => x.GetUploadFileAsync(TestUtility.FakeUser.Key)).Returns(Task.FromResult<Stream>(null));
                var controller = CreateController(
                    GetConfigurationService(),
                    uploadFileService: fakeUploadFileService);
                TestUtility.SetupUrlHelperForUrlGeneration(controller);
                controller.SetCurrentUser(TestUtility.FakeUser);

                var result = await controller.VerifyPackage(new VerifyPackageRequest() { Listed = true, Edit = null }) as JsonResult;

                Assert.NotNull(result);
            }

            [Fact]
            public async Task WillReturnConflictIfCommittingReturnsConflict()
            {
                var fakeUploadFileService = new Mock<IUploadFileService>();
                using (var fakeFileStream = new MemoryStream())
                {
                    fakeUploadFileService.Setup(x => x.GetUploadFileAsync(TestUtility.FakeUser.Key)).Returns(Task.FromResult<Stream>(fakeFileStream));
                    fakeUploadFileService.Setup(x => x.DeleteUploadFileAsync(TestUtility.FakeUser.Key)).Returns(Task.FromResult(0));

                    var fakePackageUploadService = GetValidPackageUploadService(PackageId, PackageVersion);
                    fakePackageUploadService
                        .Setup(x => x.CommitPackageAsync(
                            It.IsAny<Package>(),
                            It.IsAny<Stream>()))
                        .ReturnsAsync(PackageCommitResult.Conflict);
                    var fakeNuGetPackage = TestPackage.CreateTestPackageStream(PackageId, PackageVersion);

                    var fakeUserService = new Mock<IUserService>();
                    fakeUserService.Setup(x => x.FindByUsername(TestUtility.FakeUser.Username, false)).Returns(TestUtility.FakeUser);

                    var controller = CreateController(
                        GetConfigurationService(),
                        packageUploadService: fakePackageUploadService,
                        uploadFileService: fakeUploadFileService,
                        fakeNuGetPackage: fakeNuGetPackage,
                        userService: fakeUserService);
                    controller.SetCurrentUser(TestUtility.FakeUser);

                    var result = await controller.VerifyPackage(new VerifyPackageRequest() { Listed = true, Owner = TestUtility.FakeUser.Username });

                    var jsonResult = Assert.IsType<JsonResult>(result);
                    Assert.Equal((int)HttpStatusCode.Conflict, controller.Response.StatusCode);
                }
            }

            [Fact]
            public async Task WillThrowIfOwnerNonExistent()
            {
                var fakeUploadFileService = new Mock<IUploadFileService>();
                using (var fakeFileStream = new MemoryStream())
                {
                    fakeUploadFileService.Setup(x => x.GetUploadFileAsync(TestUtility.FakeUser.Key)).Returns(Task.FromResult<Stream>(fakeFileStream));
                    fakeUploadFileService.Setup(x => x.DeleteUploadFileAsync(TestUtility.FakeUser.Key)).Returns(Task.FromResult(0));
                    var fakePackageUploadService = GetValidPackageUploadService(PackageId, PackageVersion);
                    var fakeNuGetPackage = TestPackage.CreateTestPackageStream(PackageId, PackageVersion);

                    var controller = CreateController(
                        GetConfigurationService(),
                        packageUploadService: fakePackageUploadService,
                        uploadFileService: fakeUploadFileService,
                        fakeNuGetPackage: fakeNuGetPackage);
                    controller.SetCurrentUser(TestUtility.FakeUser);

                    var result = await controller.VerifyPackage(new VerifyPackageRequest() { Listed = true, Owner = TestUtility.FakeUser.Username });

                    Assert.Equal((int)HttpStatusCode.BadRequest, controller.Response.StatusCode);
                }
            }

            [Fact]
            public async Task WillThrowIfOwnerNotValid()
            {
                var fakeUploadFileService = new Mock<IUploadFileService>();
                using (var fakeFileStream = new MemoryStream())
                {
                    fakeUploadFileService.Setup(x => x.GetUploadFileAsync(TestUtility.FakeUser.Key)).Returns(Task.FromResult<Stream>(fakeFileStream));
                    fakeUploadFileService.Setup(x => x.DeleteUploadFileAsync(TestUtility.FakeUser.Key)).Returns(Task.FromResult(0));
                    var fakePackageUploadService = GetValidPackageUploadService(PackageId, PackageVersion);
                    var fakeNuGetPackage = TestPackage.CreateTestPackageStream(PackageId, PackageVersion);

                    var fakeUserService = new Mock<IUserService>();
                    var owner = new User { Key = 999, Username = "invalidOwner" };
                    fakeUserService.Setup(x => x.FindByUsername(owner.Username, false)).Returns(owner);

                    var controller = CreateController(
                        GetConfigurationService(),
                        packageUploadService: fakePackageUploadService,
                        uploadFileService: fakeUploadFileService,
                        fakeNuGetPackage: fakeNuGetPackage,
                        userService: fakeUserService);
                    controller.SetCurrentUser(TestUtility.FakeUser);

                    var result = await controller.VerifyPackage(new VerifyPackageRequest() { Listed = true, Owner = TestUtility.FakeUser.Username });

                    Assert.Equal((int)HttpStatusCode.BadRequest, controller.Response.StatusCode);
                }
            }

            public static IEnumerable<object[]> ValidationResultTypes => Enum
                .GetValues(typeof(PackageValidationResultType))
                .Cast<PackageValidationResultType>()
                .Select(r => new object[] { r });

            [Theory]
            [MemberData(nameof(ValidationResultTypes))]
            public async Task DoesNotThrowForAnyPackageValidationResultType(PackageValidationResultType type)
            {
                var fakeUploadFileService = new Mock<IUploadFileService>();
                using (var fakeFileStream = new MemoryStream())
                {
                    fakeUploadFileService.Setup(x => x.GetUploadFileAsync(TestUtility.FakeUser.Key)).Returns(Task.FromResult<Stream>(fakeFileStream));
                    fakeUploadFileService.Setup(x => x.DeleteUploadFileAsync(TestUtility.FakeUser.Key)).Returns(Task.FromResult(0));
                    var fakePackageUploadService = GetValidPackageUploadService(PackageId, PackageVersion, type);
                    var fakeNuGetPackage = TestPackage.CreateTestPackageStream(PackageId, PackageVersion);

                    var fakeUserService = new Mock<IUserService>();
                    fakeUserService.Setup(x => x.FindByUsername(TestUtility.FakeUser.Username, false)).Returns(TestUtility.FakeUser);

                    var controller = CreateController(
                        GetConfigurationService(),
                        packageUploadService: fakePackageUploadService,
                        uploadFileService: fakeUploadFileService,
                        fakeNuGetPackage: fakeNuGetPackage,
                        userService: fakeUserService);
                    controller.SetCurrentUser(TestUtility.FakeUser);

                    await controller.VerifyPackage(new VerifyPackageRequest() { Listed = true, Owner = TestUtility.FakeUser.Username });

                    fakePackageUploadService.Verify(
                        x => x.ValidateAfterGeneratePackageAsync(
                            It.IsAny<Package>(),
                            It.IsAny<PackageArchiveReader>(),
                            It.IsAny<User>(),
                            It.IsAny<User>(),
                            It.IsAny<bool>()),
                        Times.Once);
                }
            }

            public static IEnumerable<object[]> CommitResults => Enum
                .GetValues(typeof(PackageCommitResult))
                .Cast<PackageCommitResult>()
                .Select(r => new object[] { r });

            [Theory]
            [MemberData(nameof(CommitResults))]
            public async Task DoesNotThrowForAnyPackageCommitResult(PackageCommitResult commitResult)
            {
                var fakeUploadFileService = new Mock<IUploadFileService>();
                using (var fakeFileStream = new MemoryStream())
                {
                    fakeUploadFileService.Setup(x => x.GetUploadFileAsync(TestUtility.FakeUser.Key)).Returns(Task.FromResult<Stream>(fakeFileStream));
                    fakeUploadFileService.Setup(x => x.DeleteUploadFileAsync(TestUtility.FakeUser.Key)).Returns(Task.FromResult(0));
                    var fakePackageUploadService = GetValidPackageUploadService(PackageId, PackageVersion);
                    fakePackageUploadService
                        .Setup(x => x.CommitPackageAsync(
                            It.IsAny<Package>(),
                            It.IsAny<Stream>()))
                        .ReturnsAsync(commitResult);
                    var fakeNuGetPackage = TestPackage.CreateTestPackageStream(PackageId, PackageVersion);

                    var fakeUserService = new Mock<IUserService>();
                    fakeUserService.Setup(x => x.FindByUsername(TestUtility.FakeUser.Username, false)).Returns(TestUtility.FakeUser);

                    var controller = CreateController(
                        GetConfigurationService(),
                        packageUploadService: fakePackageUploadService,
                        uploadFileService: fakeUploadFileService,
                        fakeNuGetPackage: fakeNuGetPackage,
                        userService: fakeUserService);
                    controller.SetCurrentUser(TestUtility.FakeUser);

                    await controller.VerifyPackage(new VerifyPackageRequest() { Listed = true, Owner = TestUtility.FakeUser.Username });

                    fakePackageUploadService.Verify(x => x.CommitPackageAsync(
                        It.IsAny<Package>(),
                        It.IsAny<Stream>()), Times.Once);
                }
            }

            public static IEnumerable<object[]> WillCreateThePackageForNewId_Data
            {
                get
                {
                    yield return MemberDataHelper.AsData(TestUtility.FakeUser, TestUtility.FakeUser);
                    yield return MemberDataHelper.AsData(TestUtility.FakeAdminUser, TestUtility.FakeAdminUser);
                    yield return MemberDataHelper.AsData(TestUtility.FakeOrganizationAdmin, TestUtility.FakeOrganization);
                }
            }

            [Theory]
            [MemberData(nameof(WillCreateThePackageForNewId_Data))]

            public Task WillCreateThePackageForNewId(User currentUser, User ownerInForm)
            {
                return VerifyCreateThePackage(currentUser, ownerInForm, succeeds: true);
            }

            [Theory]
            [MemberData(nameof(WillCreateThePackageForNewId_Data))]

            public Task WillCreateThePackageIfOwnerInFormOwnsTheReservedNamespace(User currentUser, User ownerInForm)
            {
                return VerifyCreateThePackage(
                    currentUser,
                    ownerInForm,
                    succeeds: true,
                    reservedNamespaceOwner: ownerInForm);
            }

            public static IEnumerable<object[]> WillCreateThePackageIfOwnerInFormOwnsTheExistingPackage_Data
            {
                get
                {
                    yield return MemberDataHelper.AsData(TestUtility.FakeUser, TestUtility.FakeUser);
                    yield return MemberDataHelper.AsData(TestUtility.FakeAdminUser, TestUtility.FakeAdminUser);
                    yield return MemberDataHelper.AsData(TestUtility.FakeOrganizationAdmin, TestUtility.FakeOrganization);
                    yield return MemberDataHelper.AsData(TestUtility.FakeOrganizationCollaborator, TestUtility.FakeOrganization);
                }
            }

            [Theory]
            [MemberData(nameof(WillCreateThePackageIfOwnerInFormOwnsTheExistingPackage_Data))]
            public Task WillCreateThePackageIfOwnerInFormOwnsTheExistingPackage(User currentUser, User ownerInForm)
            {
                return VerifyCreateThePackage(
                    currentUser,
                    ownerInForm,
                    succeeds: true,
                    existingPackageOwner: ownerInForm);
            }

            [Theory]
            [MemberData(nameof(WillCreateThePackageIfOwnerInFormOwnsTheExistingPackage_Data))]
            public Task WillCreateThePackageIfOwnerInFormOwnsTheExistingPackageInReservedNamespace(User currentUser, User ownerInForm)
            {
                return VerifyCreateThePackage(
                    currentUser,
                    ownerInForm,
                    succeeds: true,
                    existingPackageOwner: ownerInForm,
                    reservedNamespaceOwner: new User { Key = 787 });
            }

            public static IEnumerable<object[]> WillNotCreateThePackageIfOwnerInFormDoesNotOwnTheExistingPackage_Data
            {
                get
                {
                    yield return MemberDataHelper.AsData(TestUtility.FakeUser, TestUtility.FakeUser, TestUtility.FakeOrganization);
                    yield return MemberDataHelper.AsData(TestUtility.FakeAdminUser, TestUtility.FakeAdminUser, TestUtility.FakeUser);
                    yield return MemberDataHelper.AsData(TestUtility.FakeOrganizationAdmin, TestUtility.FakeOrganization, TestUtility.FakeUser);
                    yield return MemberDataHelper.AsData(TestUtility.FakeOrganizationCollaborator, TestUtility.FakeOrganization, TestUtility.FakeUser);
                }
            }

            [Theory]
            [MemberData(nameof(WillNotCreateThePackageIfOwnerInFormDoesNotOwnTheExistingPackage_Data))]
            public Task WillNotCreateThePackageIfOwnerInFormDoesNotOwnTheExistingPackage(User currentUser, User ownerInForm, User existingPackageOwner)
            {
                var message = string.Format(CultureInfo.CurrentCulture, Strings.VerifyPackage_OwnerInvalid, ownerInForm.Username, PackageId);

                return VerifyCreateThePackage(
                    currentUser,
                    ownerInForm,
                    succeeds: false,
                    existingPackageOwner: existingPackageOwner,
                    expectedMessage: message);
            }

            public static IEnumerable<object[]> WillNotCreateThePackageIfOwnerInFormDoesNotOwnTheReservedNamespace_Data
            {
                get
                {
                    yield return MemberDataHelper.AsData(TestUtility.FakeUser, TestUtility.FakeUser, TestUtility.FakeOrganization);
                    yield return MemberDataHelper.AsData(TestUtility.FakeAdminUser, TestUtility.FakeAdminUser, TestUtility.FakeUser);
                    yield return MemberDataHelper.AsData(TestUtility.FakeOrganizationAdmin, TestUtility.FakeOrganization, TestUtility.FakeUser);
                }
            }

            [Theory]
            [MemberData(nameof(WillNotCreateThePackageIfOwnerInFormDoesNotOwnTheReservedNamespace_Data))]
            public Task WillNotCreateThePackageIfOwnerInFormDoesNotOwnTheReservedNamespace(User currentUser, User ownerInForm, User reservedNamespaceOwner)
            {
                var message = string.Format(CultureInfo.CurrentCulture, Strings.UploadPackage_IdNamespaceConflict, currentUser.Username, ownerInForm.Username);

                return VerifyCreateThePackage(
                    currentUser,
                    ownerInForm,
                    succeeds: false,
                    reservedNamespaceOwner: reservedNamespaceOwner,
                    errorResponseCode: HttpStatusCode.Conflict,
                    expectedMessage: message);
            }

            public static IEnumerable<object[]> WillNotCreateThePackageIfCurrentUserDoesNotHavePermissionsToUploadOnBehalfOfTheOwnerInTheForm_Data
            {
                get
                {
                    // User on behalf of an unrelated user.
                    yield return MemberDataHelper.AsData(TestUtility.FakeUser, TestUtility.FakeOrganization, null, null);
                    // User on behalf of an unrelated user who owns the package/reserved namespace.
                    yield return MemberDataHelper.AsData(TestUtility.FakeUser, TestUtility.FakeOrganization, TestUtility.FakeOrganization, null);
                    yield return MemberDataHelper.AsData(TestUtility.FakeUser, TestUtility.FakeOrganization, null, TestUtility.FakeOrganization);
                    yield return MemberDataHelper.AsData(TestUtility.FakeUser, TestUtility.FakeOrganization, TestUtility.FakeOrganization, TestUtility.FakeOrganization);
                    // User who owns the package/reserved namespace on behalf of an unrelated user.
                    yield return MemberDataHelper.AsData(TestUtility.FakeUser, TestUtility.FakeOrganization, TestUtility.FakeUser, null);
                    yield return MemberDataHelper.AsData(TestUtility.FakeUser, TestUtility.FakeOrganization, null, TestUtility.FakeUser);
                    yield return MemberDataHelper.AsData(TestUtility.FakeUser, TestUtility.FakeOrganization, TestUtility.FakeUser, TestUtility.FakeUser);

                    // Admin on behalf of an unrelated user.
                    yield return MemberDataHelper.AsData(TestUtility.FakeAdminUser, TestUtility.FakeUser, null, null);
                    // Admin on behalf of an unrelated user who owns the package/reserved namespace.
                    yield return MemberDataHelper.AsData(TestUtility.FakeAdminUser, TestUtility.FakeUser, TestUtility.FakeUser, null);
                    yield return MemberDataHelper.AsData(TestUtility.FakeAdminUser, TestUtility.FakeUser, null, TestUtility.FakeUser);
                    yield return MemberDataHelper.AsData(TestUtility.FakeAdminUser, TestUtility.FakeUser, TestUtility.FakeUser, TestUtility.FakeUser);
                    // Admin who owns the package/reserved namespace on behalf of an unrelated user.
                    yield return MemberDataHelper.AsData(TestUtility.FakeAdminUser, TestUtility.FakeUser, TestUtility.FakeAdminUser, null);
                    yield return MemberDataHelper.AsData(TestUtility.FakeAdminUser, TestUtility.FakeUser, null, TestUtility.FakeAdminUser);
                    yield return MemberDataHelper.AsData(TestUtility.FakeAdminUser, TestUtility.FakeUser, TestUtility.FakeAdminUser, TestUtility.FakeAdminUser);

                    // Organization admin whose organization owns the package/reserved namespace on behalf of an unrelated user.
                    yield return MemberDataHelper.AsData(TestUtility.FakeOrganizationAdmin, TestUtility.FakeUser, TestUtility.FakeOrganization, null);
                    yield return MemberDataHelper.AsData(TestUtility.FakeOrganizationAdmin, TestUtility.FakeUser, null, TestUtility.FakeOrganization);
                    yield return MemberDataHelper.AsData(TestUtility.FakeOrganizationAdmin, TestUtility.FakeUser, TestUtility.FakeOrganization, TestUtility.FakeOrganization);

                    // Organization collaborator whose organization owns the package/reserved namespace on behalf of an unrelated user.
                    yield return MemberDataHelper.AsData(TestUtility.FakeOrganizationCollaborator, TestUtility.FakeUser, TestUtility.FakeOrganization, null);
                    yield return MemberDataHelper.AsData(TestUtility.FakeOrganizationCollaborator, TestUtility.FakeUser, null, TestUtility.FakeOrganization);
                    yield return MemberDataHelper.AsData(TestUtility.FakeOrganizationCollaborator, TestUtility.FakeUser, TestUtility.FakeOrganization, TestUtility.FakeOrganization);
                }
            }

            [Theory]
            [MemberData(nameof(WillNotCreateThePackageIfCurrentUserDoesNotHavePermissionsToUploadOnBehalfOfTheOwnerInTheForm_Data))]
            public Task WillNotCreateThePackageIfCurrentUserDoesNotHavePermissionsToUploadOnBehalfOfTheOwnerInTheForm(User currentUser, User ownerInForm, User existingPackageOwner = null, User reservedNamespaceOwner = null)
            {
                var templateString = existingPackageOwner == null ? Strings.UploadPackage_NewIdOnBehalfOfUserNotAllowed : Strings.UploadPackage_NewVersionOnBehalfOfUserNotAllowed;
                var message = string.Format(CultureInfo.CurrentCulture, templateString, currentUser.Username, ownerInForm.Username);

                return VerifyCreateThePackage(
                    currentUser,
                    ownerInForm,
                    succeeds: false,
                    existingPackageOwner: existingPackageOwner,
                    reservedNamespaceOwner: reservedNamespaceOwner,
                    expectedMessage: message);
            }

            [Fact]
            public async Task WillShowTheValidationMessageWhenPackageSecurityPolicyCreatesErrorMessage()
            {
                var fakeUploadFileService = new Mock<IUploadFileService>();
                using (var fakeFileStream = new MemoryStream())
                {
                    var expectedMessage = "The package is just bad.";

                    fakeUploadFileService.Setup(x => x.GetUploadFileAsync(TestUtility.FakeUser.Key)).Returns(Task.FromResult<Stream>(fakeFileStream));
                    fakeUploadFileService.Setup(x => x.DeleteUploadFileAsync(TestUtility.FakeUser.Key)).Returns(Task.FromResult(0));
                    var fakePackageUploadService = GetValidPackageUploadService(PackageId, PackageVersion);
                    fakePackageUploadService
                        .Setup(x => x.ValidateAfterGeneratePackageAsync(
                            It.IsAny<Package>(),
                            It.IsAny<PackageArchiveReader>(),
                            It.IsAny<User>(),
                            It.IsAny<User>(),
                            It.IsAny<bool>()))
                        .ReturnsAsync(PackageValidationResult.Accepted);
                    var fakeNuGetPackage = TestPackage.CreateTestPackageStream(PackageId, PackageVersion);

                    var fakeUserService = new Mock<IUserService>();
                    fakeUserService.Setup(x => x.FindByUsername(TestUtility.FakeUser.Username, false)).Returns(TestUtility.FakeUser);

                    var securityPolicyService = new Mock<ISecurityPolicyService>();
                    securityPolicyService
                        .Setup(m => m.EvaluatePackagePoliciesAsync(SecurityPolicyAction.PackagePush, It.IsAny<Package>(), It.IsAny<User>(), It.IsAny<User>(), It.IsAny<HttpContextBase>()))
                        .ReturnsAsync(SecurityPolicyResult.CreateErrorResult(expectedMessage));

                    var controller = CreateController(
                        GetConfigurationService(),
                        packageUploadService: fakePackageUploadService,
                        uploadFileService: fakeUploadFileService,
                        fakeNuGetPackage: fakeNuGetPackage,
                        userService: fakeUserService,
                        securityPolicyService: securityPolicyService);
                    controller.SetCurrentUser(TestUtility.FakeUser);

                    var result = await controller.VerifyPackage(new VerifyPackageRequest() { Listed = true, Owner = TestUtility.FakeUser.Username });

                    fakePackageUploadService.Verify(
                        x => x.GeneratePackageAsync(
                            It.IsAny<string>(),
                            It.IsAny<PackageArchiveReader>(),
                            It.IsAny<PackageStreamMetadata>(),
                            It.IsAny<User>(),
                            It.IsAny<User>()),
                        Times.Once);

                    var jsonResult = Assert.IsType<JsonResult>(result);
                    Assert.Equal((int)HttpStatusCode.BadRequest, controller.Response.StatusCode);
                    var message = (jsonResult.Data as JsonValidationMessage[])[0];
                    Assert.Equal(expectedMessage, message.PlainTextMessage);
                }
            }

            [Theory]
            [InlineData(PackageValidationResultType.Invalid, false)]
            [InlineData(PackageValidationResultType.Invalid, true)]
            public async Task WillShowTheValidationMessageWhenValidationAfterGenerateFails(PackageValidationResultType type, bool hasRawHtml)
            {
                var fakeUploadFileService = new Mock<IUploadFileService>();
                using (var fakeFileStream = new MemoryStream())
                {
                    const string expectedMessage = "The package is just bad.";
                    var messageMock = new Mock<IValidationMessage>();
                    messageMock
                        .SetupGet(m => m.PlainTextMessage)
                        .Returns(expectedMessage);
                    messageMock
                        .SetupGet(m => m.HasRawHtmlRepresentation)
                        .Returns(hasRawHtml);
                    messageMock
                        .SetupGet(m => m.RawHtmlMessage)
                        .Returns(hasRawHtml ? null : expectedMessage);
                    var expectedResult = new PackageValidationResult(type, messageMock.Object);

                    fakeUploadFileService.Setup(x => x.GetUploadFileAsync(TestUtility.FakeUser.Key)).Returns(Task.FromResult<Stream>(fakeFileStream));
                    fakeUploadFileService.Setup(x => x.DeleteUploadFileAsync(TestUtility.FakeUser.Key)).Returns(Task.FromResult(0));
                    var fakePackageUploadService = GetValidPackageUploadService(PackageId, PackageVersion);
                    fakePackageUploadService
                        .Setup(x => x.ValidateAfterGeneratePackageAsync(
                            It.IsAny<Package>(),
                            It.IsAny<PackageArchiveReader>(),
                            It.IsAny<User>(),
                            It.IsAny<User>(),
                            It.IsAny<bool>()))
                        .ReturnsAsync(expectedResult);
                    var fakeNuGetPackage = TestPackage.CreateTestPackageStream(PackageId, PackageVersion);

                    var fakeUserService = new Mock<IUserService>();
                    fakeUserService.Setup(x => x.FindByUsername(TestUtility.FakeUser.Username, false)).Returns(TestUtility.FakeUser);

                    var controller = CreateController(
                        GetConfigurationService(),
                        packageUploadService: fakePackageUploadService,
                        uploadFileService: fakeUploadFileService,
                        fakeNuGetPackage: fakeNuGetPackage,
                        userService: fakeUserService);
                    controller.SetCurrentUser(TestUtility.FakeUser);

                    var result = await controller.VerifyPackage(new VerifyPackageRequest() { Listed = true, Owner = TestUtility.FakeUser.Username });

                    VerifyPackageValidationResultMessage(type, expectedResult, controller, result);
                    fakePackageUploadService.Verify(
                        x => x.GeneratePackageAsync(
                            It.IsAny<string>(),
                            It.IsAny<PackageArchiveReader>(),
                            It.IsAny<PackageStreamMetadata>(),
                            It.IsAny<User>(),
                            It.IsAny<User>()),
                        Times.Once);
                }
            }

            [Theory]
            [InlineData(PackageValidationResultType.Invalid, false)]
            [InlineData(PackageValidationResultType.Invalid, true)]
            public async Task WillShowTheValidationMessageWhenValidationBeforeGenerateFails(PackageValidationResultType type, bool hasRawHtml)
            {
                var fakeUploadFileService = new Mock<IUploadFileService>();
                using (var fakeFileStream = new MemoryStream())
                {
                    const string expectedMessage = "The package is just bad.";
                    var messageMock = new Mock<IValidationMessage>();
                    messageMock
                        .SetupGet(m => m.PlainTextMessage)
                        .Returns(expectedMessage);
                    messageMock
                        .SetupGet(m => m.HasRawHtmlRepresentation)
                        .Returns(hasRawHtml);
                    messageMock
                        .SetupGet(m => m.RawHtmlMessage)
                        .Returns(hasRawHtml ? null : expectedMessage);
                    var expectedResult = new PackageValidationResult(type, messageMock.Object);

                    fakeUploadFileService.Setup(x => x.GetUploadFileAsync(TestUtility.FakeUser.Key)).Returns(Task.FromResult<Stream>(fakeFileStream));
                    fakeUploadFileService.Setup(x => x.DeleteUploadFileAsync(TestUtility.FakeUser.Key)).Returns(Task.FromResult(0));
                    var fakePackageUploadService = GetValidPackageUploadService(PackageId, PackageVersion);
                    fakePackageUploadService
                        .Setup(x => x.ValidateBeforeGeneratePackageAsync(
                            It.IsAny<PackageArchiveReader>(),
                            It.IsAny<PackageMetadata>(),
                            It.IsAny<User>()))
                        .ReturnsAsync(expectedResult);
                    var fakeNuGetPackage = TestPackage.CreateTestPackageStream(PackageId, PackageVersion);

                    var fakeUserService = new Mock<IUserService>();
                    fakeUserService.Setup(x => x.FindByUsername(TestUtility.FakeUser.Username, false)).Returns(TestUtility.FakeUser);

                    var controller = CreateController(
                        GetConfigurationService(),
                        packageUploadService: fakePackageUploadService,
                        uploadFileService: fakeUploadFileService,
                        fakeNuGetPackage: fakeNuGetPackage,
                        userService: fakeUserService);
                    controller.SetCurrentUser(TestUtility.FakeUser);

                    var result = await controller.VerifyPackage(new VerifyPackageRequest() { Listed = true, Owner = TestUtility.FakeUser.Username });

                    VerifyPackageValidationResultMessage(type, expectedResult, controller, result);
                    fakePackageUploadService.Verify(
                        x => x.GeneratePackageAsync(
                            It.IsAny<string>(),
                            It.IsAny<PackageArchiveReader>(),
                            It.IsAny<PackageStreamMetadata>(),
                            It.IsAny<User>(),
                            It.IsAny<User>()),
                        Times.Never);
                }
            }

            private static void VerifyPackageValidationResultMessage(PackageValidationResultType type, PackageValidationResult expectedResult, PackagesController controller, JsonResult result)
            {
                var jsonResult = Assert.IsType<JsonResult>(result);
                Assert.Equal((int)HttpStatusCode.BadRequest, controller.Response.StatusCode);
                var message = (jsonResult.Data as JsonValidationMessage[])[0];

                if (!expectedResult.Message.HasRawHtmlRepresentation)
                {
                    Assert.Null(message.RawHtmlMessage);
                    Assert.Equal(expectedResult.Message.PlainTextMessage, message.PlainTextMessage);
                }
                else
                {
                    Assert.Null(message.PlainTextMessage);
                    Assert.Equal(expectedResult.Message.RawHtmlMessage, message.RawHtmlMessage);
                }
            }

            private async Task VerifyCreateThePackage(User currentUser, User ownerInForm, bool succeeds, User existingPackageOwner = null, User reservedNamespaceOwner = null, HttpStatusCode errorResponseCode = HttpStatusCode.BadRequest, string expectedMessage = null)
            {
                var fakeUploadFileService = new Mock<IUploadFileService>();
                using (var fakeFileStream = new MemoryStream())
                {
                    var fakePackageService = new Mock<IPackageService>();
                    var existingPackageRegistration = existingPackageOwner == null ?
                        null :
                        new PackageRegistration { Id = PackageId, Owners = new[] { existingPackageOwner } };
                    fakePackageService
                        .Setup(x => x.FindPackageRegistrationById(It.IsAny<string>()))
                        .Returns(existingPackageRegistration);

                    fakeUploadFileService.Setup(x => x.GetUploadFileAsync(currentUser.Key)).Returns(Task.FromResult<Stream>(fakeFileStream));
                    fakeUploadFileService.Setup(x => x.DeleteUploadFileAsync(currentUser.Key)).Returns(Task.FromResult(0));
                    var fakePackageUploadService = GetValidPackageUploadService(PackageId, PackageVersion);
                    var fakeNuGetPackage = TestPackage.CreateTestPackageStream(PackageId, PackageVersion);

                    var fakeReservedNamespaceService = new Mock<IReservedNamespaceService>();
                    var matchingReservedNamespaces = reservedNamespaceOwner == null ?
                        Enumerable.Empty<ReservedNamespace>() :
                        new[] { new ReservedNamespace { Owners = new[] { reservedNamespaceOwner } } };
                    fakeReservedNamespaceService.Setup(x => x.GetReservedNamespacesForId(PackageId)).Returns(matchingReservedNamespaces.ToList().AsReadOnly());

                    var fakeUserService = new Mock<IUserService>();
                    fakeUserService.Setup(x => x.FindByUsername(ownerInForm.Username, false)).Returns(ownerInForm);

                    var controller = CreateController(
                        GetConfigurationService(),
                        packageUploadService: fakePackageUploadService,
                        uploadFileService: fakeUploadFileService,
                        fakeNuGetPackage: fakeNuGetPackage,
                        userService: fakeUserService,
                        packageService: fakePackageService,
                        reservedNamespaceService: fakeReservedNamespaceService);
                    controller.SetCurrentUser(currentUser);

                    var result = await controller.VerifyPackage(new VerifyPackageRequest() { Listed = true, Owner = ownerInForm.Username });

                    if (succeeds)
                    {
                        fakePackageUploadService.Verify(x => x.GeneratePackageAsync(
                            It.IsAny<string>(),
                            It.IsAny<PackageArchiveReader>(),
                            It.IsAny<PackageStreamMetadata>(),
                            ownerInForm,
                            currentUser), Times.Once);
                    }
                    else
                    {
                        Assert.Equal((int)errorResponseCode, controller.Response.StatusCode);
                        var jsonResult = Assert.IsType<JsonResult>(result);
                        if (expectedMessage != null)
                        {
                            var message = (jsonResult.Data as JsonValidationMessage[])[0];
                            Assert.Equal(expectedMessage, message.PlainTextMessage);
                        }
                    }
                }
            }

            [Fact]
            public async Task WillUpdateIndexingService()
            {
                // Arrange
                var fakeUploadFileService = new Mock<IUploadFileService>();
                using (var fakeFileStream = new MemoryStream())
                {
                    fakeUploadFileService.Setup(x => x.GetUploadFileAsync(TestUtility.FakeUser.Key)).Returns(Task.FromResult<Stream>(fakeFileStream));
                    fakeUploadFileService.Setup(x => x.DeleteUploadFileAsync(TestUtility.FakeUser.Key)).Returns(Task.FromResult(0));
                    var fakePackageService = new Mock<IPackageService>();
                    var fakePackageUploadService = GetValidPackageUploadService(PackageId, PackageVersion);
                    var fakePackage = new Package { PackageRegistration = new PackageRegistration { Id = PackageId }, Version = PackageVersion };
                    fakePackageUploadService
                        .Setup(x => x.GeneratePackageAsync(
                            It.IsAny<string>(),
                            It.IsAny<PackageArchiveReader>(),
                            It.IsAny<PackageStreamMetadata>(),
                            It.IsAny<User>(),
                            It.IsAny<User>()))
                        .Returns(Task.FromResult(fakePackage));
                    var fakeNuGetPackage = TestPackage.CreateTestPackageStream(PackageId, PackageVersion);
                    var fakePackageFileService = new Mock<IPackageFileService>();
                    fakePackageFileService.Setup(x => x.SavePackageFileAsync(fakePackage, It.IsAny<Stream>())).Returns(Task.FromResult(0)).Verifiable();

                    var fakeIndexingService = new Mock<IIndexingService>(MockBehavior.Strict);
                    fakeIndexingService.Setup(f => f.UpdateIndex()).Verifiable();

                    var fakeUserService = new Mock<IUserService>();
                    fakeUserService.Setup(x => x.FindByUsername(TestUtility.FakeUser.Username, false)).Returns(TestUtility.FakeUser);

                    var controller = CreateController(
                        GetConfigurationService(),
                        packageService: fakePackageService,
                        packageUploadService: fakePackageUploadService,
                        uploadFileService: fakeUploadFileService,
                        fakeNuGetPackage: fakeNuGetPackage,
                        packageFileService: fakePackageFileService,
                        indexingService: fakeIndexingService,
                        userService: fakeUserService);
                    controller.SetCurrentUser(TestUtility.FakeUser);

                    // Act
                    await controller.VerifyPackage(new VerifyPackageRequest() { Listed = true, Owner = TestUtility.FakeUser.Username });

                    // Assert
                    fakeIndexingService.Verify();
                }
            }

            [Fact]
            public async Task WillNotCommitChangesToPackageService()
            {
                // Arrange
                var fakeUploadFileService = new Mock<IUploadFileService>();
                using (var fakeFileStream = new MemoryStream())
                {
                    fakeUploadFileService.Setup(x => x.GetUploadFileAsync(TestUtility.FakeUser.Key))
                        .Returns(Task.FromResult<Stream>(fakeFileStream));
                    fakeUploadFileService.Setup(x => x.DeleteUploadFileAsync(TestUtility.FakeUser.Key))
                        .Returns(Task.CompletedTask);
                    var fakePackageService = new Mock<IPackageService>(MockBehavior.Strict);
                    var fakePackageUploadService = GetValidPackageUploadService(PackageId, PackageVersion);
                    var fakePackage = new Package { PackageRegistration = new PackageRegistration { Id = PackageId }, Version = PackageVersion };
                    fakePackageUploadService
                        .Setup(x => x.GeneratePackageAsync(
                            It.IsAny<string>(),
                            It.IsAny<PackageArchiveReader>(),
                            It.IsAny<PackageStreamMetadata>(),
                            It.IsAny<User>(),
                            It.IsAny<User>()))
                        .Returns(Task.FromResult(fakePackage));
                    fakePackageService.Setup(x => x.PublishPackageAsync(fakePackage, false))
                        .Returns(Task.CompletedTask);
                    fakePackageService.Setup(x => x.FindPackageRegistrationById(fakePackage.PackageRegistration.Id))
                        .Returns((PackageRegistration)null);
                    var fakeNuGetPackage = TestPackage.CreateTestPackageStream(PackageId, PackageVersion);

                    var fakePackageUpdateService = new Mock<IPackageUpdateService>();
                    fakePackageUpdateService
                        .Setup(x => x.MarkPackageUnlistedAsync(fakePackage, false, false))
                        .Returns(Task.CompletedTask);

                    var fakeUserService = new Mock<IUserService>();
                    fakeUserService.Setup(x => x.FindByUsername(TestUtility.FakeUser.Username, false)).Returns(TestUtility.FakeUser);

                    var controller = CreateController(
                        GetConfigurationService(),
                        packageService: fakePackageService,
                        packageUpdateService: fakePackageUpdateService,
                        packageUploadService: fakePackageUploadService,
                        uploadFileService: fakeUploadFileService,
                        fakeNuGetPackage: fakeNuGetPackage,
                        userService: fakeUserService);
                    controller.SetCurrentUser(TestUtility.FakeUser);

                    // Act
                    await controller.VerifyPackage(new VerifyPackageRequest() { Listed = false, Owner = TestUtility.FakeUser.Username });

                    // There's no assert. If the method completes, it means the test passed because we set MockBehavior to Strict
                    // for the fakePackageService. We verified that it only calls methods passing commitSettings = false.
                }
            }

            [Fact]
            public async Task WillPublishThePackage()
            {
                var fakeUploadFileService = new Mock<IUploadFileService>();
                using (var fakeFileStream = new MemoryStream())
                {
                    fakeUploadFileService.Setup(x => x.GetUploadFileAsync(TestUtility.FakeUser.Key)).Returns(Task.FromResult<Stream>(fakeFileStream));
                    fakeUploadFileService.Setup(x => x.DeleteUploadFileAsync(TestUtility.FakeUser.Key)).Returns(Task.FromResult(0));
                    var fakePackage = new Package { PackageRegistration = new PackageRegistration { Id = PackageId }, Version = PackageVersion };
                    var fakePackageService = new Mock<IPackageService>();
                    var fakePackageUploadService = GetValidPackageUploadService(PackageId, PackageVersion);
                    fakePackageUploadService
                        .Setup(x => x.GeneratePackageAsync(
                            It.IsAny<string>(),
                            It.IsAny<PackageArchiveReader>(),
                            It.IsAny<PackageStreamMetadata>(),
                            It.IsAny<User>(),
                            It.IsAny<User>()))
                        .Returns(Task.FromResult(fakePackage));
                    var fakeNuGetPackage = TestPackage.CreateTestPackageStream(PackageId, PackageVersion);

                    var fakeUserService = new Mock<IUserService>();
                    fakeUserService.Setup(x => x.FindByUsername(TestUtility.FakeUser.Username, false)).Returns(TestUtility.FakeUser);

                    var controller = CreateController(
                        GetConfigurationService(),
                        packageService: fakePackageService,
                        packageUploadService: fakePackageUploadService,
                        uploadFileService: fakeUploadFileService,
                        fakeNuGetPackage: fakeNuGetPackage,
                        userService: fakeUserService);
                    controller.SetCurrentUser(TestUtility.FakeUser);

                    await controller.VerifyPackage(new VerifyPackageRequest() { Listed = true, Owner = TestUtility.FakeUser.Username });

                    fakePackageService.Verify(x => x.PublishPackageAsync(fakePackage, false), Times.Once());
                }
            }

            [Fact]
            public async Task WillMarkThePackageUnlistedWhenListedArgumentIsFalse()
            {
                var fakeUploadFileService = new Mock<IUploadFileService>();
                using (var fakeFileStream = new MemoryStream())
                {
                    fakeUploadFileService.Setup(x => x.DeleteUploadFileAsync(TestUtility.FakeUser.Key)).Returns(Task.FromResult(0));
                    fakeUploadFileService.Setup(x => x.GetUploadFileAsync(TestUtility.FakeUser.Key)).Returns(Task.FromResult<Stream>(fakeFileStream));
                    var fakePackageService = new Mock<IPackageService>();
                    var fakePackageUploadService = GetValidPackageUploadService(PackageId, PackageVersion);
                    fakePackageUploadService
                        .Setup(x => x.GeneratePackageAsync(
                            It.IsAny<string>(),
                            It.IsAny<PackageArchiveReader>(),
                            It.IsAny<PackageStreamMetadata>(),
                            It.IsAny<User>(),
                            It.IsAny<User>()))
                        .Returns(Task.FromResult(new Package { PackageRegistration = new PackageRegistration { Id = PackageId, Owners = new[] { TestUtility.FakeUser } }, Version = PackageVersion }));
                    var fakeNuGetPackage = TestPackage.CreateTestPackageStream(PackageId, PackageVersion);
                    var fakePackageUpdateService = new Mock<IPackageUpdateService>();
                    fakePackageUpdateService
                        .Setup(x => x.MarkPackageUnlistedAsync(It.Is<Package>(p => p.PackageRegistration.Id == PackageId && p.Version == PackageVersion), false, false))
                        .Returns(Task.CompletedTask)
                        .Verifiable();

                    var fakeUserService = new Mock<IUserService>();
                    fakeUserService.Setup(x => x.FindByUsername(TestUtility.FakeUser.Username, false)).Returns(TestUtility.FakeUser);

                    var controller = CreateController(
                        GetConfigurationService(),
                        packageService: fakePackageService,
                        packageUpdateService: fakePackageUpdateService,
                        packageUploadService: fakePackageUploadService,
                        uploadFileService: fakeUploadFileService,
                        fakeNuGetPackage: fakeNuGetPackage,
                        userService: fakeUserService);
                    controller.SetCurrentUser(TestUtility.FakeUser);

                    await controller.VerifyPackage(new VerifyPackageRequest() { Listed = false, Owner = TestUtility.FakeUser.Username });

                    fakePackageUpdateService.Verify();
                }
            }

            [Theory]
            [InlineData(null)]
            [InlineData(true)]
            public async Task WillNotMarkThePackageUnlistedWhenListedArgumentIsNullorTrue(bool? listed)
            {
                var fakeUploadFileService = new Mock<IUploadFileService>();
                using (var fakeFileStream = new MemoryStream())
                {
                    fakeUploadFileService.Setup(x => x.GetUploadFileAsync(TestUtility.FakeUser.Key)).Returns(Task.FromResult<Stream>(fakeFileStream));
                    fakeUploadFileService.Setup(x => x.DeleteUploadFileAsync(TestUtility.FakeUser.Key)).Returns(Task.FromResult(0));
                    var fakePackageService = new Mock<IPackageService>();
                    var fakePackageUploadService = GetValidPackageUploadService(PackageId, PackageVersion);
                    var fakeNuGetPackage = TestPackage.CreateTestPackageStream(PackageId, PackageVersion);
                    var fakePackageUpdateService = new Mock<IPackageUpdateService>(MockBehavior.Strict);

                    var fakeUserService = new Mock<IUserService>();
                    fakeUserService.Setup(x => x.FindByUsername(TestUtility.FakeUser.Username, false)).Returns(TestUtility.FakeUser);

                    var controller = CreateController(
                        GetConfigurationService(),
                        packageService: fakePackageService,
                        packageUpdateService: fakePackageUpdateService,
                        packageUploadService: fakePackageUploadService,
                        uploadFileService: fakeUploadFileService,
                        fakeNuGetPackage: fakeNuGetPackage,
                        userService: fakeUserService);
                    controller.SetCurrentUser(TestUtility.FakeUser);

                    await controller.VerifyPackage(new VerifyPackageRequest() { Listed = listed.GetValueOrDefault(true), Owner = TestUtility.FakeUser.Username });
                }
            }

            [Fact]
            public async Task WillDeleteTheUploadFile()
            {
                var fakeUploadFileService = new Mock<IUploadFileService>();
                fakeUploadFileService.Setup(x => x.DeleteUploadFileAsync(TestUtility.FakeUser.Key)).Returns(Task.FromResult(0)).Verifiable();
                using (var fakeFileStream = new MemoryStream())
                {
                    fakeUploadFileService.Setup(x => x.GetUploadFileAsync(TestUtility.FakeUser.Key)).Returns(Task.FromResult<Stream>(fakeFileStream));
                    var fakePackageUploadService = GetValidPackageUploadService(PackageId, PackageVersion);
                    fakePackageUploadService
                        .Setup(x => x.GeneratePackageAsync(
                            It.IsAny<string>(),
                            It.IsAny<PackageArchiveReader>(),
                            It.IsAny<PackageStreamMetadata>(),
                            It.IsAny<User>(),
                            It.IsAny<User>()))
                        .Returns(Task.FromResult(new Package { PackageRegistration = new PackageRegistration { Id = PackageId, Owners = new[] { TestUtility.FakeUser } }, Version = PackageVersion }));
                    var fakeNuGetPackage = TestPackage.CreateTestPackageStream(PackageId, PackageVersion);

                    var fakeUserService = new Mock<IUserService>();
                    fakeUserService.Setup(x => x.FindByUsername(TestUtility.FakeUser.Username, false)).Returns(TestUtility.FakeUser);

                    var controller = CreateController(
                        GetConfigurationService(),
                        packageUploadService: fakePackageUploadService,
                        uploadFileService: fakeUploadFileService,
                        fakeNuGetPackage: fakeNuGetPackage,
                        userService: fakeUserService);
                    controller.SetCurrentUser(TestUtility.FakeUser);

                    await controller.VerifyPackage(new VerifyPackageRequest() { Listed = false, Owner = TestUtility.FakeUser.Username });

                    fakeUploadFileService.Verify();
                }
            }

            [Fact]
            public async Task WillSetAFlashMessage()
            {
                var fakeUploadFileService = new Mock<IUploadFileService>();
                using (var fakeFileStream = new MemoryStream())
                {
                    fakeUploadFileService.Setup(x => x.GetUploadFileAsync(TestUtility.FakeUser.Key)).Returns(Task.FromResult<Stream>(fakeFileStream));
                    fakeUploadFileService.Setup(x => x.SaveUploadFileAsync(TestUtility.FakeUser.Key, It.IsAny<Stream>())).Returns(Task.FromResult(0));
                    fakeUploadFileService.Setup(x => x.DeleteUploadFileAsync(TestUtility.FakeUser.Key)).Returns(Task.FromResult(0));
                    var fakePackageUploadService = GetValidPackageUploadService(PackageId, PackageVersion);
                    var fakeNuGetPackage = TestPackage.CreateTestPackageStream(PackageId, PackageVersion);

                    var fakeUserService = new Mock<IUserService>();
                    fakeUserService.Setup(x => x.FindByUsername(TestUtility.FakeUser.Username, false)).Returns(TestUtility.FakeUser);

                    var controller = CreateController(
                        GetConfigurationService(),
                        packageUploadService: fakePackageUploadService,
                        uploadFileService: fakeUploadFileService,
                        fakeNuGetPackage: fakeNuGetPackage,
                        userService: fakeUserService);
                    controller.SetCurrentUser(TestUtility.FakeUser);

                    await controller.VerifyPackage(new VerifyPackageRequest() { Listed = false, Owner = TestUtility.FakeUser.Username });

                    Assert.Equal(controller.TempData["Message"], String.Format(Strings.SuccessfullyUploadedPackage, PackageId, PackageVersion));
                }
            }

            [Fact]
            public async Task WillRedirectToPackagePage()
            {
                var fakeUploadFileService = new Mock<IUploadFileService>();
                using (var fakeFileStream = new MemoryStream())
                {
                    fakeUploadFileService.Setup(x => x.GetUploadFileAsync(TestUtility.FakeUser.Key)).Returns(Task.FromResult<Stream>(fakeFileStream));
                    fakeUploadFileService.Setup(x => x.DeleteUploadFileAsync(TestUtility.FakeUser.Key)).Returns(Task.FromResult(0));
                    var fakePackageUploadService = GetValidPackageUploadService(PackageId, PackageVersion);
                    var fakeNuGetPackage = TestPackage.CreateTestPackageStream(PackageId, PackageVersion);

                    var fakeUserService = new Mock<IUserService>();
                    fakeUserService.Setup(x => x.FindByUsername(TestUtility.FakeUser.Username, false)).Returns(TestUtility.FakeUser);

                    var controller = CreateController(
                        GetConfigurationService(),
                        packageUploadService: fakePackageUploadService,
                        uploadFileService: fakeUploadFileService,
                        fakeNuGetPackage: fakeNuGetPackage,
                        userService: fakeUserService);
                    controller.SetCurrentUser(TestUtility.FakeUser);

                    var result = await controller.VerifyPackage(
                        new VerifyPackageRequest() { Listed = false, Owner = TestUtility.FakeUser.Username }) as JsonResult;

                    Assert.NotNull(result);
                    Assert.NotNull(result.Data);
                    Assert.Equal(
                        "{ location = /packages/" + PackageId + "/ }",
                        result.Data.ToString());
                }
            }

            [Fact]
            public async Task WritesAnAuditRecord()
            {
                // Arrange
                var fakeUploadFileService = new Mock<IUploadFileService>();
                using (var fakeFileStream = new MemoryStream())
                {
                    fakeUploadFileService.Setup(x => x.GetUploadFileAsync(TestUtility.FakeUser.Key)).Returns(Task.FromResult<Stream>(fakeFileStream));
                    fakeUploadFileService.Setup(x => x.DeleteUploadFileAsync(TestUtility.FakeUser.Key)).Returns(Task.FromResult(0));
                    var fakePackageUploadService = GetValidPackageUploadService(PackageId, PackageVersion);
                    fakePackageUploadService
                        .Setup(x => x.ValidateAfterGeneratePackageAsync(
                            It.IsAny<Package>(),
                            It.IsAny<PackageArchiveReader>(),
                            It.IsAny<User>(),
                            It.IsAny<User>(),
                            It.IsAny<bool>()))
                        .ReturnsAsync(PackageValidationResult.Accepted());
                    var fakePackage = new Package { PackageRegistration = new PackageRegistration { Id = PackageId, Owners = new[] { TestUtility.FakeUser } }, Version = PackageVersion };
                    var fakeNuGetPackage = TestPackage.CreateTestPackageStream(PackageId, PackageVersion);

                    var fakeUserService = new Mock<IUserService>();
                    fakeUserService.Setup(x => x.FindByUsername(TestUtility.FakeUser.Username, false)).Returns(TestUtility.FakeUser);

                    var auditingService = new TestAuditingService();

                    var controller = CreateController(
                        GetConfigurationService(),
                        packageUploadService: fakePackageUploadService,
                        uploadFileService: fakeUploadFileService,
                        fakeNuGetPackage: fakeNuGetPackage,
                        auditingService: auditingService,
                        userService: fakeUserService);
                    controller.SetCurrentUser(TestUtility.FakeUser);

                    // Act
                    await controller.VerifyPackage(new VerifyPackageRequest { Listed = true, Owner = TestUtility.FakeUser.Username });

                    // Assert
                    Assert.True(auditingService.WroteRecord<PackageAuditRecord>(ar =>
                        ar.Action == AuditedPackageAction.Create
                        && ar.Id == fakePackage.PackageRegistration.Id
                        && ar.Version == fakePackage.Version));
                }
            }

            [Fact]
            public async Task WillNotCommitChangesToReadMeService()
            {
                // Arrange
                var fakeUploadFileService = new Mock<IUploadFileService>();
                using (var fakeFileStream = new MemoryStream())
                {
                    fakeUploadFileService
                        .Setup(x => x.GetUploadFileAsync(TestUtility.FakeUser.Key))
                        .Returns(Task.FromResult<Stream>(fakeFileStream));

                    fakeUploadFileService
                        .Setup(x => x.DeleteUploadFileAsync(TestUtility.FakeUser.Key))
                        .Returns(Task.CompletedTask);

                    var fakePackageUploadService = GetValidPackageUploadService(PackageId, PackageVersion);
                    var fakePackage = new Package
                    {
                        PackageRegistration = new PackageRegistration
                        {
                            Id = PackageId,
                        },
                        Version = PackageVersion
                    };
                    fakePackageUploadService
                        .Setup(x => x.GeneratePackageAsync(
                            It.IsAny<string>(),
                            It.IsAny<PackageArchiveReader>(),
                            It.IsAny<PackageStreamMetadata>(),
                            It.IsAny<User>(),
                            It.IsAny<User>()))
                        .Returns(Task.FromResult(fakePackage));
                    var fakeNuGetPackage = TestPackage.CreateTestPackageStream(PackageId, PackageVersion);
                    var fakeTelemetryService = new Mock<ITelemetryService>();

                    var fakeUserService = new Mock<IUserService>();
                    fakeUserService.Setup(x => x.FindByUsername(TestUtility.FakeUser.Username, false)).Returns(TestUtility.FakeUser);

                    var fakeReadMeService = new Mock<IReadMeService>();

                    var controller = CreateController(
                        GetConfigurationService(),
                        packageUploadService: fakePackageUploadService,
                        uploadFileService: fakeUploadFileService,
                        fakeNuGetPackage: fakeNuGetPackage,
                        telemetryService: fakeTelemetryService,
                        userService: fakeUserService,
                        readMeService: fakeReadMeService.Object);

                    controller.SetCurrentUser(TestUtility.FakeUser);

                    var request = new VerifyPackageRequest
                    {
                        Listed = true,
                        Owner = TestUtility.FakeUser.Username,
                        Edit = new EditPackageVersionReadMeRequest(),
                    };

                    // Act
                    await controller.VerifyPackage(request);

                    // Assert
                    fakeReadMeService.Verify(
                        x => x.SaveReadMeMdIfChanged(
                            fakePackage,
                            request.Edit,
                            controller.Request.ContentEncoding,
                            false),
                        Times.Once);
                    fakeReadMeService.Verify(
                        x => x.SaveReadMeMdIfChanged(
                            It.IsAny<Package>(),
                            It.IsAny<EditPackageVersionReadMeRequest>(),
                            It.IsAny<Encoding>(),
                            It.IsAny<bool>()),
                        Times.Once);
                }
            }

            [Fact]
            public async Task WillSendPackagePublishedEvent()
            {
                // Arrange
                var fakeUploadFileService = new Mock<IUploadFileService>();
                using (var fakeFileStream = new MemoryStream())
                {
                    fakeUploadFileService.Setup(x => x.GetUploadFileAsync(TestUtility.FakeUser.Key)).Returns(Task.FromResult<Stream>(fakeFileStream));
                    fakeUploadFileService.Setup(x => x.DeleteUploadFileAsync(TestUtility.FakeUser.Key)).Returns(Task.CompletedTask);
                    var fakePackageUploadService = GetValidPackageUploadService(PackageId, PackageVersion);
                    var fakeNuGetPackage = TestPackage.CreateTestPackageStream(PackageId, PackageVersion);
                    var fakeTelemetryService = new Mock<ITelemetryService>();

                    var fakeUserService = new Mock<IUserService>();
                    fakeUserService.Setup(x => x.FindByUsername(TestUtility.FakeUser.Username, false)).Returns(TestUtility.FakeUser);

                    var controller = CreateController(
                        GetConfigurationService(),
                        packageUploadService: fakePackageUploadService,
                        uploadFileService: fakeUploadFileService,
                        fakeNuGetPackage: fakeNuGetPackage,
                        telemetryService: fakeTelemetryService,
                        userService: fakeUserService);

                    controller.SetCurrentUser(TestUtility.FakeUser);

                    // Act
                    await controller.VerifyPackage(new VerifyPackageRequest { Listed = true, Owner = TestUtility.FakeUser.Username });

                    // Assert
                    fakeTelemetryService.Verify(x => x.TrackPackagePushEvent(It.IsAny<Package>(), TestUtility.FakeUser, controller.OwinContext.Request.User.Identity), Times.Once);
                }
            }

            [Theory]
            [InlineData(false, false, true)]
            [InlineData(true, false, true)]
            [InlineData(false, true, true)]
            [InlineData(true, true, false)]
            public async Task WillSendPackageAddedNotice(bool asyncValidationEnabled, bool blockingValidationEnabled, bool callExpected)
            {
                // Arrange
                var fakeUploadFileService = new Mock<IUploadFileService>();
                using (var fakeFileStream = new MemoryStream())
                {
                    fakeUploadFileService.Setup(x => x.GetUploadFileAsync(TestUtility.FakeUser.Key)).Returns(Task.FromResult<Stream>(fakeFileStream));
                    fakeUploadFileService.Setup(x => x.DeleteUploadFileAsync(TestUtility.FakeUser.Key)).Returns(Task.CompletedTask);
                    var fakePackageUploadService = GetValidPackageUploadService(PackageId, PackageVersion);
                    var fakePackage = new Package { PackageRegistration = new PackageRegistration { Id = PackageId }, Version = PackageVersion };
                    fakePackageUploadService
                        .Setup(x => x.GeneratePackageAsync(
                            It.IsAny<string>(),
                            It.IsAny<PackageArchiveReader>(),
                            It.IsAny<PackageStreamMetadata>(),
                            It.IsAny<User>(),
                            It.IsAny<User>()))
                        .Returns(Task.FromResult(fakePackage));
                    var fakeNuGetPackage = TestPackage.CreateTestPackageStream(PackageId, PackageVersion);
                    var fakeTelemetryService = new Mock<ITelemetryService>();

                    var configurationService = GetConfigurationService();
                    configurationService.Current.AsynchronousPackageValidationEnabled = asyncValidationEnabled;
                    configurationService.Current.BlockingAsynchronousPackageValidationEnabled = blockingValidationEnabled;

                    var fakeMessageService = new Mock<IMessageService>();

                    var fakeUserService = new Mock<IUserService>();
                    fakeUserService.Setup(x => x.FindByUsername(TestUtility.FakeUser.Username, false)).Returns(TestUtility.FakeUser);

                    var controller = CreateController(
                        configurationService,
                        packageUploadService: fakePackageUploadService,
                        uploadFileService: fakeUploadFileService,
                        fakeNuGetPackage: fakeNuGetPackage,
                        telemetryService: fakeTelemetryService,
                        messageService: fakeMessageService,
                        userService: fakeUserService);

                    controller.SetCurrentUser(TestUtility.FakeUser);

                    // Act
                    await controller.VerifyPackage(new VerifyPackageRequest { Listed = true, Owner = TestUtility.FakeUser.Username, Edit = null });

                    // Assert
                    fakeMessageService
                        .Verify(ms => ms.SendMessageAsync(
                            It.Is<PackageAddedMessage>(msg => msg.Package == fakePackage),
                            false,
                            false),
                        Times.Exactly(callExpected ? 1 : 0));
                }
            }

            public static IEnumerable<object[]> WillApplyReadMe_Data
            {
                get
                {
                    yield return new object[] { new EditPackageVersionReadMeRequest() {
                    ReadMe = new ReadMeRequest { SourceType = "Written", SourceText = "markdown"} }
                };
                }
            }

            [Theory]
            [MemberData(nameof(WillApplyReadMe_Data))]
            public async Task WillApplyReadMeForWrittenReadMeData(EditPackageVersionReadMeRequest edit)
            {
                // Arrange
                using (var fakeFileStream = new MemoryStream())
                {
                    var fakeUploadFileService = new Mock<IUploadFileService>();
                    fakeUploadFileService.Setup(x => x.GetUploadFileAsync(TestUtility.FakeUser.Key)).Returns(Task.FromResult<Stream>(fakeFileStream));
                    fakeUploadFileService.Setup(x => x.DeleteUploadFileAsync(TestUtility.FakeUser.Key)).Returns(Task.CompletedTask);

                    var fakePackageUploadService = GetValidPackageUploadService(PackageId, PackageVersion);
                    var fakePackage = new Package { PackageRegistration = new PackageRegistration { Id = PackageId }, Version = PackageVersion };
                    fakePackageUploadService
                        .Setup(x => x.GeneratePackageAsync(
                            It.IsAny<string>(),
                            It.IsAny<PackageArchiveReader>(),
                            It.IsAny<PackageStreamMetadata>(),
                            It.IsAny<User>(),
                            It.IsAny<User>()))
                        .ReturnsAsync(fakePackage);

                    var fakePackageFileService = new Mock<IPackageFileService>();
                    fakePackageFileService.Setup(x => x.SaveReadMeMdFileAsync(fakePackage, It.IsAny<string>())).Returns(Task.CompletedTask);

                    var fakeUserService = new Mock<IUserService>();
                    fakeUserService.Setup(x => x.FindByUsername(TestUtility.FakeUser.Username, false)).Returns(TestUtility.FakeUser);

                    var controller = CreateController(
                        GetConfigurationService(),
                        packageUploadService: fakePackageUploadService,
                        uploadFileService: fakeUploadFileService,
                        packageFileService: fakePackageFileService,
                        userService: fakeUserService);

                    controller.SetCurrentUser(TestUtility.FakeUser);

                    // Act
                    await controller.VerifyPackage(new VerifyPackageRequest { Listed = true, Owner = TestUtility.FakeUser.Username, Edit = edit });

                    var hasReadMe = !string.IsNullOrEmpty(edit.ReadMe?.SourceType);
                    fakePackageFileService.Verify(x => x.SaveReadMeMdFileAsync(fakePackage, "markdown"), Times.Exactly(hasReadMe ? 1 : 0));
                }
            }

            [Theory]
            [MemberData(nameof(CommitResults))]
            public async Task DoesNotThrowForAnyPackageCommitResultForSymbolsPackage(PackageCommitResult commitResult)
            {
                var fakeUploadFileService = new Mock<IUploadFileService>();
                using (var fakeFileStream = new MemoryStream())
                {
                    fakeUploadFileService
                        .Setup(x => x.GetUploadFileAsync(TestUtility.FakeUser.Key))
                        .Returns(Task.FromResult<Stream>(fakeFileStream));
                    fakeUploadFileService
                        .Setup(x => x.DeleteUploadFileAsync(TestUtility.FakeUser.Key))
                        .Returns(Task.FromResult(0));
                    var fakeSymbolsPackageUploadService = GetValidSymbolPackageUploadService(PackageId, PackageVersion, TestUtility.FakeUser, commit: commitResult);
                    var fakeNuGetPackage = TestPackage.CreateTestSymbolPackageStream(PackageId, PackageVersion);

                    var fakeUserService = new Mock<IUserService>();
                    fakeUserService.Setup(x => x.FindByUsername(TestUtility.FakeUser.Username, false)).Returns(TestUtility.FakeUser);

                    var controller = CreateController(
                        GetConfigurationService(),
                        symbolPackageUploadService: fakeSymbolsPackageUploadService,
                        uploadFileService: fakeUploadFileService,
                        fakeNuGetPackage: fakeNuGetPackage,
                        userService: fakeUserService);
                    controller.SetCurrentUser(TestUtility.FakeUser);

                    await controller.VerifyPackage(new VerifyPackageRequest() { Listed = true, Owner = TestUtility.FakeUser.Username });

                    fakeSymbolsPackageUploadService.Verify(x => x.CreateAndUploadSymbolsPackage(
                        It.IsAny<Package>(),
                        It.IsAny<Stream>()), Times.Once);
                }
            }

            public static IEnumerable<object[]> SymbolValidationResultTypes => Enum
                .GetValues(typeof(SymbolPackageValidationResultType))
                .Cast<SymbolPackageValidationResultType>()
                .Select(r => new object[] { r });

            [Theory]
            [MemberData(nameof(SymbolValidationResultTypes))]
            public async Task DoesNotThrowForAnySymbolPackageValidationResultType(PackageCommitResult commitResult)
            {
                var fakeUploadFileService = new Mock<IUploadFileService>();
                using (var fakeFileStream = new MemoryStream())
                {
                    fakeUploadFileService
                        .Setup(x => x.GetUploadFileAsync(TestUtility.FakeUser.Key))
                        .Returns(Task.FromResult<Stream>(fakeFileStream));
                    fakeUploadFileService
                        .Setup(x => x.DeleteUploadFileAsync(TestUtility.FakeUser.Key))
                        .Returns(Task.FromResult(0));
                    var fakeSymbolsPackageUploadService = GetValidSymbolPackageUploadService(PackageId, PackageVersion, TestUtility.FakeUser, commit: commitResult);
                    var fakeNuGetPackage = TestPackage.CreateTestSymbolPackageStream(PackageId, PackageVersion);

                    var fakeUserService = new Mock<IUserService>();
                    fakeUserService.Setup(x => x.FindByUsername(TestUtility.FakeUser.Username, false)).Returns(TestUtility.FakeUser);

                    var controller = CreateController(
                        GetConfigurationService(),
                        symbolPackageUploadService: fakeSymbolsPackageUploadService,
                        uploadFileService: fakeUploadFileService,
                        fakeNuGetPackage: fakeNuGetPackage,
                        userService: fakeUserService);
                    controller.SetCurrentUser(TestUtility.FakeUser);

                    await controller.VerifyPackage(new VerifyPackageRequest() { Listed = true, Owner = TestUtility.FakeUser.Username });

                    fakeSymbolsPackageUploadService.Verify(x => x.ValidateUploadedSymbolsPackage(
                        It.IsAny<Stream>(),
                        It.IsAny<User>()), Times.Once);
                    fakeSymbolsPackageUploadService.Verify(x => x.CreateAndUploadSymbolsPackage(
                        It.IsAny<Package>(),
                        It.IsAny<Stream>()), Times.Once);
                }
            }

            [Fact]
            public async Task WillShowErrorMessageWhenFailedValidations()
            {
                var message = "funky symbols";
                var fakeUploadFileService = new Mock<IUploadFileService>();
                using (var fakeFileStream = new MemoryStream())
                {
                    fakeUploadFileService
                        .Setup(x => x.GetUploadFileAsync(TestUtility.FakeUser.Key))
                        .Returns(Task.FromResult<Stream>(fakeFileStream));
                    fakeUploadFileService
                        .Setup(x => x.DeleteUploadFileAsync(TestUtility.FakeUser.Key))
                        .Returns(Task.FromResult(0));
                    var fakeSymbolsPackageUploadService = new Mock<ISymbolPackageUploadService>();
                    fakeSymbolsPackageUploadService.Setup(x => x.ValidateUploadedSymbolsPackage(It.IsAny<Stream>(), It.IsAny<User>()))
                        .ReturnsAsync(SymbolPackageValidationResult.Invalid(message));
                    var fakeNuGetPackage = TestPackage.CreateTestSymbolPackageStream(PackageId, PackageVersion);

                    var fakeUserService = new Mock<IUserService>();
                    fakeUserService.Setup(x => x.FindByUsername(TestUtility.FakeUser.Username, false)).Returns(TestUtility.FakeUser);

                    var controller = CreateController(
                        GetConfigurationService(),
                        symbolPackageUploadService: fakeSymbolsPackageUploadService,
                        uploadFileService: fakeUploadFileService,
                        fakeNuGetPackage: fakeNuGetPackage,
                        userService: fakeUserService);
                    controller.SetCurrentUser(TestUtility.FakeUser);

                    var result = await controller.VerifyPackage(new VerifyPackageRequest() { Owner = TestUtility.FakeUser.Username });

                    Assert.NotNull(result);
                    Assert.Equal(message, (result.Data as JsonValidationMessage[])[0].PlainTextMessage);
                }
            }

            [Fact]
            public async Task WillReturnUnexpectedErrorWhenSymbolsCreationFails()
            {
                var fakeUploadFileService = new Mock<IUploadFileService>();
                using (var fakeFileStream = new MemoryStream())
                {
                    fakeUploadFileService
                        .Setup(x => x.GetUploadFileAsync(TestUtility.FakeUser.Key))
                        .Returns(Task.FromResult<Stream>(fakeFileStream));
                    fakeUploadFileService
                        .Setup(x => x.DeleteUploadFileAsync(TestUtility.FakeUser.Key))
                        .Returns(Task.FromResult(0));
                    var fakeSymbolsPackageUploadService = GetValidSymbolPackageUploadService(PackageId, PackageVersion, TestUtility.FakeUser);
                    fakeSymbolsPackageUploadService
                        .Setup(x => x.CreateAndUploadSymbolsPackage(It.IsAny<Package>(), It.IsAny<Stream>()))
                        .ThrowsAsync(new Exception());
                    var fakeNuGetPackage = TestPackage.CreateTestSymbolPackageStream(PackageId, PackageVersion);
                    var fakeUserService = new Mock<IUserService>();
                    fakeUserService.Setup(x => x.FindByUsername(TestUtility.FakeUser.Username, false)).Returns(TestUtility.FakeUser);
                    var telemetryService = new Mock<ITelemetryService>();

                    var controller = CreateController(
                        GetConfigurationService(),
                        symbolPackageUploadService: fakeSymbolsPackageUploadService,
                        uploadFileService: fakeUploadFileService,
                        fakeNuGetPackage: fakeNuGetPackage,
                        userService: fakeUserService,
                        telemetryService: telemetryService);
                    controller.SetCurrentUser(TestUtility.FakeUser);

                    var result = await controller.VerifyPackage(new VerifyPackageRequest() { Owner = TestUtility.FakeUser.Username });

                    Assert.NotNull(result);
                    Assert.Equal(Strings.VerifyPackage_UnexpectedError, (result.Data as JsonValidationMessage[])[0].PlainTextMessage);
                    telemetryService
                        .Verify(x => x.TrackSymbolPackagePushFailureEvent(PackageId, PackageVersion), Times.Once);
                }
            }

            [Fact]
            public async Task WillRedirectToPackageDetailsPageAfterSuccessfullyCreatingSymbolsPackage()
            {
                var fakeUploadFileService = new Mock<IUploadFileService>();
                using (var fakeFileStream = new MemoryStream())
                {
                    fakeUploadFileService
                        .Setup(x => x.GetUploadFileAsync(TestUtility.FakeUser.Key))
                        .Returns(Task.FromResult<Stream>(fakeFileStream));
                    fakeUploadFileService
                        .Setup(x => x.DeleteUploadFileAsync(TestUtility.FakeUser.Key))
                        .Returns(Task.FromResult(0));
                    var fakeSymbolsPackageUploadService = GetValidSymbolPackageUploadService(PackageId, PackageVersion, TestUtility.FakeUser);
                    var fakeNuGetPackage = TestPackage.CreateTestSymbolPackageStream(PackageId, PackageVersion);
                    var fakeUserService = new Mock<IUserService>();
                    fakeUserService.Setup(x => x.FindByUsername(TestUtility.FakeUser.Username, false)).Returns(TestUtility.FakeUser);
                    var telemetryService = new Mock<ITelemetryService>();
                    var auditingService = new TestAuditingService();

                    var controller = CreateController(
                        GetConfigurationService(),
                        symbolPackageUploadService: fakeSymbolsPackageUploadService,
                        uploadFileService: fakeUploadFileService,
                        fakeNuGetPackage: fakeNuGetPackage,
                        userService: fakeUserService,
                        telemetryService: telemetryService,
                        auditingService: auditingService);
                    controller.SetCurrentUser(TestUtility.FakeUser);

                    var result = await controller.VerifyPackage(new VerifyPackageRequest() { Owner = TestUtility.FakeUser.Username });

                    // Assert
                    Assert.NotNull(result);
                    telemetryService
                        .Verify(x => x.TrackSymbolPackagePushEvent(PackageId, PackageVersion), Times.Once);

                    Assert.True(auditingService.WroteRecord<PackageAuditRecord>(ar =>
                        ar.Action == AuditedPackageAction.SymbolsCreate
                        && ar.Id == PackageId
                        && ar.Version == PackageVersion
                        && ar.Reason == PackageCreatedVia.Web));

                    fakeUploadFileService
                        .Verify(x => x.DeleteUploadFileAsync(TestUtility.FakeUser.Key), Times.Once);
                }
            }
        }

        public class TheUploadProgressAction : TestContainer
        {
            private static readonly string FakeUploadName = "upload-" + TestUtility.FakeUserName + Guid.Empty.ToString();

            [Fact]
            public void WillReturnHttpNotFoundForUnknownUser()
            {
                // Arrange
                var cacheService = new Mock<ICacheService>(MockBehavior.Strict);
                cacheService.Setup(c => c.GetItem(FakeUploadName)).Returns((object)null);

                var controller = CreateController(
                        GetConfigurationService(),
                        cacheService: cacheService);
                controller.SetCurrentUser(TestUtility.FakeUser);

                // Act
                var result = controller.UploadPackageProgress();

                // Assert
                var jsonResult = Assert.IsType<JsonResult>(result);
                Assert.Equal(JsonRequestBehavior.AllowGet, jsonResult.JsonRequestBehavior);
                Assert.Equal((int)HttpStatusCode.NotFound, controller.Response.StatusCode);
            }

            [Fact]
            public void WillReturnCorrectResultForKnownUser()
            {
                var cacheService = new Mock<ICacheService>(MockBehavior.Strict);
                cacheService.Setup(c => c.GetItem(FakeUploadName))
                            .Returns(new AsyncFileUploadProgress(100) { FileName = "haha", TotalBytesRead = 80 });

                var controller = CreateController(
                        GetConfigurationService(),
                        cacheService: cacheService);
                controller.SetCurrentUser(TestUtility.FakeUser);

                // Act
                var result = controller.UploadPackageProgress() as JsonResult;

                // Assert
                Assert.NotNull(result);
                Assert.Equal(JsonRequestBehavior.AllowGet, result.JsonRequestBehavior);
                Assert.True(result.Data is AsyncFileUploadProgress);
                var progress = (AsyncFileUploadProgress)result.Data;
                Assert.Equal(80, progress.TotalBytesRead);
                Assert.Equal(100, progress.ContentLength);
                Assert.Equal("haha", progress.FileName);
            }
        }

        public class TheSetLicenseReportVisibilityMethod
            : TestContainer
        {
            public static IEnumerable<object[]> NotOwner_Data
            {
                get
                {
                    foreach (var visible in new[] { true, false })
                    {
                        yield return new object[]
                        {
                            null,
                            TestUtility.FakeUser,
                            visible
                        };

                        yield return new object[]
                        {
                            TestUtility.FakeUser,
                            new User { Key = 5535 },
                            visible
                        };
                    }
                }
            }

            [Theory]
            [MemberData(nameof(NotOwner_Data))]
            public async Task Returns403IfNotOwner(User currentUser, User owner, bool visible)
            {
                // Arrange
                var package = new Package
                {
                    PackageRegistration = new PackageRegistration { Id = "Foo" },
                    Version = "1.0",
                    Listed = true
                };
                package.PackageRegistration.Owners.Add(owner);

                var packageService = new Mock<IPackageService>(MockBehavior.Strict);
                packageService.Setup(svc => svc.FindPackageByIdAndVersionStrict("Foo", "1.0"))
                    .Returns(package);
                // Note: this Mock must be strict because it guarantees that SetLicenseReportVisibilityAsync is not called!

                var controller = CreateController(
                    GetConfigurationService(),
                    packageService: packageService);
                controller.SetCurrentUser(currentUser);
                controller.Url = new UrlHelper(new RequestContext(), new RouteCollection());

                // Act
                var result = await controller.SetLicenseReportVisibility("Foo", "1.0", visible: visible, urlFactory: (pkg, relativeUrl) => @"~\Bar.cshtml");

                // Assert
                Assert.IsType<HttpStatusCodeResult>(result);
                var httpStatusCodeResult = result as HttpStatusCodeResult;
                Assert.Equal((int)HttpStatusCode.Forbidden, httpStatusCodeResult.StatusCode);
            }

            public static IEnumerable<object[]> Owner_Data
            {
                get
                {
                    foreach (var visible in new[] { true, false })
                    {
                        yield return new object[]
                        {
                            TestUtility.FakeUser,
                            TestUtility.FakeUser,
                            visible
                        };

                        yield return new object[]
                        {
                            TestUtility.FakeAdminUser,
                            TestUtility.FakeUser,
                            visible
                        };

                        yield return new object[]
                        {
                            TestUtility.FakeOrganizationAdmin,
                            TestUtility.FakeOrganization,
                            visible
                        };

                        yield return new object[]
                        {
                            TestUtility.FakeOrganizationCollaborator,
                            TestUtility.FakeOrganization,
                            visible
                        };
                    }
                }
            }

            [Theory]
            [MemberData(nameof(Owner_Data))]
            public async Task IndexingAndPackageServicesAreUpdated(User currentUser, User owner, bool visible)
            {
                // Arrange
                var package = new Package
                {
                    PackageRegistration = new PackageRegistration { Id = "Foo" },
                    Version = "1.0",
                    HideLicenseReport = true
                };
                package.PackageRegistration.Owners.Add(owner);

                var packageService = new Mock<IPackageService>(MockBehavior.Strict);
                packageService.Setup(svc => svc.SetLicenseReportVisibilityAsync(It.IsAny<Package>(), It.Is<bool>(t => t == !visible), It.IsAny<bool>()))
                    .Throws(new Exception("Shouldn't be called"));
                packageService.Setup(svc => svc.SetLicenseReportVisibilityAsync(It.IsAny<Package>(), It.Is<bool>(t => t == visible), It.IsAny<bool>()))
                    .Returns(Task.CompletedTask).Verifiable();
                packageService.Setup(svc => svc.FindPackageByIdAndVersionStrict("Foo", "1.0"))
                    .Returns(package).Verifiable();

                var indexingService = new Mock<IIndexingService>();

                var controller = CreateController(
                        GetConfigurationService(),
                        packageService: packageService,
                        indexingService: indexingService);
                controller.SetCurrentUser(currentUser);
                controller.Url = new UrlHelper(new RequestContext(), new RouteCollection());

                // Act
                var result = await controller.SetLicenseReportVisibility("Foo", "1.0", visible: visible, urlFactory: (pkg, relativeUrl) => @"~\Bar.cshtml");

                // Assert
                packageService.Verify();
                indexingService.Verify(i => i.UpdatePackage(package));
                Assert.IsType<RedirectResult>(result);
                Assert.Equal(@"~\Bar.cshtml", ((RedirectResult)result).Url);
            }
        }

        public class TheRevalidateMethod : TestContainer
        {
            private Package _package;
            private readonly Mock<IPackageService> _packageService;
            private readonly Mock<IValidationService> _validationService;
            private readonly TestGalleryConfigurationService _configurationService;
            private readonly PackagesController _target;

            public TheRevalidateMethod()
            {
                _package = new Package
                {
                    PackageRegistration = new PackageRegistration { Id = "NuGet.Versioning" },
                    Version = "3.4.0",
                };

                _packageService = new Mock<IPackageService>();
                _packageService
                    .Setup(svc => svc.FindPackageByIdAndVersionStrict(
                        It.IsAny<string>(),
                        It.IsAny<string>()))
                    .Returns(_package);

                _validationService = new Mock<IValidationService>();

                _configurationService = GetConfigurationService();

                _target = CreateController(
                    _configurationService,
                    packageService: _packageService,
                    validationService: _validationService);
            }

            [Fact]
            public async Task RevalidateIsCalledWithTheExistingPackage()
            {
                // Arrange & Act
                await _target.Revalidate(
                    _package.PackageRegistration.Id,
                    _package.Version);

                // Assert
                _validationService.Verify(
                    x => x.RevalidateAsync(_package),
                    Times.Once);
            }

            [Fact]
            public async Task RedirectsAfterRevalidatingPackage()
            {
                // Arrange & Act
                var result = await _target.Revalidate(
                    _package.PackageRegistration.Id,
                    _package.Version);

                // Assert
                var redirect = Assert.IsType<SafeRedirectResult>(result);
                Assert.Equal($"/packages/{_package.PackageRegistration.Id}/{_package.Version}", redirect.Url);
                Assert.Equal("/", redirect.SafeUrl);
            }

            [Fact]
            public async Task ReturnsNotFoundForUnknownPackage()
            {
                // Arrange
                _packageService
                    .Setup(svc => svc.FindPackageByIdAndVersionStrict(
                        It.IsAny<string>(),
                        It.IsAny<string>()))
                    .Returns<Package>(null);

                // Act
                var result = await _target.Revalidate(
                    _package.PackageRegistration.Id,
                    _package.Version);

                // Assert
                Assert.IsType<HttpNotFoundResult>(result);
            }
        }

        public class TheRevalidateSymbolsMethod : TestContainer
        {
            private Package _package;
            private SymbolPackage _symbolPacakge;
            private readonly Mock<IPackageService> _packageService;
            private readonly Mock<IValidationService> _validationService;
            private readonly TestGalleryConfigurationService _configurationService;
            private readonly PackagesController _target;

            public TheRevalidateSymbolsMethod()
            {
                _package = new Package
                {
                    PackageRegistration = new PackageRegistration { Id = "NuGet.Versioning" },
                    Version = "3.4.0",
                };
                _symbolPacakge = new SymbolPackage
                {
                    Package = _package,
                    StatusKey = PackageStatus.Available
                };
                _package.SymbolPackages.Add(_symbolPacakge);

                _packageService = new Mock<IPackageService>();
                _packageService
                    .Setup(svc => svc.FindPackageByIdAndVersionStrict(
                        It.IsAny<string>(),
                        It.IsAny<string>()))
                    .Returns(_package);

                _validationService = new Mock<IValidationService>();

                _configurationService = GetConfigurationService();

                _target = CreateController(
                    _configurationService,
                    packageService: _packageService,
                    validationService: _validationService);
            }

            [Fact]
            public async Task RevalidateIsCalledWithTheExistingSymbolsPackage()
            {
                // Arrange & Act
                await _target.RevalidateSymbols(
                    _package.PackageRegistration.Id,
                    _package.Version);

                // Assert
                _validationService.Verify(
                    x => x.RevalidateAsync(_symbolPacakge),
                    Times.Once);
            }

            [Theory]
            [InlineData(PackageStatus.Available)]
            [InlineData(PackageStatus.FailedValidation)]
            [InlineData(PackageStatus.Validating)]
            public async Task RedirectsAfterRevalidatingSymbolsPackageForAllValidStatus(PackageStatus status)
            {
                // Arrange & Act
                _symbolPacakge.StatusKey = status;
                var result = await _target.RevalidateSymbols(
                    _package.PackageRegistration.Id,
                    _package.Version);

                // Assert
                var redirect = Assert.IsType<SafeRedirectResult>(result);
                Assert.Equal($"/packages/{_package.Id}/{_package.Version}", redirect.Url);
                Assert.Equal("/", redirect.SafeUrl);
            }

            [Fact]
            public async Task ReturnsNotFoundForUnknownPackage()
            {
                // Arrange
                _packageService
                    .Setup(svc => svc.FindPackageByIdAndVersionStrict(
                        It.IsAny<string>(),
                        It.IsAny<string>()))
                    .Returns<Package>(null);

                // Act
                var result = await _target.RevalidateSymbols(
                    _package.PackageRegistration.Id,
                    _package.Version);

                // Assert
                Assert.IsType<HttpStatusCodeResult>(result);
                ResultAssert.IsStatusCode(result, HttpStatusCode.NotFound);
            }

            [Theory]
            [InlineData(PackageStatus.Deleted)]
            [InlineData(921)]
            public async Task ReturnsBadRequestForInvalidSymbolPackageStatus(PackageStatus status)
            {
                // Arrange and Act
                _symbolPacakge.StatusKey = status;
                var result = await _target.RevalidateSymbols(
                    _package.PackageRegistration.Id,
                    _package.Version);

                // Assert
                Assert.IsType<HttpStatusCodeResult>(result);
                ResultAssert.IsStatusCode(result, HttpStatusCode.BadRequest);
            }
        }

        public class TheSetRequiredSignerMethod : TestContainer
        {
            private readonly PackageRegistration _packageRegistration;
            private readonly User _signer;

            public TheSetRequiredSignerMethod()
            {
                _packageRegistration = new PackageRegistration()
                {
                    Key = 1,
                    Id = "a"
                };
                _signer = new User()
                {
                    Key = 2,
                    Username = "b"
                };
            }

            [Fact]
            public async Task WhenPackageRegistrationNotFound_ReturnsNotFound()
            {
                var packageService = new Mock<IPackageService>();
                var controller = CreateController(
                    GetConfigurationService(),
                    packageService: packageService);

                packageService.Setup(x => x.FindPackageRegistrationById(It.IsAny<string>()))
                    .Returns<PackageRegistration>(null);

                var result = await controller.SetRequiredSigner(_packageRegistration.Id, _signer.Username);

                Assert.NotNull(result);
                Assert.Equal((int)HttpStatusCode.NotFound, controller.Response.StatusCode);
            }

            [Fact]
            public async Task WhenSignerNotFound_ReturnsNotFound()
            {
                var packageService = new Mock<IPackageService>();
                var userService = new Mock<IUserService>();
                var controller = CreateController(
                    GetConfigurationService(),
                    packageService: packageService,
                    userService: userService);

                var currentUser = new User()
                {
                    Key = 3,
                    Username = "c"
                };

                _packageRegistration.Owners.Add(currentUser);

                packageService.Setup(x => x.FindPackageRegistrationById(
                        It.Is<string>(id => id == _packageRegistration.Id)))
                    .Returns(_packageRegistration);
                userService.Setup(x => x.FindByUsername(It.Is<string>(username => username == _signer.Username), false))
                    .Returns<User>(null);

                controller.SetCurrentUser(currentUser);
                controller.OwinContext.AddClaim(NuGetClaims.WasMultiFactorAuthenticated);

                var result = await controller.SetRequiredSigner(_packageRegistration.Id, _signer.Username);

                Assert.NotNull(result);
                Assert.Equal((int)HttpStatusCode.NotFound, controller.Response.StatusCode);
            }

            [Fact]
            public async Task WhenCurrentUserIsNotAuthenticated_ReturnsForbidden()
            {
                var packageService = new Mock<IPackageService>();
                var controller = CreateController(
                    GetConfigurationService(),
                    packageService: packageService);

                _packageRegistration.Owners.Add(_signer);

                packageService.Setup(x => x.FindPackageRegistrationById(
                        It.Is<string>(id => id == _packageRegistration.Id)))
                    .Returns(_packageRegistration);

                var result = await controller.SetRequiredSigner(_packageRegistration.Id, _signer.Username);

                Assert.NotNull(result);
                Assert.Equal((int)HttpStatusCode.Forbidden, controller.Response.StatusCode);
            }

            [Fact]
            public async Task WhenCurrentUserIsNotMultiFactorAuthenticated_ReturnsForbidden()
            {
                var packageService = new Mock<IPackageService>();
                var userService = new Mock<IUserService>();
                var controller = CreateController(
                    GetConfigurationService(),
                    packageService: packageService,
                    userService: userService);

                packageService.Setup(x => x.FindPackageRegistrationById(
                        It.Is<string>(id => id == _packageRegistration.Id)))
                    .Returns(_packageRegistration);
                userService.Setup(x => x.FindByUsername(It.Is<string>(username => username == _signer.Username), false))
                    .Returns(_signer);

                _packageRegistration.Owners.Add(_signer);
                controller.SetCurrentUser(_signer);

                var result = await controller.SetRequiredSigner(_packageRegistration.Id, _signer.Username);

                Assert.NotNull(result);
                Assert.Equal((int)HttpStatusCode.Forbidden, controller.Response.StatusCode);
            }

            [Fact]
            public async Task WhenCurrentUserIsNotPackageOwner_ReturnsForbidden()
            {
                var packageService = new Mock<IPackageService>();
                var userService = new Mock<IUserService>();
                var controller = CreateController(
                    GetConfigurationService(),
                    packageService: packageService,
                    userService: userService);

                packageService.Setup(x => x.FindPackageRegistrationById(
                        It.Is<string>(id => id == _packageRegistration.Id)))
                    .Returns(_packageRegistration);
                userService.Setup(x => x.FindByUsername(It.Is<string>(username => username == _signer.Username), false))
                    .Returns(_signer);

                controller.SetCurrentUser(_signer);

                var result = await controller.SetRequiredSigner(_packageRegistration.Id, _signer.Username);

                Assert.NotNull(result);
                Assert.Equal((int)HttpStatusCode.Forbidden, controller.Response.StatusCode);
            }

            [Theory]
            [InlineData(true)]
            [InlineData(false)]
            public async Task WhenCurrentUserIsAuthenticatedOwner_ReturnsOK(bool multiFactorAuthenticatedButNotAADLoggedIn)
            {
                var packageService = new Mock<IPackageService>();
                var userService = new Mock<IUserService>();
                var controller = CreateController(
                    GetConfigurationService(),
                    packageService: packageService,
                    userService: userService);

                _packageRegistration.Owners.Add(_signer);

                packageService.Setup(x => x.FindPackageRegistrationById(
                        It.Is<string>(id => id == _packageRegistration.Id)))
                    .Returns(_packageRegistration);
                userService.Setup(x => x.FindByUsername(It.Is<string>(username => username == _signer.Username), false))
                    .Returns(_signer);

                controller.SetCurrentUser(_signer);
                if (multiFactorAuthenticatedButNotAADLoggedIn)
                {
                    controller.OwinContext.AddClaim(NuGetClaims.WasMultiFactorAuthenticated);
                }
                else
                {
                    controller.OwinContext.AddClaim(NuGetClaims.ExternalLoginCredentialType, NuGetClaims.ExternalLoginCredentialValues.AzureActiveDirectory);
                }

                var result = await controller.SetRequiredSigner(_packageRegistration.Id, _signer.Username);

                Assert.NotNull(result);
                Assert.Equal((int)HttpStatusCode.OK, controller.Response.StatusCode);
            }
        }

        public class ThePreviewReadMeMethod : TestContainer
        {
            [Fact]
            public async Task ReturnsProperResponseModelWhenSucceeds()
            {
                var readmeService = new Mock<IReadMeService>();
                var controller = CreateController(GetConfigurationService(),
                    readMeService: readmeService.Object);

                var request = new ReadMeRequest();

                readmeService
                    .Setup(rs => rs.HasReadMeSource(request))
                    .Returns(true);

                const string html = "some HTML";

                readmeService
                    .Setup(rs => rs.GetReadMeHtmlAsync(request, It.IsAny<Encoding>()))
                    .ReturnsAsync(new RenderedReadMeResult { Content = html } );

                var result = await controller.PreviewReadMe(request);

                var readmeResult = Assert.IsType<RenderedReadMeResult>(result.Data);
                Assert.Equal(html, readmeResult.Content);
            }

            [Fact]
            public async Task ReturnsProperResponseModelWhenNoReadme()
            {
                var readmeService = new Mock<IReadMeService>();
                var controller = CreateController(GetConfigurationService(),
                    readMeService: readmeService.Object);

                var request = new ReadMeRequest();

                readmeService
                    .Setup(rs => rs.HasReadMeSource(request))
                    .Returns(false);

                var result = await controller.PreviewReadMe(request);

                var stringArray = Assert.IsType<string[]>(result.Data);
                Assert.Single(stringArray);
                Assert.Equal("There is no Markdown Documentation available to preview.", stringArray[0]);
            }

            [Fact]
            public async Task ReturnsProperResponseModelWhenConversionFails()
            {
                var readmeService = new Mock<IReadMeService>();
                var controller = CreateController(GetConfigurationService(),
                    readMeService: readmeService.Object);

                var request = new ReadMeRequest();

                readmeService
                    .Setup(rs => rs.HasReadMeSource(request))
                    .Returns(true);

                const string exceptionMessage = "failure";
                readmeService
                    .Setup(rs => rs.GetReadMeHtmlAsync(request, It.IsAny<Encoding>()))
                    .ThrowsAsync(new Exception(exceptionMessage));

                var result = await controller.PreviewReadMe(request);

                var stringArray = Assert.IsType<string[]>(result.Data);
                Assert.Single(stringArray);
                Assert.Contains(exceptionMessage, stringArray[0]);
            }
        }

        public class TheGetReadMeMethod : TestContainer
        {
            [Fact]
            public async Task ReturnsNotFoundIfPackageMissing()
            {
                // Arrange
                var packageService = new Mock<IPackageService>();
                packageService
                    .Setup(x => x.FindPackageByIdAndVersionStrict(It.IsAny<string>(), It.IsAny<string>()))
                    .Returns((Package)null);

                var controller = CreateController(
                    GetConfigurationService(),
                    packageService: packageService);

                // Act
                var result = await controller.GetReadMeMd("a", "1.9.2019");

                // Assert
                Assert.Equal((int)HttpStatusCode.NotFound, controller.Response.StatusCode);
            }

            public static IEnumerable<object[]> NotOwner_Data
            {
                get
                {
                    yield return new object[]
                    {
                        null,
                        TestUtility.FakeUser
                    };

                    yield return new object[]
                    {
                        TestUtility.FakeUser,
                        new User { Key = 5535 }
                    };
                }
            }

            [Theory]
            [MemberData(nameof(NotOwner_Data))]
            public async Task ReturnsForbiddenIfNotAllowed(User currentUser, User owner)
            {
                // Arrange
                var packageId = "package";
                var packageRegistration = new PackageRegistration { Id = packageId };
                packageRegistration.Owners.Add(owner);

                var package = new Package
                {
                    Key = 2,
                    PackageRegistration = packageRegistration,
                    Version = "1.1.1",
                    Listed = true,
                    IsLatestSemVer2 = true,
                    HasReadMe = false
                };

                var packageService = new Mock<IPackageService>();
                packageService
                    .Setup(x => x.FindPackageByIdAndVersionStrict(packageRegistration.Id, package.Version))
                    .Returns(package);

                var controller = CreateController(
                    GetConfigurationService(),
                    packageService: packageService);
                controller.SetCurrentUser(currentUser);

                // Act
                var result = await controller.GetReadMeMd(packageId, package.Version);

                // Assert
                Assert.Equal((int)HttpStatusCode.Forbidden, controller.Response.StatusCode);
            }

            public static IEnumerable<object[]> Owner_Data
            {
                get
                {
                    yield return new object[]
                    {
                        TestUtility.FakeUser,
                        TestUtility.FakeUser
                    };

                    yield return new object[]
                    {
                        TestUtility.FakeAdminUser,
                        TestUtility.FakeUser
                    };

                    yield return new object[]
                    {
                        TestUtility.FakeOrganizationAdmin,
                        TestUtility.FakeOrganization
                    };

                    yield return new object[]
                    {
                        TestUtility.FakeOrganizationCollaborator,
                        TestUtility.FakeOrganization
                    };
                }
            }

            [Theory]
            [MemberData(nameof(Owner_Data))]
            public async Task ReturnsForPackageWithoutReadMe(User currentUser, User owner)
            {
                // Arrange
                var packageId = "package";
                var packageRegistration = new PackageRegistration { Id = packageId };
                packageRegistration.Owners.Add(owner);

                var package = new Package
                {
                    Key = 2,
                    PackageRegistration = packageRegistration,
                    Version = "42.12.43",
                    Listed = true,
                    IsLatestSemVer2 = true,
                    HasReadMe = false
                };

                var packageService = new Mock<IPackageService>();
                packageService
                    .Setup(x => x.FindPackageByIdAndVersionStrict(packageRegistration.Id, package.Version))
                    .Returns(package);

                var controller = CreateController(
                    GetConfigurationService(),
                    packageService: packageService);
                controller.SetCurrentUser(currentUser);

                // Act
                var result = await controller.GetReadMeMd(packageId, package.Version);

                // Assert
                var request = Assert.IsType<EditPackageVersionReadMeRequest>(result.Data);
                Assert.Null(request.ReadMe.SourceType);
                Assert.Null(request.ReadMe.SourceText);
            }

            [Theory]
            [MemberData(nameof(Owner_Data))]
            public async Task ReturnsForPackageWithReadMe(User currentUser, User owner)
            {
                // Arrange
                var packageId = "package";
                var packageRegistration = new PackageRegistration { Id = packageId };
                packageRegistration.Owners.Add(owner);

                var package = new Package
                {
                    Key = 2,
                    PackageRegistration = packageRegistration,
                    Version = "42.12.43",
                    Listed = true,
                    IsLatestSemVer2 = true,
                    HasReadMe = true
                };

                var packageService = new Mock<IPackageService>();
                packageService
                    .Setup(x => x.FindPackageByIdAndVersionStrict(packageRegistration.Id, package.Version))
                    .Returns(package);

                var readMe = "readMe";
                var readMeService = new Mock<IReadMeService>();
                readMeService
                    .Setup(x => x.GetReadMeMdAsync(package))
                    .ReturnsAsync(readMe);

                var controller = CreateController(
                    GetConfigurationService(),
                    packageService: packageService,
                    readMeService: readMeService.Object);
                controller.SetCurrentUser(currentUser);

                // Act
                var result = await controller.GetReadMeMd(packageId, package.Version);

                // Assert
                var request = Assert.IsType<EditPackageVersionReadMeRequest>(result.Data);
                Assert.Equal(ReadMeService.TypeWritten, request.ReadMe.SourceType);
                Assert.Equal(readMe, request.ReadMe.SourceText);
            }
        }

        public class LicenseMethod : TestContainer
        {
            private readonly Mock<IPackageService> _packageService;
            private readonly Mock<IPackageFileService> _packageFileService;
            private readonly Mock<ICoreLicenseFileService> _coreLicenseFileService;
            private string _packageId = "packageId";
            private string _packageVersion = "1.0.0";

            public LicenseMethod()
            {
                _packageService = new Mock<IPackageService>();
                _packageFileService = new Mock<IPackageFileService>();
                _coreLicenseFileService = new Mock<ICoreLicenseFileService>();
            }

            [Fact]
            public async Task GivenInvalidPackageReturns404()
            {
                // arrange
                _packageService.Setup(p => p.FindPackageByIdAndVersionStrict(_packageId, _packageVersion)).Returns<Package>(null);
                var controller = CreateController(
                    GetConfigurationService(),
                    packageService: _packageService);

                // act
                var result = await controller.License(_packageId, _packageVersion);

                // assert
                Assert.IsType<HttpNotFoundResult>(result);
            }

            [Theory]
            [InlineData("MIT")]
            [InlineData("some expression")]
            [InlineData("(MIT OR GPL-3.0-only)")]
            public async Task GivenValidPackageSplitExpressionAndSetSegmentsWhenLicenseExpressionExists(string licenseExpression)
            {
                // arrange
                var package = new Package
                {
                    PackageRegistration = new PackageRegistration { Id = _packageId },
                    Version = _packageVersion,
                    LicenseExpression = licenseExpression
                };

                var splitterMock = new Mock<ILicenseExpressionSplitter>();
                var segments = new List<CompositeLicenseExpressionSegment>();
                splitterMock
                    .Setup(les => les.SplitExpression(licenseExpression))
                    .Returns(segments);

                _packageService.Setup(p => p.FindPackageByIdAndVersionStrict(_packageId, _packageVersion)).Returns(package);
                var controller = CreateController(
                    GetConfigurationService(),
                    packageService: _packageService,
                    licenseExpressionSplitter: splitterMock);

                // act
                var result = await controller.License(_packageId, _packageVersion);

                // assert
                splitterMock
                    .Verify(les => les.SplitExpression(licenseExpression), Times.Once);
                splitterMock
                    .Verify(les => les.SplitExpression(It.IsAny<string>()), Times.Once);

                var model = ResultAssert.IsView<DisplayLicenseViewModel>(result);
                Assert.Equal(_packageId, model.Id);
                Assert.Equal(_packageVersion, model.Version);
                Assert.Equal(licenseExpression, model.LicenseExpression);
                Assert.Equal(segments, model.LicenseExpressionSegments);
            }

            [Fact]
            public async Task GivenValidPackageButInvalidLicenseExpressionThrowException()
            {
                // arrange
                var package = new Package
                {
                    PackageRegistration = new PackageRegistration { Id = _packageId },
                    Version = _packageVersion,
                    LicenseExpression = "some invalid expression"
                };

                var expectedExceptionMessage = "Splitting license expression fails!";
                var splitterMock = new Mock<ILicenseExpressionSplitter>();
                splitterMock.Setup(les => les.SplitExpression(It.IsAny<string>())).Throws(new Exception(expectedExceptionMessage));

                _packageService.Setup(p => p.FindPackageByIdAndVersionStrict(_packageId, _packageVersion)).Returns(package);
                var controller = CreateController(
                    GetConfigurationService(),
                    packageService: _packageService,
                    licenseExpressionSplitter: splitterMock);

                // act & Assert
                var exception = await Assert.ThrowsAnyAsync<Exception>(() => controller.License(_packageId, _packageVersion));
                Assert.Equal(expectedExceptionMessage, exception.Message);
            }

            [Theory]
            [InlineData(EmbeddedLicenseFileType.Markdown)]
            [InlineData(EmbeddedLicenseFileType.PlainText)]
            public async Task GivenValidPackageInfoSetLicenseFileContentsWhenLicenseFileExists(EmbeddedLicenseFileType embeddedLicenseFileType)
            {
                // Arrange
                var package = new Package
                {
                    PackageRegistration = new PackageRegistration { Id = _packageId },
                    Version = _packageVersion,
                };
                package.EmbeddedLicenseType = embeddedLicenseFileType;

                _packageService.Setup(p => p.FindPackageByIdAndVersionStrict(_packageId, _packageVersion)).Returns(package);
                var controller = CreateController(
                    GetConfigurationService(),
                    packageService: _packageService,
                    coreLicenseFileService: _coreLicenseFileService);

                var licenseFileContents = "This is a license file";
                var fakeFileStream = new MemoryStream(Encoding.UTF8.GetBytes(licenseFileContents));
                _coreLicenseFileService
                    .Setup(p => p.DownloadLicenseFileAsync(package))
                    .Returns(Task.FromResult<Stream>(fakeFileStream));

                // Act
                var result = await controller.License(_packageId, _packageVersion);

                // Assert
                _coreLicenseFileService
                    .Verify(p => p.DownloadLicenseFileAsync(package),
                        Times.Once);
                var model = ResultAssert.IsView<DisplayLicenseViewModel>(result);
                Assert.Equal(licenseFileContents, model.LicenseFileContents);
            }

            [Theory]
            [InlineData(EmbeddedLicenseFileType.Markdown)]
            [InlineData(EmbeddedLicenseFileType.PlainText)]
            public async Task GivenValidPackageInfoButTooLargeLicenseFileThrowException(EmbeddedLicenseFileType embeddedLicenseFileType)
            {
                // Arrange
                var package = new Package
                {
                    PackageRegistration = new PackageRegistration { Id = _packageId },
                    Version = _packageVersion,
                };
                package.EmbeddedLicenseType = embeddedLicenseFileType;

                _packageService.Setup(p => p.FindPackageByIdAndVersionStrict(_packageId, _packageVersion)).Returns(package);
                var controller = CreateController(
                    GetConfigurationService(),
                    packageService: _packageService,
                    coreLicenseFileService: _coreLicenseFileService);

                var fakeFileStream = new MemoryStream(new byte[PackagesController.MaxAllowedLicenseLengthForDisplaying + 1]);
                _coreLicenseFileService
                    .Setup(p => p.DownloadLicenseFileAsync(package))
                    .Returns(Task.FromResult<Stream>(fakeFileStream));

                // Act & Assert
                await Assert.ThrowsAsync<InvalidOperationException>(() => controller.License(_packageId, _packageVersion));
            }

            [Theory]
            [InlineData(EmbeddedLicenseFileType.Markdown)]
            [InlineData(EmbeddedLicenseFileType.PlainText)]
            public async Task GivenValidPackageInfoButInvalidLicenseFileThrowException(EmbeddedLicenseFileType embeddedLicenseFileType)
            {
                // Arrange
                var package = new Package
                {
                    PackageRegistration = new PackageRegistration { Id = _packageId },
                    Version = _packageVersion,
                };
                package.EmbeddedLicenseType = embeddedLicenseFileType;

                var expectedExceptionMessage = "Downloading license file fails!";
                _packageService.Setup(p => p.FindPackageByIdAndVersionStrict(_packageId, _packageVersion)).Returns(package);
                _coreLicenseFileService.Setup(p => p.DownloadLicenseFileAsync(package)).Throws(new Exception(expectedExceptionMessage));
                var controller = CreateController(
                    GetConfigurationService(),
                    packageService: _packageService,
                    coreLicenseFileService: _coreLicenseFileService);

                // Act & Assert
                var exception = await Assert.ThrowsAnyAsync<Exception>(() => controller.License(_packageId, _packageVersion));
                Assert.Equal(expectedExceptionMessage, exception.Message);
            }

            [Fact]
            public async Task GivenValidPackageInfoSetLicenseUrlWhenLicenseUrlExists()
            {
                // Arrange
                var licenseUrl = "https://testlicenseurl/";
                var package = new Package
                {
                    PackageRegistration = new PackageRegistration { Id = _packageId },
                    Version = _packageVersion,
                    LicenseUrl = licenseUrl
                };

                _packageService.Setup(p => p.FindPackageByIdAndVersionStrict(_packageId, _packageVersion)).Returns(package);
                var controller = CreateController(
                    GetConfigurationService(),
                    packageService: _packageService);

                // Act
                var result = await controller.License(_packageId, _packageVersion);

                // Assert
                var model = ResultAssert.IsView<DisplayLicenseViewModel>(result);
                Assert.Equal(licenseUrl, model.LicenseUrl);
            }

            [Fact]
            public async Task UsesProperIconUrl()
            {
                var iconUrlProvider = new Mock<IIconUrlProvider>();
                const string iconUrl = "https://some.test/icon";
                iconUrlProvider
                    .Setup(iup => iup.GetIconUrlString(It.IsAny<Package>()))
                    .Returns(iconUrl);

                var controller = CreateController(
                    GetConfigurationService(),
                    packageService: _packageService,
                    iconUrlProvider: iconUrlProvider);

                var package = new Package
                {
                    PackageRegistration = new PackageRegistration { Id = _packageId },
                    Version = _packageVersion,
                    LicenseUrl = "https://license.test/"
                };

                _packageService
                    .Setup(p => p.FindPackageByIdAndVersionStrict(_packageId, _packageVersion))
                    .Returns(package);

                var result = await controller.License(_packageId, _packageVersion);
                var model = ResultAssert.IsView<DisplayLicenseViewModel>(result);
                iconUrlProvider
                    .Verify(iup => iup.GetIconUrlString(package), Times.AtLeastOnce);
                Assert.Equal(iconUrl, model.IconUrl);
            }
        }

        public class TheManagePackageOwnersMethod : TestContainer
        {
            [Fact]
            public void RedirectsToManageAction()
            {
                var id = "packageId";
                var controller = CreateController(GetConfigurationService());
                var result = controller.ManagePackageOwners(id);
                ResultAssert.IsRedirectToRoute(
                    result,
                    new { action = "Manage" },
                    true);
            }
        }

        public class TheDeleteMethod : TestContainer
        {
            [Fact]
            public void RedirectsToManageAction()
            {
                var id = "packageId";
                var version = "packageVersion";
                var controller = CreateController(GetConfigurationService());
                var result = controller.Delete(id, version);
                ResultAssert.IsRedirectToRoute(
                    result,
                    new { action = "Manage" },
                    true);
            }
        }

        public class TheEditMethod : TestContainer
        {
            [Fact]
            public void RedirectsToManageAction()
            {
                var id = "packageId";
                var version = "packageVersion";
                var controller = CreateController(GetConfigurationService());
                var result = controller.Edit(id, version);
                ResultAssert.IsRedirectToRoute(
                    result,
                    new { action = "Manage" },
                    true);
            }
        }
    }
}<|MERGE_RESOLUTION|>--- conflicted
+++ resolved
@@ -86,15 +86,8 @@
             Mock<IIconUrlProvider> iconUrlProvider = null)
         {
             packageService = packageService ?? new Mock<IPackageService>();
-<<<<<<< HEAD
-            CreatePackageDependents packageDependents = new CreatePackageDependents();
-            packageService.Setup(x => x.GetPackageDependents(It.IsAny<String>())).Returns(packageDependents);
-
-
-=======
             PackageDependents packageDependents = new PackageDependents();
             packageService.Setup(x => x.GetPackageDependents(It.IsAny<string>())).Returns(packageDependents);
->>>>>>> ee25a4ec
 
             packageUpdateService = packageUpdateService ?? new Mock<IPackageUpdateService>();
             if (uploadFileService == null)
