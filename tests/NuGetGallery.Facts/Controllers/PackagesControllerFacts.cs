﻿// Copyright (c) .NET Foundation. All rights reserved.
// Licensed under the Apache License, Version 2.0. See License.txt in the project root for license information.

using System;
using System.Collections.Generic;
using System.IO;
using System.Linq;
using System.Net.Mail;
using System.Threading.Tasks;
using System.Web;
using System.Web.Mvc;
using System.Web.Routing;
using Moq;
using NuGet.Frameworks;
using NuGet.Packaging;
using NuGet.Versioning;
using NuGetGallery.Areas.Admin;
using NuGetGallery.AsyncFileUpload;
using NuGetGallery.Auditing;
using NuGetGallery.Configuration;
using NuGetGallery.Framework;
using NuGetGallery.Helpers;
using NuGetGallery.Packaging;
using NuGetGallery.Security;
using Xunit;

namespace NuGetGallery
{
    public class PackagesControllerFacts
    {
        private static PackagesController CreateController(
            Mock<IPackageService> packageService = null,
            Mock<IUploadFileService> uploadFileService = null,
            Mock<IMessageService> messageService = null,
            Mock<HttpContextBase> httpContext = null,
            Mock<EditPackageService> editPackageService = null,
            Stream fakeNuGetPackage = null,
            Mock<ISearchService> searchService = null,
            Exception readPackageException = null,
            Mock<IAutomaticallyCuratePackageCommand> autoCuratePackageCmd = null,
            Mock<IAppConfiguration> config = null,
            Mock<IPackageFileService> packageFileService = null,
            Mock<IEntitiesContext> entitiesContext = null,
            Mock<IIndexingService> indexingService = null,
            Mock<ICacheService> cacheService = null,
            Mock<IPackageDeleteService> packageDeleteService = null,
            Mock<ISupportRequestService> supportRequestService = null,
            IAuditingService auditingService = null,
            Mock<ITelemetryService> telemetryService = null,
            Mock<ISecurityPolicyService> securityPolicyService = null)
        {
            packageService = packageService ?? new Mock<IPackageService>();
            if (uploadFileService == null)
            {
                uploadFileService = new Mock<IUploadFileService>();
                uploadFileService.Setup(x => x.DeleteUploadFileAsync(It.IsAny<int>())).Returns(Task.FromResult(0));
                uploadFileService.Setup(x => x.GetUploadFileAsync(42)).Returns(Task.FromResult<Stream>(null));
                uploadFileService.Setup(x => x.SaveUploadFileAsync(42, It.IsAny<Stream>())).Returns(Task.FromResult(0));
            }
            messageService = messageService ?? new Mock<IMessageService>();
            searchService = searchService ?? CreateSearchService();
            autoCuratePackageCmd = autoCuratePackageCmd ?? new Mock<IAutomaticallyCuratePackageCommand>();
            config = config ?? new Mock<IAppConfiguration>();
            config.Setup(c => c.GalleryOwner).Returns(new MailAddress("support@example.com"));

            if (packageFileService == null)
            {
                packageFileService = new Mock<IPackageFileService>();
                packageFileService.Setup(p => p.SavePackageFileAsync(It.IsAny<Package>(), It.IsAny<Stream>())).Returns(Task.FromResult(0));
            }

            entitiesContext = entitiesContext ?? new Mock<IEntitiesContext>();

            indexingService = indexingService ?? new Mock<IIndexingService>();

            cacheService = cacheService ?? new Mock<ICacheService>();

            editPackageService = editPackageService ?? new Mock<EditPackageService>();

            packageDeleteService = packageDeleteService ?? new Mock<IPackageDeleteService>();

            supportRequestService = supportRequestService ?? new Mock<ISupportRequestService>();

            auditingService = auditingService ?? new TestAuditingService();

            telemetryService = telemetryService ?? new Mock<ITelemetryService>();

            securityPolicyService = securityPolicyService ?? new Mock<ISecurityPolicyService>();

            var controller = new Mock<PackagesController>(
                packageService.Object,
                uploadFileService.Object,
                messageService.Object,
                searchService.Object,
                autoCuratePackageCmd.Object,
                packageFileService.Object,
                entitiesContext.Object,
                config.Object,
                indexingService.Object,
                cacheService.Object,
                editPackageService.Object,
                packageDeleteService.Object,
                supportRequestService.Object,
                auditingService,
                telemetryService.Object,
                securityPolicyService.Object);

            controller.CallBase = true;
            controller.Object.SetOwinContextOverride(Fakes.CreateOwinContext());

            httpContext = httpContext ?? new Mock<HttpContextBase>();
            TestUtility.SetupHttpContextMockForUrlGeneration(httpContext, controller.Object);

            if (readPackageException != null)
            {
                controller.Setup(x => x.CreatePackage(It.IsAny<Stream>())).Throws(readPackageException);
            }
            else
            {
                if (fakeNuGetPackage == null)
                {
                    fakeNuGetPackage = TestPackage.CreateTestPackageStream("thePackageId", "1.0.0");
                }

                controller.Setup(x => x.CreatePackage(It.IsAny<Stream>())).Returns(new PackageArchiveReader(fakeNuGetPackage, true));
            }

            return controller.Object;
        }

        private static Mock<ISearchService> CreateSearchService()
        {
            var searchService = new Mock<ISearchService>();
            searchService.Setup(s => s.Search(It.IsAny<SearchFilter>())).Returns(
                (IQueryable<Package> p, string searchTerm) => Task.FromResult(new SearchResults(p.Count(), DateTime.UtcNow, p)));

            return searchService;
        }

        public class TheCancelVerifyPackageAction
        {
            [Fact]
            public async Task DeletesTheInProgressPackageUpload()
            {
                var fakeUploadFileService = new Mock<IUploadFileService>();
                fakeUploadFileService.Setup(x => x.DeleteUploadFileAsync(42)).Returns(Task.FromResult(0));
                var controller = CreateController(
                    uploadFileService: fakeUploadFileService);
                controller.SetCurrentUser(TestUtility.FakeUser);

                await controller.CancelUpload();

                fakeUploadFileService.Verify(x => x.DeleteUploadFileAsync(42));
            }

            [Fact]
            public async Task RedirectsToUploadPageAfterDelete()
            {
                var fakeUploadFileService = new Mock<IUploadFileService>();
                fakeUploadFileService.Setup(x => x.DeleteUploadFileAsync(42)).Returns(Task.FromResult(0));
                var controller = CreateController(
                    uploadFileService: fakeUploadFileService);
                controller.SetCurrentUser(TestUtility.FakeUser);

                var result = await controller.CancelUpload();

                Assert.IsType<JsonResult>(result);
                Assert.Null(result.Data);
            }
        }

        public class TheDisplayPackageMethod
        {
            [Fact]
            public async Task GivenANonNormalizedVersionIt302sToTheNormalizedVersion()
            {
                // Arrange
                var controller = CreateController();

                // Act
                var result = await controller.DisplayPackage("Foo", "01.01.01");

                // Assert
                ResultAssert.IsRedirectToRoute(result, new
                {
                    action = "DisplayPackage",
                    id = "Foo",
                    version = "1.1.1"
                }, permanent: true);
            }

            [Fact]
            public async Task GivenANonExistantPackageIt404s()
            {
                // Arrange
                var packageService = new Mock<IPackageService>();
                var controller = CreateController(packageService: packageService);

                packageService.Setup(p => p.FindPackageByIdAndVersion("Foo", "1.1.1", SemVerLevelKey.SemVer2, true))
                              .ReturnsNull();

                // Act
                var result = await controller.DisplayPackage("Foo", "1.1.1");

                // Assert
                ResultAssert.IsNotFound(result);
            }

            [Fact]
            public async Task GivenAValidPackageThatTheCurrentUserDoesNotOwnItDisplaysCurrentMetadata()
            {
                // Arrange
                var packageService = new Mock<IPackageService>();
                var indexingService = new Mock<IIndexingService>();
                var controller = CreateController(
                    packageService: packageService, indexingService: indexingService);
                controller.SetCurrentUser(TestUtility.FakeUser);

                packageService.Setup(p => p.FindPackageByIdAndVersion("Foo", "1.1.1", SemVerLevelKey.SemVer2, true))
                              .Returns(new Package()
                              {
                                  PackageRegistration = new PackageRegistration()
                                  {
                                      Id = "Foo",
                                      Owners = new List<User>()
                                  },
                                  Version = "01.1.01",
                                  NormalizedVersion = "1.1.1",
                                  Title = "A test package!"
                              });

                indexingService.Setup(i => i.GetLastWriteTime()).Returns(Task.FromResult((DateTime?)DateTime.UtcNow));

                // Act
                var result = await controller.DisplayPackage("Foo", "1.1.1");

                // Assert
                var model = ResultAssert.IsView<DisplayPackageViewModel>(result);
                Assert.Equal("Foo", model.Id);
                Assert.Equal("1.1.1", model.Version);
                Assert.Equal("A test package!", model.Title);
            }

            [Fact]
            public async Task GivenAValidPackageThatTheCurrentUserOwnsItDisablesResponseCaching()
            {
                // Arrange
                var packageService = new Mock<IPackageService>();
                var editPackageService = new Mock<EditPackageService>();
                var httpContext = new Mock<HttpContextBase>();
                var httpCachePolicy = new Mock<HttpCachePolicyBase>(MockBehavior.Strict);
                var controller = CreateController(
                    packageService: packageService,
                    editPackageService: editPackageService,
                    httpContext: httpContext);
                controller.SetCurrentUser(TestUtility.FakeUser);
                httpContext.Setup(c => c.Response.Cache).Returns(httpCachePolicy.Object);

                httpCachePolicy.Setup(c => c.SetCacheability(HttpCacheability.NoCache)).Verifiable();
                httpCachePolicy.Setup(c => c.SetNoStore()).Verifiable();
                httpCachePolicy.Setup(c => c.SetMaxAge(TimeSpan.Zero)).Verifiable();
                httpCachePolicy.Setup(c => c.SetRevalidation(HttpCacheRevalidation.AllCaches)).Verifiable();

                var package = new Package()
                {
                    PackageRegistration = new PackageRegistration()
                    {
                        Id = "Foo",
                        Owners = new List<User>() { TestUtility.FakeUser }
                    },
                    Version = "01.1.01",
                    NormalizedVersion = "1.1.1",
                    Title = "A test package!"
                };

                packageService
                    .Setup(p => p.FindPackageByIdAndVersion("Foo", "1.1.1", SemVerLevelKey.SemVer2, true))
                    .Returns(package);

                // Act
                await controller.DisplayPackage("Foo", "1.1.1");

                // Assert
                httpCachePolicy.VerifyAll();
            }

            [Fact]
            public async Task GivenAValidPackageThatTheCurrentUserOwnsWithNoEditsItDisplaysCurrentMetadata()
            {
                // Arrange
                var packageService = new Mock<IPackageService>();
                var indexingService = new Mock<IIndexingService>();
                var editPackageService = new Mock<EditPackageService>();
                var httpContext = new Mock<HttpContextBase>();
                var httpCachePolicy = new Mock<HttpCachePolicyBase>();
                var controller = CreateController(
                    packageService: packageService,
                    editPackageService: editPackageService,
                    indexingService: indexingService,
                    httpContext: httpContext);
                controller.SetCurrentUser(TestUtility.FakeUser);
                httpContext.Setup(c => c.Response.Cache).Returns(httpCachePolicy.Object);

                var package = new Package()
                {
                    PackageRegistration = new PackageRegistration()
                    {
                        Id = "Foo",
                        Owners = new List<User>() { TestUtility.FakeUser }
                    },
                    Version = "01.1.01",
                    NormalizedVersion = "1.1.1",
                    Title = "A test package!"
                };

                packageService
                    .Setup(p => p.FindPackageByIdAndVersion("Foo", "1.1.1", SemVerLevelKey.SemVer2, true))
                    .Returns(package);
                editPackageService
                    .Setup(e => e.GetPendingMetadata(package))
                    .ReturnsNull();

                indexingService.Setup(i => i.GetLastWriteTime()).Returns(Task.FromResult((DateTime?)DateTime.UtcNow));

                // Act
                var result = await controller.DisplayPackage("Foo", "1.1.1");

                // Assert
                var model = ResultAssert.IsView<DisplayPackageViewModel>(result);
                Assert.Equal("Foo", model.Id);
                Assert.Equal("1.1.1", model.Version);
                Assert.Equal("A test package!", model.Title);
            }

            [Fact]
            public async Task GivenAValidPackageThatTheCurrentUserOwnsWithEditsItDisplaysEditedMetadata()
            {
                // Arrange
                var packageService = new Mock<IPackageService>();
                var indexingService = new Mock<IIndexingService>();
                var editPackageService = new Mock<EditPackageService>();
                var httpContext = new Mock<HttpContextBase>();
                var httpCachePolicy = new Mock<HttpCachePolicyBase>();
                var controller = CreateController(
                    packageService: packageService,
                    editPackageService: editPackageService,
                    indexingService: indexingService,
                    httpContext: httpContext);
                controller.SetCurrentUser(TestUtility.FakeUser);
                httpContext.Setup(c => c.Response.Cache).Returns(httpCachePolicy.Object);
                var package = new Package()
                {
                    PackageRegistration = new PackageRegistration()
                    {
                        Id = "Foo",
                        Owners = new List<User>() { TestUtility.FakeUser }
                    },
                    Version = "01.1.01",
                    NormalizedVersion = "1.1.1",
                    Title = "A test package!"
                };

                packageService
                    .Setup(p => p.FindPackageByIdAndVersion("Foo", "1.1.1", SemVerLevelKey.SemVer2, true))
                    .Returns(package);
                editPackageService
                    .Setup(e => e.GetPendingMetadata(package))
                    .Returns(new PackageEdit()
                    {
                        Title = "A modified package!"
                    });

                indexingService.Setup(i => i.GetLastWriteTime()).Returns(Task.FromResult((DateTime?)DateTime.UtcNow));

                // Act
                var result = await controller.DisplayPackage("Foo", "1.1.1");

                // Assert
                var model = ResultAssert.IsView<DisplayPackageViewModel>(result);
                Assert.Equal("Foo", model.Id);
                Assert.Equal("1.1.1", model.Version);
                Assert.Equal("A modified package!", model.Title);
            }

            [Fact]
            public async Task GivenAnAbsoluteLatestVersionItQueriesTheCorrectVersion()
            {
                // Arrange
                var packageService = new Mock<IPackageService>();
                var indexingService = new Mock<IIndexingService>();
                var controller = CreateController(
                    packageService: packageService, indexingService: indexingService);
                controller.SetCurrentUser(TestUtility.FakeUser);
                
               packageService
                    .Setup(p => p.FindAbsoluteLatestPackageById("Foo", SemVerLevelKey.SemVer2))
                    .Returns(new Package()
                    {
                        PackageRegistration = new PackageRegistration()
                        {
                            Id = "Foo",
                            Owners = new List<User>()
                        },
                        Version = "2.0.0a",
                        NormalizedVersion = "2.0.0a",
                        IsLatest = true,
                        Title = "A test package!"
                    });
               

                indexingService.Setup(i => i.GetLastWriteTime()).Returns(Task.FromResult((DateTime?)DateTime.UtcNow));

                // Act
                var result = await controller.DisplayPackage("Foo", Constants.AbsoluteLatestUrlString);

                // Assert
                var model = ResultAssert.IsView<DisplayPackageViewModel>(result);
                Assert.Equal("Foo", model.Id);
                Assert.Equal("2.0.0a", model.Version);
                Assert.Equal("A test package!", model.Title);
                Assert.True(model.LatestVersion);
            }

            [Fact]
            public async Task GivenAValidPackageWithNoVersionThatTheCurrentUserDoesNotOwnItDisplaysCurrentMetadata()
            {
                // Arrange
                var packageService = new Mock<IPackageService>();
                var indexingService = new Mock<IIndexingService>();
                var controller = CreateController(
                    packageService: packageService, indexingService: indexingService);
                controller.SetCurrentUser(TestUtility.FakeUser);

                packageService.Setup(p => p.FindPackageByIdAndVersion("Foo", null, SemVerLevelKey.SemVer2, true))
                    .Returns(new Package()
                    {
                        PackageRegistration = new PackageRegistration()
                        {
                            Id = "Foo",
                            Owners = new List<User>()
                        },
                        Version = "01.1.01",
                        NormalizedVersion = "1.1.1",
                        Title = "A test package!"
                    });

                indexingService.Setup(i => i.GetLastWriteTime()).Returns(Task.FromResult((DateTime?)DateTime.UtcNow));

                // Act
                var result = await controller.DisplayPackage("Foo", null);

                // Assert
                var model = ResultAssert.IsView<DisplayPackageViewModel>(result);
                Assert.Equal("Foo", model.Id);
                Assert.Equal("1.1.1", model.Version);
                Assert.Equal("A test package!", model.Title);
            }
        }

        public class TheConfirmOwnerMethod : TestContainer
        {
            [Fact]
            public async Task WithEmptyTokenReturnsHttpNotFound()
            {
                var packageService = new Mock<IPackageService>();
                packageService.Setup(p => p.FindPackageRegistrationById("foo")).Returns(new PackageRegistration());
                var controller = CreateController(packageService: packageService);
                controller.SetCurrentUser(new User { Username = "username" });

                var result = await controller.ConfirmOwner("foo", "username", "");

                Assert.IsType<HttpNotFoundResult>(result);
            }

            [Fact]
            public async Task WithIdentityNotMatchingUserInRequestReturnsViewWithMessage()
            {
                var controller = CreateController();
                controller.SetCurrentUser(new User("userA"));
                var result = await controller.ConfirmOwner("foo", "userB", "token");

                var model = ResultAssert.IsView<PackageOwnerConfirmationModel>(result);
                Assert.Equal(ConfirmOwnershipResult.NotYourRequest, model.Result);
                Assert.Equal("userB", model.Username);
            }

            [Fact]
            public async Task WithNonExistentPackageIdReturnsHttpNotFound()
            {
                // Arrange
                var controller = CreateController();
                controller.SetCurrentUser(new User { Username = "username" });

                // Act
                var result = await controller.ConfirmOwner("foo", "username", "token");

                // Assert
                Assert.IsType<HttpNotFoundResult>(result);
            }

            [Fact]
            public async Task WithOwnerReturnsAlreadyOwnerResult()
            {
                // Arrange
                var package = new PackageRegistration { Id = "foo" };
                var user = new User { Username = "username" };
                package.Owners.Add(user);
                var mockHttpContext = new Mock<HttpContextBase>();
                var packageService = new Mock<IPackageService>();
                packageService.Setup(p => p.FindPackageRegistrationById("foo")).Returns(package);
                var controller = CreateController(httpContext: mockHttpContext, packageService: packageService);
                controller.SetCurrentUser(user);
                TestUtility.SetupHttpContextMockForUrlGeneration(mockHttpContext, controller);
<<<<<<< HEAD

                // Act
                var result = await controller.ConfirmOwner("foo", "username", "token");

=======

                // Act
                var result = await controller.ConfirmOwner("foo", "username", "token");

>>>>>>> ffcf5276
                // Assert
                var model = ResultAssert.IsView<PackageOwnerConfirmationModel>(result);
                Assert.Equal(ConfirmOwnershipResult.AlreadyOwner, model.Result);
            }

            [Theory]
            [InlineData(true)]
            [InlineData(false)]
            public async Task ReturnsSuccessIfTokenIsValid(bool tokenValid)
            {
                // Arrange
                var package = new PackageRegistration { Id = "foo" };
                var user = new User { Username = "username" };
                var mockHttpContext = new Mock<HttpContextBase>();
                var packageService = new Mock<IPackageService>();
                packageService.Setup(p => p.FindPackageRegistrationById("foo")).Returns(package);
                packageService.Setup(p => p.IsValidPackageOwnerRequest(package, user, "token"))
                    .Returns(tokenValid);
                packageService.Setup(p => p.AddPackageOwnerAsync(package, user)).Returns(Task.CompletedTask).Verifiable();
                var controller = CreateController(httpContext: mockHttpContext, packageService: packageService);
                controller.SetCurrentUser(user);
                TestUtility.SetupHttpContextMockForUrlGeneration(mockHttpContext, controller);

                // Act
                var result = await controller.ConfirmOwner("foo", "username", "token");

                // Assert
                var model = ResultAssert.IsView<PackageOwnerConfirmationModel>(result);
                var expectedResult = tokenValid ? ConfirmOwnershipResult.Success : ConfirmOwnershipResult.Failure;
                Assert.Equal(expectedResult, model.Result);
                Assert.Equal("foo", model.PackageId);
                packageService.Verify(p => p.AddPackageOwnerAsync(package, user), tokenValid ? Times.Once() : Times.Never());
            }

            public class TheConfirmOwnerMethod_SecurePushPropagation : TestContainer
            {
                [Fact]
                public async Task SubscribesOwnersToSecurePushAndSendsEmailIfNewOwnerRequires()
                {
                    // Arrange
                    var fakes = Get<Fakes>();
                    fakes.Package.Owners.Add(fakes.ShaUser);
                    fakes.User.SecurityPolicies = new RequireSecurePushForCoOwnersPolicy().Policies.ToList();

                    Assert.Equal(0, fakes.Owner.SecurityPolicies.Count);

                    // Act & Assert
                    var policyMessages = await AssertConfirmOwnerSubscribesUser(fakes, fakes.Owner, fakes.ShaUser);
                    Assert.Equal(3, policyMessages.Count);

                    // subscribed notification
                    Assert.StartsWith("Owner(s) 'testUser' has (have) the following requirements that are now enforced for your account:",
                        policyMessages[fakes.Owner.Username]);
                    Assert.StartsWith("Owner(s) 'testUser' has (have) the following requirements that are now enforced for your account:",
                        policyMessages[fakes.ShaUser.Username]);

                    // propagator notification
                    Assert.StartsWith("Owner(s) 'testUser' has (have) the following requirements that are now enforced for co-owner(s) '",
                        policyMessages[fakes.User.Username]);
                }

                [Fact]
                public async Task SubscribesNewOwnerToSecurePushAndSendsEmailIfOwnerRequires()
                {
                    // Arrange
                    var fakes = Get<Fakes>();
                    fakes.Package.Owners.Add(fakes.ShaUser);
                    fakes.Owner.SecurityPolicies = new RequireSecurePushForCoOwnersPolicy().Policies.ToList();

                    Assert.Equal(0, fakes.User.SecurityPolicies.Count);

                    // Act & Assert
                    var policyMessages = await AssertConfirmOwnerSubscribesUser(fakes, fakes.User);

                    Assert.False(policyMessages.ContainsKey(fakes.User.Username));
                    Assert.Equal(2, policyMessages.Count);
                    Assert.StartsWith("Owner(s) 'testPackageOwner' has (have) the following requirements that are now enforced for co-owner(s) 'testUser':",
                        policyMessages[fakes.Owner.Username]);
                    Assert.Equal("", policyMessages[fakes.ShaUser.Username]);
                }

                private async Task<IDictionary<string, string>> AssertConfirmOwnerSubscribesUser(Fakes fakes, params User[] usersSubscribed)
                {
                    // Arrange
                    var mockHttpContext = new Mock<HttpContextBase>();

                    var packageService = new Mock<IPackageService>();
                    packageService.Setup(p => p.FindPackageRegistrationById(It.IsAny<string>())).Returns(fakes.Package);
                    packageService.Setup(p => p.IsValidPackageOwnerRequest(fakes.Package, fakes.User, "token")).Returns(true);

                    var policyService = new Mock<ISecurityPolicyService>();
                    foreach (var user in usersSubscribed)
                    {
                        policyService.Setup(s => s.SubscribeAsync(user, "SecurePush"))
                            .Returns(Task.FromResult(true))
                            .Verifiable();
                    }

                    var policyMessages = new Dictionary<string, string>();
                    var messageService = new Mock<IMessageService>();
                    messageService.Setup(s => s.SendPackageOwnerAddedNotice(
                        It.IsAny<User>(), It.IsAny<User>(), It.IsAny<PackageRegistration>(), It.IsAny<string>(), It.IsAny<string>()))
                        .Callback<User, User, PackageRegistration, string, string>((toUser, newOwner, pkg, pkgUrl, policyMessage) =>
                        {
                            policyMessages.Add(toUser.Username, policyMessage);
                        });

                    var controller = CreateController(
                        httpContext: mockHttpContext,
                        packageService: packageService,
                        messageService: messageService,
                        securityPolicyService: policyService);

                    controller.SetCurrentUser(fakes.User);
                    TestUtility.SetupHttpContextMockForUrlGeneration(mockHttpContext, controller);

                    // Act
                    await controller.ConfirmOwner(fakes.Package.Id, fakes.User.Username, "token");

                    // Assert
                    foreach (var user in usersSubscribed)
                    {
                        policyService.Verify(s => s.SubscribeAsync(user, "SecurePush"), Times.Once);
                    }

                    return policyMessages;
                }
            }
        }

        public class TheContactOwnersMethod
        {
            [Fact]
            public void OnlyShowsOwnersWhoAllowReceivingEmails()
            {
                var package = new Package {
                    PackageRegistration = new PackageRegistration
                    {
                        Id = "pkgid",
                        Owners = new[]
                            {
                                new User { Username = "helpful", EmailAllowed = true },
                                new User { Username = "grinch", EmailAllowed = false },
                                new User { Username = "helpful2", EmailAllowed = true }
                            }
                    }
                };

                var packageService = new Mock<IPackageService>();
                packageService.Setup(p => p.FindPackageByIdAndVersion("pkgid", null, null, true)).Returns(package);
                var controller = CreateController(packageService: packageService);

                var model = (controller.ContactOwners("pkgid") as ViewResult).Model as ContactOwnersViewModel;

                Assert.Equal(2, model.Owners.Count());
                Assert.Empty(model.Owners.Where(u => u.Username == "grinch"));
            }

            [Fact]
            public void HtmlEncodesMessageContent()
            {
                var messageService = new Mock<IMessageService>();
                string sentMessage = null;
                messageService.Setup(
                    s => s.SendContactOwnersMessage(
                        It.IsAny<MailAddress>(),
                        It.IsAny<PackageRegistration>(),
                        It.IsAny<string>(),
                        It.IsAny<string>(),
                        false))
                    .Callback<MailAddress, PackageRegistration, string, string, bool>((_, __, msg, ___, ____) => sentMessage = msg);
                var package = new PackageRegistration { Id = "factory" };

                var packageService = new Mock<IPackageService>();
                packageService.Setup(p => p.FindPackageRegistrationById("factory")).Returns(package);
                var userService = new Mock<IUserService>();
                var controller = CreateController(
                    packageService: packageService,
                    messageService: messageService);
                controller.SetCurrentUser(new User { EmailAddress = "montgomery@burns.example.com", Username = "Montgomery" });
                var model = new ContactOwnersViewModel
                {
                    Message = "I like the cut of your jib. It's <b>bold</b>.",
                };

                var result = controller.ContactOwners("factory", model) as RedirectToRouteResult;

                Assert.Equal("I like the cut of your jib. It&#39;s &lt;b&gt;bold&lt;/b&gt;.", sentMessage);
            }

            [Fact]
            public void CallsSendContactOwnersMessageWithUserInfo()
            {
                var messageService = new Mock<IMessageService>();
                messageService.Setup(
                    s => s.SendContactOwnersMessage(
                        It.IsAny<MailAddress>(),
                        It.IsAny<PackageRegistration>(),
                        "I like the cut of your jib",
                        It.IsAny<string>(), false));
                var package = new PackageRegistration { Id = "factory" };

                var packageService = new Mock<IPackageService>();
                packageService.Setup(p => p.FindPackageRegistrationById("factory")).Returns(package);
                var userService = new Mock<IUserService>();
                var controller = CreateController(
                    packageService: packageService,
                    messageService: messageService);
                controller.SetCurrentUser(new User { EmailAddress = "montgomery@burns.example.com", Username = "Montgomery" });
                var model = new ContactOwnersViewModel
                    {
                        Message = "I like the cut of your jib",
                    };

                var result = controller.ContactOwners("factory", model) as RedirectToRouteResult;

                Assert.NotNull(result);
            }
        }

        public class TheEditMethod
        {
            [Fact]
            public async Task UpdatesUnlistedIfSelected()
            {
                // Arrange
                var package = new Package
                    {
                        PackageRegistration = new PackageRegistration { Id = "Foo" },
                        Version = "1.0",
                        Listed = true
                    };
                package.PackageRegistration.Owners.Add(new User("Frodo"));

                var packageService = new Mock<IPackageService>(MockBehavior.Strict);
                packageService.Setup(svc => svc.MarkPackageListedAsync(It.IsAny<Package>(), It.IsAny<bool>()))
                    .Throws(new Exception("Shouldn't be called"));
                packageService.Setup(svc => svc.MarkPackageUnlistedAsync(It.IsAny<Package>(), It.IsAny<bool>()))
                    .Returns(Task.FromResult(0)).Verifiable();
                packageService.Setup(svc => svc.FindPackageByIdAndVersionStrict("Foo", "1.0"))
                    .Returns(package).Verifiable();

                var indexingService = new Mock<IIndexingService>();

                var controller = CreateController(packageService: packageService, indexingService: indexingService);
                controller.SetCurrentUser(new User("Frodo"));
                controller.Url = new UrlHelper(new RequestContext(), new RouteCollection());

                // Act
                var result = await controller.Edit("Foo", "1.0", listed: false, urlFactory: p => @"~\Bar.cshtml");

                // Assert
                packageService.Verify();
                indexingService.Verify(i => i.UpdatePackage(package));
                Assert.IsType<RedirectResult>(result);
                Assert.Equal(@"~\Bar.cshtml", ((RedirectResult)result).Url);
            }

            [Fact]
            public async Task UpdatesUnlistedIfNotSelected()
            {
                // Arrange
                var package = new Package
                    {
                        PackageRegistration = new PackageRegistration { Id = "Foo" },
                        Version = "1.0",
                        Listed = true
                    };
                package.PackageRegistration.Owners.Add(new User("Frodo"));

                var packageService = new Mock<IPackageService>(MockBehavior.Strict);
                packageService.Setup(svc => svc.MarkPackageListedAsync(It.IsAny<Package>(), It.IsAny<bool>()))
                    .Returns(Task.FromResult(0)).Verifiable();
                packageService.Setup(svc => svc.MarkPackageUnlistedAsync(It.IsAny<Package>(), It.IsAny<bool>()))
                    .Throws(new Exception("Shouldn't be called"));
                packageService.Setup(svc => svc.FindPackageByIdAndVersionStrict("Foo", "1.0"))
                    .Returns(package).Verifiable();

                var indexingService = new Mock<IIndexingService>();

                var controller = CreateController(packageService: packageService, indexingService: indexingService);
                controller.SetCurrentUser(new User("Frodo"));
                controller.Url = new UrlHelper(new RequestContext(), new RouteCollection());

                // Act
                var result = await controller.Edit("Foo", "1.0", listed: true, urlFactory: p => @"~\Bar.cshtml");

                // Assert
                packageService.Verify();
                indexingService.Verify(i => i.UpdatePackage(package));
                Assert.IsType<RedirectResult>(result);
                Assert.Equal(@"~\Bar.cshtml", ((RedirectResult)result).Url);
            }
        }

        public class TheListPackagesMethod
        {
            [Fact]
            public async Task TrimsSearchTerm()
            {
                var searchService = new Mock<ISearchService>();
                searchService.Setup(s => s.Search(It.IsAny<SearchFilter>())).Returns(
                    Task.FromResult(new SearchResults(0, DateTime.UtcNow)));
                var controller = CreateController(searchService: searchService);
                controller.SetCurrentUser(TestUtility.FakeUser);

                var result = (await controller.ListPackages(new PackageListSearchViewModel() { Q = " test "})) as ViewResult;

                var model = result.Model as PackageListViewModel;
                Assert.Equal("test", model.SearchTerm);
            }
        }

        public class TheReportAbuseMethod
        {
            [Fact]
            public async Task SendsMessageToGalleryOwnerWithEmailOnlyWhenUnauthenticated()
            {
                var messageService = new Mock<IMessageService>();
                messageService.Setup(
                    s => s.ReportAbuse(It.Is<ReportPackageRequest>(r => r.Message == "Mordor took my finger")));
                var package = new Package
                    {
                        PackageRegistration = new PackageRegistration { Id = "mordor" },
                        Version = "2.0.1"
                    };
                var packageService = new Mock<IPackageService>();
                packageService.Setup(p => p.FindPackageByIdAndVersionStrict("mordor", "2.0.1")).Returns(package);
                var httpContext = new Mock<HttpContextBase>();
                var controller = CreateController(
                    packageService: packageService,
                    messageService: messageService,
                    httpContext: httpContext);
                var model = new ReportAbuseViewModel
                    {
                        Email = "frodo@hobbiton.example.com",
                        Message = "Mordor took my finger.",
                        Reason = ReportPackageReason.IsFraudulent,
                        AlreadyContactedOwner = true,
                    };

                TestUtility.SetupUrlHelper(controller, httpContext);
                var result = await controller.ReportAbuse("mordor", "2.0.1", model) as RedirectResult;

                Assert.NotNull(result);
                messageService.Verify(
                    s => s.ReportAbuse(
                        It.Is<ReportPackageRequest>(
                            r => r.FromAddress.Address == "frodo@hobbiton.example.com"
                                 && r.Package == package
                                 && r.Reason == EnumHelper.GetDescription(ReportPackageReason.IsFraudulent)
                                 && r.Message == "Mordor took my finger."
                                 && r.AlreadyContactedOwners)));
            }

            [Fact]
            public async Task SendsMessageToGalleryOwnerWithUserInfoWhenAuthenticated()
            {
                var messageService = new Mock<IMessageService>();
                messageService.Setup(
                    s => s.ReportAbuse(It.Is<ReportPackageRequest>(r => r.Message == "Mordor took my finger")));
                var user = new User { EmailAddress = "frodo@hobbiton.example.com", Username = "Frodo", Key = 1 };
                var package = new Package
                    {
                        PackageRegistration = new PackageRegistration { Id = "mordor" },
                        Version = "2.0.1"
                    };
                var packageService = new Mock<IPackageService>();
                packageService.Setup(p => p.FindPackageByIdAndVersionStrict("mordor", It.IsAny<string>())).Returns(package);
                var httpContext = new Mock<HttpContextBase>();
                var controller = CreateController(
                    packageService: packageService,
                    messageService: messageService,
                    httpContext: httpContext);
                controller.SetCurrentUser(user);
                var model = new ReportAbuseViewModel
                    {
                        Message = "Mordor took my finger",
                        Reason = ReportPackageReason.IsFraudulent
                    };

                TestUtility.SetupUrlHelper(controller, httpContext);
                ActionResult result = await controller.ReportAbuse("mordor", "2.0.1", model) as RedirectResult;

                Assert.NotNull(result);
                messageService.Verify(
                    s => s.ReportAbuse(
                        It.Is<ReportPackageRequest>(
                            r => r.Message == "Mordor took my finger"
                                 && r.FromAddress.Address == "frodo@hobbiton.example.com"
                                 && r.FromAddress.DisplayName == "Frodo"
                                 && r.Reason == EnumHelper.GetDescription(ReportPackageReason.IsFraudulent))));
            }

            [Fact]
            public void FormRedirectsPackageOwnerToReportMyPackage()
            {
                var user = new User { EmailAddress = "darklord@mordor.com", Username = "Sauron" };
                var package = new Package
                {
                    PackageRegistration = new PackageRegistration { Id = "Mordor", Owners = { user } },
                    Version = "2.0.1"
                };
                var packageService = new Mock<IPackageService>();
                packageService.Setup(p => p.FindPackageByIdAndVersionStrict("Mordor", It.IsAny<string>())).Returns(package);
                var httpContext = new Mock<HttpContextBase>();
                var controller = CreateController(
                    packageService: packageService,
                    httpContext: httpContext);
                controller.SetCurrentUser(user);

                TestUtility.SetupUrlHelper(controller, httpContext);
                ActionResult result = controller.ReportAbuse("Mordor", "2.0.1");
                Assert.IsType<RedirectToRouteResult>(result);
                Assert.Equal("ReportMyPackage", ((RedirectToRouteResult)result).RouteValues["Action"]);
            }

            [Fact]
            public async Task HtmlEncodesMessageContent()
            {
                var messageService = new Mock<IMessageService>();
                messageService.Setup(
                    s => s.ReportAbuse(It.Is<ReportPackageRequest>(r => r.Message == "Mordor took my finger")));
                var package = new Package
                {
                    PackageRegistration = new PackageRegistration { Id = "mordor" },
                    Version = "2.0.1"
                };
                var packageService = new Mock<IPackageService>();
                packageService.Setup(p => p.FindPackageByIdAndVersionStrict("mordor", "2.0.1")).Returns(package);
                var httpContext = new Mock<HttpContextBase>();
                httpContext.Setup(h => h.Request.IsAuthenticated).Returns(false);
                var controller = CreateController(
                    packageService: packageService,
                    messageService: messageService,
                    httpContext: httpContext);
                var model = new ReportAbuseViewModel
                {
                    Email = "frodo@hobbiton.example.com",
                    Message = "I like the cut of your jib. It's <b>bold</b>.",
                    Reason = ReportPackageReason.IsFraudulent,
                    AlreadyContactedOwner = true,
                };

                TestUtility.SetupUrlHelper(controller, httpContext);
                await controller.ReportAbuse("mordor", "2.0.1", model);

                messageService.Verify(
                    s => s.ReportAbuse(
                        It.Is<ReportPackageRequest>(
                            r => r.FromAddress.Address == "frodo@hobbiton.example.com"
                                 && r.Package == package
                                 && r.Reason == EnumHelper.GetDescription(ReportPackageReason.IsFraudulent)
                                 && r.Message == "I like the cut of your jib. It&#39;s &lt;b&gt;bold&lt;/b&gt;."
                                 && r.AlreadyContactedOwners)));
            }
        }

        public class TheReportMyPackageMethod
        {
            [Fact]
            public void FormRedirectsNonOwnersToReportAbuse()
            {
                var package = new Package
                {
                    PackageRegistration = new PackageRegistration { Id = "Mordor", Owners = { new User { Username = "Sauron", Key = 1 } } },
                    Version = "2.0.1"
                };
                var user = new User { EmailAddress = "frodo@hobbiton.example.com", Username = "Frodo", Key = 2 };
                var packageService = new Mock<IPackageService>();
                packageService.Setup(p => p.FindPackageByIdAndVersionStrict("Mordor", It.IsAny<string>())).Returns(package);
                var httpContext = new Mock<HttpContextBase>();
                var controller = CreateController(
                    packageService: packageService,
                    httpContext: httpContext);
                controller.SetCurrentUser(user);

                TestUtility.SetupUrlHelper(controller, httpContext);
                ActionResult result = controller.ReportMyPackage("Mordor", "2.0.1");
                Assert.IsType<RedirectToRouteResult>(result);
                Assert.Equal("ReportAbuse", ((RedirectToRouteResult)result).RouteValues["Action"]);
            }

            [Fact]
            public async Task HtmlEncodesMessageContent()
            {
                var user = new User { Username = "Sauron", Key = 1, EmailAddress = "sauron@mordor.example.com" };
                var package = new Package
                {
                    PackageRegistration = new PackageRegistration { Id = "mordor", Owners = { user } },
                    Version = "2.0.1"
                };
                var packageService = new Mock<IPackageService>();
                packageService.Setup(p => p.FindPackageByIdAndVersionStrict("mordor", "2.0.1")).Returns(package);

                ReportPackageRequest reportRequest = null;
                var messageService = new Mock<IMessageService>();
                messageService
                    .Setup(s => s.ReportMyPackage(It.IsAny<ReportPackageRequest>()))
                    .Callback<ReportPackageRequest>(r => reportRequest = r);
                var httpContext = new Mock<HttpContextBase>();
                var controller = CreateController(
                    packageService: packageService,
                    messageService: messageService,
                    httpContext: httpContext);
                controller.SetCurrentUser(user);
                var model = new ReportMyPackageViewModel
                {
                    Message = "I like the cut of your jib. It's <b>bold</b>.",
                    Reason = ReportPackageReason.IsFraudulent
                };

                TestUtility.SetupUrlHelper(controller, httpContext);
                await controller.ReportMyPackage("mordor", "2.0.1", model);

                Assert.NotNull(reportRequest);
                Assert.Equal(user.EmailAddress, reportRequest.FromAddress.Address);
                Assert.Same(package, reportRequest.Package);
                Assert.Equal(EnumHelper.GetDescription(ReportPackageReason.IsFraudulent), reportRequest.Reason);
                Assert.Equal("I like the cut of your jib. It&#39;s &lt;b&gt;bold&lt;/b&gt;.", reportRequest.Message);
            }
        }

        public class TheUploadFileActionForGetRequests
        {
            [Fact]
            public async Task WillRedirectToVerifyPackageActionWhenThereIsAlreadyAnUploadInProgress()
            {
                using (var fakeFileStream = new MemoryStream())
                {
                    var fakeUploadFileService = new Mock<IUploadFileService>();
                    fakeUploadFileService.Setup(x => x.GetUploadFileAsync(TestUtility.FakeUser.Key))
                        .Returns(Task.FromResult<Stream>(fakeFileStream));
                    var controller = CreateController(
                        uploadFileService: fakeUploadFileService);
                    controller.SetCurrentUser(TestUtility.FakeUser);

                    var result = (await controller.UploadPackage() as ViewResult).Model as SubmitPackageRequest;

                    Assert.NotNull(result);
                    Assert.True(result.IsUploadInProgress);
                    Assert.NotNull(result.InProgressUpload);
                }
            }

            [Fact]
            public async Task WillShowTheViewWhenThereIsNoUploadInProgress()
            {
                var fakeUploadFileService = new Mock<IUploadFileService>();
                fakeUploadFileService.Setup(x => x.GetUploadFileAsync(TestUtility.FakeUser.Key)).Returns(Task.FromResult<Stream>(null));
                var controller = CreateController(
                    uploadFileService: fakeUploadFileService);
                controller.SetCurrentUser(TestUtility.FakeUser);

                var result = await controller.UploadPackage() as ViewResult;

                Assert.NotNull(result);
            }
        }

        public class TheUploadFileActionForPostRequests
        {
            [Fact]
            public async Task WillReturn409WhenThereIsAlreadyAnUploadInProgress()
            {
                using (var fakeFileStream = new MemoryStream())
                {
                    var fakeUploadFileService = new Mock<IUploadFileService>();
                    fakeUploadFileService.Setup(x => x.GetUploadFileAsync(TestUtility.FakeUser.Key)).Returns(Task.FromResult<Stream>(fakeFileStream));
                    var controller = CreateController(
                        uploadFileService: fakeUploadFileService);
                    controller.SetCurrentUser(TestUtility.FakeUser);

                    var result = await controller.UploadPackage(null) as JsonResult;

                    Assert.NotNull(result);
                }
            }

            [Fact]
            public async Task WillShowViewWithErrorsIfPackageFileIsNull()
            {
                var controller = CreateController();
                controller.SetCurrentUser(TestUtility.FakeUser);

                var result = await controller.UploadPackage(null) as JsonResult;

                Assert.NotNull(result);
                Assert.False(controller.ModelState.IsValid);
                Assert.Equal(Strings.UploadFileIsRequired, (result.Data as string[])[0]);
            }

            [Fact]
            public async Task WillShowViewWithErrorsIfFileIsNotANuGetPackage()
            {
                var fakeUploadedFile = new Mock<HttpPostedFileBase>();
                fakeUploadedFile.Setup(x => x.FileName).Returns("theFile.notNuPkg");
                var controller = CreateController();
                controller.SetCurrentUser(TestUtility.FakeUser);

                var result = await controller.UploadPackage(fakeUploadedFile.Object) as JsonResult;

                Assert.NotNull(result);
                Assert.False(controller.ModelState.IsValid);
                Assert.Equal(Strings.UploadFileMustBeNuGetPackage, controller.ModelState[String.Empty].Errors[0].ErrorMessage);
            }
            
            [Fact]
            public async Task WillShowViewWithErrorsIfEnsureValidThrowsException()
            {
                var fakeUploadedFile = new Mock<HttpPostedFileBase>();
                fakeUploadedFile.Setup(x => x.FileName).Returns("theFile.nupkg");
                var fakeFileStream = TestPackage.CreateTestPackageStream("theId", "1.0.0");
                fakeUploadedFile.Setup(x => x.InputStream).Returns(fakeFileStream);
                var readPackageException = new Exception();

                var controller = CreateController(
                    readPackageException: readPackageException);
                controller.SetCurrentUser(TestUtility.FakeUser);

                var result = await controller.UploadPackage(fakeUploadedFile.Object) as JsonResult;

                Assert.NotNull(result);
                Assert.False(controller.ModelState.IsValid);
                Assert.Equal(Strings.FailedToReadUploadFile, controller.ModelState[String.Empty].Errors[0].ErrorMessage);
            }

            private const string EnsureValidExceptionMessage = "naughty package";

            [Theory]
            [InlineData(typeof(InvalidPackageException), true)]
            [InlineData(typeof(InvalidDataException), true)]
            [InlineData(typeof(EntityException), true)]
            [InlineData(typeof(Exception), false)]
            public async Task WillShowViewWithErrorsIfEnsureValidThrowsExceptionMessage(Type exceptionType, bool expectExceptionMessageInResponse)
            {
                var fakeUploadedFile = new Mock<HttpPostedFileBase>();
                fakeUploadedFile.Setup(x => x.FileName).Returns("theFile.nupkg");
                var fakeFileStream = TestPackage.CreateTestPackageStream("theId", "1.0.0");
                fakeUploadedFile.Setup(x => x.InputStream).Returns(fakeFileStream);
                
                var readPackageException =
                    exceptionType.GetConstructor(new[] {typeof(string)}).Invoke(new[] { EnsureValidExceptionMessage });

                var controller = CreateController(
                    readPackageException: readPackageException as Exception);
                controller.SetCurrentUser(TestUtility.FakeUser);

                var result = await controller.UploadPackage(fakeUploadedFile.Object) as JsonResult;

                Assert.NotNull(result);
                Assert.False(controller.ModelState.IsValid);
                Assert.Equal(expectExceptionMessageInResponse ? EnsureValidExceptionMessage : Strings.FailedToReadUploadFile, controller.ModelState[String.Empty].Errors[0].ErrorMessage);
            }

            [Theory]
            [InlineData("ILike*Asterisks")]
            [InlineData("I_.Like.-Separators")]
            [InlineData("-StartWithSeparator")]
            [InlineData("EndWithSeparator.")]
            [InlineData("EndsWithHyphen-")]
            [InlineData("$id$")]
            [InlineData("Contains#Invalid$Characters!@#$%^&*")]
            [InlineData("Contains#Invalid$Characters!@#$%^&*EndsOnValidCharacter")]
            public async Task WillShowViewWithErrorsIfPackageIdIsInvalid(string packageId)
            {
                // Arrange
                var fakeUploadedFile = new Mock<HttpPostedFileBase>();
                fakeUploadedFile.Setup(x => x.FileName).Returns(packageId + ".nupkg");
                var fakeFileStream = TestPackage.CreateTestPackageStream(packageId, "1.0.0");
                fakeUploadedFile.Setup(x => x.InputStream).Returns(fakeFileStream);

                var controller = CreateController(fakeNuGetPackage: TestPackage.CreateTestPackageStream(packageId, "1.0.0"));
                controller.SetCurrentUser(TestUtility.FakeUser);

                var result = await controller.UploadPackage(fakeUploadedFile.Object) as JsonResult;

                Assert.NotNull(result);
                Assert.False(controller.ModelState.IsValid);
            }

            [Fact]
            public async Task WillShowTheViewWithErrorsWhenThePackageIdIsAlreadyBeingUsed()
            {
                var fakeUploadedFile = new Mock<HttpPostedFileBase>();
                fakeUploadedFile.Setup(x => x.FileName).Returns("theFile.nupkg");
                var fakeFileStream = TestPackage.CreateTestPackageStream("theId", "1.0.0");
                fakeUploadedFile.Setup(x => x.InputStream).Returns(fakeFileStream);
                var fakePackageRegistration = new PackageRegistration { Id = "theId", Owners = new[] { new User { Key = 1 /* not the current user */ } } };
                var fakePackageService = new Mock<IPackageService>();
                fakePackageService.Setup(x => x.FindPackageRegistrationById(It.IsAny<string>())).Returns(fakePackageRegistration);
                var controller = CreateController(
                    packageService: fakePackageService);
                controller.SetCurrentUser(TestUtility.FakeUser);

                var result = await controller.UploadPackage(fakeUploadedFile.Object) as JsonResult;

                Assert.NotNull(result);
                Assert.False(controller.ModelState.IsValid);
                Assert.Equal(String.Format(Strings.PackageIdNotAvailable, "theId"), controller.ModelState[String.Empty].Errors[0].ErrorMessage);
            }

            [Fact]
            public async Task WillShowTheViewWithErrorsWhenThePackageAlreadyExists()
            {
                var fakeUploadedFile = new Mock<HttpPostedFileBase>();
                fakeUploadedFile.Setup(x => x.FileName).Returns("theFile.nupkg");
                var fakeFileStream = TestPackage.CreateTestPackageStream("theId", "1.0.0");
                fakeUploadedFile.Setup(x => x.InputStream).Returns(fakeFileStream);
                var fakePackageService = new Mock<IPackageService>();
                fakePackageService.Setup(x => x.FindPackageByIdAndVersionStrict(It.IsAny<string>(), It.IsAny<string>())).Returns(
                    new Package { PackageRegistration = new PackageRegistration { Id = "theId" }, Version = "1.0.0" });
<<<<<<< HEAD
=======
                var controller = CreateController(
                    packageService: fakePackageService);
                controller.SetCurrentUser(TestUtility.FakeUser);

                var result = await controller.UploadPackage(fakeUploadedFile.Object) as ViewResult;

                Assert.NotNull(result);
                Assert.False(controller.ModelState.IsValid);
                Assert.Equal(
                    String.Format(Strings.PackageExistsAndCannotBeModified, "theId", "1.0.0"),
                    controller.ModelState[String.Empty].Errors[0].ErrorMessage);
            }

            [Fact]
            public async Task WillShowTheViewWithErrorsWhenThePackageAlreadyExistsAndOnlyDiffersByMetadata()
            {
                var fakeUploadedFile = new Mock<HttpPostedFileBase>();
                fakeUploadedFile.Setup(x => x.FileName).Returns("theFile.nupkg");
                var fakeFileStream = TestPackage.CreateTestPackageStream("theId", "1.0.0+metadata2");
                fakeUploadedFile.Setup(x => x.InputStream).Returns(fakeFileStream);
                var fakePackageService = new Mock<IPackageService>();
                fakePackageService.Setup(x => x.FindPackageByIdAndVersionStrict(It.IsAny<string>(), It.IsAny<string>())).Returns(
                    new Package { PackageRegistration = new PackageRegistration { Id = "theId" }, Version = "1.0.0+metadata" });
>>>>>>> ffcf5276
                var controller = CreateController(
                    packageService: fakePackageService);
                controller.SetCurrentUser(TestUtility.FakeUser);

                var result = await controller.UploadPackage(fakeUploadedFile.Object) as JsonResult;

                Assert.NotNull(result);
                Assert.False(controller.ModelState.IsValid);
                Assert.Equal(
<<<<<<< HEAD
                    String.Format(Strings.PackageExistsAndCannotBeModified, "theId", "1.0.0"),
                    controller.ModelState[String.Empty].Errors[0].ErrorMessage);
            }

            [Fact]
            public async Task WillShowTheViewWithErrorsWhenThePackageAlreadyExistsAndOnlyDiffersByMetadata()
            {
                var fakeUploadedFile = new Mock<HttpPostedFileBase>();
                fakeUploadedFile.Setup(x => x.FileName).Returns("theFile.nupkg");
                var fakeFileStream = TestPackage.CreateTestPackageStream("theId", "1.0.0+metadata2");
                fakeUploadedFile.Setup(x => x.InputStream).Returns(fakeFileStream);
                var fakePackageService = new Mock<IPackageService>();
                fakePackageService.Setup(x => x.FindPackageByIdAndVersionStrict(It.IsAny<string>(), It.IsAny<string>())).Returns(
                    new Package { PackageRegistration = new PackageRegistration { Id = "theId" }, Version = "1.0.0+metadata" });
                var controller = CreateController(
                    packageService: fakePackageService);
                controller.SetCurrentUser(TestUtility.FakeUser);

                var result = await controller.UploadPackage(fakeUploadedFile.Object) as JsonResult;

                Assert.NotNull(result);
                Assert.False(controller.ModelState.IsValid);
                Assert.Equal(
=======
>>>>>>> ffcf5276
                    String.Format(Strings.PackageVersionDiffersOnlyByMetadataAndCannotBeModified, "theId", "1.0.0+metadata"),
                    controller.ModelState[String.Empty].Errors[0].ErrorMessage);
            }

            [Fact]
            public async Task WillSaveTheUploadFile()
            {
                var fakeUploadedFile = new Mock<HttpPostedFileBase>();
                fakeUploadedFile.Setup(x => x.FileName).Returns("theFile.nupkg");
                var fakeFileStream = TestPackage.CreateTestPackageStream("thePackageId", "1.0.0");
                fakeUploadedFile.Setup(x => x.InputStream).Returns(fakeFileStream);

                var fakeUploadFileService = new Mock<IUploadFileService>();
                fakeUploadFileService.Setup(x => x.DeleteUploadFileAsync(TestUtility.FakeUser.Key)).Returns(Task.FromResult(0));
                fakeUploadFileService.Setup(x => x.GetUploadFileAsync(TestUtility.FakeUser.Key)).Returns(Task.FromResult<Stream>(null));
                fakeUploadFileService.Setup(x => x.SaveUploadFileAsync(TestUtility.FakeUser.Key, It.IsAny<Stream>())).Returns(Task.FromResult(0));
                var controller = CreateController(
                    uploadFileService: fakeUploadFileService,
                    fakeNuGetPackage: fakeFileStream);
                controller.SetCurrentUser(TestUtility.FakeUser);

                await controller.UploadPackage(fakeUploadedFile.Object);

                fakeUploadFileService.Verify(x => x.SaveUploadFileAsync(TestUtility.FakeUser.Key, fakeFileStream));
                fakeFileStream.Dispose();
            }

            [Fact]
            public async Task WillRedirectToVerifyPackageActionAfterSaving()
            {
                var fakeUploadedFile = new Mock<HttpPostedFileBase>();
                fakeUploadedFile.Setup(x => x.FileName).Returns("theFile.nupkg");
                var fakeFileStream = TestPackage.CreateTestPackageStream("thePackageId", "1.0.0");
                fakeUploadedFile.Setup(x => x.InputStream).Returns(fakeFileStream);
                var fakeUploadFileService = new Mock<IUploadFileService>();
                fakeUploadFileService.Setup(x => x.DeleteUploadFileAsync(TestUtility.FakeUser.Key)).Returns(Task.FromResult(0));
                fakeUploadFileService.SetupSequence(x => x.GetUploadFileAsync(TestUtility.FakeUser.Key))
                    .Returns(Task.FromResult<Stream>(null))
                    .Returns(Task.FromResult<Stream>(TestPackage.CreateTestPackageStream("thePackageId", "1.0.0")));
                fakeUploadFileService.Setup(x => x.SaveUploadFileAsync(TestUtility.FakeUser.Key, It.IsAny<Stream>())).Returns(Task.FromResult(0));
                var controller = CreateController(
                    uploadFileService: fakeUploadFileService);
                controller.SetCurrentUser(TestUtility.FakeUser);

                var result = await controller.UploadPackage(fakeUploadedFile.Object) as JsonResult;

                Assert.NotNull(result);
<<<<<<< HEAD
                Assert.True(result.Data is VerifyPackageRequest);
=======
                Assert.Equal(RouteName.VerifyPackage, result.RouteName);
            }
        }

        public class TheVerifyPackageActionForGetRequests
        {
            [Fact]
            public async Task WillRedirectToUploadPackagePageWhenThereIsNoUploadInProgress()
            {
                var fakeUploadFileService = new Mock<IUploadFileService>();
                fakeUploadFileService.Setup(x => x.GetUploadFileAsync(TestUtility.FakeUser.Key)).Returns<Stream>(null);
                fakeUploadFileService.Setup(x => x.DeleteUploadFileAsync(TestUtility.FakeUser.Key)).Returns(Task.FromResult(0));
                fakeUploadFileService.Setup(x => x.GetUploadFileAsync(TestUtility.FakeUser.Key)).Returns(Task.FromResult<Stream>(null));
                var controller = CreateController(
                    uploadFileService: fakeUploadFileService);
                controller.SetCurrentUser(TestUtility.FakeUser);

                var result = await controller.VerifyPackage() as RedirectToRouteResult;

                Assert.NotNull(result);
                Assert.Equal(RouteName.UploadPackage, result.RouteName);
            }

            [Fact]
            public async Task WillPassThePackageIdToTheView()
            {
                using (var fakeUploadFileStream = TestPackage.CreateTestPackageStream("theId", "1.0.0"))
                {
                    var model = await CreateVerifyPackageRequestForPackage(fakeUploadFileStream);
                    Assert.Equal("theId", model.Id);
                }
            }

            [Fact]
            public async Task WillPassThePackageVersionToTheView()
            {
                using (var fakeUploadFileStream = TestPackage.CreateTestPackageStream("theId", "1.0.42"))
                {
                    var model = await CreateVerifyPackageRequestForPackage(fakeUploadFileStream);
                    Assert.Equal("1.0.42", model.Version);
                }
            }

            [Theory]
            [InlineData("1.0.42+metadata", true)]
            [InlineData("1.0.42-alpha.1", true)]
            [InlineData("1.0.42", false)]
            public async Task WillPassHasSemVer2VersionToTheView(string originalVersion, bool isSemVer2)
            {
                using (var fakeUploadFileStream = TestPackage.CreateTestPackageStream("theId", originalVersion))
                {
                    var model = await CreateVerifyPackageRequestForPackage(fakeUploadFileStream);
                    Assert.Equal(isSemVer2, model.IsSemVer2);
                }
            }

            [Theory]
            [InlineData("1.0.42-alpha.1", true)]
            [InlineData("1.0.42", false)]
            public async Task WillPassHasSemVer2DependencyToTheView(string minVersion, bool isSemVer2)
            {
                var versionRange = new VersionRange(new NuGetVersion(minVersion));

                var packageDependency = new NuGet.Packaging.Core.PackageDependency("theId", versionRange);
                var packageDependencies = new List<NuGet.Packaging.Core.PackageDependency>
                {
                    packageDependency
                };
                var packageDependencyGroup = new PackageDependencyGroup(NuGetFramework.AnyFramework, packageDependencies);
                var packageDependencyGroups = new List<PackageDependencyGroup>();
                packageDependencyGroups.Add(packageDependencyGroup);

                using (var fakeUploadFileStream = TestPackage.CreateTestPackageStream("theId", "1.0.42", packageDependencyGroups: packageDependencyGroups))
                {
                    var model = await CreateVerifyPackageRequestForPackage(fakeUploadFileStream);
                    Assert.Equal(isSemVer2, model.IsSemVer2);
                }
            }

            [Fact]
            public async Task WillPassThePackageTitleToTheView()
            {
                using (var fakeUploadFileStream = TestPackage.CreateTestPackageStream("theId", "1.0.0", title: "theTitle"))
                {
                    var model = await CreateVerifyPackageRequestForPackage(fakeUploadFileStream);
                    Assert.Equal("theTitle", model.Edit.VersionTitle);
                }
            }

            [Fact]
            public async Task WillPassThePackageSummaryToTheView()
            {
                using (var fakeUploadFileStream = TestPackage.CreateTestPackageStream("theId", "1.0.0", summary: "theSummary"))
                {
                    var model = await CreateVerifyPackageRequestForPackage(fakeUploadFileStream);
                    Assert.Equal("theSummary", model.Edit.Summary);
                }
            }

            [Fact]
            public async Task WillPassThePackageDescriptionToTheView()
            {
                using (var fakeUploadFileStream = TestPackage.CreateTestPackageStream("theId", "1.0.0", description: "theDescription"))
                {
                    var model = await CreateVerifyPackageRequestForPackage(fakeUploadFileStream);
                    Assert.Equal("theDescription", model.Edit.Description);
                }
            }

            [Fact]
            public async Task WillPassThePackageLicenseAcceptanceRequirementToTheView()
            {
                using (var fakeUploadFileStream = TestPackage.CreateTestPackageStream("theId", "1.0.0", requireLicenseAcceptance: true))
                {
                    var model = await CreateVerifyPackageRequestForPackage(fakeUploadFileStream);
                    Assert.True(model.Edit.RequiresLicenseAcceptance);
                }
            }

            [Fact]
            public async Task WillPassThePackageLicenseUrlToTheView()
            {
                using (var fakeUploadFileStream = TestPackage.CreateTestPackageStream("theId", "1.0.0", licenseUrl: new Uri("http://theLicenseUri")))
                {
                    var model = await CreateVerifyPackageRequestForPackage(fakeUploadFileStream);
                    Assert.Equal("http://thelicenseuri/", model.LicenseUrl);
                }
            }

            [Fact]
            public async Task WillPassThePackageTagsToTheView()
            {
                using(var fakeUploadFileStream = TestPackage.CreateTestPackageStream("theId", "1.0.0", tags: "theTags"))
                {
                    var model = await CreateVerifyPackageRequestForPackage(fakeUploadFileStream);
                    Assert.Equal("theTags", model.Edit.Tags);
                }
            }

            [Fact]
            public async Task WillPassThePackageProjectUrlToTheView()
            {
                using (var fakeUploadFileStream = TestPackage.CreateTestPackageStream("theId", "1.0.0", projectUrl: new Uri("http://theProjectUri")))
                {
                    var model = await CreateVerifyPackageRequestForPackage(fakeUploadFileStream);
                    Assert.Equal("http://theprojecturi/", model.Edit.ProjectUrl);
                }
            }

            [Fact]
            public async Task WillPassThePackagAuthorsToTheView()
            {
                using (var fakeUploadFileStream = TestPackage.CreateTestPackageStream("theId", "1.0.0", authors: "firstAuthor, secondAuthor"))
                {
                    var model = await CreateVerifyPackageRequestForPackage(fakeUploadFileStream);
                    Assert.Equal("firstAuthor, secondAuthor", model.Edit.Authors);
                }
            }

            [Fact]
            public async Task WillPassMinClientVersionToTheView()
            {
                using (var fakeUploadFileStream = TestPackage.CreateTestPackageStream("theId", "1.0.0", minClientVersion: "1.2.3"))
                {
                    var model = await CreateVerifyPackageRequestForPackage(fakeUploadFileStream);
                    Assert.Equal(new NuGetVersion(1, 2, 3, 0), model.MinClientVersion);
                }
            }

            [Fact]
            public async Task WillPassLanguageToTheView()
            {
                using (var fakeUploadFileStream = TestPackage.CreateTestPackageStream("theId", "1.0.0", language: "de-DE"))
                {
                    var model = await CreateVerifyPackageRequestForPackage(fakeUploadFileStream);
                    Assert.Equal("de-DE", model.Language);
                }
            }

            [Fact]
            public async Task WillPassDependenciesToTheView()
            {
                var dependencyGroups = new[]
                {
                    new PackageDependencyGroup(
                        new NuGetFramework("net451"),
                        new[]
                        {
                            new NuGet.Packaging.Core.PackageDependency(
                                "firstTestDependency",
                                VersionRange.Parse("[1.0.0, 2.0.0)")),

                            new NuGet.Packaging.Core.PackageDependency(
                                "secondTestDependency",
                                VersionRange.Parse("[1.0]")),
                        }),

                    new PackageDependencyGroup(
                        new NuGetFramework("testFrameworkTwo"),
                        new[]
                        {
                             new NuGet.Packaging.Core.PackageDependency(
                                "newFirstTestDependency",
                                VersionRange.Parse("[1.0.0, 2.0.0)")),

                        })
                };

                using (var fakeUploadFileStream = TestPackage.CreateTestPackageStream("theId", "1.0.0", packageDependencyGroups: dependencyGroups))
                {
                    var model = await CreateVerifyPackageRequestForPackage(fakeUploadFileStream);
                    var assert = model.Dependencies.DependencySets.ToList();

                    Assert.Equal(2, assert[0].Value.Count()); //net451 has 2 dependencies
                    Assert.Equal(1, assert[1].Value.Count()); //unsupported has 1 dependency
                }
            }

            public static async Task<VerifyPackageRequest> CreateVerifyPackageRequestForPackage(Stream packageStream)
            {
                var fakeUploadFileService = new Mock<IUploadFileService>();
                fakeUploadFileService.Setup(x => x.GetUploadFileAsync(TestUtility.FakeUser.Key)).Returns(Task.FromResult<Stream>(packageStream));

                var controller = CreateController(
                    uploadFileService: fakeUploadFileService,
                    fakeNuGetPackage: packageStream);
                controller.SetCurrentUser(TestUtility.FakeUser);

                var model = ((ViewResult)await controller.VerifyPackage()).Model as VerifyPackageRequest;
                return model;
>>>>>>> ffcf5276
            }
        }

        public class TheVerifyPackageActionForPostRequests
        {
            [Fact]
            public async Task WillRedirectToUploadPageWhenThereIsNoUploadInProgress()
            {
                var fakeUploadFileService = new Mock<IUploadFileService>();
                fakeUploadFileService.Setup(x => x.GetUploadFileAsync(TestUtility.FakeUser.Key)).Returns(Task.FromResult<Stream>(null));
                var controller = CreateController(
                    uploadFileService: fakeUploadFileService);
                TestUtility.SetupUrlHelperForUrlGeneration(controller, new Uri("http://uploadpackage.xyz"));
                controller.SetCurrentUser(TestUtility.FakeUser);

                var result = await controller.VerifyPackage(new VerifyPackageRequest() { Listed = true, Edit = null }) as JsonResult;

                Assert.NotNull(result);
            }

            [Fact]
            public async Task WillCreateThePackage()
            {
                var fakeUploadFileService = new Mock<IUploadFileService>();
                using (var fakeFileStream = new MemoryStream())
                {
                    fakeUploadFileService.Setup(x => x.GetUploadFileAsync(TestUtility.FakeUser.Key)).Returns(Task.FromResult<Stream>(fakeFileStream));
                    fakeUploadFileService.Setup(x => x.DeleteUploadFileAsync(TestUtility.FakeUser.Key)).Returns(Task.FromResult(0));
                    var fakePackageService = new Mock<IPackageService>();
                    fakePackageService.Setup(x => x.CreatePackageAsync(It.IsAny<PackageArchiveReader>(), It.IsAny<PackageStreamMetadata>(), It.IsAny<User>(), It.IsAny<bool>())).Returns(
                        Task.FromResult(new Package { PackageRegistration = new PackageRegistration { Id = "theId" }, Version = "theVersion" }));
                    var fakeNuGetPackage = TestPackage.CreateTestPackageStream("theId", "1.0.0");

                    var controller = CreateController(
                        packageService: fakePackageService,
                        uploadFileService: fakeUploadFileService,
                        fakeNuGetPackage: fakeNuGetPackage);
                    controller.SetCurrentUser(TestUtility.FakeUser);

                    await controller.VerifyPackage(new VerifyPackageRequest() { Listed = true, Edit = null });

                    fakePackageService.Verify(x => x.CreatePackageAsync(It.IsAny<PackageArchiveReader>(), It.IsAny<PackageStreamMetadata>(), TestUtility.FakeUser, false));
                }
            }

            [Fact]
            public async Task WillSavePackageToFileStorage()
            {
                // Arrange
                var fakeUploadFileService = new Mock<IUploadFileService>();
                using (var fakeFileStream = new MemoryStream())
                {
                    fakeUploadFileService.Setup(x => x.GetUploadFileAsync(TestUtility.FakeUser.Key)).Returns(Task.FromResult<Stream>(fakeFileStream));
                    fakeUploadFileService.Setup(x => x.DeleteUploadFileAsync(TestUtility.FakeUser.Key)).Returns(Task.FromResult(0));
                    var fakePackageService = new Mock<IPackageService>();
                    var fakePackage = new Package { PackageRegistration = new PackageRegistration { Id = "theId" }, Version = "theVersion" };
                    fakePackageService.Setup(x => x.CreatePackageAsync(It.IsAny<PackageArchiveReader>(), It.IsAny<PackageStreamMetadata>(), It.IsAny<User>(), It.IsAny<bool>()))
                        .Returns(Task.FromResult(fakePackage));
                    var fakeNuGetPackage = TestPackage.CreateTestPackageStream("theId", "1.0.0");

                    var fakePackageFileService = new Mock<IPackageFileService>();
                    fakePackageFileService.Setup(x => x.SavePackageFileAsync(fakePackage, It.IsAny<Stream>())).Returns(Task.FromResult(0)).Verifiable();

                    var controller = CreateController(
                        packageService: fakePackageService,
                        uploadFileService: fakeUploadFileService,
                        fakeNuGetPackage: fakeNuGetPackage,
                        packageFileService: fakePackageFileService);
                    controller.SetCurrentUser(TestUtility.FakeUser);

                    // Act
                    await controller.VerifyPackage(new VerifyPackageRequest() { Listed = true, Edit = null });

                    // Assert
                    fakePackageService.Verify(x => x.CreatePackageAsync(It.IsAny<PackageArchiveReader>(), It.IsAny<PackageStreamMetadata>(), TestUtility.FakeUser, false));
                    fakePackageFileService.Verify();
                }
            }

            [Fact]
            public async Task WillDeletePackageFileFromBlobStorageIfSavingDbChangesFails()
            {
                // Arrange
                var packageId = "theId";
                var packageVersion = "1.0.0";
                var fakeUploadFileService = new Mock<IUploadFileService>();
                using (var fakeFileStream = new MemoryStream())
                {
                    fakeUploadFileService.Setup(x => x.GetUploadFileAsync(TestUtility.FakeUser.Key)).Returns(Task.FromResult<Stream>(fakeFileStream));
                    fakeUploadFileService.Setup(x => x.DeleteUploadFileAsync(TestUtility.FakeUser.Key)).Returns(Task.FromResult(0));
                    var fakePackageService = new Mock<IPackageService>();
                    var fakePackage = new Package { PackageRegistration = new PackageRegistration { Id = packageId }, Version = packageVersion };
                    fakePackageService.Setup(x => x.CreatePackageAsync(It.IsAny<PackageArchiveReader>(), It.IsAny<PackageStreamMetadata>(), It.IsAny<User>(), It.IsAny<bool>()))
                        .Returns(Task.FromResult(fakePackage));
                    var fakeNuGetPackage = TestPackage.CreateTestPackageStream(packageId, packageVersion);

                    var fakePackageFileService = new Mock<IPackageFileService>();
                    fakePackageFileService.Setup(x => x.SavePackageFileAsync(fakePackage, It.IsAny<Stream>())).Returns(Task.CompletedTask).Verifiable();
                    fakePackageFileService.Setup(x => x.DeletePackageFileAsync(packageId, packageVersion)).Returns(Task.CompletedTask).Verifiable();

                    var fakeEntitiesContext = new Mock<IEntitiesContext>();
                    fakeEntitiesContext.Setup(e => e.SaveChangesAsync()).Throws<Exception>();

                    var controller = CreateController(
                        packageService: fakePackageService,
                        uploadFileService: fakeUploadFileService,
                        fakeNuGetPackage: fakeNuGetPackage,
                        packageFileService: fakePackageFileService,
                        entitiesContext: fakeEntitiesContext);
                    controller.SetCurrentUser(TestUtility.FakeUser);

                    // Act
                    await Assert.ThrowsAsync<Exception>(async () => await controller.VerifyPackage(new VerifyPackageRequest() { Listed = true, Edit = null }));

                    // Assert
                    fakePackageService.Verify(x => x.CreatePackageAsync(It.IsAny<PackageArchiveReader>(), It.IsAny<PackageStreamMetadata>(), TestUtility.FakeUser, false));
                    fakePackageFileService.Verify();
                }
            }

            [Fact]
            public async Task WillShowViewWithMessageIfSavingPackageBlobFails()
            {
                // Arrange
                var fakeUploadFileService = new Mock<IUploadFileService>();
                using (var fakeFileStream = new MemoryStream())
                {
                    fakeUploadFileService.Setup(x => x.GetUploadFileAsync(TestUtility.FakeUser.Key)).Returns(Task.FromResult<Stream>(fakeFileStream));
                    fakeUploadFileService.Setup(x => x.DeleteUploadFileAsync(TestUtility.FakeUser.Key)).Returns(Task.FromResult(0));
                    var fakePackageService = new Mock<IPackageService>();
                    var fakePackage = new Package { PackageRegistration = new PackageRegistration { Id = "theId" }, Version = "theVersion" };
                    fakePackageService.Setup(x => x.CreatePackageAsync(It.IsAny<PackageArchiveReader>(), It.IsAny<PackageStreamMetadata>(), It.IsAny<User>(), It.IsAny<bool>()))
                        .Returns(Task.FromResult(fakePackage));
                    var fakeNuGetPackage = TestPackage.CreateTestPackageStream("theId", "1.0.0");

                    var fakePackageFileService = new Mock<IPackageFileService>();
                    fakePackageFileService.Setup(x => x.SavePackageFileAsync(fakePackage, It.IsAny<Stream>()))
                        .Throws<InvalidOperationException>();

                    var fakeEntitiesContext = new Mock<IEntitiesContext>();

                    var controller = CreateController(
                        packageService: fakePackageService,
                        uploadFileService: fakeUploadFileService,
                        fakeNuGetPackage: fakeNuGetPackage,
                        packageFileService: fakePackageFileService,
                        entitiesContext: fakeEntitiesContext);
                    controller.SetCurrentUser(TestUtility.FakeUser);

                    // Act
                    await controller.VerifyPackage(new VerifyPackageRequest() { Listed = true, Edit = null });

                    // Assert
                    fakePackageService.Verify(x => x.CreatePackageAsync(It.IsAny<PackageArchiveReader>(), It.IsAny<PackageStreamMetadata>(), TestUtility.FakeUser, false));
                    Assert.Equal(Strings.UploadPackage_IdVersionConflict, controller.TempData["Message"]);
                    fakeEntitiesContext.VerifyCommitted(Times.Never());
                }
            }

            [Fact]
            public async Task WillUpdateIndexingService()
            {
                // Arrange
                var fakeUploadFileService = new Mock<IUploadFileService>();
                using (var fakeFileStream = new MemoryStream())
                {
                    fakeUploadFileService.Setup(x => x.GetUploadFileAsync(TestUtility.FakeUser.Key)).Returns(Task.FromResult<Stream>(fakeFileStream));
                    fakeUploadFileService.Setup(x => x.DeleteUploadFileAsync(TestUtility.FakeUser.Key)).Returns(Task.FromResult(0));
                    var fakePackageService = new Mock<IPackageService>();
                    var fakePackage = new Package { PackageRegistration = new PackageRegistration { Id = "theId" }, Version = "theVersion" };
                    fakePackageService.Setup(x => x.CreatePackageAsync(It.IsAny<PackageArchiveReader>(), It.IsAny<PackageStreamMetadata>(), It.IsAny<User>(), It.IsAny<bool>()))
                        .Returns(Task.FromResult(fakePackage));
                    var fakeNuGetPackage = TestPackage.CreateTestPackageStream("theId", "1.0.0");
                    var fakePackageFileService = new Mock<IPackageFileService>();
                    fakePackageFileService.Setup(x => x.SavePackageFileAsync(fakePackage, It.IsAny<Stream>())).Returns(Task.FromResult(0)).Verifiable();

                    var fakeIndexingService = new Mock<IIndexingService>(MockBehavior.Strict);
                    fakeIndexingService.Setup(f => f.UpdateIndex()).Verifiable();

                    var controller = CreateController(
                        packageService: fakePackageService,
                        uploadFileService: fakeUploadFileService,
                        fakeNuGetPackage: fakeNuGetPackage,
                        packageFileService: fakePackageFileService,
                        indexingService: fakeIndexingService);
                    controller.SetCurrentUser(TestUtility.FakeUser);

                    // Act
                    await controller.VerifyPackage(new VerifyPackageRequest() { Listed = true, Edit = null });

                    // Assert
                    fakeIndexingService.Verify();
                }
            }

            [Fact]
            public async Task WillSaveChangesToEntitiesContext()
            {
                // Arrange
                var fakeUploadFileService = new Mock<IUploadFileService>();
                using (var fakeFileStream = new MemoryStream())
                {
                    fakeUploadFileService.Setup(x => x.GetUploadFileAsync(TestUtility.FakeUser.Key))
                        .Returns(Task.FromResult<Stream>(fakeFileStream));
                    fakeUploadFileService.Setup(x => x.DeleteUploadFileAsync(TestUtility.FakeUser.Key))
                        .Returns(Task.CompletedTask);
                    var fakePackageService = new Mock<IPackageService>();
                    var fakePackage = new Package { PackageRegistration = new PackageRegistration { Id = "theId" }, Version = "theVersion" };
                    fakePackageService.Setup(x => x.CreatePackageAsync(It.IsAny<PackageArchiveReader>(), It.IsAny<PackageStreamMetadata>(), It.IsAny<User>(), It.IsAny<bool>()))
                        .Returns(Task.FromResult(fakePackage));
                    var fakeNuGetPackage = TestPackage.CreateTestPackageStream("theId", "1.0.0");

                    var entitiesContext = new Mock<IEntitiesContext>();
                    entitiesContext.Setup(e => e.SaveChangesAsync())
                        .Returns(Task.FromResult(0)).Verifiable();

                    var controller = CreateController(
                        packageService: fakePackageService,
                        uploadFileService: fakeUploadFileService,
                        fakeNuGetPackage: fakeNuGetPackage,
                        entitiesContext: entitiesContext);
                    controller.SetCurrentUser(TestUtility.FakeUser);

                    // Act
                    await controller.VerifyPackage(new VerifyPackageRequest() { Listed = true, Edit = null });

                    // Assert
                    entitiesContext.Verify();
                }
            }

            [Fact]
            public async Task WillNotCommitChangesToPackageService()
            {
                // Arrange
                var fakeUploadFileService = new Mock<IUploadFileService>();
                using (var fakeFileStream = new MemoryStream())
                {
                    fakeUploadFileService.Setup(x => x.GetUploadFileAsync(TestUtility.FakeUser.Key))
                        .Returns(Task.FromResult<Stream>(fakeFileStream));
                    fakeUploadFileService.Setup(x => x.DeleteUploadFileAsync(TestUtility.FakeUser.Key))
                        .Returns(Task.CompletedTask);
                    var fakePackageService = new Mock<IPackageService>(MockBehavior.Strict);
                    var fakePackage = new Package { PackageRegistration = new PackageRegistration { Id = "theId" }, Version = "theVersion" };
                    fakePackageService.Setup(x => x.CreatePackageAsync(It.IsAny<PackageArchiveReader>(), It.IsAny<PackageStreamMetadata>(), It.IsAny<User>(), false))
                        .Returns(Task.FromResult(fakePackage));
                    fakePackageService.Setup(x => x.PublishPackageAsync(fakePackage, false))
                        .Returns(Task.CompletedTask);
                    fakePackageService.Setup(x => x.MarkPackageUnlistedAsync(fakePackage, false))
                        .Returns(Task.CompletedTask);
                    var fakeNuGetPackage = TestPackage.CreateTestPackageStream("theId", "1.0.0");

                    var controller = CreateController(
                        packageService: fakePackageService,
                        uploadFileService: fakeUploadFileService,
                        fakeNuGetPackage: fakeNuGetPackage);
                    controller.SetCurrentUser(TestUtility.FakeUser);

                    // Act
                    await controller.VerifyPackage(new VerifyPackageRequest() { Listed = false, Edit = null });

                    // There's no assert. If the method completes, it means the test passed because we set MockBehavior to Strict
                    // for the fakePackageService. We verified that it only calls methods passing commitSettings = false.
                }
            }

            [Fact]
            public async Task WillPublishThePackage()
            {
                var fakeUploadFileService = new Mock<IUploadFileService>();
                using (var fakeFileStream = new MemoryStream())
                {
                    fakeUploadFileService.Setup(x => x.GetUploadFileAsync(TestUtility.FakeUser.Key)).Returns(Task.FromResult<Stream>(fakeFileStream));
                    fakeUploadFileService.Setup(x => x.DeleteUploadFileAsync(TestUtility.FakeUser.Key)).Returns(Task.FromResult(0));
                    var fakePackage = new Package { PackageRegistration = new PackageRegistration { Id = "theId" }, Version = "theVersion" };
                    var fakePackageService = new Mock<IPackageService>();
                    fakePackageService.Setup(x => x.CreatePackageAsync(It.IsAny<PackageArchiveReader>(), It.IsAny<PackageStreamMetadata>(), It.IsAny<User>(), It.IsAny<bool>()))
                        .Returns(Task.FromResult(fakePackage));
                    var fakeNuGetPackage = TestPackage.CreateTestPackageStream("theId", "1.0.0");

                    var controller = CreateController(
                        packageService: fakePackageService,
                        uploadFileService: fakeUploadFileService,
                        fakeNuGetPackage: fakeNuGetPackage);
                    controller.SetCurrentUser(TestUtility.FakeUser);

                    await controller.VerifyPackage(new VerifyPackageRequest() { Listed = true, Edit = null });

                    fakePackageService.Verify(x => x.PublishPackageAsync(fakePackage, false), Times.Once());
                }
            }

            [Fact]
            public async Task WillMarkThePackageUnlistedWhenListedArgumentIsFalse()
            {
                var fakeUploadFileService = new Mock<IUploadFileService>();
                using (var fakeFileStream = new MemoryStream())
                {
                    fakeUploadFileService.Setup(x => x.DeleteUploadFileAsync(TestUtility.FakeUser.Key)).Returns(Task.FromResult(0));
                    fakeUploadFileService.Setup(x => x.GetUploadFileAsync(TestUtility.FakeUser.Key)).Returns(Task.FromResult<Stream>(fakeFileStream));
                    var fakePackageService = new Mock<IPackageService>();
                    fakePackageService.Setup(x => x.CreatePackageAsync(It.IsAny<PackageArchiveReader>(), It.IsAny<PackageStreamMetadata>(), It.IsAny<User>(), It.IsAny<bool>()))
                        .Returns(Task.FromResult(new Package { PackageRegistration = new PackageRegistration { Id = "theId" }, Version = "theVersion" }));
                    var fakeNuGetPackage = TestPackage.CreateTestPackageStream("theId", "1.0.0");

                    var controller = CreateController(
                        packageService: fakePackageService,
                        uploadFileService: fakeUploadFileService,
                        fakeNuGetPackage: fakeNuGetPackage);
                    controller.SetCurrentUser(TestUtility.FakeUser);

                    await controller.VerifyPackage(new VerifyPackageRequest() { Listed = false, Edit = null });

                    fakePackageService.Verify(
                        x => x.MarkPackageUnlistedAsync(It.Is<Package>(p => p.PackageRegistration.Id == "theId" && p.Version == "theVersion"), It.IsAny<bool>()));
                }
            }

            [Theory]
            [InlineData(null)]
            [InlineData(true)]
            public async Task WillNotMarkThePackageUnlistedWhenListedArgumentIsNullorTrue(bool? listed)
            {
                var fakeUploadFileService = new Mock<IUploadFileService>();
                using (var fakeFileStream = new MemoryStream())
                {
                    fakeUploadFileService.Setup(x => x.GetUploadFileAsync(TestUtility.FakeUser.Key)).Returns(Task.FromResult<Stream>(fakeFileStream));
                    fakeUploadFileService.Setup(x => x.DeleteUploadFileAsync(TestUtility.FakeUser.Key)).Returns(Task.FromResult(0));
                    var fakePackageService = new Mock<IPackageService>();
                    fakePackageService.Setup(x => x.CreatePackageAsync(It.IsAny<PackageArchiveReader>(), It.IsAny<PackageStreamMetadata>(), It.IsAny<User>(), It.IsAny<bool>()))
                        .Returns(Task.FromResult(new Package { PackageRegistration = new PackageRegistration { Id = "theId" }, Version = "theVersion" }));
                    var fakeNuGetPackage = TestPackage.CreateTestPackageStream("theId", "1.0.0");

                    var controller = CreateController(
                        packageService: fakePackageService,
                        uploadFileService: fakeUploadFileService,
                        fakeNuGetPackage: fakeNuGetPackage);
                    controller.SetCurrentUser(TestUtility.FakeUser);

                    await controller.VerifyPackage(new VerifyPackageRequest() { Listed = listed.GetValueOrDefault(true), Edit = null });

                    fakePackageService.Verify(x => x.MarkPackageUnlistedAsync(It.IsAny<Package>(), It.IsAny<bool>()), Times.Never());
                }
            }

            [Fact]
            public async Task WillDeleteTheUploadFile()
            {
                var fakeUploadFileService = new Mock<IUploadFileService>();
                fakeUploadFileService.Setup(x => x.DeleteUploadFileAsync(TestUtility.FakeUser.Key)).Returns(Task.FromResult(0)).Verifiable();
                using (var fakeFileStream = new MemoryStream())
                {
                    fakeUploadFileService.Setup(x => x.GetUploadFileAsync(TestUtility.FakeUser.Key)).Returns(Task.FromResult<Stream>(fakeFileStream));
                    var fakePackageService = new Mock<IPackageService>();
                    fakePackageService.Setup(x => x.CreatePackageAsync(It.IsAny<PackageArchiveReader>(), It.IsAny<PackageStreamMetadata>(), It.IsAny<User>(), It.IsAny<bool>()))
                        .Returns(Task.FromResult(new Package { PackageRegistration = new PackageRegistration { Id = "theId" }, Version = "theVersion" }));
                    var fakeNuGetPackage = TestPackage.CreateTestPackageStream("theId", "1.0.0");

                    var controller = CreateController(
                        packageService: fakePackageService,
                        uploadFileService: fakeUploadFileService,
                        fakeNuGetPackage: fakeNuGetPackage);
                    controller.SetCurrentUser(TestUtility.FakeUser);

                    await controller.VerifyPackage(new VerifyPackageRequest() { Listed = false, Edit = null });

                    fakeUploadFileService.Verify();
                }
            }

            [Fact]
            public async Task WillSetAFlashMessage()
            {
                var fakeUploadFileService = new Mock<IUploadFileService>();
                using (var fakeFileStream = new MemoryStream())
                {
                    fakeUploadFileService.Setup(x => x.GetUploadFileAsync(TestUtility.FakeUser.Key)).Returns(Task.FromResult<Stream>(fakeFileStream));
                    fakeUploadFileService.Setup(x => x.SaveUploadFileAsync(TestUtility.FakeUser.Key, It.IsAny<Stream>())).Returns(Task.FromResult(0));
                    fakeUploadFileService.Setup(x => x.DeleteUploadFileAsync(TestUtility.FakeUser.Key)).Returns(Task.FromResult(0));
                    var fakePackageService = new Mock<IPackageService>();
                    fakePackageService.Setup(x => x.CreatePackageAsync(It.IsAny<PackageArchiveReader>(), It.IsAny<PackageStreamMetadata>(), It.IsAny<User>(), It.IsAny<bool>()))
                        .Returns(Task.FromResult(new Package { PackageRegistration = new PackageRegistration { Id = "theId" }, Version = "theVersion" }));
                    var fakeNuGetPackage = TestPackage.CreateTestPackageStream("theId", "1.0.0");

                    var controller = CreateController(
                        packageService: fakePackageService,
                        uploadFileService: fakeUploadFileService,
                        fakeNuGetPackage: fakeNuGetPackage);
                    controller.SetCurrentUser(TestUtility.FakeUser);

                    await controller.VerifyPackage(new VerifyPackageRequest() { Listed = false, Edit = null });

                    Assert.Equal(String.Format(Strings.SuccessfullyUploadedPackage, "theId", "theVersion"), controller.TempData["Message"]);
                }
            }

            [Fact]
            public async Task WillRedirectToPackagePage()
            {
                var fakeUploadFileService = new Mock<IUploadFileService>();
                using (var fakeFileStream = new MemoryStream())
                {
                    fakeUploadFileService.Setup(x => x.GetUploadFileAsync(TestUtility.FakeUser.Key)).Returns(Task.FromResult<Stream>(fakeFileStream));
                    fakeUploadFileService.Setup(x => x.DeleteUploadFileAsync(TestUtility.FakeUser.Key)).Returns(Task.FromResult(0));
                    var fakePackageService = new Mock<IPackageService>();
                    fakePackageService.Setup(x => x.CreatePackageAsync(It.IsAny<PackageArchiveReader>(), It.IsAny<PackageStreamMetadata>(), It.IsAny<User>(), It.IsAny<bool>()))
                        .Returns(Task.FromResult(new Package { PackageRegistration = new PackageRegistration { Id = "theId" }, Version = "theVersion" }));
                    var fakeNuGetPackage = TestPackage.CreateTestPackageStream("theId", "1.0.0");

                    var controller = CreateController(
                        packageService: fakePackageService,
                        uploadFileService: fakeUploadFileService,
                        fakeNuGetPackage: fakeNuGetPackage);
                    controller.SetCurrentUser(TestUtility.FakeUser);

                    var result = await controller.VerifyPackage(new VerifyPackageRequest() { Listed = false, Edit = null }) as JsonResult;

                    Assert.NotNull(result);
                    Assert.NotNull(result.Data);
                    Assert.Equal("{ location = /?id=theId }", result.Data.ToString());
                }
            }

            [Fact]
            public async Task WillCurateThePackage()
            {
                var fakeUploadFileService = new Mock<IUploadFileService>();
                using (var fakeFileStream = new MemoryStream())
                {
                    fakeUploadFileService.Setup(x => x.GetUploadFileAsync(TestUtility.FakeUser.Key)).Returns(Task.FromResult<Stream>(fakeFileStream));
                    fakeUploadFileService.Setup(x => x.DeleteUploadFileAsync(TestUtility.FakeUser.Key)).Returns(Task.FromResult(0));
                    var fakePackageService = new Mock<IPackageService>();
                    var fakePackage = new Package { PackageRegistration = new PackageRegistration { Id = "theId" }, Version = "theVersion" };
                    fakePackageService.Setup(x => x.CreatePackageAsync(It.IsAny<PackageArchiveReader>(), It.IsAny<PackageStreamMetadata>(), It.IsAny<User>(), It.IsAny<bool>()))
                        .Returns(Task.FromResult(fakePackage));
                    var fakeNuGetPackage = TestPackage.CreateTestPackageStream("theId", "1.0.0");

                    var fakeAutoCuratePackageCmd = new Mock<IAutomaticallyCuratePackageCommand>();
                    var controller = CreateController(
                        packageService: fakePackageService,
                        uploadFileService: fakeUploadFileService,
                        fakeNuGetPackage: fakeNuGetPackage,
                        autoCuratePackageCmd: fakeAutoCuratePackageCmd);
                    controller.SetCurrentUser(TestUtility.FakeUser);

                    await controller.VerifyPackage(new VerifyPackageRequest() { Listed = false, Edit = null });

                    fakeAutoCuratePackageCmd.Verify(fake => fake.ExecuteAsync(fakePackage, It.IsAny<PackageArchiveReader>(), false));
                }
            }

            [Fact]
            public async Task WritesAnAuditRecord()
            {
                // Arrange
                var fakeUploadFileService = new Mock<IUploadFileService>();
                using (var fakeFileStream = new MemoryStream())
                {
                    fakeUploadFileService.Setup(x => x.GetUploadFileAsync(TestUtility.FakeUser.Key)).Returns(Task.FromResult<Stream>(fakeFileStream));
                    fakeUploadFileService.Setup(x => x.DeleteUploadFileAsync(TestUtility.FakeUser.Key)).Returns(Task.FromResult(0));
                    var fakePackageService = new Mock<IPackageService>();
                    var fakePackage = new Package { PackageRegistration = new PackageRegistration { Id = "theId" }, Version = "theVersion" };
                    fakePackageService.Setup(x => x.CreatePackageAsync(It.IsAny<PackageArchiveReader>(), It.IsAny<PackageStreamMetadata>(), It.IsAny<User>(), It.IsAny<bool>()))
                        .Returns(Task.FromResult(fakePackage));
                    var fakeNuGetPackage = TestPackage.CreateTestPackageStream("theId", "1.0.0");

                    var auditingService = new TestAuditingService();

                    var controller = CreateController(
                        packageService: fakePackageService,
                        uploadFileService: fakeUploadFileService,
                        fakeNuGetPackage: fakeNuGetPackage,
                        auditingService: auditingService);
                    controller.SetCurrentUser(TestUtility.FakeUser);

                    // Act
                    await controller.VerifyPackage(new VerifyPackageRequest { Listed = true, Edit = null });

                    // Assert
                    Assert.True(auditingService.WroteRecord<PackageAuditRecord>(ar =>
                        ar.Action == AuditedPackageAction.Create
                        && ar.Id == fakePackage.PackageRegistration.Id
                        && ar.Version == fakePackage.Version));
                }
            }

            [Fact]
            public async Task WillSendPackagePublishedEvent()
            {
                // Arrange
                var fakeUploadFileService = new Mock<IUploadFileService>();
                using (var fakeFileStream = new MemoryStream())
                {
                    fakeUploadFileService.Setup(x => x.GetUploadFileAsync(TestUtility.FakeUser.Key)).Returns(Task.FromResult<Stream>(fakeFileStream));
                    fakeUploadFileService.Setup(x => x.DeleteUploadFileAsync(TestUtility.FakeUser.Key)).Returns(Task.CompletedTask);
                    var fakePackageService = new Mock<IPackageService>();
                    var fakePackage = new Package { PackageRegistration = new PackageRegistration { Id = "theId" }, Version = "theVersion" };
                    fakePackageService.Setup(x => x.CreatePackageAsync(It.IsAny<PackageArchiveReader>(), It.IsAny<PackageStreamMetadata>(), It.IsAny<User>(), It.IsAny<bool>()))
                        .Returns(Task.FromResult(fakePackage));
                    var fakeNuGetPackage = TestPackage.CreateTestPackageStream("theId", "1.0.0");
                    var fakeTelemetryService = new Mock<ITelemetryService>();

                    var controller = CreateController(
                        packageService: fakePackageService,
                        uploadFileService: fakeUploadFileService,
                        fakeNuGetPackage: fakeNuGetPackage,
                        telemetryService: fakeTelemetryService);

                    controller.SetCurrentUser(TestUtility.FakeUser);

                    // Act
                    await controller.VerifyPackage(new VerifyPackageRequest { Listed = true, Edit = null });

                    // Assert
                    fakeTelemetryService.Verify(x => x.TrackPackagePushEvent(It.IsAny<Package>(), TestUtility.FakeUser, controller.OwinContext.Request.User.Identity), Times.Once);
                }
            }

            public static IEnumerable<object[]> WillApplyEdits_Data
            {
                get
                {
                    yield return new object[] { new EditPackageVersionRequest() { RequiresLicenseAcceptance = true } };
                    yield return new object[] { new EditPackageVersionRequest() { IconUrl = "https://iconnew" } };
                    yield return new object[] { new EditPackageVersionRequest() { ProjectUrl = "https://projectnew" } };
                    yield return new object[] { new EditPackageVersionRequest() { Authors = "author1new authors2new" } };
                    yield return new object[] { new EditPackageVersionRequest() { Copyright = "copyright" } };
                    yield return new object[] { new EditPackageVersionRequest() { Description = "new desc" } };
                    yield return new object[] { new EditPackageVersionRequest() { ReleaseNotes = "notes123" } };
                    yield return new object[] { new EditPackageVersionRequest() { Summary = "summary new" } };
                    yield return new object[] { new EditPackageVersionRequest() { Tags = "tag1new tag2new" } };
                    yield return new object[] { new EditPackageVersionRequest() { VersionTitle = "title" } };
                }
            }

            [Theory]
            [MemberData("WillApplyEdits_Data")]
            public async Task WillApplyEdits(EditPackageVersionRequest edit)
            {
                // Arrange
                using (var fakeFileStream = new MemoryStream())
                {
                    var fakeUploadFileService = new Mock<IUploadFileService>();
                    fakeUploadFileService.Setup(x => x.GetUploadFileAsync(TestUtility.FakeUser.Key)).Returns(Task.FromResult<Stream>(fakeFileStream));
                    fakeUploadFileService.Setup(x => x.DeleteUploadFileAsync(TestUtility.FakeUser.Key)).Returns(Task.CompletedTask);

                    var packageService = new Mock<IPackageService>();

                    var fakePackage = new Package { PackageRegistration = new PackageRegistration { Id = "thePackageId" }, Version = "1.0.0" };
                    packageService.Setup(x => x.CreatePackageAsync(It.IsAny<PackageArchiveReader>(), It.IsAny<PackageStreamMetadata>(), It.IsAny<User>(), It.IsAny<bool>()))
                        .Returns(Task.FromResult(fakePackage));

                    var fakeEditPackageService = new Mock<EditPackageService>();

                    var controller = CreateController(packageService: packageService, editPackageService: fakeEditPackageService, uploadFileService: fakeUploadFileService);
                    controller.SetCurrentUser(TestUtility.FakeUser);
                
                    // Act
                    await controller.VerifyPackage(new VerifyPackageRequest { Listed = true, Edit = edit });

                    // Assert 
                    fakeEditPackageService.Verify(x => x.StartEditPackageRequest(fakePackage, edit, TestUtility.FakeUser), Times.Once);
                }
            }
        }

        public class TheUploadProgressAction
        {
            private static readonly string FakeUploadName = "upload-" + TestUtility.FakeUserName;

            [Fact]
            public void WillReturnHttpNotFoundForUnknownUser()
            {
                // Arrange
                var cacheService = new Mock<ICacheService>(MockBehavior.Strict);
                cacheService.Setup(c => c.GetItem(FakeUploadName)).Returns(null);

                var controller = CreateController(cacheService: cacheService);
                controller.SetCurrentUser(TestUtility.FakeUser);

                // Act
                var result = controller.UploadPackageProgress();

                // Assert
                Assert.IsType<JsonResult>(result);
            }

            [Fact]
            public void WillReturnCorrectResultForKnownUser()
            {
                var cacheService = new Mock<ICacheService>(MockBehavior.Strict);
                cacheService.Setup(c => c.GetItem(FakeUploadName))
                            .Returns(new AsyncFileUploadProgress(100) { FileName = "haha", TotalBytesRead = 80 });

                var controller = CreateController(cacheService: cacheService);
                controller.SetCurrentUser(TestUtility.FakeUser);

                // Act
                var result = controller.UploadPackageProgress() as JsonResult;

                // Assert
                Assert.NotNull(result);
                Assert.Equal(JsonRequestBehavior.AllowGet, result.JsonRequestBehavior);
                Assert.True(result.Data is AsyncFileUploadProgress);
                var progress = (AsyncFileUploadProgress)result.Data;
                Assert.Equal(80, progress.TotalBytesRead);
                Assert.Equal(100, progress.ContentLength);
                Assert.Equal("haha", progress.FileName);
            }
        }

        public class TheSetLicenseReportVisibilityMethod
        {
            [Fact]
            public async Task IndexingAndPackageServicesAreUpdated()
            {
                // Arrange
                var package = new Package
                    {
                        PackageRegistration = new PackageRegistration { Id = "Foo" },
                        Version = "1.0",
                        HideLicenseReport = true
                    };
                package.PackageRegistration.Owners.Add(new User("Smeagol"));

                var packageService = new Mock<IPackageService>(MockBehavior.Strict);
                packageService.Setup(svc => svc.SetLicenseReportVisibilityAsync(It.IsAny<Package>(), It.Is<bool>(t => t == true), It.IsAny<bool>()))
                    .Throws(new Exception("Shouldn't be called"));
                packageService.Setup(svc => svc.SetLicenseReportVisibilityAsync(It.IsAny<Package>(), It.Is<bool>(t => t == false), It.IsAny<bool>()))
                    .Returns(Task.CompletedTask).Verifiable();
                packageService.Setup(svc => svc.FindPackageByIdAndVersionStrict("Foo", "1.0"))
                    .Returns(package).Verifiable();

                var httpContext = new Mock<HttpContextBase>();
                httpContext.Setup(h => h.Request.IsAuthenticated).Returns(true);
                httpContext.Setup(h => h.User.Identity.Name).Returns("Smeagol");

                var indexingService = new Mock<IIndexingService>();

                var controller = CreateController(packageService: packageService, httpContext: httpContext, indexingService: indexingService);
                controller.SetCurrentUser(new User("Smeagol"));
                controller.Url = new UrlHelper(new RequestContext(), new RouteCollection());

                // Act
                var result = await controller.SetLicenseReportVisibility("Foo", "1.0", visible: false, urlFactory: p => @"~\Bar.cshtml");

                // Assert
                packageService.Verify();
                indexingService.Verify(i => i.UpdatePackage(package));
                Assert.IsType<RedirectResult>(result);
                Assert.Equal(@"~\Bar.cshtml", ((RedirectResult)result).Url);
            }
        }
    }
}
<|MERGE_RESOLUTION|>--- conflicted
+++ resolved
@@ -11,9 +11,7 @@
 using System.Web.Mvc;
 using System.Web.Routing;
 using Moq;
-using NuGet.Frameworks;
 using NuGet.Packaging;
-using NuGet.Versioning;
 using NuGetGallery.Areas.Admin;
 using NuGetGallery.AsyncFileUpload;
 using NuGetGallery.Auditing;
@@ -511,17 +509,10 @@
                 var controller = CreateController(httpContext: mockHttpContext, packageService: packageService);
                 controller.SetCurrentUser(user);
                 TestUtility.SetupHttpContextMockForUrlGeneration(mockHttpContext, controller);
-<<<<<<< HEAD
 
                 // Act
                 var result = await controller.ConfirmOwner("foo", "username", "token");
 
-=======
-
-                // Act
-                var result = await controller.ConfirmOwner("foo", "username", "token");
-
->>>>>>> ffcf5276
                 // Assert
                 var model = ResultAssert.IsView<PackageOwnerConfirmationModel>(result);
                 Assert.Equal(ConfirmOwnershipResult.AlreadyOwner, model.Result);
@@ -1234,13 +1225,11 @@
                 var fakePackageService = new Mock<IPackageService>();
                 fakePackageService.Setup(x => x.FindPackageByIdAndVersionStrict(It.IsAny<string>(), It.IsAny<string>())).Returns(
                     new Package { PackageRegistration = new PackageRegistration { Id = "theId" }, Version = "1.0.0" });
-<<<<<<< HEAD
-=======
                 var controller = CreateController(
                     packageService: fakePackageService);
                 controller.SetCurrentUser(TestUtility.FakeUser);
 
-                var result = await controller.UploadPackage(fakeUploadedFile.Object) as ViewResult;
+                var result = await controller.UploadPackage(fakeUploadedFile.Object) as JsonResult;
 
                 Assert.NotNull(result);
                 Assert.False(controller.ModelState.IsValid);
@@ -1259,7 +1248,6 @@
                 var fakePackageService = new Mock<IPackageService>();
                 fakePackageService.Setup(x => x.FindPackageByIdAndVersionStrict(It.IsAny<string>(), It.IsAny<string>())).Returns(
                     new Package { PackageRegistration = new PackageRegistration { Id = "theId" }, Version = "1.0.0+metadata" });
->>>>>>> ffcf5276
                 var controller = CreateController(
                     packageService: fakePackageService);
                 controller.SetCurrentUser(TestUtility.FakeUser);
@@ -1269,32 +1257,6 @@
                 Assert.NotNull(result);
                 Assert.False(controller.ModelState.IsValid);
                 Assert.Equal(
-<<<<<<< HEAD
-                    String.Format(Strings.PackageExistsAndCannotBeModified, "theId", "1.0.0"),
-                    controller.ModelState[String.Empty].Errors[0].ErrorMessage);
-            }
-
-            [Fact]
-            public async Task WillShowTheViewWithErrorsWhenThePackageAlreadyExistsAndOnlyDiffersByMetadata()
-            {
-                var fakeUploadedFile = new Mock<HttpPostedFileBase>();
-                fakeUploadedFile.Setup(x => x.FileName).Returns("theFile.nupkg");
-                var fakeFileStream = TestPackage.CreateTestPackageStream("theId", "1.0.0+metadata2");
-                fakeUploadedFile.Setup(x => x.InputStream).Returns(fakeFileStream);
-                var fakePackageService = new Mock<IPackageService>();
-                fakePackageService.Setup(x => x.FindPackageByIdAndVersionStrict(It.IsAny<string>(), It.IsAny<string>())).Returns(
-                    new Package { PackageRegistration = new PackageRegistration { Id = "theId" }, Version = "1.0.0+metadata" });
-                var controller = CreateController(
-                    packageService: fakePackageService);
-                controller.SetCurrentUser(TestUtility.FakeUser);
-
-                var result = await controller.UploadPackage(fakeUploadedFile.Object) as JsonResult;
-
-                Assert.NotNull(result);
-                Assert.False(controller.ModelState.IsValid);
-                Assert.Equal(
-=======
->>>>>>> ffcf5276
                     String.Format(Strings.PackageVersionDiffersOnlyByMetadataAndCannotBeModified, "theId", "1.0.0+metadata"),
                     controller.ModelState[String.Empty].Errors[0].ErrorMessage);
             }
@@ -1342,240 +1304,7 @@
                 var result = await controller.UploadPackage(fakeUploadedFile.Object) as JsonResult;
 
                 Assert.NotNull(result);
-<<<<<<< HEAD
                 Assert.True(result.Data is VerifyPackageRequest);
-=======
-                Assert.Equal(RouteName.VerifyPackage, result.RouteName);
-            }
-        }
-
-        public class TheVerifyPackageActionForGetRequests
-        {
-            [Fact]
-            public async Task WillRedirectToUploadPackagePageWhenThereIsNoUploadInProgress()
-            {
-                var fakeUploadFileService = new Mock<IUploadFileService>();
-                fakeUploadFileService.Setup(x => x.GetUploadFileAsync(TestUtility.FakeUser.Key)).Returns<Stream>(null);
-                fakeUploadFileService.Setup(x => x.DeleteUploadFileAsync(TestUtility.FakeUser.Key)).Returns(Task.FromResult(0));
-                fakeUploadFileService.Setup(x => x.GetUploadFileAsync(TestUtility.FakeUser.Key)).Returns(Task.FromResult<Stream>(null));
-                var controller = CreateController(
-                    uploadFileService: fakeUploadFileService);
-                controller.SetCurrentUser(TestUtility.FakeUser);
-
-                var result = await controller.VerifyPackage() as RedirectToRouteResult;
-
-                Assert.NotNull(result);
-                Assert.Equal(RouteName.UploadPackage, result.RouteName);
-            }
-
-            [Fact]
-            public async Task WillPassThePackageIdToTheView()
-            {
-                using (var fakeUploadFileStream = TestPackage.CreateTestPackageStream("theId", "1.0.0"))
-                {
-                    var model = await CreateVerifyPackageRequestForPackage(fakeUploadFileStream);
-                    Assert.Equal("theId", model.Id);
-                }
-            }
-
-            [Fact]
-            public async Task WillPassThePackageVersionToTheView()
-            {
-                using (var fakeUploadFileStream = TestPackage.CreateTestPackageStream("theId", "1.0.42"))
-                {
-                    var model = await CreateVerifyPackageRequestForPackage(fakeUploadFileStream);
-                    Assert.Equal("1.0.42", model.Version);
-                }
-            }
-
-            [Theory]
-            [InlineData("1.0.42+metadata", true)]
-            [InlineData("1.0.42-alpha.1", true)]
-            [InlineData("1.0.42", false)]
-            public async Task WillPassHasSemVer2VersionToTheView(string originalVersion, bool isSemVer2)
-            {
-                using (var fakeUploadFileStream = TestPackage.CreateTestPackageStream("theId", originalVersion))
-                {
-                    var model = await CreateVerifyPackageRequestForPackage(fakeUploadFileStream);
-                    Assert.Equal(isSemVer2, model.IsSemVer2);
-                }
-            }
-
-            [Theory]
-            [InlineData("1.0.42-alpha.1", true)]
-            [InlineData("1.0.42", false)]
-            public async Task WillPassHasSemVer2DependencyToTheView(string minVersion, bool isSemVer2)
-            {
-                var versionRange = new VersionRange(new NuGetVersion(minVersion));
-
-                var packageDependency = new NuGet.Packaging.Core.PackageDependency("theId", versionRange);
-                var packageDependencies = new List<NuGet.Packaging.Core.PackageDependency>
-                {
-                    packageDependency
-                };
-                var packageDependencyGroup = new PackageDependencyGroup(NuGetFramework.AnyFramework, packageDependencies);
-                var packageDependencyGroups = new List<PackageDependencyGroup>();
-                packageDependencyGroups.Add(packageDependencyGroup);
-
-                using (var fakeUploadFileStream = TestPackage.CreateTestPackageStream("theId", "1.0.42", packageDependencyGroups: packageDependencyGroups))
-                {
-                    var model = await CreateVerifyPackageRequestForPackage(fakeUploadFileStream);
-                    Assert.Equal(isSemVer2, model.IsSemVer2);
-                }
-            }
-
-            [Fact]
-            public async Task WillPassThePackageTitleToTheView()
-            {
-                using (var fakeUploadFileStream = TestPackage.CreateTestPackageStream("theId", "1.0.0", title: "theTitle"))
-                {
-                    var model = await CreateVerifyPackageRequestForPackage(fakeUploadFileStream);
-                    Assert.Equal("theTitle", model.Edit.VersionTitle);
-                }
-            }
-
-            [Fact]
-            public async Task WillPassThePackageSummaryToTheView()
-            {
-                using (var fakeUploadFileStream = TestPackage.CreateTestPackageStream("theId", "1.0.0", summary: "theSummary"))
-                {
-                    var model = await CreateVerifyPackageRequestForPackage(fakeUploadFileStream);
-                    Assert.Equal("theSummary", model.Edit.Summary);
-                }
-            }
-
-            [Fact]
-            public async Task WillPassThePackageDescriptionToTheView()
-            {
-                using (var fakeUploadFileStream = TestPackage.CreateTestPackageStream("theId", "1.0.0", description: "theDescription"))
-                {
-                    var model = await CreateVerifyPackageRequestForPackage(fakeUploadFileStream);
-                    Assert.Equal("theDescription", model.Edit.Description);
-                }
-            }
-
-            [Fact]
-            public async Task WillPassThePackageLicenseAcceptanceRequirementToTheView()
-            {
-                using (var fakeUploadFileStream = TestPackage.CreateTestPackageStream("theId", "1.0.0", requireLicenseAcceptance: true))
-                {
-                    var model = await CreateVerifyPackageRequestForPackage(fakeUploadFileStream);
-                    Assert.True(model.Edit.RequiresLicenseAcceptance);
-                }
-            }
-
-            [Fact]
-            public async Task WillPassThePackageLicenseUrlToTheView()
-            {
-                using (var fakeUploadFileStream = TestPackage.CreateTestPackageStream("theId", "1.0.0", licenseUrl: new Uri("http://theLicenseUri")))
-                {
-                    var model = await CreateVerifyPackageRequestForPackage(fakeUploadFileStream);
-                    Assert.Equal("http://thelicenseuri/", model.LicenseUrl);
-                }
-            }
-
-            [Fact]
-            public async Task WillPassThePackageTagsToTheView()
-            {
-                using(var fakeUploadFileStream = TestPackage.CreateTestPackageStream("theId", "1.0.0", tags: "theTags"))
-                {
-                    var model = await CreateVerifyPackageRequestForPackage(fakeUploadFileStream);
-                    Assert.Equal("theTags", model.Edit.Tags);
-                }
-            }
-
-            [Fact]
-            public async Task WillPassThePackageProjectUrlToTheView()
-            {
-                using (var fakeUploadFileStream = TestPackage.CreateTestPackageStream("theId", "1.0.0", projectUrl: new Uri("http://theProjectUri")))
-                {
-                    var model = await CreateVerifyPackageRequestForPackage(fakeUploadFileStream);
-                    Assert.Equal("http://theprojecturi/", model.Edit.ProjectUrl);
-                }
-            }
-
-            [Fact]
-            public async Task WillPassThePackagAuthorsToTheView()
-            {
-                using (var fakeUploadFileStream = TestPackage.CreateTestPackageStream("theId", "1.0.0", authors: "firstAuthor, secondAuthor"))
-                {
-                    var model = await CreateVerifyPackageRequestForPackage(fakeUploadFileStream);
-                    Assert.Equal("firstAuthor, secondAuthor", model.Edit.Authors);
-                }
-            }
-
-            [Fact]
-            public async Task WillPassMinClientVersionToTheView()
-            {
-                using (var fakeUploadFileStream = TestPackage.CreateTestPackageStream("theId", "1.0.0", minClientVersion: "1.2.3"))
-                {
-                    var model = await CreateVerifyPackageRequestForPackage(fakeUploadFileStream);
-                    Assert.Equal(new NuGetVersion(1, 2, 3, 0), model.MinClientVersion);
-                }
-            }
-
-            [Fact]
-            public async Task WillPassLanguageToTheView()
-            {
-                using (var fakeUploadFileStream = TestPackage.CreateTestPackageStream("theId", "1.0.0", language: "de-DE"))
-                {
-                    var model = await CreateVerifyPackageRequestForPackage(fakeUploadFileStream);
-                    Assert.Equal("de-DE", model.Language);
-                }
-            }
-
-            [Fact]
-            public async Task WillPassDependenciesToTheView()
-            {
-                var dependencyGroups = new[]
-                {
-                    new PackageDependencyGroup(
-                        new NuGetFramework("net451"),
-                        new[]
-                        {
-                            new NuGet.Packaging.Core.PackageDependency(
-                                "firstTestDependency",
-                                VersionRange.Parse("[1.0.0, 2.0.0)")),
-
-                            new NuGet.Packaging.Core.PackageDependency(
-                                "secondTestDependency",
-                                VersionRange.Parse("[1.0]")),
-                        }),
-
-                    new PackageDependencyGroup(
-                        new NuGetFramework("testFrameworkTwo"),
-                        new[]
-                        {
-                             new NuGet.Packaging.Core.PackageDependency(
-                                "newFirstTestDependency",
-                                VersionRange.Parse("[1.0.0, 2.0.0)")),
-
-                        })
-                };
-
-                using (var fakeUploadFileStream = TestPackage.CreateTestPackageStream("theId", "1.0.0", packageDependencyGroups: dependencyGroups))
-                {
-                    var model = await CreateVerifyPackageRequestForPackage(fakeUploadFileStream);
-                    var assert = model.Dependencies.DependencySets.ToList();
-
-                    Assert.Equal(2, assert[0].Value.Count()); //net451 has 2 dependencies
-                    Assert.Equal(1, assert[1].Value.Count()); //unsupported has 1 dependency
-                }
-            }
-
-            public static async Task<VerifyPackageRequest> CreateVerifyPackageRequestForPackage(Stream packageStream)
-            {
-                var fakeUploadFileService = new Mock<IUploadFileService>();
-                fakeUploadFileService.Setup(x => x.GetUploadFileAsync(TestUtility.FakeUser.Key)).Returns(Task.FromResult<Stream>(packageStream));
-
-                var controller = CreateController(
-                    uploadFileService: fakeUploadFileService,
-                    fakeNuGetPackage: packageStream);
-                controller.SetCurrentUser(TestUtility.FakeUser);
-
-                var model = ((ViewResult)await controller.VerifyPackage()).Model as VerifyPackageRequest;
-                return model;
->>>>>>> ffcf5276
             }
         }
 
