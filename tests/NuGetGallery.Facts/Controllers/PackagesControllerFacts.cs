﻿// Copyright (c) .NET Foundation. All rights reserved.
// Licensed under the Apache License, Version 2.0. See License.txt in the project root for license information.

using System;
using System.Collections.Generic;
using System.IO;
using System.Linq;
using System.Net.Mail;
using System.Threading.Tasks;
using System.Web;
using System.Web.Mvc;
using System.Web.Routing;
using Moq;
using NuGet.Frameworks;
using NuGet.Packaging;
using NuGet.Versioning;
using NuGetGallery.Areas.Admin;
using NuGetGallery.AsyncFileUpload;
using NuGetGallery.Auditing;
using NuGetGallery.Configuration;
using NuGetGallery.Framework;
using NuGetGallery.Helpers;
using NuGetGallery.Packaging;
using NuGetGallery.Security;
using Xunit;

namespace NuGetGallery
{
    public class PackagesControllerFacts
    {
        private static PackagesController CreateController(
            Mock<IPackageService> packageService = null,
            Mock<IUploadFileService> uploadFileService = null,
            Mock<IMessageService> messageService = null,
            Mock<HttpContextBase> httpContext = null,
            Mock<EditPackageService> editPackageService = null,
            Stream fakeNuGetPackage = null,
            Mock<ISearchService> searchService = null,
            Exception readPackageException = null,
            Mock<IAutomaticallyCuratePackageCommand> autoCuratePackageCmd = null,
            Mock<IAppConfiguration> config = null,
            Mock<IPackageFileService> packageFileService = null,
            Mock<IEntitiesContext> entitiesContext = null,
            Mock<IIndexingService> indexingService = null,
            Mock<ICacheService> cacheService = null,
            Mock<IPackageDeleteService> packageDeleteService = null,
            Mock<ISupportRequestService> supportRequestService = null,
            IAuditingService auditingService = null,
            Mock<ITelemetryService> telemetryService = null,
            Mock<ISecurityPolicyService> securityPolicyService = null)
        {
            packageService = packageService ?? new Mock<IPackageService>();
            if (uploadFileService == null)
            {
                uploadFileService = new Mock<IUploadFileService>();
                uploadFileService.Setup(x => x.DeleteUploadFileAsync(It.IsAny<int>())).Returns(Task.FromResult(0));
                uploadFileService.Setup(x => x.GetUploadFileAsync(42)).Returns(Task.FromResult<Stream>(null));
                uploadFileService.Setup(x => x.SaveUploadFileAsync(42, It.IsAny<Stream>())).Returns(Task.FromResult(0));
            }
            messageService = messageService ?? new Mock<IMessageService>();
            searchService = searchService ?? CreateSearchService();
            autoCuratePackageCmd = autoCuratePackageCmd ?? new Mock<IAutomaticallyCuratePackageCommand>();
            config = config ?? new Mock<IAppConfiguration>();
            config.Setup(c => c.GalleryOwner).Returns(new MailAddress("support@example.com"));

            if (packageFileService == null)
            {
                packageFileService = new Mock<IPackageFileService>();
                packageFileService.Setup(p => p.SavePackageFileAsync(It.IsAny<Package>(), It.IsAny<Stream>())).Returns(Task.FromResult(0));
            }

            entitiesContext = entitiesContext ?? new Mock<IEntitiesContext>();

            indexingService = indexingService ?? new Mock<IIndexingService>();

            cacheService = cacheService ?? new Mock<ICacheService>();

            editPackageService = editPackageService ?? new Mock<EditPackageService>();

            packageDeleteService = packageDeleteService ?? new Mock<IPackageDeleteService>();

            supportRequestService = supportRequestService ?? new Mock<ISupportRequestService>();

            auditingService = auditingService ?? new TestAuditingService();

            telemetryService = telemetryService ?? new Mock<ITelemetryService>();

            securityPolicyService = securityPolicyService ?? new Mock<ISecurityPolicyService>();

            var controller = new Mock<PackagesController>(
                packageService.Object,
                uploadFileService.Object,
                messageService.Object,
                searchService.Object,
                autoCuratePackageCmd.Object,
                packageFileService.Object,
                entitiesContext.Object,
                config.Object,
                indexingService.Object,
                cacheService.Object,
                editPackageService.Object,
                packageDeleteService.Object,
                supportRequestService.Object,
                auditingService,
                telemetryService.Object,
                securityPolicyService.Object);

            controller.CallBase = true;
            controller.Object.SetOwinContextOverride(Fakes.CreateOwinContext());

            httpContext = httpContext ?? new Mock<HttpContextBase>();
            TestUtility.SetupHttpContextMockForUrlGeneration(httpContext, controller.Object);

            if (readPackageException != null)
            {
                controller.Setup(x => x.CreatePackage(It.IsAny<Stream>())).Throws(readPackageException);
            }
            else
            {
                if (fakeNuGetPackage == null)
                {
                    fakeNuGetPackage = TestPackage.CreateTestPackageStream("thePackageId", "1.0.0");
                }

                controller.Setup(x => x.CreatePackage(It.IsAny<Stream>())).Returns(new PackageArchiveReader(fakeNuGetPackage, true));
            }

            return controller.Object;
        }

        private static Mock<ISearchService> CreateSearchService()
        {
            var searchService = new Mock<ISearchService>();
            searchService.Setup(s => s.Search(It.IsAny<SearchFilter>())).Returns(
                (IQueryable<Package> p, string searchTerm) => Task.FromResult(new SearchResults(p.Count(), DateTime.UtcNow, p)));

            return searchService;
        }

        public class TheCancelVerifyPackageAction
        {
            [Fact]
            public async Task DeletesTheInProgressPackageUpload()
            {
                var fakeUploadFileService = new Mock<IUploadFileService>();
                fakeUploadFileService.Setup(x => x.DeleteUploadFileAsync(42)).Returns(Task.FromResult(0));
                var controller = CreateController(
                    uploadFileService: fakeUploadFileService);
                controller.SetCurrentUser(TestUtility.FakeUser);

                await controller.CancelUpload();

                fakeUploadFileService.Verify(x => x.DeleteUploadFileAsync(42));
            }

            [Fact]
            public async Task RedirectsToUploadPageAfterDelete()
            {
                var fakeUploadFileService = new Mock<IUploadFileService>();
                fakeUploadFileService.Setup(x => x.DeleteUploadFileAsync(42)).Returns(Task.FromResult(0));
                var controller = CreateController(
                    uploadFileService: fakeUploadFileService);
                controller.SetCurrentUser(TestUtility.FakeUser);

                var result = await controller.CancelUpload() as RedirectToRouteResult;

                Assert.False(result.Permanent);
                Assert.Equal("UploadPackage", result.RouteValues["Action"]);
            }
        }

        public class TheDisplayPackageMethod
        {
            [Fact]
            public async Task GivenANonNormalizedVersionIt302sToTheNormalizedVersion()
            {
                // Arrange
                var controller = CreateController();

                // Act
                var result = await controller.DisplayPackage("Foo", "01.01.01");

                // Assert
                ResultAssert.IsRedirectToRoute(result, new
                {
                    action = "DisplayPackage",
                    id = "Foo",
                    version = "1.1.1"
                }, permanent: true);
            }

            [Fact]
            public async Task GivenANonExistantPackageIt404s()
            {
                // Arrange
                var packageService = new Mock<IPackageService>();
                var controller = CreateController(packageService: packageService);

                packageService.Setup(p => p.FindPackageByIdAndVersion("Foo", "1.1.1", SemVerLevelKey.SemVer2, true))
                              .ReturnsNull();

                // Act
                var result = await controller.DisplayPackage("Foo", "1.1.1");

                // Assert
                ResultAssert.IsNotFound(result);
            }

            [Fact]
            public async Task GivenAValidPackageThatTheCurrentUserDoesNotOwnItDisplaysCurrentMetadata()
            {
                // Arrange
                var packageService = new Mock<IPackageService>();
                var indexingService = new Mock<IIndexingService>();
                var controller = CreateController(
                    packageService: packageService, indexingService: indexingService);
                controller.SetCurrentUser(TestUtility.FakeUser);

                packageService.Setup(p => p.FindPackageByIdAndVersion("Foo", "1.1.1", SemVerLevelKey.SemVer2, true))
                              .Returns(new Package()
                              {
                                  PackageRegistration = new PackageRegistration()
                                  {
                                      Id = "Foo",
                                      Owners = new List<User>()
                                  },
                                  Version = "01.1.01",
                                  NormalizedVersion = "1.1.1",
                                  Title = "A test package!"
                              });

                indexingService.Setup(i => i.GetLastWriteTime()).Returns(Task.FromResult((DateTime?)DateTime.UtcNow));

                // Act
                var result = await controller.DisplayPackage("Foo", "1.1.1");

                // Assert
                var model = ResultAssert.IsView<DisplayPackageViewModel>(result);
                Assert.Equal("Foo", model.Id);
                Assert.Equal("1.1.1", model.Version);
                Assert.Equal("A test package!", model.Title);
            }

            [Fact]
            public async Task GivenAValidPackageThatTheCurrentUserOwnsItDisablesResponseCaching()
            {
                // Arrange
                var packageService = new Mock<IPackageService>();
                var editPackageService = new Mock<EditPackageService>();
                var httpContext = new Mock<HttpContextBase>();
                var httpCachePolicy = new Mock<HttpCachePolicyBase>(MockBehavior.Strict);
                var controller = CreateController(
                    packageService: packageService,
                    editPackageService: editPackageService,
                    httpContext: httpContext);
                controller.SetCurrentUser(TestUtility.FakeUser);
                httpContext.Setup(c => c.Response.Cache).Returns(httpCachePolicy.Object);

                httpCachePolicy.Setup(c => c.SetCacheability(HttpCacheability.NoCache)).Verifiable();
                httpCachePolicy.Setup(c => c.SetNoStore()).Verifiable();
                httpCachePolicy.Setup(c => c.SetMaxAge(TimeSpan.Zero)).Verifiable();
                httpCachePolicy.Setup(c => c.SetRevalidation(HttpCacheRevalidation.AllCaches)).Verifiable();

                var package = new Package()
                {
                    PackageRegistration = new PackageRegistration()
                    {
                        Id = "Foo",
                        Owners = new List<User>() { TestUtility.FakeUser }
                    },
                    Version = "01.1.01",
                    NormalizedVersion = "1.1.1",
                    Title = "A test package!"
                };

                packageService
                    .Setup(p => p.FindPackageByIdAndVersion("Foo", "1.1.1", SemVerLevelKey.SemVer2, true))
                    .Returns(package);

                // Act
                await controller.DisplayPackage("Foo", "1.1.1");

                // Assert
                httpCachePolicy.VerifyAll();
            }

            [Fact]
            public async Task GivenAValidPackageThatTheCurrentUserOwnsWithNoEditsItDisplaysCurrentMetadata()
            {
                // Arrange
                var packageService = new Mock<IPackageService>();
                var indexingService = new Mock<IIndexingService>();
                var editPackageService = new Mock<EditPackageService>();
                var httpContext = new Mock<HttpContextBase>();
                var httpCachePolicy = new Mock<HttpCachePolicyBase>();
                var controller = CreateController(
                    packageService: packageService,
                    editPackageService: editPackageService,
                    indexingService: indexingService,
                    httpContext: httpContext);
                controller.SetCurrentUser(TestUtility.FakeUser);
                httpContext.Setup(c => c.Response.Cache).Returns(httpCachePolicy.Object);

                var package = new Package()
                {
                    PackageRegistration = new PackageRegistration()
                    {
                        Id = "Foo",
                        Owners = new List<User>() { TestUtility.FakeUser }
                    },
                    Version = "01.1.01",
                    NormalizedVersion = "1.1.1",
                    Title = "A test package!"
                };

                packageService
                    .Setup(p => p.FindPackageByIdAndVersion("Foo", "1.1.1", SemVerLevelKey.SemVer2, true))
                    .Returns(package);
                editPackageService
                    .Setup(e => e.GetPendingMetadata(package))
                    .ReturnsNull();

                indexingService.Setup(i => i.GetLastWriteTime()).Returns(Task.FromResult((DateTime?)DateTime.UtcNow));

                // Act
                var result = await controller.DisplayPackage("Foo", "1.1.1");

                // Assert
                var model = ResultAssert.IsView<DisplayPackageViewModel>(result);
                Assert.Equal("Foo", model.Id);
                Assert.Equal("1.1.1", model.Version);
                Assert.Equal("A test package!", model.Title);
            }

            [Fact]
            public async Task GivenAValidPackageThatTheCurrentUserOwnsWithEditsItDisplaysEditedMetadata()
            {
                // Arrange
                var packageService = new Mock<IPackageService>();
                var indexingService = new Mock<IIndexingService>();
                var editPackageService = new Mock<EditPackageService>();
                var httpContext = new Mock<HttpContextBase>();
                var httpCachePolicy = new Mock<HttpCachePolicyBase>();
                var controller = CreateController(
                    packageService: packageService,
                    editPackageService: editPackageService,
                    indexingService: indexingService,
                    httpContext: httpContext);
                controller.SetCurrentUser(TestUtility.FakeUser);
                httpContext.Setup(c => c.Response.Cache).Returns(httpCachePolicy.Object);
                var package = new Package()
                {
                    PackageRegistration = new PackageRegistration()
                    {
                        Id = "Foo",
                        Owners = new List<User>() { TestUtility.FakeUser }
                    },
                    Version = "01.1.01",
                    NormalizedVersion = "1.1.1",
                    Title = "A test package!"
                };

                packageService
                    .Setup(p => p.FindPackageByIdAndVersion("Foo", "1.1.1", SemVerLevelKey.SemVer2, true))
                    .Returns(package);
                editPackageService
                    .Setup(e => e.GetPendingMetadata(package))
                    .Returns(new PackageEdit()
                    {
                        Title = "A modified package!"
                    });

                indexingService.Setup(i => i.GetLastWriteTime()).Returns(Task.FromResult((DateTime?)DateTime.UtcNow));

                // Act
                var result = await controller.DisplayPackage("Foo", "1.1.1");

                // Assert
                var model = ResultAssert.IsView<DisplayPackageViewModel>(result);
                Assert.Equal("Foo", model.Id);
                Assert.Equal("1.1.1", model.Version);
                Assert.Equal("A modified package!", model.Title);
            }

            [Fact]
            public async Task GivenAnAbsoluteLatestVersionItQueriesTheCorrectVersion()
            {
                // Arrange
                var packageService = new Mock<IPackageService>();
                var indexingService = new Mock<IIndexingService>();
                var controller = CreateController(
                    packageService: packageService, indexingService: indexingService);
                controller.SetCurrentUser(TestUtility.FakeUser);
                
               packageService
                    .Setup(p => p.FindAbsoluteLatestPackageById("Foo", SemVerLevelKey.SemVer2))
                    .Returns(new Package()
                    {
                        PackageRegistration = new PackageRegistration()
                        {
                            Id = "Foo",
                            Owners = new List<User>()
                        },
                        Version = "2.0.0a",
                        NormalizedVersion = "2.0.0a",
                        IsLatest = true,
                        Title = "A test package!"
                    });
               

                indexingService.Setup(i => i.GetLastWriteTime()).Returns(Task.FromResult((DateTime?)DateTime.UtcNow));

                // Act
                var result = await controller.DisplayPackage("Foo", Constants.AbsoluteLatestUrlString);

                // Assert
                var model = ResultAssert.IsView<DisplayPackageViewModel>(result);
                Assert.Equal("Foo", model.Id);
                Assert.Equal("2.0.0a", model.Version);
                Assert.Equal("A test package!", model.Title);
                Assert.True(model.LatestVersion);
            }

            [Fact]
            public async Task GivenAValidPackageWithNoVersionThatTheCurrentUserDoesNotOwnItDisplaysCurrentMetadata()
            {
                // Arrange
                var packageService = new Mock<IPackageService>();
                var indexingService = new Mock<IIndexingService>();
                var controller = CreateController(
                    packageService: packageService, indexingService: indexingService);
                controller.SetCurrentUser(TestUtility.FakeUser);

                packageService.Setup(p => p.FindPackageByIdAndVersion("Foo", null, SemVerLevelKey.SemVer2, true))
                    .Returns(new Package()
                    {
                        PackageRegistration = new PackageRegistration()
                        {
                            Id = "Foo",
                            Owners = new List<User>()
                        },
                        Version = "01.1.01",
                        NormalizedVersion = "1.1.1",
                        Title = "A test package!"
                    });

                indexingService.Setup(i => i.GetLastWriteTime()).Returns(Task.FromResult((DateTime?)DateTime.UtcNow));

                // Act
                var result = await controller.DisplayPackage("Foo", null);

                // Assert
                var model = ResultAssert.IsView<DisplayPackageViewModel>(result);
                Assert.Equal("Foo", model.Id);
                Assert.Equal("1.1.1", model.Version);
                Assert.Equal("A test package!", model.Title);
            }
        }

        public class TheConfirmOwnerMethod : TestContainer
        {
            [Fact]
            public async Task WithEmptyTokenReturnsHttpNotFound()
            {
                var packageService = new Mock<IPackageService>();
                packageService.Setup(p => p.FindPackageRegistrationById("foo")).Returns(new PackageRegistration());
                var controller = CreateController(packageService: packageService);
                controller.SetCurrentUser(new User { Username = "username" });

                var result = await controller.ConfirmOwner("foo", "username", "");

                Assert.IsType<HttpNotFoundResult>(result);
            }

            [Fact]
            public async Task WithIdentityNotMatchingUserInRequestReturnsViewWithMessage()
            {
                var controller = CreateController();
                controller.SetCurrentUser(new User("userA"));
                var result = await controller.ConfirmOwner("foo", "userB", "token");

                var model = ResultAssert.IsView<PackageOwnerConfirmationModel>(result);
                Assert.Equal(ConfirmOwnershipResult.NotYourRequest, model.Result);
                Assert.Equal("userB", model.Username);
            }

            [Fact]
            public async Task WithNonExistentPackageIdReturnsHttpNotFound()
            {
                // Arrange
                var controller = CreateController();
                controller.SetCurrentUser(new User { Username = "username" });

                // Act
                var result = await controller.ConfirmOwner("foo", "username", "token");

                // Assert
                Assert.IsType<HttpNotFoundResult>(result);
            }

            [Fact]
            public async Task WithOwnerReturnsAlreadyOwnerResult()
            {
                // Arrange
                var package = new PackageRegistration { Id = "foo" };
                var user = new User { Username = "username" };
                package.Owners.Add(user);
                var mockHttpContext = new Mock<HttpContextBase>();
                var packageService = new Mock<IPackageService>();
                packageService.Setup(p => p.FindPackageRegistrationById("foo")).Returns(package);
                var controller = CreateController(httpContext: mockHttpContext, packageService: packageService);
                controller.SetCurrentUser(user);
                TestUtility.SetupHttpContextMockForUrlGeneration(mockHttpContext, controller);

                // Act
                var result = await controller.ConfirmOwner("foo", "username", "token");

                // Assert
                var model = ResultAssert.IsView<PackageOwnerConfirmationModel>(result);
                Assert.Equal(ConfirmOwnershipResult.AlreadyOwner, model.Result);
            }

            [Theory]
            [InlineData(true)]
            [InlineData(false)]
            public async Task ReturnsSuccessIfTokenIsValid(bool tokenValid)
            {
                // Arrange
                var package = new PackageRegistration { Id = "foo" };
                var user = new User { Username = "username" };
                var mockHttpContext = new Mock<HttpContextBase>();
                var packageService = new Mock<IPackageService>();
                packageService.Setup(p => p.FindPackageRegistrationById("foo")).Returns(package);
                packageService.Setup(p => p.IsValidPackageOwnerRequest(package, user, "token"))
                    .Returns(tokenValid);
                packageService.Setup(p => p.AddPackageOwnerAsync(package, user)).Returns(Task.CompletedTask).Verifiable();
                var controller = CreateController(httpContext: mockHttpContext, packageService: packageService);
                controller.SetCurrentUser(user);
                TestUtility.SetupHttpContextMockForUrlGeneration(mockHttpContext, controller);

                // Act
                var result = await controller.ConfirmOwner("foo", "username", "token");

                // Assert
                var model = ResultAssert.IsView<PackageOwnerConfirmationModel>(result);
                var expectedResult = tokenValid ? ConfirmOwnershipResult.Success : ConfirmOwnershipResult.Failure;
                Assert.Equal(expectedResult, model.Result);
                Assert.Equal("foo", model.PackageId);
                packageService.Verify(p => p.AddPackageOwnerAsync(package, user), tokenValid ? Times.Once() : Times.Never());
            }

            public class TheConfirmOwnerMethod_SecurePushPropagation : TestContainer
            {
                [Fact]
                public async Task SubscribesOwnersToSecurePushAndSendsEmailIfNewOwnerRequires()
                {
                    // Arrange
                    var fakes = Get<Fakes>();
                    fakes.Package.Owners.Add(fakes.ShaUser);
                    fakes.User.SecurityPolicies = new RequireSecurePushForCoOwnersPolicy().Policies.ToList();

                    Assert.Equal(0, fakes.Owner.SecurityPolicies.Count);

                    // Act & Assert
                    var policyMessages = await AssertConfirmOwnerSubscribesUser(fakes, fakes.Owner, fakes.ShaUser);
                    Assert.Equal(3, policyMessages.Count);

                    // subscribed notification
                    Assert.StartsWith("Owner(s) 'testUser' has (have) the following requirements that are now enforced for your account:",
                        policyMessages[fakes.Owner.Username]);
                    Assert.StartsWith("Owner(s) 'testUser' has (have) the following requirements that are now enforced for your account:",
                        policyMessages[fakes.ShaUser.Username]);

                    // propagator notification
                    Assert.StartsWith("Owner(s) 'testUser' has (have) the following requirements that are now enforced for co-owner(s) '",
                        policyMessages[fakes.User.Username]);
                }

                [Fact]
                public async Task SubscribesNewOwnerToSecurePushAndSendsEmailIfOwnerRequires()
                {
                    // Arrange
                    var fakes = Get<Fakes>();
                    fakes.Package.Owners.Add(fakes.ShaUser);
                    fakes.Owner.SecurityPolicies = new RequireSecurePushForCoOwnersPolicy().Policies.ToList();

                    Assert.Equal(0, fakes.User.SecurityPolicies.Count);

                    // Act & Assert
                    var policyMessages = await AssertConfirmOwnerSubscribesUser(fakes, fakes.User);

                    Assert.False(policyMessages.ContainsKey(fakes.User.Username));
                    Assert.Equal(2, policyMessages.Count);
                    Assert.StartsWith("Owner(s) 'testPackageOwner' has (have) the following requirements that are now enforced for co-owner(s) 'testUser':",
                        policyMessages[fakes.Owner.Username]);
                    Assert.Equal("", policyMessages[fakes.ShaUser.Username]);
                }

                private async Task<IDictionary<string, string>> AssertConfirmOwnerSubscribesUser(Fakes fakes, params User[] usersSubscribed)
                {
                    // Arrange
                    var mockHttpContext = new Mock<HttpContextBase>();

                    var packageService = new Mock<IPackageService>();
                    packageService.Setup(p => p.FindPackageRegistrationById(It.IsAny<string>())).Returns(fakes.Package);
                    packageService.Setup(p => p.IsValidPackageOwnerRequest(fakes.Package, fakes.User, "token")).Returns(true);

                    var policyService = new Mock<ISecurityPolicyService>();
                    foreach (var user in usersSubscribed)
                    {
                        policyService.Setup(s => s.SubscribeAsync(user, "SecurePush"))
                            .Returns(Task.FromResult(true))
                            .Verifiable();
                    }

                    var policyMessages = new Dictionary<string, string>();
                    var messageService = new Mock<IMessageService>();
                    messageService.Setup(s => s.SendPackageOwnerAddedNotice(
                        It.IsAny<User>(), It.IsAny<User>(), It.IsAny<PackageRegistration>(), It.IsAny<string>(), It.IsAny<string>()))
                        .Callback<User, User, PackageRegistration, string, string>((toUser, newOwner, pkg, pkgUrl, policyMessage) =>
                        {
                            policyMessages.Add(toUser.Username, policyMessage);
                        });

                    var controller = CreateController(
                        httpContext: mockHttpContext,
                        packageService: packageService,
                        messageService: messageService,
                        securityPolicyService: policyService);

                    controller.SetCurrentUser(fakes.User);
                    TestUtility.SetupHttpContextMockForUrlGeneration(mockHttpContext, controller);

                    // Act
                    await controller.ConfirmOwner(fakes.Package.Id, fakes.User.Username, "token");

                    // Assert
                    foreach (var user in usersSubscribed)
                    {
                        policyService.Verify(s => s.SubscribeAsync(user, "SecurePush"), Times.Once);
                    }

                    return policyMessages;
                }
            }
        }

        public class TheContactOwnersMethod
        {
            [Fact]
            public void OnlyShowsOwnersWhoAllowReceivingEmails()
            {
                var package = new PackageRegistration
                    {
                        Id = "pkgid",
                        Owners = new[]
                            {
                                new User { Username = "helpful", EmailAllowed = true },
                                new User { Username = "grinch", EmailAllowed = false },
                                new User { Username = "helpful2", EmailAllowed = true }
                            }
                    };
                var packageService = new Mock<IPackageService>();
                packageService.Setup(p => p.FindPackageRegistrationById("pkgid")).Returns(package);
                var controller = CreateController(packageService: packageService);

                var model = (controller.ContactOwners("pkgid") as ViewResult).Model as ContactOwnersViewModel;

                Assert.Equal(2, model.Owners.Count());
                Assert.Empty(model.Owners.Where(u => u.Username == "grinch"));
            }

            [Fact]
            public void HtmlEncodesMessageContent()
            {
                var messageService = new Mock<IMessageService>();
                string sentMessage = null;
                messageService.Setup(
                    s => s.SendContactOwnersMessage(
                        It.IsAny<MailAddress>(),
                        It.IsAny<PackageRegistration>(),
                        It.IsAny<string>(),
                        It.IsAny<string>(),
                        false))
                    .Callback<MailAddress, PackageRegistration, string, string, bool>((_, __, msg, ___, ____) => sentMessage = msg);
                var package = new PackageRegistration { Id = "factory" };

                var packageService = new Mock<IPackageService>();
                packageService.Setup(p => p.FindPackageRegistrationById("factory")).Returns(package);
                var userService = new Mock<IUserService>();
                var controller = CreateController(
                    packageService: packageService,
                    messageService: messageService);
                controller.SetCurrentUser(new User { EmailAddress = "montgomery@burns.example.com", Username = "Montgomery" });
                var model = new ContactOwnersViewModel
                {
                    Message = "I like the cut of your jib. It's <b>bold</b>.",
                };

                var result = controller.ContactOwners("factory", model) as RedirectToRouteResult;

                Assert.Equal("I like the cut of your jib. It&#39;s &lt;b&gt;bold&lt;/b&gt;.", sentMessage);
            }

            [Fact]
            public void CallsSendContactOwnersMessageWithUserInfo()
            {
                var messageService = new Mock<IMessageService>();
                messageService.Setup(
                    s => s.SendContactOwnersMessage(
                        It.IsAny<MailAddress>(),
                        It.IsAny<PackageRegistration>(),
                        "I like the cut of your jib",
                        It.IsAny<string>(), false));
                var package = new PackageRegistration { Id = "factory" };

                var packageService = new Mock<IPackageService>();
                packageService.Setup(p => p.FindPackageRegistrationById("factory")).Returns(package);
                var userService = new Mock<IUserService>();
                var controller = CreateController(
                    packageService: packageService,
                    messageService: messageService);
                controller.SetCurrentUser(new User { EmailAddress = "montgomery@burns.example.com", Username = "Montgomery" });
                var model = new ContactOwnersViewModel
                    {
                        Message = "I like the cut of your jib",
                    };

                var result = controller.ContactOwners("factory", model) as RedirectToRouteResult;

                Assert.NotNull(result);
            }
        }

        public class TheEditMethod
        {
            [Fact]
            public async Task UpdatesUnlistedIfSelected()
            {
                // Arrange
                var package = new Package
                    {
                        PackageRegistration = new PackageRegistration { Id = "Foo" },
                        Version = "1.0",
                        Listed = true
                    };
                package.PackageRegistration.Owners.Add(new User("Frodo"));

                var packageService = new Mock<IPackageService>(MockBehavior.Strict);
                packageService.Setup(svc => svc.MarkPackageListedAsync(It.IsAny<Package>(), It.IsAny<bool>()))
                    .Throws(new Exception("Shouldn't be called"));
                packageService.Setup(svc => svc.MarkPackageUnlistedAsync(It.IsAny<Package>(), It.IsAny<bool>()))
                    .Returns(Task.FromResult(0)).Verifiable();
                packageService.Setup(svc => svc.FindPackageByIdAndVersionStrict("Foo", "1.0"))
                    .Returns(package).Verifiable();

                var indexingService = new Mock<IIndexingService>();

                var controller = CreateController(packageService: packageService, indexingService: indexingService);
                controller.SetCurrentUser(new User("Frodo"));
                controller.Url = new UrlHelper(new RequestContext(), new RouteCollection());

                // Act
                var result = await controller.Edit("Foo", "1.0", listed: false, urlFactory: p => @"~\Bar.cshtml");

                // Assert
                packageService.Verify();
                indexingService.Verify(i => i.UpdatePackage(package));
                Assert.IsType<RedirectResult>(result);
                Assert.Equal(@"~\Bar.cshtml", ((RedirectResult)result).Url);
            }

            [Fact]
            public async Task UpdatesUnlistedIfNotSelected()
            {
                // Arrange
                var package = new Package
                    {
                        PackageRegistration = new PackageRegistration { Id = "Foo" },
                        Version = "1.0",
                        Listed = true
                    };
                package.PackageRegistration.Owners.Add(new User("Frodo"));

                var packageService = new Mock<IPackageService>(MockBehavior.Strict);
                packageService.Setup(svc => svc.MarkPackageListedAsync(It.IsAny<Package>(), It.IsAny<bool>()))
                    .Returns(Task.FromResult(0)).Verifiable();
                packageService.Setup(svc => svc.MarkPackageUnlistedAsync(It.IsAny<Package>(), It.IsAny<bool>()))
                    .Throws(new Exception("Shouldn't be called"));
                packageService.Setup(svc => svc.FindPackageByIdAndVersionStrict("Foo", "1.0"))
                    .Returns(package).Verifiable();

                var indexingService = new Mock<IIndexingService>();

                var controller = CreateController(packageService: packageService, indexingService: indexingService);
                controller.SetCurrentUser(new User("Frodo"));
                controller.Url = new UrlHelper(new RequestContext(), new RouteCollection());

                // Act
                var result = await controller.Edit("Foo", "1.0", listed: true, urlFactory: p => @"~\Bar.cshtml");

                // Assert
                packageService.Verify();
                indexingService.Verify(i => i.UpdatePackage(package));
                Assert.IsType<RedirectResult>(result);
                Assert.Equal(@"~\Bar.cshtml", ((RedirectResult)result).Url);
            }
        }

        public class TheListPackagesMethod
        {
            [Fact]
            public async Task TrimsSearchTerm()
            {
                var searchService = new Mock<ISearchService>();
                searchService.Setup(s => s.Search(It.IsAny<SearchFilter>())).Returns(
                    Task.FromResult(new SearchResults(0, DateTime.UtcNow)));
                var controller = CreateController(searchService: searchService);
                controller.SetCurrentUser(TestUtility.FakeUser);

                var result = (await controller.ListPackages(new PackageListSearchViewModel() { Q = " test "})) as ViewResult;

                var model = result.Model as PackageListViewModel;
                Assert.Equal("test", model.SearchTerm);
            }
        }

        public class TheReportAbuseMethod
        {
            [Fact]
            public async Task SendsMessageToGalleryOwnerWithEmailOnlyWhenUnauthenticated()
            {
                var messageService = new Mock<IMessageService>();
                messageService.Setup(
                    s => s.ReportAbuse(It.Is<ReportPackageRequest>(r => r.Message == "Mordor took my finger")));
                var package = new Package
                    {
                        PackageRegistration = new PackageRegistration { Id = "mordor" },
                        Version = "2.0.1"
                    };
                var packageService = new Mock<IPackageService>();
                packageService.Setup(p => p.FindPackageByIdAndVersionStrict("mordor", "2.0.1")).Returns(package);
                var httpContext = new Mock<HttpContextBase>();
                var controller = CreateController(
                    packageService: packageService,
                    messageService: messageService,
                    httpContext: httpContext);
                var model = new ReportAbuseViewModel
                    {
                        Email = "frodo@hobbiton.example.com",
                        Message = "Mordor took my finger.",
                        Reason = ReportPackageReason.IsFraudulent,
                        AlreadyContactedOwner = true,
                    };

                TestUtility.SetupUrlHelper(controller, httpContext);
                var result = await controller.ReportAbuse("mordor", "2.0.1", model) as RedirectResult;

                Assert.NotNull(result);
                messageService.Verify(
                    s => s.ReportAbuse(
                        It.Is<ReportPackageRequest>(
                            r => r.FromAddress.Address == "frodo@hobbiton.example.com"
                                 && r.Package == package
                                 && r.Reason == EnumHelper.GetDescription(ReportPackageReason.IsFraudulent)
                                 && r.Message == "Mordor took my finger."
                                 && r.AlreadyContactedOwners)));
            }

            [Fact]
            public async Task SendsMessageToGalleryOwnerWithUserInfoWhenAuthenticated()
            {
                var messageService = new Mock<IMessageService>();
                messageService.Setup(
                    s => s.ReportAbuse(It.Is<ReportPackageRequest>(r => r.Message == "Mordor took my finger")));
                var user = new User { EmailAddress = "frodo@hobbiton.example.com", Username = "Frodo", Key = 1 };
                var package = new Package
                    {
                        PackageRegistration = new PackageRegistration { Id = "mordor" },
                        Version = "2.0.1"
                    };
                var packageService = new Mock<IPackageService>();
                packageService.Setup(p => p.FindPackageByIdAndVersionStrict("mordor", It.IsAny<string>())).Returns(package);
                var httpContext = new Mock<HttpContextBase>();
                var controller = CreateController(
                    packageService: packageService,
                    messageService: messageService,
                    httpContext: httpContext);
                controller.SetCurrentUser(user);
                var model = new ReportAbuseViewModel
                    {
                        Message = "Mordor took my finger",
                        Reason = ReportPackageReason.IsFraudulent
                    };

                TestUtility.SetupUrlHelper(controller, httpContext);
                ActionResult result = await controller.ReportAbuse("mordor", "2.0.1", model) as RedirectResult;

                Assert.NotNull(result);
                messageService.Verify(
                    s => s.ReportAbuse(
                        It.Is<ReportPackageRequest>(
                            r => r.Message == "Mordor took my finger"
                                 && r.FromAddress.Address == "frodo@hobbiton.example.com"
                                 && r.FromAddress.DisplayName == "Frodo"
                                 && r.Reason == EnumHelper.GetDescription(ReportPackageReason.IsFraudulent))));
            }

            [Fact]
            public void FormRedirectsPackageOwnerToReportMyPackage()
            {
                var user = new User { EmailAddress = "darklord@mordor.com", Username = "Sauron" };
                var package = new Package
                {
                    PackageRegistration = new PackageRegistration { Id = "Mordor", Owners = { user } },
                    Version = "2.0.1"
                };
                var packageService = new Mock<IPackageService>();
                packageService.Setup(p => p.FindPackageByIdAndVersionStrict("Mordor", It.IsAny<string>())).Returns(package);
                var httpContext = new Mock<HttpContextBase>();
                var controller = CreateController(
                    packageService: packageService,
                    httpContext: httpContext);
                controller.SetCurrentUser(user);

                TestUtility.SetupUrlHelper(controller, httpContext);
                ActionResult result = controller.ReportAbuse("Mordor", "2.0.1");
                Assert.IsType<RedirectToRouteResult>(result);
                Assert.Equal("ReportMyPackage", ((RedirectToRouteResult)result).RouteValues["Action"]);
            }

            [Fact]
            public async Task HtmlEncodesMessageContent()
            {
                var messageService = new Mock<IMessageService>();
                messageService.Setup(
                    s => s.ReportAbuse(It.Is<ReportPackageRequest>(r => r.Message == "Mordor took my finger")));
                var package = new Package
                {
                    PackageRegistration = new PackageRegistration { Id = "mordor" },
                    Version = "2.0.1"
                };
                var packageService = new Mock<IPackageService>();
                packageService.Setup(p => p.FindPackageByIdAndVersionStrict("mordor", "2.0.1")).Returns(package);
                var httpContext = new Mock<HttpContextBase>();
                httpContext.Setup(h => h.Request.IsAuthenticated).Returns(false);
                var controller = CreateController(
                    packageService: packageService,
                    messageService: messageService,
                    httpContext: httpContext);
                var model = new ReportAbuseViewModel
                {
                    Email = "frodo@hobbiton.example.com",
                    Message = "I like the cut of your jib. It's <b>bold</b>.",
                    Reason = ReportPackageReason.IsFraudulent,
                    AlreadyContactedOwner = true,
                };

                TestUtility.SetupUrlHelper(controller, httpContext);
                await controller.ReportAbuse("mordor", "2.0.1", model);

                messageService.Verify(
                    s => s.ReportAbuse(
                        It.Is<ReportPackageRequest>(
                            r => r.FromAddress.Address == "frodo@hobbiton.example.com"
                                 && r.Package == package
                                 && r.Reason == EnumHelper.GetDescription(ReportPackageReason.IsFraudulent)
                                 && r.Message == "I like the cut of your jib. It&#39;s &lt;b&gt;bold&lt;/b&gt;."
                                 && r.AlreadyContactedOwners)));
            }
        }

        public class TheReportMyPackageMethod
        {
            [Fact]
            public void FormRedirectsNonOwnersToReportAbuse()
            {
                var package = new Package
                {
                    PackageRegistration = new PackageRegistration { Id = "Mordor", Owners = { new User { Username = "Sauron", Key = 1 } } },
                    Version = "2.0.1"
                };
                var user = new User { EmailAddress = "frodo@hobbiton.example.com", Username = "Frodo", Key = 2 };
                var packageService = new Mock<IPackageService>();
                packageService.Setup(p => p.FindPackageByIdAndVersionStrict("Mordor", It.IsAny<string>())).Returns(package);
                var httpContext = new Mock<HttpContextBase>();
                var controller = CreateController(
                    packageService: packageService,
                    httpContext: httpContext);
                controller.SetCurrentUser(user);

                TestUtility.SetupUrlHelper(controller, httpContext);
                ActionResult result = controller.ReportMyPackage("Mordor", "2.0.1");
                Assert.IsType<RedirectToRouteResult>(result);
                Assert.Equal("ReportAbuse", ((RedirectToRouteResult)result).RouteValues["Action"]);
            }

            [Fact]
            public async Task HtmlEncodesMessageContent()
            {
                var user = new User { Username = "Sauron", Key = 1, EmailAddress = "sauron@mordor.example.com" };
                var package = new Package
                {
                    PackageRegistration = new PackageRegistration { Id = "mordor", Owners = { user } },
                    Version = "2.0.1"
                };
                var packageService = new Mock<IPackageService>();
                packageService.Setup(p => p.FindPackageByIdAndVersionStrict("mordor", "2.0.1")).Returns(package);

                ReportPackageRequest reportRequest = null;
                var messageService = new Mock<IMessageService>();
                messageService
                    .Setup(s => s.ReportMyPackage(It.IsAny<ReportPackageRequest>()))
                    .Callback<ReportPackageRequest>(r => reportRequest = r);
                var httpContext = new Mock<HttpContextBase>();
                var controller = CreateController(
                    packageService: packageService,
                    messageService: messageService,
                    httpContext: httpContext);
                controller.SetCurrentUser(user);
                var model = new ReportAbuseViewModel
                {
                    Email = "frodo@hobbiton.example.com",
                    Message = "I like the cut of your jib. It's <b>bold</b>.",
                    Reason = ReportPackageReason.IsFraudulent,
                    AlreadyContactedOwner = true,
                };

                TestUtility.SetupUrlHelper(controller, httpContext);
                await controller.ReportMyPackage("mordor", "2.0.1", model);

                Assert.NotNull(reportRequest);
                Assert.Equal(user.EmailAddress, reportRequest.FromAddress.Address);
                Assert.Same(package, reportRequest.Package);
                Assert.Equal(EnumHelper.GetDescription(ReportPackageReason.IsFraudulent), reportRequest.Reason);
                Assert.Equal("I like the cut of your jib. It&#39;s &lt;b&gt;bold&lt;/b&gt;.", reportRequest.Message);
            }
        }

        public class TheUploadFileActionForGetRequests
        {
            [Fact]
            public async Task WillRedirectToVerifyPackageActionWhenThereIsAlreadyAnUploadInProgress()
            {
                using (var fakeFileStream = new MemoryStream())
                {
                    var fakeUploadFileService = new Mock<IUploadFileService>();
                    fakeUploadFileService.Setup(x => x.GetUploadFileAsync(TestUtility.FakeUser.Key))
                        .Returns(Task.FromResult<Stream>(fakeFileStream));
                    var controller = CreateController(
                        uploadFileService: fakeUploadFileService);
                    controller.SetCurrentUser(TestUtility.FakeUser);

                    var result = await controller.UploadPackage() as RedirectToRouteResult;

                    Assert.NotNull(result);
                    Assert.Equal(RouteName.VerifyPackage, result.RouteName);
                }
            }

            [Fact]
            public async Task WillShowTheViewWhenThereIsNoUploadInProgress()
            {
                var fakeUploadFileService = new Mock<IUploadFileService>();
                fakeUploadFileService.Setup(x => x.GetUploadFileAsync(TestUtility.FakeUser.Key)).Returns(Task.FromResult<Stream>(null));
                var controller = CreateController(
                    uploadFileService: fakeUploadFileService);
                controller.SetCurrentUser(TestUtility.FakeUser);

                var result = await controller.UploadPackage() as ViewResult;

                Assert.NotNull(result);
            }
        }

        public class TheUploadFileActionForPostRequests
        {
            [Fact]
            public async Task WillReturn409WhenThereIsAlreadyAnUploadInProgress()
            {
                using (var fakeFileStream = new MemoryStream())
                {
                    var fakeUploadFileService = new Mock<IUploadFileService>();
                    fakeUploadFileService.Setup(x => x.GetUploadFileAsync(TestUtility.FakeUser.Key)).Returns(Task.FromResult<Stream>(fakeFileStream));
                    var controller = CreateController(
                        uploadFileService: fakeUploadFileService);
                    controller.SetCurrentUser(TestUtility.FakeUser);

                    var result = await controller.UploadPackage(null) as HttpStatusCodeResult;

                    Assert.NotNull(result);
                    Assert.Equal(409, result.StatusCode);
                }
            }

            [Fact]
            public async Task WillShowViewWithErrorsIfPackageFileIsNull()
            {
                var controller = CreateController();
                controller.SetCurrentUser(TestUtility.FakeUser);

                var result = await controller.UploadPackage(null) as ViewResult;

                Assert.NotNull(result);
                Assert.False(controller.ModelState.IsValid);
                Assert.Equal(Strings.UploadFileIsRequired, controller.ModelState[String.Empty].Errors[0].ErrorMessage);
            }

            [Fact]
            public async Task WillShowViewWithErrorsIfFileIsNotANuGetPackage()
            {
                var fakeUploadedFile = new Mock<HttpPostedFileBase>();
                fakeUploadedFile.Setup(x => x.FileName).Returns("theFile.notNuPkg");
                var controller = CreateController();
                controller.SetCurrentUser(TestUtility.FakeUser);

                var result = await controller.UploadPackage(fakeUploadedFile.Object) as ViewResult;

                Assert.NotNull(result);
                Assert.False(controller.ModelState.IsValid);
                Assert.Equal(Strings.UploadFileMustBeNuGetPackage, controller.ModelState[String.Empty].Errors[0].ErrorMessage);
            }
            
            [Fact]
            public async Task WillShowViewWithErrorsIfEnsureValidThrowsException()
            {
                var fakeUploadedFile = new Mock<HttpPostedFileBase>();
                fakeUploadedFile.Setup(x => x.FileName).Returns("theFile.nupkg");
                var fakeFileStream = TestPackage.CreateTestPackageStream("theId", "1.0.0");
                fakeUploadedFile.Setup(x => x.InputStream).Returns(fakeFileStream);
                var readPackageException = new Exception();

                var controller = CreateController(
                    readPackageException: readPackageException);
                controller.SetCurrentUser(TestUtility.FakeUser);

                var result = await controller.UploadPackage(fakeUploadedFile.Object) as ViewResult;

                Assert.NotNull(result);
                Assert.False(controller.ModelState.IsValid);
                Assert.Equal(Strings.FailedToReadUploadFile, controller.ModelState[String.Empty].Errors[0].ErrorMessage);
            }

            private const string EnsureValidExceptionMessage = "naughty package";

            [Theory]
            [InlineData(typeof(InvalidPackageException), true)]
            [InlineData(typeof(InvalidDataException), true)]
            [InlineData(typeof(EntityException), true)]
            [InlineData(typeof(Exception), false)]
            public async Task WillShowViewWithErrorsIfEnsureValidThrowsExceptionMessage(Type exceptionType, bool expectExceptionMessageInResponse)
            {
                var fakeUploadedFile = new Mock<HttpPostedFileBase>();
                fakeUploadedFile.Setup(x => x.FileName).Returns("theFile.nupkg");
                var fakeFileStream = TestPackage.CreateTestPackageStream("theId", "1.0.0");
                fakeUploadedFile.Setup(x => x.InputStream).Returns(fakeFileStream);
                
                var readPackageException =
                    exceptionType.GetConstructor(new[] {typeof(string)}).Invoke(new[] { EnsureValidExceptionMessage });

                var controller = CreateController(
                    readPackageException: readPackageException as Exception);
                controller.SetCurrentUser(TestUtility.FakeUser);

                var result = await controller.UploadPackage(fakeUploadedFile.Object) as ViewResult;

                Assert.NotNull(result);
                Assert.False(controller.ModelState.IsValid);
                Assert.Equal(expectExceptionMessageInResponse ? EnsureValidExceptionMessage : Strings.FailedToReadUploadFile, controller.ModelState[String.Empty].Errors[0].ErrorMessage);
            }

            [Theory]
            [InlineData("ILike*Asterisks")]
            [InlineData("I_.Like.-Separators")]
            [InlineData("-StartWithSeparator")]
            [InlineData("EndWithSeparator.")]
            [InlineData("EndsWithHyphen-")]
            [InlineData("$id$")]
            [InlineData("Contains#Invalid$Characters!@#$%^&*")]
            [InlineData("Contains#Invalid$Characters!@#$%^&*EndsOnValidCharacter")]
            public async Task WillShowViewWithErrorsIfPackageIdIsInvalid(string packageId)
            {
                // Arrange
                var fakeUploadedFile = new Mock<HttpPostedFileBase>();
                fakeUploadedFile.Setup(x => x.FileName).Returns(packageId + ".nupkg");
                var fakeFileStream = TestPackage.CreateTestPackageStream(packageId, "1.0.0");
                fakeUploadedFile.Setup(x => x.InputStream).Returns(fakeFileStream);

                var controller = CreateController(fakeNuGetPackage: TestPackage.CreateTestPackageStream(packageId, "1.0.0"));
                controller.SetCurrentUser(TestUtility.FakeUser);

                var result = await controller.UploadPackage(fakeUploadedFile.Object) as ViewResult;

                Assert.NotNull(result);
                Assert.False(controller.ModelState.IsValid);
            }

            [Fact]
            public async Task WillShowTheViewWithErrorsWhenThePackageIdIsAlreadyBeingUsed()
            {
                var fakeUploadedFile = new Mock<HttpPostedFileBase>();
                fakeUploadedFile.Setup(x => x.FileName).Returns("theFile.nupkg");
                var fakeFileStream = TestPackage.CreateTestPackageStream("theId", "1.0.0");
                fakeUploadedFile.Setup(x => x.InputStream).Returns(fakeFileStream);
                var fakePackageRegistration = new PackageRegistration { Id = "theId", Owners = new[] { new User { Key = 1 /* not the current user */ } } };
                var fakePackageService = new Mock<IPackageService>();
                fakePackageService.Setup(x => x.FindPackageRegistrationById(It.IsAny<string>())).Returns(fakePackageRegistration);
                var controller = CreateController(
                    packageService: fakePackageService);
                controller.SetCurrentUser(TestUtility.FakeUser);

                var result = await controller.UploadPackage(fakeUploadedFile.Object) as ViewResult;

                Assert.NotNull(result);
                Assert.False(controller.ModelState.IsValid);
                Assert.Equal(String.Format(Strings.PackageIdNotAvailable, "theId"), controller.ModelState[String.Empty].Errors[0].ErrorMessage);
            }

            [Fact]
            public async Task WillShowTheViewWithErrorsWhenThePackageAlreadyExists()
            {
                var fakeUploadedFile = new Mock<HttpPostedFileBase>();
                fakeUploadedFile.Setup(x => x.FileName).Returns("theFile.nupkg");
                var fakeFileStream = TestPackage.CreateTestPackageStream("theId", "1.0.0");
                fakeUploadedFile.Setup(x => x.InputStream).Returns(fakeFileStream);
                var fakePackageService = new Mock<IPackageService>();
                fakePackageService.Setup(x => x.FindPackageByIdAndVersionStrict(It.IsAny<string>(), It.IsAny<string>())).Returns(
                    new Package { PackageRegistration = new PackageRegistration { Id = "theId" }, Version = "1.0.0" });
<<<<<<< HEAD
=======
                var controller = CreateController(
                    packageService: fakePackageService);
                controller.SetCurrentUser(TestUtility.FakeUser);

                var result = await controller.UploadPackage(fakeUploadedFile.Object) as ViewResult;

                Assert.NotNull(result);
                Assert.False(controller.ModelState.IsValid);
                Assert.Equal(
                    String.Format(Strings.PackageExistsAndCannotBeModified, "theId", "1.0.0"),
                    controller.ModelState[String.Empty].Errors[0].ErrorMessage);
            }

            [Fact]
            public async Task WillShowTheViewWithErrorsWhenThePackageAlreadyExistsAndOnlyDiffersByMetadata()
            {
                var fakeUploadedFile = new Mock<HttpPostedFileBase>();
                fakeUploadedFile.Setup(x => x.FileName).Returns("theFile.nupkg");
                var fakeFileStream = TestPackage.CreateTestPackageStream("theId", "1.0.0+metadata2");
                fakeUploadedFile.Setup(x => x.InputStream).Returns(fakeFileStream);
                var fakePackageService = new Mock<IPackageService>();
                fakePackageService.Setup(x => x.FindPackageByIdAndVersionStrict(It.IsAny<string>(), It.IsAny<string>())).Returns(
                    new Package { PackageRegistration = new PackageRegistration { Id = "theId" }, Version = "1.0.0+metadata" });
>>>>>>> b5be98f7
                var controller = CreateController(
                    packageService: fakePackageService);
                controller.SetCurrentUser(TestUtility.FakeUser);

                var result = await controller.UploadPackage(fakeUploadedFile.Object) as ViewResult;

                Assert.NotNull(result);
                Assert.False(controller.ModelState.IsValid);
                Assert.Equal(
<<<<<<< HEAD
                    String.Format(Strings.PackageExistsAndCannotBeModified, "theId", "1.0.0"),
                    controller.ModelState[String.Empty].Errors[0].ErrorMessage);
            }

            [Fact]
            public async Task WillShowTheViewWithErrorsWhenThePackageAlreadyExistsAndOnlyDiffersByMetadata()
            {
                var fakeUploadedFile = new Mock<HttpPostedFileBase>();
                fakeUploadedFile.Setup(x => x.FileName).Returns("theFile.nupkg");
                var fakeFileStream = TestPackage.CreateTestPackageStream("theId", "1.0.0+metadata2");
                fakeUploadedFile.Setup(x => x.InputStream).Returns(fakeFileStream);
                var fakePackageService = new Mock<IPackageService>();
                fakePackageService.Setup(x => x.FindPackageByIdAndVersionStrict(It.IsAny<string>(), It.IsAny<string>())).Returns(
                    new Package { PackageRegistration = new PackageRegistration { Id = "theId" }, Version = "1.0.0+metadata" });
                var controller = CreateController(
                    packageService: fakePackageService);
                controller.SetCurrentUser(TestUtility.FakeUser);

                var result = await controller.UploadPackage(fakeUploadedFile.Object) as ViewResult;

                Assert.NotNull(result);
                Assert.False(controller.ModelState.IsValid);
                Assert.Equal(
=======
>>>>>>> b5be98f7
                    String.Format(Strings.PackageVersionDiffersOnlyByMetadataAndCannotBeModified, "theId", "1.0.0+metadata"),
                    controller.ModelState[String.Empty].Errors[0].ErrorMessage);
            }

            [Fact]
            public async Task WillSaveTheUploadFile()
            {
                var fakeUploadedFile = new Mock<HttpPostedFileBase>();
                fakeUploadedFile.Setup(x => x.FileName).Returns("theFile.nupkg");
                var fakeFileStream = TestPackage.CreateTestPackageStream("thePackageId", "1.0.0");
                fakeUploadedFile.Setup(x => x.InputStream).Returns(fakeFileStream);

                var fakeUploadFileService = new Mock<IUploadFileService>();
                fakeUploadFileService.Setup(x => x.DeleteUploadFileAsync(TestUtility.FakeUser.Key)).Returns(Task.FromResult(0));
                fakeUploadFileService.Setup(x => x.GetUploadFileAsync(TestUtility.FakeUser.Key)).Returns(Task.FromResult<Stream>(null));
                fakeUploadFileService.Setup(x => x.SaveUploadFileAsync(TestUtility.FakeUser.Key, It.IsAny<Stream>())).Returns(Task.FromResult(0));
                var controller = CreateController(
                    uploadFileService: fakeUploadFileService,
                    fakeNuGetPackage: fakeFileStream);
                controller.SetCurrentUser(TestUtility.FakeUser);

                await controller.UploadPackage(fakeUploadedFile.Object);

                fakeUploadFileService.Verify(x => x.SaveUploadFileAsync(TestUtility.FakeUser.Key, fakeFileStream));
                fakeFileStream.Dispose();
            }

            [Fact]
            public async Task WillRedirectToVerifyPackageActionAfterSaving()
            {
                var fakeUploadedFile = new Mock<HttpPostedFileBase>();
                fakeUploadedFile.Setup(x => x.FileName).Returns("theFile.nupkg");
                var fakeFileStream = TestPackage.CreateTestPackageStream("thePackageId", "1.0.0");
                fakeUploadedFile.Setup(x => x.InputStream).Returns(fakeFileStream);
                var fakeUploadFileService = new Mock<IUploadFileService>();
                fakeUploadFileService.Setup(x => x.DeleteUploadFileAsync(TestUtility.FakeUser.Key)).Returns(Task.FromResult(0));
                fakeUploadFileService.Setup(x => x.GetUploadFileAsync(TestUtility.FakeUser.Key)).Returns(Task.FromResult<Stream>(null));
                fakeUploadFileService.Setup(x => x.SaveUploadFileAsync(TestUtility.FakeUser.Key, It.IsAny<Stream>())).Returns(Task.FromResult(0));
                var controller = CreateController(
                    uploadFileService: fakeUploadFileService);
                controller.SetCurrentUser(TestUtility.FakeUser);

                var result = await controller.UploadPackage(fakeUploadedFile.Object) as RedirectToRouteResult;

                Assert.NotNull(result);
                Assert.Equal(RouteName.VerifyPackage, result.RouteName);
            }
        }

        public class TheVerifyPackageActionForGetRequests
        {
            [Fact]
            public async Task WillRedirectToUploadPackagePageWhenThereIsNoUploadInProgress()
            {
                var fakeUploadFileService = new Mock<IUploadFileService>();
                fakeUploadFileService.Setup(x => x.GetUploadFileAsync(TestUtility.FakeUser.Key)).Returns<Stream>(null);
                fakeUploadFileService.Setup(x => x.DeleteUploadFileAsync(TestUtility.FakeUser.Key)).Returns(Task.FromResult(0));
                fakeUploadFileService.Setup(x => x.GetUploadFileAsync(TestUtility.FakeUser.Key)).Returns(Task.FromResult<Stream>(null));
                var controller = CreateController(
                    uploadFileService: fakeUploadFileService);
                controller.SetCurrentUser(TestUtility.FakeUser);

                var result = await controller.VerifyPackage() as RedirectToRouteResult;

                Assert.NotNull(result);
                Assert.Equal(RouteName.UploadPackage, result.RouteName);
            }

            [Fact]
            public async Task WillPassThePackageIdToTheView()
            {
                using (var fakeUploadFileStream = TestPackage.CreateTestPackageStream("theId", "1.0.0"))
                {
                    var model = await CreateVerifyPackageRequestForPackage(fakeUploadFileStream);
                    Assert.Equal("theId", model.Id);
                }
            }

            [Fact]
            public async Task WillPassThePackageVersionToTheView()
            {
                using (var fakeUploadFileStream = TestPackage.CreateTestPackageStream("theId", "1.0.42"))
                {
                    var model = await CreateVerifyPackageRequestForPackage(fakeUploadFileStream);
                    Assert.Equal("1.0.42", model.Version);
                }
            }

            [Fact]
            public async Task WillPassThePackageTitleToTheView()
            {
                using (var fakeUploadFileStream = TestPackage.CreateTestPackageStream("theId", "1.0.0", title: "theTitle"))
                {
                    var model = await CreateVerifyPackageRequestForPackage(fakeUploadFileStream);
                    Assert.Equal("theTitle", model.Edit.VersionTitle);
                }
            }

            [Fact]
            public async Task WillPassThePackageSummaryToTheView()
            {
                using (var fakeUploadFileStream = TestPackage.CreateTestPackageStream("theId", "1.0.0", summary: "theSummary"))
                {
                    var model = await CreateVerifyPackageRequestForPackage(fakeUploadFileStream);
                    Assert.Equal("theSummary", model.Edit.Summary);
                }
            }

            [Fact]
            public async Task WillPassThePackageDescriptionToTheView()
            {
                using (var fakeUploadFileStream = TestPackage.CreateTestPackageStream("theId", "1.0.0", description: "theDescription"))
                {
                    var model = await CreateVerifyPackageRequestForPackage(fakeUploadFileStream);
                    Assert.Equal("theDescription", model.Edit.Description);
                }
            }

            [Fact]
            public async Task WillPassThePackageLicenseAcceptanceRequirementToTheView()
            {
                using (var fakeUploadFileStream = TestPackage.CreateTestPackageStream("theId", "1.0.0", requireLicenseAcceptance: true))
                {
                    var model = await CreateVerifyPackageRequestForPackage(fakeUploadFileStream);
                    Assert.True(model.Edit.RequiresLicenseAcceptance);
                }
            }

            [Fact]
            public async Task WillPassThePackageLicenseUrlToTheView()
            {
                using (var fakeUploadFileStream = TestPackage.CreateTestPackageStream("theId", "1.0.0", licenseUrl: new Uri("http://theLicenseUri")))
                {
                    var model = await CreateVerifyPackageRequestForPackage(fakeUploadFileStream);
                    Assert.Equal("http://thelicenseuri/", model.LicenseUrl);
                }
            }

            [Fact]
            public async Task WillPassThePackageTagsToTheView()
            {
                using(var fakeUploadFileStream = TestPackage.CreateTestPackageStream("theId", "1.0.0", tags: "theTags"))
                {
                    var model = await CreateVerifyPackageRequestForPackage(fakeUploadFileStream);
                    Assert.Equal("theTags", model.Edit.Tags);
                }
            }

            [Fact]
            public async Task WillPassThePackageProjectUrlToTheView()
            {
                using (var fakeUploadFileStream = TestPackage.CreateTestPackageStream("theId", "1.0.0", projectUrl: new Uri("http://theProjectUri")))
                {
                    var model = await CreateVerifyPackageRequestForPackage(fakeUploadFileStream);
                    Assert.Equal("http://theprojecturi/", model.Edit.ProjectUrl);
                }
            }

            [Fact]
            public async Task WillPassThePackagAuthorsToTheView()
            {
                using (var fakeUploadFileStream = TestPackage.CreateTestPackageStream("theId", "1.0.0", authors: "firstAuthor, secondAuthor"))
                {
                    var model = await CreateVerifyPackageRequestForPackage(fakeUploadFileStream);
                    Assert.Equal("firstAuthor, secondAuthor", model.Edit.Authors);
                }
            }

            [Fact]
            public async Task WillPassMinClientVersionToTheView()
            {
                using (var fakeUploadFileStream = TestPackage.CreateTestPackageStream("theId", "1.0.0", minClientVersion: "1.2.3"))
                {
                    var model = await CreateVerifyPackageRequestForPackage(fakeUploadFileStream);
                    Assert.Equal(new NuGetVersion(1, 2, 3, 0), model.MinClientVersion);
                }
            }

            [Fact]
            public async Task WillPassLanguageToTheView()
            {
                using (var fakeUploadFileStream = TestPackage.CreateTestPackageStream("theId", "1.0.0", language: "de-DE"))
                {
                    var model = await CreateVerifyPackageRequestForPackage(fakeUploadFileStream);
                    Assert.Equal("de-DE", model.Language);
                }
            }

            [Fact]
            public async Task WillPassDependenciesToTheView()
            {
                var dependencyGroups = new[]
                {
                    new PackageDependencyGroup(
                        new NuGetFramework("net451"),
                        new[]
                        {
                            new NuGet.Packaging.Core.PackageDependency(
                                "firstTestDependency",
                                VersionRange.Parse("[1.0.0, 2.0.0)")),

                            new NuGet.Packaging.Core.PackageDependency(
                                "secondTestDependency",
                                VersionRange.Parse("[1.0]")),
                        }),

                    new PackageDependencyGroup(
                        new NuGetFramework("testFrameworkTwo"),
                        new[]
                        {
                             new NuGet.Packaging.Core.PackageDependency(
                                "newFirstTestDependency",
                                VersionRange.Parse("[1.0.0, 2.0.0)")),

                        })
                };

                using (var fakeUploadFileStream = TestPackage.CreateTestPackageStream("theId", "1.0.0", packageDependencyGroups: dependencyGroups))
                {
                    var model = await CreateVerifyPackageRequestForPackage(fakeUploadFileStream);
                    var assert = model.Dependencies.DependencySets.ToList();

                    Assert.Equal(2, assert[0].Value.Count()); //net451 has 2 dependencies
                    Assert.Equal(1, assert[1].Value.Count()); //unsupported has 1 dependency
                }
            }

            public static async Task<VerifyPackageRequest> CreateVerifyPackageRequestForPackage(Stream packageStream)
            {
                var fakeUploadFileService = new Mock<IUploadFileService>();
                fakeUploadFileService.Setup(x => x.GetUploadFileAsync(TestUtility.FakeUser.Key)).Returns(Task.FromResult<Stream>(packageStream));

                var controller = CreateController(
                    uploadFileService: fakeUploadFileService,
                    fakeNuGetPackage: packageStream);
                controller.SetCurrentUser(TestUtility.FakeUser);

                var model = ((ViewResult)await controller.VerifyPackage()).Model as VerifyPackageRequest;
                return model;
            }
        }

        public class TheVerifyPackageActionForPostRequests
        {
            [Fact]
            public async Task WillRedirectToUploadPageWhenThereIsNoUploadInProgress()
            {
                var fakeUploadFileService = new Mock<IUploadFileService>();
                fakeUploadFileService.Setup(x => x.GetUploadFileAsync(TestUtility.FakeUser.Key)).Returns(Task.FromResult<Stream>(null));
                var controller = CreateController(
                    uploadFileService: fakeUploadFileService);
                TestUtility.SetupUrlHelperForUrlGeneration(controller, new Uri("http://uploadpackage.xyz"));
                controller.SetCurrentUser(TestUtility.FakeUser);

                var result = await controller.VerifyPackage(new VerifyPackageRequest() { Listed = true, Edit = null }) as RedirectResult;

                Assert.NotNull(result);
            }

            [Fact]
            public async Task WillCreateThePackage()
            {
                var fakeUploadFileService = new Mock<IUploadFileService>();
                using (var fakeFileStream = new MemoryStream())
                {
                    fakeUploadFileService.Setup(x => x.GetUploadFileAsync(TestUtility.FakeUser.Key)).Returns(Task.FromResult<Stream>(fakeFileStream));
                    fakeUploadFileService.Setup(x => x.DeleteUploadFileAsync(TestUtility.FakeUser.Key)).Returns(Task.FromResult(0));
                    var fakePackageService = new Mock<IPackageService>();
                    fakePackageService.Setup(x => x.CreatePackageAsync(It.IsAny<PackageArchiveReader>(), It.IsAny<PackageStreamMetadata>(), It.IsAny<User>(), It.IsAny<bool>())).Returns(
                        Task.FromResult(new Package { PackageRegistration = new PackageRegistration { Id = "theId" }, Version = "theVersion" }));
                    var fakeNuGetPackage = TestPackage.CreateTestPackageStream("theId", "1.0.0");

                    var controller = CreateController(
                        packageService: fakePackageService,
                        uploadFileService: fakeUploadFileService,
                        fakeNuGetPackage: fakeNuGetPackage);
                    controller.SetCurrentUser(TestUtility.FakeUser);

                    await controller.VerifyPackage(new VerifyPackageRequest() { Listed = true, Edit = null });

                    fakePackageService.Verify(x => x.CreatePackageAsync(It.IsAny<PackageArchiveReader>(), It.IsAny<PackageStreamMetadata>(), TestUtility.FakeUser, false));
                }
            }

            [Fact]
            public async Task WillSavePackageToFileStorage()
            {
                // Arrange
                var fakeUploadFileService = new Mock<IUploadFileService>();
                using (var fakeFileStream = new MemoryStream())
                {
                    fakeUploadFileService.Setup(x => x.GetUploadFileAsync(TestUtility.FakeUser.Key)).Returns(Task.FromResult<Stream>(fakeFileStream));
                    fakeUploadFileService.Setup(x => x.DeleteUploadFileAsync(TestUtility.FakeUser.Key)).Returns(Task.FromResult(0));
                    var fakePackageService = new Mock<IPackageService>();
                    var fakePackage = new Package { PackageRegistration = new PackageRegistration { Id = "theId" }, Version = "theVersion" };
                    fakePackageService.Setup(x => x.CreatePackageAsync(It.IsAny<PackageArchiveReader>(), It.IsAny<PackageStreamMetadata>(), It.IsAny<User>(), It.IsAny<bool>()))
                        .Returns(Task.FromResult(fakePackage));
                    var fakeNuGetPackage = TestPackage.CreateTestPackageStream("theId", "1.0.0");

                    var fakePackageFileService = new Mock<IPackageFileService>();
                    fakePackageFileService.Setup(x => x.SavePackageFileAsync(fakePackage, It.IsAny<Stream>())).Returns(Task.FromResult(0)).Verifiable();

                    var controller = CreateController(
                        packageService: fakePackageService,
                        uploadFileService: fakeUploadFileService,
                        fakeNuGetPackage: fakeNuGetPackage,
                        packageFileService: fakePackageFileService);
                    controller.SetCurrentUser(TestUtility.FakeUser);

                    // Act
                    await controller.VerifyPackage(new VerifyPackageRequest() { Listed = true, Edit = null });

                    // Assert
                    fakePackageService.Verify(x => x.CreatePackageAsync(It.IsAny<PackageArchiveReader>(), It.IsAny<PackageStreamMetadata>(), TestUtility.FakeUser, false));
                    fakePackageFileService.Verify();
                }
            }

            [Fact]
            public async Task WillDeletePackageFileFromBlobStorageIfSavingDbChangesFails()
            {
                // Arrange
                var packageId = "theId";
                var packageVersion = "1.0.0";
                var fakeUploadFileService = new Mock<IUploadFileService>();
                using (var fakeFileStream = new MemoryStream())
                {
                    fakeUploadFileService.Setup(x => x.GetUploadFileAsync(TestUtility.FakeUser.Key)).Returns(Task.FromResult<Stream>(fakeFileStream));
                    fakeUploadFileService.Setup(x => x.DeleteUploadFileAsync(TestUtility.FakeUser.Key)).Returns(Task.FromResult(0));
                    var fakePackageService = new Mock<IPackageService>();
                    var fakePackage = new Package { PackageRegistration = new PackageRegistration { Id = packageId }, Version = packageVersion };
                    fakePackageService.Setup(x => x.CreatePackageAsync(It.IsAny<PackageArchiveReader>(), It.IsAny<PackageStreamMetadata>(), It.IsAny<User>(), It.IsAny<bool>()))
                        .Returns(Task.FromResult(fakePackage));
                    var fakeNuGetPackage = TestPackage.CreateTestPackageStream(packageId, packageVersion);

                    var fakePackageFileService = new Mock<IPackageFileService>();
                    fakePackageFileService.Setup(x => x.SavePackageFileAsync(fakePackage, It.IsAny<Stream>())).Returns(Task.CompletedTask).Verifiable();
                    fakePackageFileService.Setup(x => x.DeletePackageFileAsync(packageId, packageVersion)).Returns(Task.CompletedTask).Verifiable();

                    var fakeEntitiesContext = new Mock<IEntitiesContext>();
                    fakeEntitiesContext.Setup(e => e.SaveChangesAsync()).Throws<Exception>();

                    var controller = CreateController(
                        packageService: fakePackageService,
                        uploadFileService: fakeUploadFileService,
                        fakeNuGetPackage: fakeNuGetPackage,
                        packageFileService: fakePackageFileService,
                        entitiesContext: fakeEntitiesContext);
                    controller.SetCurrentUser(TestUtility.FakeUser);

                    // Act
                    await Assert.ThrowsAsync<Exception>(async () => await controller.VerifyPackage(new VerifyPackageRequest() { Listed = true, Edit = null }));

                    // Assert
                    fakePackageService.Verify(x => x.CreatePackageAsync(It.IsAny<PackageArchiveReader>(), It.IsAny<PackageStreamMetadata>(), TestUtility.FakeUser, false));
                    fakePackageFileService.Verify();
                }
            }

            [Fact]
            public async Task WillShowViewWithMessageIfSavingPackageBlobFails()
            {
                // Arrange
                var fakeUploadFileService = new Mock<IUploadFileService>();
                using (var fakeFileStream = new MemoryStream())
                {
                    fakeUploadFileService.Setup(x => x.GetUploadFileAsync(TestUtility.FakeUser.Key)).Returns(Task.FromResult<Stream>(fakeFileStream));
                    fakeUploadFileService.Setup(x => x.DeleteUploadFileAsync(TestUtility.FakeUser.Key)).Returns(Task.FromResult(0));
                    var fakePackageService = new Mock<IPackageService>();
                    var fakePackage = new Package { PackageRegistration = new PackageRegistration { Id = "theId" }, Version = "theVersion" };
                    fakePackageService.Setup(x => x.CreatePackageAsync(It.IsAny<PackageArchiveReader>(), It.IsAny<PackageStreamMetadata>(), It.IsAny<User>(), It.IsAny<bool>()))
                        .Returns(Task.FromResult(fakePackage));
                    var fakeNuGetPackage = TestPackage.CreateTestPackageStream("theId", "1.0.0");

                    var fakePackageFileService = new Mock<IPackageFileService>();
                    fakePackageFileService.Setup(x => x.SavePackageFileAsync(fakePackage, It.IsAny<Stream>()))
                        .Throws<InvalidOperationException>();

                    var fakeEntitiesContext = new Mock<IEntitiesContext>();

                    var controller = CreateController(
                        packageService: fakePackageService,
                        uploadFileService: fakeUploadFileService,
                        fakeNuGetPackage: fakeNuGetPackage,
                        packageFileService: fakePackageFileService,
                        entitiesContext: fakeEntitiesContext);
                    controller.SetCurrentUser(TestUtility.FakeUser);

                    // Act
                    await controller.VerifyPackage(new VerifyPackageRequest() { Listed = true, Edit = null });

                    // Assert
                    fakePackageService.Verify(x => x.CreatePackageAsync(It.IsAny<PackageArchiveReader>(), It.IsAny<PackageStreamMetadata>(), TestUtility.FakeUser, false));
                    Assert.Equal(Strings.UploadPackage_IdVersionConflict, controller.TempData["Message"]);
                    fakeEntitiesContext.VerifyCommitted(Times.Never());
                }
            }

            [Fact]
            public async Task WillUpdateIndexingService()
            {
                // Arrange
                var fakeUploadFileService = new Mock<IUploadFileService>();
                using (var fakeFileStream = new MemoryStream())
                {
                    fakeUploadFileService.Setup(x => x.GetUploadFileAsync(TestUtility.FakeUser.Key)).Returns(Task.FromResult<Stream>(fakeFileStream));
                    fakeUploadFileService.Setup(x => x.DeleteUploadFileAsync(TestUtility.FakeUser.Key)).Returns(Task.FromResult(0));
                    var fakePackageService = new Mock<IPackageService>();
                    var fakePackage = new Package { PackageRegistration = new PackageRegistration { Id = "theId" }, Version = "theVersion" };
                    fakePackageService.Setup(x => x.CreatePackageAsync(It.IsAny<PackageArchiveReader>(), It.IsAny<PackageStreamMetadata>(), It.IsAny<User>(), It.IsAny<bool>()))
                        .Returns(Task.FromResult(fakePackage));
                    var fakeNuGetPackage = TestPackage.CreateTestPackageStream("theId", "1.0.0");
                    var fakePackageFileService = new Mock<IPackageFileService>();
                    fakePackageFileService.Setup(x => x.SavePackageFileAsync(fakePackage, It.IsAny<Stream>())).Returns(Task.FromResult(0)).Verifiable();

                    var fakeIndexingService = new Mock<IIndexingService>(MockBehavior.Strict);
                    fakeIndexingService.Setup(f => f.UpdateIndex()).Verifiable();

                    var controller = CreateController(
                        packageService: fakePackageService,
                        uploadFileService: fakeUploadFileService,
                        fakeNuGetPackage: fakeNuGetPackage,
                        packageFileService: fakePackageFileService,
                        indexingService: fakeIndexingService);
                    controller.SetCurrentUser(TestUtility.FakeUser);

                    // Act
                    await controller.VerifyPackage(new VerifyPackageRequest() { Listed = true, Edit = null });

                    // Assert
                    fakeIndexingService.Verify();
                }
            }

            [Fact]
            public async Task WillSaveChangesToEntitiesContext()
            {
                // Arrange
                var fakeUploadFileService = new Mock<IUploadFileService>();
                using (var fakeFileStream = new MemoryStream())
                {
                    fakeUploadFileService.Setup(x => x.GetUploadFileAsync(TestUtility.FakeUser.Key))
                        .Returns(Task.FromResult<Stream>(fakeFileStream));
                    fakeUploadFileService.Setup(x => x.DeleteUploadFileAsync(TestUtility.FakeUser.Key))
                        .Returns(Task.CompletedTask);
                    var fakePackageService = new Mock<IPackageService>();
                    var fakePackage = new Package { PackageRegistration = new PackageRegistration { Id = "theId" }, Version = "theVersion" };
                    fakePackageService.Setup(x => x.CreatePackageAsync(It.IsAny<PackageArchiveReader>(), It.IsAny<PackageStreamMetadata>(), It.IsAny<User>(), It.IsAny<bool>()))
                        .Returns(Task.FromResult(fakePackage));
                    var fakeNuGetPackage = TestPackage.CreateTestPackageStream("theId", "1.0.0");

                    var entitiesContext = new Mock<IEntitiesContext>();
                    entitiesContext.Setup(e => e.SaveChangesAsync())
                        .Returns(Task.FromResult(0)).Verifiable();

                    var controller = CreateController(
                        packageService: fakePackageService,
                        uploadFileService: fakeUploadFileService,
                        fakeNuGetPackage: fakeNuGetPackage,
                        entitiesContext: entitiesContext);
                    controller.SetCurrentUser(TestUtility.FakeUser);

                    // Act
                    await controller.VerifyPackage(new VerifyPackageRequest() { Listed = true, Edit = null });

                    // Assert
                    entitiesContext.Verify();
                }
            }

            [Fact]
            public async Task WillNotCommitChangesToPackageService()
            {
                // Arrange
                var fakeUploadFileService = new Mock<IUploadFileService>();
                using (var fakeFileStream = new MemoryStream())
                {
                    fakeUploadFileService.Setup(x => x.GetUploadFileAsync(TestUtility.FakeUser.Key))
                        .Returns(Task.FromResult<Stream>(fakeFileStream));
                    fakeUploadFileService.Setup(x => x.DeleteUploadFileAsync(TestUtility.FakeUser.Key))
                        .Returns(Task.CompletedTask);
                    var fakePackageService = new Mock<IPackageService>(MockBehavior.Strict);
                    var fakePackage = new Package { PackageRegistration = new PackageRegistration { Id = "theId" }, Version = "theVersion" };
                    fakePackageService.Setup(x => x.CreatePackageAsync(It.IsAny<PackageArchiveReader>(), It.IsAny<PackageStreamMetadata>(), It.IsAny<User>(), false))
                        .Returns(Task.FromResult(fakePackage));
                    fakePackageService.Setup(x => x.PublishPackageAsync(fakePackage, false))
                        .Returns(Task.CompletedTask);
                    fakePackageService.Setup(x => x.MarkPackageUnlistedAsync(fakePackage, false))
                        .Returns(Task.CompletedTask);
                    var fakeNuGetPackage = TestPackage.CreateTestPackageStream("theId", "1.0.0");

                    var controller = CreateController(
                        packageService: fakePackageService,
                        uploadFileService: fakeUploadFileService,
                        fakeNuGetPackage: fakeNuGetPackage);
                    controller.SetCurrentUser(TestUtility.FakeUser);

                    // Act
                    await controller.VerifyPackage(new VerifyPackageRequest() { Listed = false, Edit = null });

                    // There's no assert. If the method completes, it means the test passed because we set MockBehavior to Strict
                    // for the fakePackageService. We verified that it only calls methods passing commitSettings = false.
                }
            }

            [Fact]
            public async Task WillPublishThePackage()
            {
                var fakeUploadFileService = new Mock<IUploadFileService>();
                using (var fakeFileStream = new MemoryStream())
                {
                    fakeUploadFileService.Setup(x => x.GetUploadFileAsync(TestUtility.FakeUser.Key)).Returns(Task.FromResult<Stream>(fakeFileStream));
                    fakeUploadFileService.Setup(x => x.DeleteUploadFileAsync(TestUtility.FakeUser.Key)).Returns(Task.FromResult(0));
                    var fakePackage = new Package { PackageRegistration = new PackageRegistration { Id = "theId" }, Version = "theVersion" };
                    var fakePackageService = new Mock<IPackageService>();
                    fakePackageService.Setup(x => x.CreatePackageAsync(It.IsAny<PackageArchiveReader>(), It.IsAny<PackageStreamMetadata>(), It.IsAny<User>(), It.IsAny<bool>()))
                        .Returns(Task.FromResult(fakePackage));
                    var fakeNuGetPackage = TestPackage.CreateTestPackageStream("theId", "1.0.0");

                    var controller = CreateController(
                        packageService: fakePackageService,
                        uploadFileService: fakeUploadFileService,
                        fakeNuGetPackage: fakeNuGetPackage);
                    controller.SetCurrentUser(TestUtility.FakeUser);

                    await controller.VerifyPackage(new VerifyPackageRequest() { Listed = true, Edit = null });

                    fakePackageService.Verify(x => x.PublishPackageAsync(fakePackage, false), Times.Once());
                }
            }

            [Fact]
            public async Task WillMarkThePackageUnlistedWhenListedArgumentIsFalse()
            {
                var fakeUploadFileService = new Mock<IUploadFileService>();
                using (var fakeFileStream = new MemoryStream())
                {
                    fakeUploadFileService.Setup(x => x.DeleteUploadFileAsync(TestUtility.FakeUser.Key)).Returns(Task.FromResult(0));
                    fakeUploadFileService.Setup(x => x.GetUploadFileAsync(TestUtility.FakeUser.Key)).Returns(Task.FromResult<Stream>(fakeFileStream));
                    var fakePackageService = new Mock<IPackageService>();
                    fakePackageService.Setup(x => x.CreatePackageAsync(It.IsAny<PackageArchiveReader>(), It.IsAny<PackageStreamMetadata>(), It.IsAny<User>(), It.IsAny<bool>()))
                        .Returns(Task.FromResult(new Package { PackageRegistration = new PackageRegistration { Id = "theId" }, Version = "theVersion" }));
                    var fakeNuGetPackage = TestPackage.CreateTestPackageStream("theId", "1.0.0");

                    var controller = CreateController(
                        packageService: fakePackageService,
                        uploadFileService: fakeUploadFileService,
                        fakeNuGetPackage: fakeNuGetPackage);
                    controller.SetCurrentUser(TestUtility.FakeUser);

                    await controller.VerifyPackage(new VerifyPackageRequest() { Listed = false, Edit = null });

                    fakePackageService.Verify(
                        x => x.MarkPackageUnlistedAsync(It.Is<Package>(p => p.PackageRegistration.Id == "theId" && p.Version == "theVersion"), It.IsAny<bool>()));
                }
            }

            [Theory]
            [InlineData(null)]
            [InlineData(true)]
            public async Task WillNotMarkThePackageUnlistedWhenListedArgumentIsNullorTrue(bool? listed)
            {
                var fakeUploadFileService = new Mock<IUploadFileService>();
                using (var fakeFileStream = new MemoryStream())
                {
                    fakeUploadFileService.Setup(x => x.GetUploadFileAsync(TestUtility.FakeUser.Key)).Returns(Task.FromResult<Stream>(fakeFileStream));
                    fakeUploadFileService.Setup(x => x.DeleteUploadFileAsync(TestUtility.FakeUser.Key)).Returns(Task.FromResult(0));
                    var fakePackageService = new Mock<IPackageService>();
                    fakePackageService.Setup(x => x.CreatePackageAsync(It.IsAny<PackageArchiveReader>(), It.IsAny<PackageStreamMetadata>(), It.IsAny<User>(), It.IsAny<bool>()))
                        .Returns(Task.FromResult(new Package { PackageRegistration = new PackageRegistration { Id = "theId" }, Version = "theVersion" }));
                    var fakeNuGetPackage = TestPackage.CreateTestPackageStream("theId", "1.0.0");

                    var controller = CreateController(
                        packageService: fakePackageService,
                        uploadFileService: fakeUploadFileService,
                        fakeNuGetPackage: fakeNuGetPackage);
                    controller.SetCurrentUser(TestUtility.FakeUser);

                    await controller.VerifyPackage(new VerifyPackageRequest() { Listed = listed.GetValueOrDefault(true), Edit = null });

                    fakePackageService.Verify(x => x.MarkPackageUnlistedAsync(It.IsAny<Package>(), It.IsAny<bool>()), Times.Never());
                }
            }

            [Fact]
            public async Task WillDeleteTheUploadFile()
            {
                var fakeUploadFileService = new Mock<IUploadFileService>();
                fakeUploadFileService.Setup(x => x.DeleteUploadFileAsync(TestUtility.FakeUser.Key)).Returns(Task.FromResult(0)).Verifiable();
                using (var fakeFileStream = new MemoryStream())
                {
                    fakeUploadFileService.Setup(x => x.GetUploadFileAsync(TestUtility.FakeUser.Key)).Returns(Task.FromResult<Stream>(fakeFileStream));
                    var fakePackageService = new Mock<IPackageService>();
                    fakePackageService.Setup(x => x.CreatePackageAsync(It.IsAny<PackageArchiveReader>(), It.IsAny<PackageStreamMetadata>(), It.IsAny<User>(), It.IsAny<bool>()))
                        .Returns(Task.FromResult(new Package { PackageRegistration = new PackageRegistration { Id = "theId" }, Version = "theVersion" }));
                    var fakeNuGetPackage = TestPackage.CreateTestPackageStream("theId", "1.0.0");

                    var controller = CreateController(
                        packageService: fakePackageService,
                        uploadFileService: fakeUploadFileService,
                        fakeNuGetPackage: fakeNuGetPackage);
                    controller.SetCurrentUser(TestUtility.FakeUser);

                    await controller.VerifyPackage(new VerifyPackageRequest() { Listed = false, Edit = null });

                    fakeUploadFileService.Verify();
                }
            }

            [Fact]
            public async Task WillSetAFlashMessage()
            {
                var fakeUploadFileService = new Mock<IUploadFileService>();
                using (var fakeFileStream = new MemoryStream())
                {
                    fakeUploadFileService.Setup(x => x.GetUploadFileAsync(TestUtility.FakeUser.Key)).Returns(Task.FromResult<Stream>(fakeFileStream));
                    fakeUploadFileService.Setup(x => x.SaveUploadFileAsync(TestUtility.FakeUser.Key, It.IsAny<Stream>())).Returns(Task.FromResult(0));
                    fakeUploadFileService.Setup(x => x.DeleteUploadFileAsync(TestUtility.FakeUser.Key)).Returns(Task.FromResult(0));
                    var fakePackageService = new Mock<IPackageService>();
                    fakePackageService.Setup(x => x.CreatePackageAsync(It.IsAny<PackageArchiveReader>(), It.IsAny<PackageStreamMetadata>(), It.IsAny<User>(), It.IsAny<bool>()))
                        .Returns(Task.FromResult(new Package { PackageRegistration = new PackageRegistration { Id = "theId" }, Version = "theVersion" }));
                    var fakeNuGetPackage = TestPackage.CreateTestPackageStream("theId", "1.0.0");

                    var controller = CreateController(
                        packageService: fakePackageService,
                        uploadFileService: fakeUploadFileService,
                        fakeNuGetPackage: fakeNuGetPackage);
                    controller.SetCurrentUser(TestUtility.FakeUser);

                    await controller.VerifyPackage(new VerifyPackageRequest() { Listed = false, Edit = null });

                    Assert.Equal(String.Format(Strings.SuccessfullyUploadedPackage, "theId", "theVersion"), controller.TempData["Message"]);
                }
            }

            [Fact]
            public async Task WillRedirectToPackagePage()
            {
                var fakeUploadFileService = new Mock<IUploadFileService>();
                using (var fakeFileStream = new MemoryStream())
                {
                    fakeUploadFileService.Setup(x => x.GetUploadFileAsync(TestUtility.FakeUser.Key)).Returns(Task.FromResult<Stream>(fakeFileStream));
                    fakeUploadFileService.Setup(x => x.DeleteUploadFileAsync(TestUtility.FakeUser.Key)).Returns(Task.FromResult(0));
                    var fakePackageService = new Mock<IPackageService>();
                    fakePackageService.Setup(x => x.CreatePackageAsync(It.IsAny<PackageArchiveReader>(), It.IsAny<PackageStreamMetadata>(), It.IsAny<User>(), It.IsAny<bool>()))
                        .Returns(Task.FromResult(new Package { PackageRegistration = new PackageRegistration { Id = "theId" }, Version = "theVersion" }));
                    var fakeNuGetPackage = TestPackage.CreateTestPackageStream("theId", "1.0.0");

                    var controller = CreateController(
                        packageService: fakePackageService,
                        uploadFileService: fakeUploadFileService,
                        fakeNuGetPackage: fakeNuGetPackage);
                    controller.SetCurrentUser(TestUtility.FakeUser);

                    var result = await controller.VerifyPackage(new VerifyPackageRequest() { Listed = false, Edit = null }) as RedirectToRouteResult;

                    Assert.NotNull(result);
                    Assert.Equal(RouteName.DisplayPackage, result.RouteName);
                }
            }

            [Fact]
            public async Task WillCurateThePackage()
            {
                var fakeUploadFileService = new Mock<IUploadFileService>();
                using (var fakeFileStream = new MemoryStream())
                {
                    fakeUploadFileService.Setup(x => x.GetUploadFileAsync(TestUtility.FakeUser.Key)).Returns(Task.FromResult<Stream>(fakeFileStream));
                    fakeUploadFileService.Setup(x => x.DeleteUploadFileAsync(TestUtility.FakeUser.Key)).Returns(Task.FromResult(0));
                    var fakePackageService = new Mock<IPackageService>();
                    var fakePackage = new Package { PackageRegistration = new PackageRegistration { Id = "theId" }, Version = "theVersion" };
                    fakePackageService.Setup(x => x.CreatePackageAsync(It.IsAny<PackageArchiveReader>(), It.IsAny<PackageStreamMetadata>(), It.IsAny<User>(), It.IsAny<bool>()))
                        .Returns(Task.FromResult(fakePackage));
                    var fakeNuGetPackage = TestPackage.CreateTestPackageStream("theId", "1.0.0");

                    var fakeAutoCuratePackageCmd = new Mock<IAutomaticallyCuratePackageCommand>();
                    var controller = CreateController(
                        packageService: fakePackageService,
                        uploadFileService: fakeUploadFileService,
                        fakeNuGetPackage: fakeNuGetPackage,
                        autoCuratePackageCmd: fakeAutoCuratePackageCmd);
                    controller.SetCurrentUser(TestUtility.FakeUser);

                    await controller.VerifyPackage(new VerifyPackageRequest() { Listed = false, Edit = null });

                    fakeAutoCuratePackageCmd.Verify(fake => fake.ExecuteAsync(fakePackage, It.IsAny<PackageArchiveReader>(), false));
                }
            }

            [Fact]
            public async Task WritesAnAuditRecord()
            {
                // Arrange
                var fakeUploadFileService = new Mock<IUploadFileService>();
                using (var fakeFileStream = new MemoryStream())
                {
                    fakeUploadFileService.Setup(x => x.GetUploadFileAsync(TestUtility.FakeUser.Key)).Returns(Task.FromResult<Stream>(fakeFileStream));
                    fakeUploadFileService.Setup(x => x.DeleteUploadFileAsync(TestUtility.FakeUser.Key)).Returns(Task.FromResult(0));
                    var fakePackageService = new Mock<IPackageService>();
                    var fakePackage = new Package { PackageRegistration = new PackageRegistration { Id = "theId" }, Version = "theVersion" };
                    fakePackageService.Setup(x => x.CreatePackageAsync(It.IsAny<PackageArchiveReader>(), It.IsAny<PackageStreamMetadata>(), It.IsAny<User>(), It.IsAny<bool>()))
                        .Returns(Task.FromResult(fakePackage));
                    var fakeNuGetPackage = TestPackage.CreateTestPackageStream("theId", "1.0.0");

                    var auditingService = new TestAuditingService();

                    var controller = CreateController(
                        packageService: fakePackageService,
                        uploadFileService: fakeUploadFileService,
                        fakeNuGetPackage: fakeNuGetPackage,
                        auditingService: auditingService);
                    controller.SetCurrentUser(TestUtility.FakeUser);

                    // Act
                    await controller.VerifyPackage(new VerifyPackageRequest { Listed = true, Edit = null });

                    // Assert
                    Assert.True(auditingService.WroteRecord<PackageAuditRecord>(ar =>
                        ar.Action == AuditedPackageAction.Create
                        && ar.Id == fakePackage.PackageRegistration.Id
                        && ar.Version == fakePackage.Version));
                }
            }

            [Fact]
            public async Task WillSendPackagePublishedEvent()
            {
                // Arrange
                var fakeUploadFileService = new Mock<IUploadFileService>();
                using (var fakeFileStream = new MemoryStream())
                {
                    fakeUploadFileService.Setup(x => x.GetUploadFileAsync(TestUtility.FakeUser.Key)).Returns(Task.FromResult<Stream>(fakeFileStream));
                    fakeUploadFileService.Setup(x => x.DeleteUploadFileAsync(TestUtility.FakeUser.Key)).Returns(Task.CompletedTask);
                    var fakePackageService = new Mock<IPackageService>();
                    var fakePackage = new Package { PackageRegistration = new PackageRegistration { Id = "theId" }, Version = "theVersion" };
                    fakePackageService.Setup(x => x.CreatePackageAsync(It.IsAny<PackageArchiveReader>(), It.IsAny<PackageStreamMetadata>(), It.IsAny<User>(), It.IsAny<bool>()))
                        .Returns(Task.FromResult(fakePackage));
                    var fakeNuGetPackage = TestPackage.CreateTestPackageStream("theId", "1.0.0");
                    var fakeTelemetryService = new Mock<ITelemetryService>();

                    var controller = CreateController(
                        packageService: fakePackageService,
                        uploadFileService: fakeUploadFileService,
                        fakeNuGetPackage: fakeNuGetPackage,
                        telemetryService: fakeTelemetryService);

                    controller.SetCurrentUser(TestUtility.FakeUser);

                    // Act
                    await controller.VerifyPackage(new VerifyPackageRequest { Listed = true, Edit = null });

                    // Assert
                    fakeTelemetryService.Verify(x => x.TrackPackagePushEvent(It.IsAny<Package>(), TestUtility.FakeUser, controller.OwinContext.Request.User.Identity), Times.Once);
                }
            }

            public static IEnumerable<object[]> WillApplyEdits_Data
            {
                get
                {
                    yield return new object[] { new EditPackageVersionRequest() { RequiresLicenseAcceptance = true } };
                    yield return new object[] { new EditPackageVersionRequest() { IconUrl = "https://iconnew" } };
                    yield return new object[] { new EditPackageVersionRequest() { ProjectUrl = "https://projectnew" } };
                    yield return new object[] { new EditPackageVersionRequest() { Authors = "author1new authors2new" } };
                    yield return new object[] { new EditPackageVersionRequest() { Copyright = "copyright" } };
                    yield return new object[] { new EditPackageVersionRequest() { Description = "new desc" } };
                    yield return new object[] { new EditPackageVersionRequest() { ReleaseNotes = "notes123" } };
                    yield return new object[] { new EditPackageVersionRequest() { Summary = "summary new" } };
                    yield return new object[] { new EditPackageVersionRequest() { Tags = "tag1new tag2new" } };
                    yield return new object[] { new EditPackageVersionRequest() { VersionTitle = "title" } };
                }
            }

            [Theory]
            [MemberData("WillApplyEdits_Data")]
            public async Task WillApplyEdits(EditPackageVersionRequest edit)
            {
                // Arrange
                using (var fakeFileStream = new MemoryStream())
                {
                    var fakeUploadFileService = new Mock<IUploadFileService>();
                    fakeUploadFileService.Setup(x => x.GetUploadFileAsync(TestUtility.FakeUser.Key)).Returns(Task.FromResult<Stream>(fakeFileStream));
                    fakeUploadFileService.Setup(x => x.DeleteUploadFileAsync(TestUtility.FakeUser.Key)).Returns(Task.CompletedTask);

                    var packageService = new Mock<IPackageService>();

                    var fakePackage = new Package { PackageRegistration = new PackageRegistration { Id = "thePackageId" }, Version = "1.0.0" };
                    packageService.Setup(x => x.CreatePackageAsync(It.IsAny<PackageArchiveReader>(), It.IsAny<PackageStreamMetadata>(), It.IsAny<User>(), It.IsAny<bool>()))
                        .Returns(Task.FromResult(fakePackage));

                    var fakeEditPackageService = new Mock<EditPackageService>();

                    var controller = CreateController(packageService: packageService, editPackageService: fakeEditPackageService, uploadFileService: fakeUploadFileService);
                    controller.SetCurrentUser(TestUtility.FakeUser);
                
                    // Act
                    await controller.VerifyPackage(new VerifyPackageRequest { Listed = true, Edit = edit });

                    // Assert 
                    fakeEditPackageService.Verify(x => x.StartEditPackageRequest(fakePackage, edit, TestUtility.FakeUser), Times.Once);
                }
            }
           
            [Fact]
            public async Task WillNotApplyEditIfThereWereNoChanges()
            {
                // Arrange
                var fakePackage = new Package { PackageRegistration = new PackageRegistration { Id = "thePackageId" }, Version = "1.0.0", Tags = "abc, cde" };

                // Create the original model that was presented to the user
                using (var fakeUploadFileStream = TestPackage.CreateTestPackageStream(id: fakePackage.PackageRegistration.Id, version: fakePackage.Version, tags: fakePackage.Tags))
                {
                    var model = await TheVerifyPackageActionForGetRequests.CreateVerifyPackageRequestForPackage(fakeUploadFileStream);

                    using (var fakeFileStream = new MemoryStream())
                    {
                        var fakeUploadFileService = new Mock<IUploadFileService>();
                        fakeUploadFileService.Setup(x => x.GetUploadFileAsync(TestUtility.FakeUser.Key)).Returns(Task.FromResult<Stream>(fakeFileStream));
                        fakeUploadFileService.Setup(x => x.DeleteUploadFileAsync(TestUtility.FakeUser.Key)).Returns(Task.CompletedTask);

                        var packageService = new Mock<IPackageService>();

                        packageService.Setup(x => x.CreatePackageAsync(It.IsAny<PackageArchiveReader>(), It.IsAny<PackageStreamMetadata>(), It.IsAny<User>(), It.IsAny<bool>()))
                            .Returns(Task.FromResult(fakePackage));

                        var fakeEditPackageService = new Mock<EditPackageService>();

                        using (var fakeUploadFileStream2 = TestPackage.CreateTestPackageStream(id: fakePackage.PackageRegistration.Id, version: fakePackage.Version, tags: fakePackage.Tags))
                        { 
                            var controller = CreateController(packageService: packageService,
                                editPackageService: fakeEditPackageService,
                                uploadFileService: fakeUploadFileService,
                                fakeNuGetPackage: fakeUploadFileStream2);

                            controller.SetCurrentUser(TestUtility.FakeUser);

                            // Act
                            await controller.VerifyPackage(model);

                            // Assert 
                            fakeEditPackageService.Verify(x => x.StartEditPackageRequest(fakePackage, model.Edit, TestUtility.FakeUser), Times.Never);
                        }
                    }
                }
            }
        }

        public class TheUploadProgressAction
        {
            private static readonly string FakeUploadName = "upload-" + TestUtility.FakeUserName;

            [Fact]
            public void WillReturnHttpNotFoundForUnknownUser()
            {
                // Arrange
                var cacheService = new Mock<ICacheService>(MockBehavior.Strict);
                cacheService.Setup(c => c.GetItem(FakeUploadName)).Returns(null);

                var controller = CreateController(cacheService: cacheService);
                controller.SetCurrentUser(TestUtility.FakeUser);

                // Act
                var result = controller.UploadPackageProgress();

                // Assert
                Assert.True(result is HttpNotFoundResult);
            }

            [Fact]
            public void WillReturnCorrectResultForKnownUser()
            {
                var cacheService = new Mock<ICacheService>(MockBehavior.Strict);
                cacheService.Setup(c => c.GetItem(FakeUploadName))
                            .Returns(new AsyncFileUploadProgress(100) { FileName = "haha", TotalBytesRead = 80 });

                var controller = CreateController(cacheService: cacheService);
                controller.SetCurrentUser(TestUtility.FakeUser);

                // Act
                var result = controller.UploadPackageProgress() as JsonResult;

                // Assert
                Assert.NotNull(result);
                Assert.Equal(JsonRequestBehavior.AllowGet, result.JsonRequestBehavior);
                Assert.True(result.Data is AsyncFileUploadProgress);
                var progress = (AsyncFileUploadProgress)result.Data;
                Assert.Equal(80, progress.TotalBytesRead);
                Assert.Equal(100, progress.ContentLength);
                Assert.Equal("haha", progress.FileName);
            }
        }

        public class TheSetLicenseReportVisibilityMethod
        {
            [Fact]
            public async Task IndexingAndPackageServicesAreUpdated()
            {
                // Arrange
                var package = new Package
                    {
                        PackageRegistration = new PackageRegistration { Id = "Foo" },
                        Version = "1.0",
                        HideLicenseReport = true
                    };
                package.PackageRegistration.Owners.Add(new User("Smeagol"));

                var packageService = new Mock<IPackageService>(MockBehavior.Strict);
                packageService.Setup(svc => svc.SetLicenseReportVisibilityAsync(It.IsAny<Package>(), It.Is<bool>(t => t == true), It.IsAny<bool>()))
                    .Throws(new Exception("Shouldn't be called"));
                packageService.Setup(svc => svc.SetLicenseReportVisibilityAsync(It.IsAny<Package>(), It.Is<bool>(t => t == false), It.IsAny<bool>()))
                    .Returns(Task.CompletedTask).Verifiable();
                packageService.Setup(svc => svc.FindPackageByIdAndVersionStrict("Foo", "1.0"))
                    .Returns(package).Verifiable();

                var httpContext = new Mock<HttpContextBase>();
                httpContext.Setup(h => h.Request.IsAuthenticated).Returns(true);
                httpContext.Setup(h => h.User.Identity.Name).Returns("Smeagol");

                var indexingService = new Mock<IIndexingService>();

                var controller = CreateController(packageService: packageService, httpContext: httpContext, indexingService: indexingService);
                controller.SetCurrentUser(new User("Smeagol"));
                controller.Url = new UrlHelper(new RequestContext(), new RouteCollection());

                // Act
                var result = await controller.SetLicenseReportVisibility("Foo", "1.0", visible: false, urlFactory: p => @"~\Bar.cshtml");

                // Assert
                packageService.Verify();
                indexingService.Verify(i => i.UpdatePackage(package));
                Assert.IsType<RedirectResult>(result);
                Assert.Equal(@"~\Bar.cshtml", ((RedirectResult)result).Url);
            }
        }
    }
}
<|MERGE_RESOLUTION|>--- conflicted
+++ resolved
@@ -1226,8 +1226,6 @@
                 var fakePackageService = new Mock<IPackageService>();
                 fakePackageService.Setup(x => x.FindPackageByIdAndVersionStrict(It.IsAny<string>(), It.IsAny<string>())).Returns(
                     new Package { PackageRegistration = new PackageRegistration { Id = "theId" }, Version = "1.0.0" });
-<<<<<<< HEAD
-=======
                 var controller = CreateController(
                     packageService: fakePackageService);
                 controller.SetCurrentUser(TestUtility.FakeUser);
@@ -1251,7 +1249,6 @@
                 var fakePackageService = new Mock<IPackageService>();
                 fakePackageService.Setup(x => x.FindPackageByIdAndVersionStrict(It.IsAny<string>(), It.IsAny<string>())).Returns(
                     new Package { PackageRegistration = new PackageRegistration { Id = "theId" }, Version = "1.0.0+metadata" });
->>>>>>> b5be98f7
                 var controller = CreateController(
                     packageService: fakePackageService);
                 controller.SetCurrentUser(TestUtility.FakeUser);
@@ -1261,32 +1258,6 @@
                 Assert.NotNull(result);
                 Assert.False(controller.ModelState.IsValid);
                 Assert.Equal(
-<<<<<<< HEAD
-                    String.Format(Strings.PackageExistsAndCannotBeModified, "theId", "1.0.0"),
-                    controller.ModelState[String.Empty].Errors[0].ErrorMessage);
-            }
-
-            [Fact]
-            public async Task WillShowTheViewWithErrorsWhenThePackageAlreadyExistsAndOnlyDiffersByMetadata()
-            {
-                var fakeUploadedFile = new Mock<HttpPostedFileBase>();
-                fakeUploadedFile.Setup(x => x.FileName).Returns("theFile.nupkg");
-                var fakeFileStream = TestPackage.CreateTestPackageStream("theId", "1.0.0+metadata2");
-                fakeUploadedFile.Setup(x => x.InputStream).Returns(fakeFileStream);
-                var fakePackageService = new Mock<IPackageService>();
-                fakePackageService.Setup(x => x.FindPackageByIdAndVersionStrict(It.IsAny<string>(), It.IsAny<string>())).Returns(
-                    new Package { PackageRegistration = new PackageRegistration { Id = "theId" }, Version = "1.0.0+metadata" });
-                var controller = CreateController(
-                    packageService: fakePackageService);
-                controller.SetCurrentUser(TestUtility.FakeUser);
-
-                var result = await controller.UploadPackage(fakeUploadedFile.Object) as ViewResult;
-
-                Assert.NotNull(result);
-                Assert.False(controller.ModelState.IsValid);
-                Assert.Equal(
-=======
->>>>>>> b5be98f7
                     String.Format(Strings.PackageVersionDiffersOnlyByMetadataAndCannotBeModified, "theId", "1.0.0+metadata"),
                     controller.ModelState[String.Empty].Errors[0].ErrorMessage);
             }
