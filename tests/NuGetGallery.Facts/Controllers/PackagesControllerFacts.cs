﻿// Copyright (c) .NET Foundation. All rights reserved.
// Licensed under the Apache License, Version 2.0. See License.txt in the project root for license information.

using System;
using System.Collections.Generic;
using System.IO;
using System.Linq;
using System.Net.Mail;
using System.Threading.Tasks;
using System.Web;
using System.Web.Mvc;
using System.Web.Routing;
using Moq;
using NuGet.Packaging;
using NuGetGallery.Areas.Admin;
using NuGetGallery.AsyncFileUpload;
using NuGetGallery.Auditing;
using NuGetGallery.Framework;
using NuGetGallery.Helpers;
using NuGetGallery.Packaging;
using NuGetGallery.Security;
using Xunit;
<<<<<<< HEAD
using NuGetGallery.TestUtils;
=======
using NuGetGallery.Configuration;
>>>>>>> eb15220b

namespace NuGetGallery
{
    public class PackagesControllerFacts
        : TestContainer
    {
        private static PackagesController CreateController(
            IGalleryConfigurationService configurationService,
            Mock<IPackageService> packageService = null,
            Mock<IUploadFileService> uploadFileService = null,
            Mock<IMessageService> messageService = null,
            Mock<HttpContextBase> httpContext = null,
            Mock<EditPackageService> editPackageService = null,
            Stream fakeNuGetPackage = null,
            Mock<ISearchService> searchService = null,
            Exception readPackageException = null,
            Mock<IAutomaticallyCuratePackageCommand> autoCuratePackageCmd = null,
            Mock<IPackageFileService> packageFileService = null,
            Mock<IEntitiesContext> entitiesContext = null,
            Mock<IIndexingService> indexingService = null,
            Mock<ICacheService> cacheService = null,
            Mock<IPackageDeleteService> packageDeleteService = null,
            Mock<ISupportRequestService> supportRequestService = null,
            IAuditingService auditingService = null,
            Mock<ITelemetryService> telemetryService = null,
            Mock<ISecurityPolicyService> securityPolicyService = null,
            Mock<IReservedNamespaceService> reservedNamespaceService = null,
            Mock<IPackageUploadService> packageUploadService = null)
        {
            packageService = packageService ?? new Mock<IPackageService>();
            if (uploadFileService == null)
            {
                uploadFileService = new Mock<IUploadFileService>();
                uploadFileService.Setup(x => x.DeleteUploadFileAsync(It.IsAny<int>())).Returns(Task.FromResult(0));
                uploadFileService.Setup(x => x.GetUploadFileAsync(42)).Returns(Task.FromResult<Stream>(null));
                uploadFileService.Setup(x => x.SaveUploadFileAsync(42, It.IsAny<Stream>())).Returns(Task.FromResult(0));
            }
            messageService = messageService ?? new Mock<IMessageService>();
            searchService = searchService ?? CreateSearchService();
            autoCuratePackageCmd = autoCuratePackageCmd ?? new Mock<IAutomaticallyCuratePackageCommand>();

            if (packageFileService == null)
            {
                packageFileService = new Mock<IPackageFileService>();
                packageFileService.Setup(p => p.SavePackageFileAsync(It.IsAny<Package>(), It.IsAny<Stream>())).Returns(Task.FromResult(0));
            }

            entitiesContext = entitiesContext ?? new Mock<IEntitiesContext>();

            indexingService = indexingService ?? new Mock<IIndexingService>();

            cacheService = cacheService ?? new Mock<ICacheService>();

            editPackageService = editPackageService ?? new Mock<EditPackageService>();

            packageDeleteService = packageDeleteService ?? new Mock<IPackageDeleteService>();

            supportRequestService = supportRequestService ?? new Mock<ISupportRequestService>();

            auditingService = auditingService ?? new TestAuditingService();

            telemetryService = telemetryService ?? new Mock<ITelemetryService>();

            securityPolicyService = securityPolicyService ?? new Mock<ISecurityPolicyService>();

            if (reservedNamespaceService == null)
            {
                reservedNamespaceService = new Mock<IReservedNamespaceService>();
                IReadOnlyCollection<ReservedNamespace> userOwnedMatchingNamespaces = new List<ReservedNamespace>();
                reservedNamespaceService.Setup(s => s.IsPushAllowed(It.IsAny<string>(), It.IsAny<User>(), out userOwnedMatchingNamespaces))
                    .Returns(true);
            }

            packageUploadService = packageUploadService ?? new Mock<IPackageUploadService>();

            packageUploadService.Setup(x => x.GeneratePackageAsync(It.IsAny<string>(), It.IsAny<PackageArchiveReader>(), It.IsAny<PackageStreamMetadata>(), It.IsAny<User>(), It.IsAny<bool>()))
                .Returns((string id, PackageArchiveReader nugetPackage, PackageStreamMetadata packageStreamMetadata, User user, bool commitChanges) => {
                    return packageService.Object.CreatePackageAsync(nugetPackage, packageStreamMetadata, user, isVerified: false, commitChanges: commitChanges);
                });

            var controller = new Mock<PackagesController>(
                packageService.Object,
                uploadFileService.Object,
                messageService.Object,
                searchService.Object,
                autoCuratePackageCmd.Object,
                packageFileService.Object,
                entitiesContext.Object,
                configurationService.Current,
                indexingService.Object,
                cacheService.Object,
                editPackageService.Object,
                packageDeleteService.Object,
                supportRequestService.Object,
                auditingService,
                telemetryService.Object,
                securityPolicyService.Object,
                reservedNamespaceService.Object,
                packageUploadService.Object);

            controller.CallBase = true;
            controller.Object.SetOwinContextOverride(Fakes.CreateOwinContext());

            httpContext = httpContext ?? new Mock<HttpContextBase>();
            TestUtility.SetupHttpContextMockForUrlGeneration(httpContext, controller.Object);

            if (readPackageException != null)
            {
                controller.Setup(x => x.CreatePackage(It.IsAny<Stream>())).Throws(readPackageException);
            }
            else
            {
                if (fakeNuGetPackage == null)
                {
                    fakeNuGetPackage = TestPackage.CreateTestPackageStream("thePackageId", "1.0.0");
                }

                controller.Setup(x => x.CreatePackage(It.IsAny<Stream>())).Returns(new PackageArchiveReader(fakeNuGetPackage, true));
            }

            return controller.Object;
        }

        private static Mock<ISearchService> CreateSearchService()
        {
            var searchService = new Mock<ISearchService>();
            searchService.Setup(s => s.Search(It.IsAny<SearchFilter>())).Returns(
                (IQueryable<Package> p, string searchTerm) => Task.FromResult(new SearchResults(p.Count(), DateTime.UtcNow, p)));

            return searchService;
        }

        public class TheCancelVerifyPackageAction
            : TestContainer
        {
            [Fact]
            public async Task DeletesTheInProgressPackageUpload()
            {
                var fakeUploadFileService = new Mock<IUploadFileService>();
                fakeUploadFileService.Setup(x => x.DeleteUploadFileAsync(42)).Returns(Task.FromResult(0));
                var controller = CreateController(
                    GetConfigurationService(),
                    uploadFileService: fakeUploadFileService);
                controller.SetCurrentUser(TestUtility.FakeUser);

                await controller.CancelUpload();

                fakeUploadFileService.Verify(x => x.DeleteUploadFileAsync(42));
            }

            [Fact]
            public async Task RedirectsToUploadPageAfterDelete()
            {
                var fakeUploadFileService = new Mock<IUploadFileService>();
                fakeUploadFileService.Setup(x => x.DeleteUploadFileAsync(42)).Returns(Task.FromResult(0));
                var controller = CreateController(
                    GetConfigurationService(),
                    uploadFileService: fakeUploadFileService);
                controller.SetCurrentUser(TestUtility.FakeUser);

                var result = await controller.CancelUpload();

                Assert.IsType<JsonResult>(result);
                Assert.Null(result.Data);
            }
        }

        public class TheDisplayPackageMethod
            : TestContainer
        {
            [Fact]
            public async Task GivenANonNormalizedVersionIt302sToTheNormalizedVersion()
            {
                // Arrange
                var controller = CreateController(GetConfigurationService());

                // Act
                var result = await controller.DisplayPackage("Foo", "01.01.01");

                // Assert
                ResultAssert.IsRedirectToRoute(result, new
                {
                    action = "DisplayPackage",
                    id = "Foo",
                    version = "1.1.1"
                }, permanent: true);
            }

            [Fact]
            public async Task GivenANonExistantPackageIt404s()
            {
                // Arrange
                var packageService = new Mock<IPackageService>();
                var controller = CreateController(
                    GetConfigurationService(),
                    packageService: packageService);

                packageService.Setup(p => p.FindPackageByIdAndVersion("Foo", "1.1.1", SemVerLevelKey.SemVer2, true))
                              .ReturnsNull();

                // Act
                var result = await controller.DisplayPackage("Foo", "1.1.1");

                // Assert
                ResultAssert.IsNotFound(result);
            }

            [Fact]
            public async Task GivenAValidPackageThatTheCurrentUserDoesNotOwnItDisplaysCurrentMetadata()
            {
                // Arrange
                var packageService = new Mock<IPackageService>();
                var indexingService = new Mock<IIndexingService>();
                var controller = CreateController(
                    GetConfigurationService(),
                    packageService: packageService,
                    indexingService: indexingService);
                controller.SetCurrentUser(TestUtility.FakeUser);

                packageService.Setup(p => p.FindPackageByIdAndVersion("Foo", "1.1.1", SemVerLevelKey.SemVer2, true))
                              .Returns(new Package()
                              {
                                  PackageRegistration = new PackageRegistration()
                                  {
                                      Id = "Foo",
                                      Owners = new List<User>()
                                  },
                                  Version = "01.1.01",
                                  NormalizedVersion = "1.1.1",
                                  Title = "A test package!"
                              });

                indexingService.Setup(i => i.GetLastWriteTime()).Returns(Task.FromResult((DateTime?)DateTime.UtcNow));

                // Act
                var result = await controller.DisplayPackage("Foo", "1.1.1");

                // Assert
                var model = ResultAssert.IsView<DisplayPackageViewModel>(result);
                Assert.Equal("Foo", model.Id);
                Assert.Equal("1.1.1", model.Version);
                Assert.Equal("A test package!", model.Title);
            }

            [Fact]
            public async Task GivenAValidPackageThatTheCurrentUserOwnsItDisablesResponseCaching()
            {
                // Arrange
                var packageService = new Mock<IPackageService>();
                var editPackageService = new Mock<EditPackageService>();
                var httpContext = new Mock<HttpContextBase>();
                var httpCachePolicy = new Mock<HttpCachePolicyBase>(MockBehavior.Strict);
                var controller = CreateController(
                    GetConfigurationService(),
                    packageService: packageService,
                    editPackageService: editPackageService,
                    httpContext: httpContext);
                controller.SetCurrentUser(TestUtility.FakeUser);
                httpContext.Setup(c => c.Response.Cache).Returns(httpCachePolicy.Object);

                httpCachePolicy.Setup(c => c.SetCacheability(HttpCacheability.NoCache)).Verifiable();
                httpCachePolicy.Setup(c => c.SetNoStore()).Verifiable();
                httpCachePolicy.Setup(c => c.SetMaxAge(TimeSpan.Zero)).Verifiable();
                httpCachePolicy.Setup(c => c.SetRevalidation(HttpCacheRevalidation.AllCaches)).Verifiable();

                var package = new Package()
                {
                    PackageRegistration = new PackageRegistration()
                    {
                        Id = "Foo",
                        Owners = new List<User>() { TestUtility.FakeUser }
                    },
                    Version = "01.1.01",
                    NormalizedVersion = "1.1.1",
                    Title = "A test package!"
                };

                packageService
                    .Setup(p => p.FindPackageByIdAndVersion("Foo", "1.1.1", SemVerLevelKey.SemVer2, true))
                    .Returns(package);

                // Act
                await controller.DisplayPackage("Foo", "1.1.1");

                // Assert
                httpCachePolicy.VerifyAll();
            }

            [Fact]
            public async Task GivenAValidPackageThatTheCurrentUserOwnsWithNoEditsItDisplaysCurrentMetadata()
            {
                // Arrange
                var packageService = new Mock<IPackageService>();
                var indexingService = new Mock<IIndexingService>();
                var editPackageService = new Mock<EditPackageService>();
                var httpContext = new Mock<HttpContextBase>();
                var httpCachePolicy = new Mock<HttpCachePolicyBase>();
                var controller = CreateController(
                    GetConfigurationService(),
                    packageService: packageService,
                    editPackageService: editPackageService,
                    indexingService: indexingService,
                    httpContext: httpContext);
                controller.SetCurrentUser(TestUtility.FakeUser);
                httpContext.Setup(c => c.Response.Cache).Returns(httpCachePolicy.Object);

                var package = new Package()
                {
                    PackageRegistration = new PackageRegistration()
                    {
                        Id = "Foo",
                        Owners = new List<User>() { TestUtility.FakeUser }
                    },
                    Version = "01.1.01",
                    NormalizedVersion = "1.1.1",
                    Title = "A test package!"
                };

                packageService
                    .Setup(p => p.FindPackageByIdAndVersion("Foo", "1.1.1", SemVerLevelKey.SemVer2, true))
                    .Returns(package);
                editPackageService
                    .Setup(e => e.GetPendingMetadata(package))
                    .ReturnsNull();

                indexingService.Setup(i => i.GetLastWriteTime()).Returns(Task.FromResult((DateTime?)DateTime.UtcNow));

                // Act
                var result = await controller.DisplayPackage("Foo", "1.1.1");

                // Assert
                var model = ResultAssert.IsView<DisplayPackageViewModel>(result);
                Assert.Equal("Foo", model.Id);
                Assert.Equal("1.1.1", model.Version);
                Assert.Equal("A test package!", model.Title);
            }

            [Fact]
            public async Task GivenAValidPackageThatTheCurrentUserOwnsWithEditsItDisplaysEditedMetadata()
            {
                // Arrange
                var packageService = new Mock<IPackageService>();
                var indexingService = new Mock<IIndexingService>();
                var editPackageService = new Mock<EditPackageService>();
                var httpContext = new Mock<HttpContextBase>();
                var httpCachePolicy = new Mock<HttpCachePolicyBase>();
                var controller = CreateController(
                    GetConfigurationService(),
                    packageService: packageService,
                    editPackageService: editPackageService,
                    indexingService: indexingService,
                    httpContext: httpContext);
                controller.SetCurrentUser(TestUtility.FakeUser);
                httpContext.Setup(c => c.Response.Cache).Returns(httpCachePolicy.Object);
                var package = new Package()
                {
                    PackageRegistration = new PackageRegistration()
                    {
                        Id = "Foo",
                        Owners = new List<User>() { TestUtility.FakeUser }
                    },
                    Version = "01.1.01",
                    NormalizedVersion = "1.1.1",
                    Title = "A test package!"
                };

                packageService
                    .Setup(p => p.FindPackageByIdAndVersion("Foo", "1.1.1", SemVerLevelKey.SemVer2, true))
                    .Returns(package);
                editPackageService
                    .Setup(e => e.GetPendingMetadata(package))
                    .Returns(new PackageEdit()
                    {
                        Title = "A modified package!"
                    });

                indexingService.Setup(i => i.GetLastWriteTime()).Returns(Task.FromResult((DateTime?)DateTime.UtcNow));

                // Act
                var result = await controller.DisplayPackage("Foo", "1.1.1");

                // Assert
                var model = ResultAssert.IsView<DisplayPackageViewModel>(result);
                Assert.Equal("Foo", model.Id);
                Assert.Equal("1.1.1", model.Version);
                Assert.Equal("A modified package!", model.Title);
            }

            [Fact]
            public async Task GivenAnAbsoluteLatestVersionItQueriesTheCorrectVersion()
            {
                // Arrange
                var packageService = new Mock<IPackageService>();
                var indexingService = new Mock<IIndexingService>();
                var controller = CreateController(
                    GetConfigurationService(),
                    packageService: packageService, indexingService: indexingService);
                controller.SetCurrentUser(TestUtility.FakeUser);

                packageService
                     .Setup(p => p.FindAbsoluteLatestPackageById("Foo", SemVerLevelKey.SemVer2))
                     .Returns(new Package()
                     {
                         PackageRegistration = new PackageRegistration()
                         {
                             Id = "Foo",
                             Owners = new List<User>()
                         },
                         Version = "2.0.0",
                         NormalizedVersion = "2.0.0",
                         IsLatest = true,
                         Title = "A test package!"
                     });


                indexingService.Setup(i => i.GetLastWriteTime()).Returns(Task.FromResult((DateTime?)DateTime.UtcNow));

                // Act
                var result = await controller.DisplayPackage("Foo", Constants.AbsoluteLatestUrlString);

                // Assert
                var model = ResultAssert.IsView<DisplayPackageViewModel>(result);
                Assert.Equal("Foo", model.Id);
                Assert.Equal("2.0.0", model.Version);
                Assert.Equal("A test package!", model.Title);
                Assert.True(model.LatestVersion);
            }

            [Fact]
            public async Task GivenAValidPackageWithNoVersionThatTheCurrentUserDoesNotOwnItDisplaysCurrentMetadata()
            {
                // Arrange
                var packageService = new Mock<IPackageService>();
                var indexingService = new Mock<IIndexingService>();
                var controller = CreateController(
                    GetConfigurationService(),
                    packageService: packageService,
                    indexingService: indexingService);
                controller.SetCurrentUser(TestUtility.FakeUser);

                packageService.Setup(p => p.FindPackageByIdAndVersion("Foo", null, SemVerLevelKey.SemVer2, true))
                    .Returns(new Package()
                    {
                        PackageRegistration = new PackageRegistration()
                        {
                            Id = "Foo",
                            Owners = new List<User>()
                        },
                        Version = "01.1.01",
                        NormalizedVersion = "1.1.1",
                        Title = "A test package!"
                    });

                indexingService.Setup(i => i.GetLastWriteTime()).Returns(Task.FromResult((DateTime?)DateTime.UtcNow));

                // Act
                var result = await controller.DisplayPackage("Foo", null);

                // Assert
                var model = ResultAssert.IsView<DisplayPackageViewModel>(result);
                Assert.Equal("Foo", model.Id);
                Assert.Equal("1.1.1", model.Version);
                Assert.Equal("A test package!", model.Title);
            }
        }

        public class TheConfirmOwnerMethod : TestContainer
        {
            [Fact]
            public async Task WithEmptyTokenReturnsHttpNotFound()
            {
                var packageService = new Mock<IPackageService>();
                packageService.Setup(p => p.FindPackageRegistrationById("foo")).Returns(new PackageRegistration());
                var controller = CreateController(
                    GetConfigurationService(),
                    packageService: packageService);
                controller.SetCurrentUser(new User { Username = "username" });

                var result = await controller.ConfirmOwner("foo", "username", "");

                Assert.IsType<HttpNotFoundResult>(result);
            }

            [Fact]
            public async Task WithIdentityNotMatchingUserInRequestReturnsViewWithMessage()
            {
                var controller = CreateController(GetConfigurationService());
                controller.SetCurrentUser(new User("userA"));
                var result = await controller.ConfirmOwner("foo", "userB", "token");

                var model = ResultAssert.IsView<PackageOwnerConfirmationModel>(result);
                Assert.Equal(ConfirmOwnershipResult.NotYourRequest, model.Result);
                Assert.Equal("userB", model.Username);
            }

            [Fact]
            public async Task WithNonExistentPackageIdReturnsHttpNotFound()
            {
                // Arrange
                var controller = CreateController(GetConfigurationService());
                controller.SetCurrentUser(new User { Username = "username" });

                // Act
                var result = await controller.ConfirmOwner("foo", "username", "token");

                // Assert
                Assert.IsType<HttpNotFoundResult>(result);
            }

            [Fact]
            public async Task WithOwnerReturnsAlreadyOwnerResult()
            {
                // Arrange
                var package = new PackageRegistration { Id = "foo" };
                var user = new User { Username = "username" };
                package.Owners.Add(user);
                var mockHttpContext = new Mock<HttpContextBase>();
                var packageService = new Mock<IPackageService>();
                packageService.Setup(p => p.FindPackageRegistrationById("foo")).Returns(package);
                var controller = CreateController(
                    GetConfigurationService(),
                    httpContext: mockHttpContext,
                    packageService: packageService);
                controller.SetCurrentUser(user);
                TestUtility.SetupHttpContextMockForUrlGeneration(mockHttpContext, controller);

                // Act
                var result = await controller.ConfirmOwner("foo", "username", "token");

                // Assert
                var model = ResultAssert.IsView<PackageOwnerConfirmationModel>(result);
                Assert.Equal(ConfirmOwnershipResult.AlreadyOwner, model.Result);
            }

            [Theory]
            [InlineData(true)]
            [InlineData(false)]
            public async Task ReturnsSuccessIfTokenIsValid(bool tokenValid)
            {
                // Arrange
                var package = new PackageRegistration { Id = "foo" };
                var user = new User { Username = "username" };
                var mockHttpContext = new Mock<HttpContextBase>();
                var packageService = new Mock<IPackageService>();
                packageService.Setup(p => p.FindPackageRegistrationById("foo")).Returns(package);
                packageService.Setup(p => p.IsValidPackageOwnerRequest(package, user, "token"))
                    .Returns(tokenValid);
                packageService.Setup(p => p.AddPackageOwnerAsync(package, user)).Returns(Task.CompletedTask).Verifiable();
                var controller = CreateController(
                    GetConfigurationService(),
                    httpContext: mockHttpContext,
                    packageService: packageService);
                controller.SetCurrentUser(user);
                TestUtility.SetupHttpContextMockForUrlGeneration(mockHttpContext, controller);

                // Act
                var result = await controller.ConfirmOwner("foo", "username", "token");

                // Assert
                var model = ResultAssert.IsView<PackageOwnerConfirmationModel>(result);
                var expectedResult = tokenValid ? ConfirmOwnershipResult.Success : ConfirmOwnershipResult.Failure;
                Assert.Equal(expectedResult, model.Result);
                Assert.Equal("foo", model.PackageId);
                packageService.Verify(p => p.AddPackageOwnerAsync(package, user), tokenValid ? Times.Once() : Times.Never());
            }

            public class TheConfirmOwnerMethod_SecurePushPropagation : TestContainer
            {
                [Fact]
                public async Task SubscribesOwnersToSecurePushAndSendsEmailIfNewOwnerRequires()
                {
                    // Arrange
                    var fakes = Get<Fakes>();
                    fakes.Package.Owners.Add(fakes.ShaUser);
                    fakes.User.SecurityPolicies = new RequireSecurePushForCoOwnersPolicy().Policies.ToList();

                    Assert.Equal(0, fakes.Owner.SecurityPolicies.Count);

                    // Act & Assert
                    var policyMessages = await AssertConfirmOwnerSubscribesUser(fakes, fakes.Owner, fakes.ShaUser);
                    Assert.Equal(3, policyMessages.Count);

                    // subscribed notification
                    Assert.StartsWith("Owner(s) 'testUser' has (have) the following requirements that are now enforced for your account:",
                        policyMessages[fakes.Owner.Username]);
                    Assert.StartsWith("Owner(s) 'testUser' has (have) the following requirements that are now enforced for your account:",
                        policyMessages[fakes.ShaUser.Username]);

                    // propagator notification
                    Assert.StartsWith("Owner(s) 'testUser' has (have) the following requirements that are now enforced for co-owner(s) '",
                        policyMessages[fakes.User.Username]);
                }

                [Fact]
                public async Task SubscribesNewOwnerToSecurePushAndSendsEmailIfOwnerRequires()
                {
                    // Arrange
                    var fakes = Get<Fakes>();
                    fakes.Package.Owners.Add(fakes.ShaUser);
                    fakes.Owner.SecurityPolicies = new RequireSecurePushForCoOwnersPolicy().Policies.ToList();

                    Assert.Equal(0, fakes.User.SecurityPolicies.Count);

                    // Act & Assert
                    var policyMessages = await AssertConfirmOwnerSubscribesUser(fakes, fakes.User);

                    Assert.False(policyMessages.ContainsKey(fakes.User.Username));
                    Assert.Equal(2, policyMessages.Count);
                    Assert.StartsWith("Owner(s) 'testPackageOwner' has (have) the following requirements that are now enforced for co-owner(s) 'testUser':",
                        policyMessages[fakes.Owner.Username]);
                    Assert.Equal("", policyMessages[fakes.ShaUser.Username]);
                }

                private async Task<IDictionary<string, string>> AssertConfirmOwnerSubscribesUser(Fakes fakes, params User[] usersSubscribed)
                {
                    // Arrange
                    var mockHttpContext = new Mock<HttpContextBase>();

                    var packageService = new Mock<IPackageService>();
                    packageService.Setup(p => p.FindPackageRegistrationById(It.IsAny<string>())).Returns(fakes.Package);
                    packageService.Setup(p => p.IsValidPackageOwnerRequest(fakes.Package, fakes.User, "token")).Returns(true);

                    var policyService = new Mock<ISecurityPolicyService>();
                    foreach (var user in usersSubscribed)
                    {
                        policyService.Setup(s => s.SubscribeAsync(user, "SecurePush"))
                            .Returns(Task.FromResult(true))
                            .Verifiable();
                    }

                    var policyMessages = new Dictionary<string, string>();
                    var messageService = new Mock<IMessageService>();
                    messageService.Setup(s => s.SendPackageOwnerAddedNotice(
                        It.IsAny<User>(), It.IsAny<User>(), It.IsAny<PackageRegistration>(), It.IsAny<string>(), It.IsAny<string>()))
                        .Callback<User, User, PackageRegistration, string, string>((toUser, newOwner, pkg, pkgUrl, policyMessage) =>
                        {
                            policyMessages.Add(toUser.Username, policyMessage);
                        });

                    var controller = CreateController(
                        GetConfigurationService(),
                        httpContext: mockHttpContext,
                        packageService: packageService,
                        messageService: messageService,
                        securityPolicyService: policyService);

                    controller.SetCurrentUser(fakes.User);
                    TestUtility.SetupHttpContextMockForUrlGeneration(mockHttpContext, controller);

                    // Act
                    await controller.ConfirmOwner(fakes.Package.Id, fakes.User.Username, "token");

                    // Assert
                    foreach (var user in usersSubscribed)
                    {
                        policyService.Verify(s => s.SubscribeAsync(user, "SecurePush"), Times.Once);
                    }

                    return policyMessages;
                }
            }
        }

        public class TheContactOwnersMethod
            : TestContainer
        {
            [Fact]
            public void OnlyShowsOwnersWhoAllowReceivingEmails()
            {
                var package = new Package
                {
                    PackageRegistration = new PackageRegistration
                    {
                        Id = "pkgid",
                        Owners = new[]
                            {
                                new User { Username = "helpful", EmailAllowed = true },
                                new User { Username = "grinch", EmailAllowed = false },
                                new User { Username = "helpful2", EmailAllowed = true }
                            }
                    }
                };

                var packageService = new Mock<IPackageService>();
                packageService.Setup(p => p.FindPackageByIdAndVersion("pkgid", null, null, true)).Returns(package);
                var controller = CreateController(
                    GetConfigurationService(),
                    packageService: packageService);

                var model = (controller.ContactOwners("pkgid") as ViewResult).Model as ContactOwnersViewModel;

                Assert.Equal(2, model.Owners.Count());
                Assert.Empty(model.Owners.Where(u => u.Username == "grinch"));
            }

            [Fact]
            public void HtmlEncodesMessageContent()
            {
                var messageService = new Mock<IMessageService>();
                string sentMessage = null;
                messageService.Setup(
                    s => s.SendContactOwnersMessage(
                        It.IsAny<MailAddress>(),
                        It.IsAny<PackageRegistration>(),
                        It.IsAny<string>(),
                        It.IsAny<string>(),
                        false))
                    .Callback<MailAddress, PackageRegistration, string, string, bool>((_, __, msg, ___, ____) => sentMessage = msg);
                var package = new PackageRegistration { Id = "factory" };

                var packageService = new Mock<IPackageService>();
                packageService.Setup(p => p.FindPackageRegistrationById("factory")).Returns(package);
                var userService = new Mock<IUserService>();
                var controller = CreateController(
                    GetConfigurationService(),
                    packageService: packageService,
                    messageService: messageService);
                controller.SetCurrentUser(new User { EmailAddress = "montgomery@burns.example.com", Username = "Montgomery" });
                var model = new ContactOwnersViewModel
                {
                    Message = "I like the cut of your jib. It's <b>bold</b>.",
                };

                var result = controller.ContactOwners("factory", model) as RedirectToRouteResult;

                Assert.Equal("I like the cut of your jib. It&#39;s &lt;b&gt;bold&lt;/b&gt;.", sentMessage);
            }

            [Fact]
            public void CallsSendContactOwnersMessageWithUserInfo()
            {
                var messageService = new Mock<IMessageService>();
                messageService.Setup(
                    s => s.SendContactOwnersMessage(
                        It.IsAny<MailAddress>(),
                        It.IsAny<PackageRegistration>(),
                        "I like the cut of your jib",
                        It.IsAny<string>(), false));
                var package = new PackageRegistration { Id = "factory" };

                var packageService = new Mock<IPackageService>();
                packageService.Setup(p => p.FindPackageRegistrationById("factory")).Returns(package);
                var userService = new Mock<IUserService>();
                var controller = CreateController(
                    GetConfigurationService(),
                    packageService: packageService,
                    messageService: messageService);
                controller.SetCurrentUser(new User { EmailAddress = "montgomery@burns.example.com", Username = "Montgomery" });
                var model = new ContactOwnersViewModel
                {
                    Message = "I like the cut of your jib",
                };

                var result = controller.ContactOwners("factory", model) as RedirectToRouteResult;

                Assert.NotNull(result);
            }
        }

        public class TheEditMethod
            : TestContainer
        {
            [Fact]
            public async Task UpdatesUnlistedIfSelected()
            {
                // Arrange
                var package = new Package
                {
                    PackageRegistration = new PackageRegistration { Id = "Foo" },
                    Version = "1.0",
                    Listed = true
                };
                package.PackageRegistration.Owners.Add(new User("Frodo"));

                var packageService = new Mock<IPackageService>(MockBehavior.Strict);
                packageService.Setup(svc => svc.MarkPackageListedAsync(It.IsAny<Package>(), It.IsAny<bool>()))
                    .Throws(new Exception("Shouldn't be called"));
                packageService.Setup(svc => svc.MarkPackageUnlistedAsync(It.IsAny<Package>(), It.IsAny<bool>()))
                    .Returns(Task.FromResult(0)).Verifiable();
                packageService.Setup(svc => svc.FindPackageByIdAndVersionStrict("Foo", "1.0"))
                    .Returns(package).Verifiable();

                var indexingService = new Mock<IIndexingService>();

                var controller = CreateController(
                    GetConfigurationService(),
                    packageService: packageService,
                    indexingService: indexingService);
                controller.SetCurrentUser(new User("Frodo"));
                controller.Url = new UrlHelper(new RequestContext(), new RouteCollection());

                // Act
                var result = await controller.Edit("Foo", "1.0", listed: false, urlFactory: p => @"~\Bar.cshtml");

                // Assert
                packageService.Verify();
                indexingService.Verify(i => i.UpdatePackage(package));
                Assert.IsType<RedirectResult>(result);
                Assert.Equal(@"~\Bar.cshtml", ((RedirectResult)result).Url);
            }

            [Fact]
            public async Task UpdatesUnlistedIfNotSelected()
            {
                // Arrange
                var package = new Package
                {
                    PackageRegistration = new PackageRegistration { Id = "Foo" },
                    Version = "1.0",
                    Listed = true
                };
                package.PackageRegistration.Owners.Add(new User("Frodo"));

                var packageService = new Mock<IPackageService>(MockBehavior.Strict);
                packageService.Setup(svc => svc.MarkPackageListedAsync(It.IsAny<Package>(), It.IsAny<bool>()))
                    .Returns(Task.FromResult(0)).Verifiable();
                packageService.Setup(svc => svc.MarkPackageUnlistedAsync(It.IsAny<Package>(), It.IsAny<bool>()))
                    .Throws(new Exception("Shouldn't be called"));
                packageService.Setup(svc => svc.FindPackageByIdAndVersionStrict("Foo", "1.0"))
                    .Returns(package).Verifiable();

                var indexingService = new Mock<IIndexingService>();

                var controller = CreateController(
                    GetConfigurationService(),
                    packageService: packageService,
                    indexingService: indexingService);
                controller.SetCurrentUser(new User("Frodo"));
                controller.Url = new UrlHelper(new RequestContext(), new RouteCollection());

                // Act
                var result = await controller.Edit("Foo", "1.0", listed: true, urlFactory: p => @"~\Bar.cshtml");

                // Assert
                packageService.Verify();
                indexingService.Verify(i => i.UpdatePackage(package));
                Assert.IsType<RedirectResult>(result);
                Assert.Equal(@"~\Bar.cshtml", ((RedirectResult)result).Url);
            }
        }

        public class TheListPackagesMethod
            : TestContainer
        {
            [Fact]
            public async Task TrimsSearchTerm()
            {
                var searchService = new Mock<ISearchService>();
                searchService.Setup(s => s.Search(It.IsAny<SearchFilter>())).Returns(
                    Task.FromResult(new SearchResults(0, DateTime.UtcNow)));
                var controller = CreateController(
                    GetConfigurationService(),
                    searchService: searchService);
                controller.SetCurrentUser(TestUtility.FakeUser);

                var result = (await controller.ListPackages(new PackageListSearchViewModel() { Q = " test " })) as ViewResult;

                var model = result.Model as PackageListViewModel;
                Assert.Equal("test", model.SearchTerm);
            }

            [Fact]
            public async Task DefaultsToFirstPageAndIncludingPrerelease()
            {
                var searchService = new Mock<ISearchService>();
                searchService.Setup(s => s.Search(It.IsAny<SearchFilter>())).Returns(
                    Task.FromResult(new SearchResults(0, DateTime.UtcNow)));
                var controller = CreateController(
                    GetConfigurationService(),
                    searchService: searchService);
                controller.SetCurrentUser(TestUtility.FakeUser);

                var result = (await controller.ListPackages(new PackageListSearchViewModel { Q = "test" })) as ViewResult;

                var model = result.Model as PackageListViewModel;
                Assert.True(model.IncludePrerelease);
                Assert.Equal(0, model.PageIndex);
            }

            [Theory]
            [InlineData(false)]
            [InlineData(true)]
            public async Task PassesPrerelParameterOnToSearchFilter(bool prerel)
            {
                var searchService = new Mock<ISearchService>();
                searchService.Setup(s => s.Search(It.IsAny<SearchFilter>())).Returns(
                    Task.FromResult(new SearchResults(0, DateTime.UtcNow)));
                var controller = CreateController(
                    GetConfigurationService(),
                    searchService: searchService);
                controller.SetCurrentUser(TestUtility.FakeUser);

                var result = (await controller.ListPackages(new PackageListSearchViewModel { Q = "test", Prerel = prerel })) as ViewResult;

                var model = result.Model as PackageListViewModel;
                Assert.Equal(prerel, model.IncludePrerelease);
                searchService.Verify(x => x.Search(It.Is<SearchFilter>(f => f.IncludePrerelease == prerel)));
            }
        }

        public class TheReportAbuseMethod
            : TestContainer
        {
            [Fact]
            public async Task SendsMessageToGalleryOwnerWithEmailOnlyWhenUnauthenticated()
            {
                var messageService = new Mock<IMessageService>();
                messageService.Setup(
                    s => s.ReportAbuse(It.Is<ReportPackageRequest>(r => r.Message == "Mordor took my finger")));
                var package = new Package
                {
                    PackageRegistration = new PackageRegistration { Id = "mordor" },
                    Version = "2.0.1"
                };
                var packageService = new Mock<IPackageService>();
                packageService.Setup(p => p.FindPackageByIdAndVersionStrict("mordor", "2.0.1")).Returns(package);
                var httpContext = new Mock<HttpContextBase>();
                var controller = CreateController(
                    GetConfigurationService(),
                    packageService: packageService,
                    messageService: messageService,
                    httpContext: httpContext);
                var model = new ReportAbuseViewModel
                {
                    Email = "frodo@hobbiton.example.com",
                    Message = "Mordor took my finger.",
                    Reason = ReportPackageReason.IsFraudulent,
                    AlreadyContactedOwner = true,
                };

                TestUtility.SetupUrlHelper(controller, httpContext);
                var result = await controller.ReportAbuse("mordor", "2.0.1", model) as RedirectResult;

                Assert.NotNull(result);
                messageService.Verify(
                    s => s.ReportAbuse(
                        It.Is<ReportPackageRequest>(
                            r => r.FromAddress.Address == "frodo@hobbiton.example.com"
                                 && r.Package == package
                                 && r.Reason == EnumHelper.GetDescription(ReportPackageReason.IsFraudulent)
                                 && r.Message == "Mordor took my finger."
                                 && r.AlreadyContactedOwners)));
            }

            [Fact]
            public async Task SendsMessageToGalleryOwnerWithUserInfoWhenAuthenticated()
            {
                var messageService = new Mock<IMessageService>();
                messageService.Setup(
                    s => s.ReportAbuse(It.Is<ReportPackageRequest>(r => r.Message == "Mordor took my finger")));
                var user = new User { EmailAddress = "frodo@hobbiton.example.com", Username = "Frodo", Key = 1 };
                var package = new Package
                {
                    PackageRegistration = new PackageRegistration { Id = "mordor" },
                    Version = "2.0.1"
                };
                var packageService = new Mock<IPackageService>();
                packageService.Setup(p => p.FindPackageByIdAndVersionStrict("mordor", It.IsAny<string>())).Returns(package);
                var httpContext = new Mock<HttpContextBase>();
                var controller = CreateController(
                    GetConfigurationService(),
                    packageService: packageService,
                    messageService: messageService,
                    httpContext: httpContext);
                controller.SetCurrentUser(user);
                var model = new ReportAbuseViewModel
                {
                    Message = "Mordor took my finger",
                    Reason = ReportPackageReason.IsFraudulent
                };

                TestUtility.SetupUrlHelper(controller, httpContext);
                ActionResult result = await controller.ReportAbuse("mordor", "2.0.1", model) as RedirectResult;

                Assert.NotNull(result);
                messageService.Verify(
                    s => s.ReportAbuse(
                        It.Is<ReportPackageRequest>(
                            r => r.Message == "Mordor took my finger"
                                 && r.FromAddress.Address == "frodo@hobbiton.example.com"
                                 && r.FromAddress.DisplayName == "Frodo"
                                 && r.Reason == EnumHelper.GetDescription(ReportPackageReason.IsFraudulent))));
            }

            [Fact]
            public void FormRedirectsPackageOwnerToReportMyPackage()
            {
                var user = new User { EmailAddress = "darklord@mordor.com", Username = "Sauron" };
                var package = new Package
                {
                    PackageRegistration = new PackageRegistration { Id = "Mordor", Owners = { user } },
                    Version = "2.0.1"
                };
                var packageService = new Mock<IPackageService>();
                packageService.Setup(p => p.FindPackageByIdAndVersionStrict("Mordor", It.IsAny<string>())).Returns(package);
                var httpContext = new Mock<HttpContextBase>();
                var controller = CreateController(
                    GetConfigurationService(),
                    packageService: packageService,
                    httpContext: httpContext);
                controller.SetCurrentUser(user);

                TestUtility.SetupUrlHelper(controller, httpContext);
                ActionResult result = controller.ReportAbuse("Mordor", "2.0.1");
                Assert.IsType<RedirectToRouteResult>(result);
                Assert.Equal("ReportMyPackage", ((RedirectToRouteResult)result).RouteValues["Action"]);
            }

            [Fact]
            public async Task HtmlEncodesMessageContent()
            {
                var messageService = new Mock<IMessageService>();
                messageService.Setup(
                    s => s.ReportAbuse(It.Is<ReportPackageRequest>(r => r.Message == "Mordor took my finger")));
                var package = new Package
                {
                    PackageRegistration = new PackageRegistration { Id = "mordor" },
                    Version = "2.0.1"
                };
                var packageService = new Mock<IPackageService>();
                packageService.Setup(p => p.FindPackageByIdAndVersionStrict("mordor", "2.0.1")).Returns(package);
                var httpContext = new Mock<HttpContextBase>();
                httpContext.Setup(h => h.Request.IsAuthenticated).Returns(false);
                var controller = CreateController(
                    GetConfigurationService(),
                    packageService: packageService,
                    messageService: messageService,
                    httpContext: httpContext);
                var model = new ReportAbuseViewModel
                {
                    Email = "frodo@hobbiton.example.com",
                    Message = "I like the cut of your jib. It's <b>bold</b>.",
                    Reason = ReportPackageReason.IsFraudulent,
                    AlreadyContactedOwner = true,
                };

                TestUtility.SetupUrlHelper(controller, httpContext);
                await controller.ReportAbuse("mordor", "2.0.1", model);

                messageService.Verify(
                    s => s.ReportAbuse(
                        It.Is<ReportPackageRequest>(
                            r => r.FromAddress.Address == "frodo@hobbiton.example.com"
                                 && r.Package == package
                                 && r.Reason == EnumHelper.GetDescription(ReportPackageReason.IsFraudulent)
                                 && r.Message == "I like the cut of your jib. It&#39;s &lt;b&gt;bold&lt;/b&gt;."
                                 && r.AlreadyContactedOwners)));
            }
        }

        public class TheReportMyPackageMethod
            : TestContainer
        {
            [Fact]
            public void FormRedirectsNonOwnersToReportAbuse()
            {
                var package = new Package
                {
                    PackageRegistration = new PackageRegistration { Id = "Mordor", Owners = { new User { Username = "Sauron", Key = 1 } } },
                    Version = "2.0.1"
                };
                var user = new User { EmailAddress = "frodo@hobbiton.example.com", Username = "Frodo", Key = 2 };
                var packageService = new Mock<IPackageService>();
                packageService.Setup(p => p.FindPackageByIdAndVersionStrict("Mordor", It.IsAny<string>())).Returns(package);
                var httpContext = new Mock<HttpContextBase>();
                var controller = CreateController(
                    GetConfigurationService(),
                    packageService: packageService,
                    httpContext: httpContext);
                controller.SetCurrentUser(user);

                TestUtility.SetupUrlHelper(controller, httpContext);
                ActionResult result = controller.ReportMyPackage("Mordor", "2.0.1");
                Assert.IsType<RedirectToRouteResult>(result);
                Assert.Equal("ReportAbuse", ((RedirectToRouteResult)result).RouteValues["Action"]);
            }

            [Fact]
            public async Task HtmlEncodesMessageContent()
            {
                var user = new User { Username = "Sauron", Key = 1, EmailAddress = "sauron@mordor.example.com" };
                var package = new Package
                {
                    PackageRegistration = new PackageRegistration { Id = "mordor", Owners = { user } },
                    Version = "2.0.1"
                };
                var packageService = new Mock<IPackageService>();
                packageService.Setup(p => p.FindPackageByIdAndVersionStrict("mordor", "2.0.1")).Returns(package);

                ReportPackageRequest reportRequest = null;
                var messageService = new Mock<IMessageService>();
                messageService
                    .Setup(s => s.ReportMyPackage(It.IsAny<ReportPackageRequest>()))
                    .Callback<ReportPackageRequest>(r => reportRequest = r);
                var httpContext = new Mock<HttpContextBase>();
                var controller = CreateController(
                    GetConfigurationService(),
                    packageService: packageService,
                    messageService: messageService,
                    httpContext: httpContext);
                controller.SetCurrentUser(user);
                var model = new ReportMyPackageViewModel
                {
                    Message = "I like the cut of your jib. It's <b>bold</b>.",
                    Reason = ReportPackageReason.IsFraudulent
                };

                TestUtility.SetupUrlHelper(controller, httpContext);
                await controller.ReportMyPackage("mordor", "2.0.1", model);

                Assert.NotNull(reportRequest);
                Assert.Equal(user.EmailAddress, reportRequest.FromAddress.Address);
                Assert.Same(package, reportRequest.Package);
                Assert.Equal(EnumHelper.GetDescription(ReportPackageReason.IsFraudulent), reportRequest.Reason);
                Assert.Equal("I like the cut of your jib. It&#39;s &lt;b&gt;bold&lt;/b&gt;.", reportRequest.Message);
            }
        }

        public class TheUploadFileActionForGetRequests
            : TestContainer
        {
            [Fact]
            public async Task WillRedirectToVerifyPackageActionWhenThereIsAlreadyAnUploadInProgress()
            {
                using (var fakeFileStream = new MemoryStream())
                {
                    var fakeUploadFileService = new Mock<IUploadFileService>();
                    fakeUploadFileService.Setup(x => x.GetUploadFileAsync(TestUtility.FakeUser.Key))
                        .Returns(Task.FromResult<Stream>(fakeFileStream));
                    var controller = CreateController(
                        GetConfigurationService(),
                        uploadFileService: fakeUploadFileService);
                    controller.SetCurrentUser(TestUtility.FakeUser);

                    var result = (await controller.UploadPackage() as ViewResult).Model as SubmitPackageRequest;

                    Assert.NotNull(result);
                    Assert.True(result.IsUploadInProgress);
                    Assert.NotNull(result.InProgressUpload);
                }
            }

            [Fact]
            public async Task WillShowTheViewWhenThereIsNoUploadInProgress()
            {
                var fakeUploadFileService = new Mock<IUploadFileService>();
                fakeUploadFileService.Setup(x => x.GetUploadFileAsync(TestUtility.FakeUser.Key)).Returns(Task.FromResult<Stream>(null));
                var controller = CreateController(
                    GetConfigurationService(),
                    uploadFileService: fakeUploadFileService);
                controller.SetCurrentUser(TestUtility.FakeUser);

                var result = await controller.UploadPackage() as ViewResult;

                Assert.NotNull(result);
            }
        }

        public class TheUploadFileActionForPostRequests
            : TestContainer
        {
            [Fact]
            public async Task WillReturn409WhenThereIsAlreadyAnUploadInProgress()
            {
                using (var fakeFileStream = new MemoryStream())
                {
                    var fakeUploadFileService = new Mock<IUploadFileService>();
                    fakeUploadFileService.Setup(x => x.GetUploadFileAsync(TestUtility.FakeUser.Key)).Returns(Task.FromResult<Stream>(fakeFileStream));
                    var controller = CreateController(
                        GetConfigurationService(),
                        uploadFileService: fakeUploadFileService);
                    controller.SetCurrentUser(TestUtility.FakeUser);

                    var result = await controller.UploadPackage(null) as JsonResult;

                    Assert.NotNull(result);
                }
            }

            [Fact]
            public async Task WillShowViewWithErrorsIfPackageFileIsNull()
            {
                var controller = CreateController(GetConfigurationService());
                controller.SetCurrentUser(TestUtility.FakeUser);

                var result = await controller.UploadPackage(null) as JsonResult;

                Assert.NotNull(result);
                Assert.False(controller.ModelState.IsValid);
                Assert.Equal(Strings.UploadFileIsRequired, (result.Data as string[])[0]);
            }

            [Fact]
            public async Task WillShowViewWithErrorsIfFileIsNotANuGetPackage()
            {
                var fakeUploadedFile = new Mock<HttpPostedFileBase>();
                fakeUploadedFile.Setup(x => x.FileName).Returns("theFile.notNuPkg");
                var controller = CreateController(GetConfigurationService());
                controller.SetCurrentUser(TestUtility.FakeUser);

                var result = await controller.UploadPackage(fakeUploadedFile.Object) as JsonResult;

                Assert.NotNull(result);
                Assert.False(controller.ModelState.IsValid);
                Assert.Equal(Strings.UploadFileMustBeNuGetPackage, controller.ModelState[String.Empty].Errors[0].ErrorMessage);
            }

            [Fact]
            public async Task WillShowViewWithErrorsIfEnsureValidThrowsException()
            {
                var fakeUploadedFile = new Mock<HttpPostedFileBase>();
                fakeUploadedFile.Setup(x => x.FileName).Returns("theFile.nupkg");
                var fakeFileStream = TestPackage.CreateTestPackageStream("theId", "1.0.0");
                fakeUploadedFile.Setup(x => x.InputStream).Returns(fakeFileStream);
                var readPackageException = new Exception();

                var controller = CreateController(
                    GetConfigurationService(),
                    readPackageException: readPackageException);
                controller.SetCurrentUser(TestUtility.FakeUser);

                var result = await controller.UploadPackage(fakeUploadedFile.Object) as JsonResult;

                Assert.NotNull(result);
                Assert.False(controller.ModelState.IsValid);
                Assert.Equal(Strings.FailedToReadUploadFile, controller.ModelState[String.Empty].Errors[0].ErrorMessage);
            }

            private const string EnsureValidExceptionMessage = "naughty package";

            [Theory]
            [InlineData(typeof(InvalidPackageException), true)]
            [InlineData(typeof(InvalidDataException), true)]
            [InlineData(typeof(EntityException), true)]
            [InlineData(typeof(Exception), false)]
            public async Task WillShowViewWithErrorsIfEnsureValidThrowsExceptionMessage(Type exceptionType, bool expectExceptionMessageInResponse)
            {
                var fakeUploadedFile = new Mock<HttpPostedFileBase>();
                fakeUploadedFile.Setup(x => x.FileName).Returns("theFile.nupkg");
                var fakeFileStream = TestPackage.CreateTestPackageStream("theId", "1.0.0");
                fakeUploadedFile.Setup(x => x.InputStream).Returns(fakeFileStream);

                var readPackageException =
                    exceptionType.GetConstructor(new[] { typeof(string) }).Invoke(new[] { EnsureValidExceptionMessage });

                var controller = CreateController(
                    GetConfigurationService(),
                    readPackageException: readPackageException as Exception);
                controller.SetCurrentUser(TestUtility.FakeUser);

                var result = await controller.UploadPackage(fakeUploadedFile.Object) as JsonResult;

                Assert.NotNull(result);
                Assert.False(controller.ModelState.IsValid);
                Assert.Equal(expectExceptionMessageInResponse ? EnsureValidExceptionMessage : Strings.FailedToReadUploadFile, controller.ModelState[String.Empty].Errors[0].ErrorMessage);
            }

            [Theory]
            [InlineData("ILike*Asterisks")]
            [InlineData("I_.Like.-Separators")]
            [InlineData("-StartWithSeparator")]
            [InlineData("EndWithSeparator.")]
            [InlineData("EndsWithHyphen-")]
            [InlineData("$id$")]
            [InlineData("Contains#Invalid$Characters!@#$%^&*")]
            [InlineData("Contains#Invalid$Characters!@#$%^&*EndsOnValidCharacter")]
            public async Task WillShowViewWithErrorsIfPackageIdIsInvalid(string packageId)
            {
                // Arrange
                var fakeUploadedFile = new Mock<HttpPostedFileBase>();
                fakeUploadedFile.Setup(x => x.FileName).Returns(packageId + ".nupkg");
                var fakeFileStream = TestPackage.CreateTestPackageStream(packageId, "1.0.0");
                fakeUploadedFile.Setup(x => x.InputStream).Returns(fakeFileStream);

                var controller = CreateController(
                    GetConfigurationService(),
                    fakeNuGetPackage: TestPackage.CreateTestPackageStream(packageId, "1.0.0"));
                controller.SetCurrentUser(TestUtility.FakeUser);

                var result = await controller.UploadPackage(fakeUploadedFile.Object) as JsonResult;

                Assert.NotNull(result);
                Assert.False(controller.ModelState.IsValid);
            }

            [Fact]
            public async Task WillShowTheViewWithErrorsWhenThePackageIdIsAlreadyBeingUsed()
            {
                var fakeUploadedFile = new Mock<HttpPostedFileBase>();
                fakeUploadedFile.Setup(x => x.FileName).Returns("theFile.nupkg");
                var fakeFileStream = TestPackage.CreateTestPackageStream("theId", "1.0.0");
                fakeUploadedFile.Setup(x => x.InputStream).Returns(fakeFileStream);
                var fakePackageRegistration = new PackageRegistration { Id = "theId", Owners = new[] { new User { Key = 1 /* not the current user */ } } };
                var fakePackageService = new Mock<IPackageService>();
                fakePackageService.Setup(x => x.FindPackageRegistrationById(It.IsAny<string>())).Returns(fakePackageRegistration);
                var controller = CreateController(
                    GetConfigurationService(),
                    packageService: fakePackageService);
                controller.SetCurrentUser(TestUtility.FakeUser);

                var result = await controller.UploadPackage(fakeUploadedFile.Object) as JsonResult;

                Assert.NotNull(result);
                Assert.False(controller.ModelState.IsValid);
                Assert.Equal(String.Format(Strings.PackageIdNotAvailable, "theId"), controller.ModelState[String.Empty].Errors[0].ErrorMessage);
            }

            [Fact]
            public async Task WillShowTheViewWithErrorsWhenThePackageIdMatchesNonOwnedNamespace()
            {
                var fakeUploadedFile = new Mock<HttpPostedFileBase>();
                fakeUploadedFile.Setup(x => x.FileName).Returns("theFile.nupkg");
                var fakeFileStream = TestPackage.CreateTestPackageStream("Random.Package1", "1.0.0");
                fakeUploadedFile.Setup(x => x.InputStream).Returns(fakeFileStream);

                var fakeUploadFileService = new Mock<IUploadFileService>();
                fakeUploadFileService.Setup(x => x.DeleteUploadFileAsync(TestUtility.FakeUser.Key)).Returns(Task.FromResult(0));
                fakeUploadFileService.Setup(x => x.GetUploadFileAsync(TestUtility.FakeUser.Key)).Returns(Task.FromResult<Stream>(null));
                fakeUploadFileService.Setup(x => x.SaveUploadFileAsync(TestUtility.FakeUser.Key, It.IsAny<Stream>())).Returns(Task.FromResult(0));
                var fakePackageService = new Mock<IPackageService>();
                fakePackageService.Setup(x => x.FindPackageRegistrationById(It.IsAny<string>())).Returns(() => null);

                var fakeReservedNamespaceService = new Mock<IReservedNamespaceService>();
                var testNamespace = new ReservedNamespace("random.", isSharedNamespace: false, isPrefix: true);
                var user1 = new User { Key = 1, Username = "random1" };
                testNamespace.Owners.Add(user1);
                IReadOnlyCollection<ReservedNamespace> matchingNamespaces = new List<ReservedNamespace> { testNamespace };
                fakeReservedNamespaceService
                    .Setup(r => r.IsPushAllowed(It.IsAny<string>(), It.IsAny<User>(), out matchingNamespaces))
                    .Returns(false);

                var controller = CreateController(
                    uploadFileService: fakeUploadFileService,
                    packageService: fakePackageService,
                    fakeNuGetPackage: fakeFileStream,
                    reservedNamespaceService: fakeReservedNamespaceService);
                controller.SetCurrentUser(TestUtility.FakeUser);

                var result = await controller.UploadPackage(fakeUploadedFile.Object) as JsonResult;

                Assert.NotNull(result);
                Assert.False(controller.ModelState.IsValid);
                Assert.Equal(String.Format(Strings.UploadPackage_IdNamespaceConflict), controller.ModelState[String.Empty].Errors[0].ErrorMessage);
            }

            [Fact]
            public async Task WillUploadThePackageWhenIdMatchesSharedNamespace()
            {
                var fakeUploadedFile = new Mock<HttpPostedFileBase>();
                fakeUploadedFile.Setup(x => x.FileName).Returns("theFile.nupkg");
                var fakeFileStream = TestPackage.CreateTestPackageStream("Random.Package1", "1.0.0");
                fakeUploadedFile.Setup(x => x.InputStream).Returns(fakeFileStream);

                var fakeUploadFileService = new Mock<IUploadFileService>();
                fakeUploadFileService.Setup(x => x.DeleteUploadFileAsync(TestUtility.FakeUser.Key)).Returns(Task.FromResult(0));
                fakeUploadFileService.SetupSequence(x => x.GetUploadFileAsync(TestUtility.FakeUser.Key))
                    .Returns(Task.FromResult<Stream>(null))
                    .Returns(Task.FromResult<Stream>(TestPackage.CreateTestPackageStream("Random.Package1", "1.0.0")));
                fakeUploadFileService.Setup(x => x.SaveUploadFileAsync(TestUtility.FakeUser.Key, It.IsAny<Stream>())).Returns(Task.FromResult(0));
                var fakePackageService = new Mock<IPackageService>();
                fakePackageService.Setup(x => x.FindPackageRegistrationById(It.IsAny<string>())).Returns(() => null);

                var fakeReservedNamespaceService = new Mock<IReservedNamespaceService>();
                var testNamespace = new ReservedNamespace("random.", isSharedNamespace: true, isPrefix: true);
                var user1 = new User { Key = 1, Username = "random1" };
                testNamespace.Owners.Add(user1);
                IReadOnlyCollection<ReservedNamespace> matchingNamespaces = new List<ReservedNamespace> { testNamespace };
                fakeReservedNamespaceService
                    .Setup(r => r.IsPushAllowed(It.IsAny<string>(), It.IsAny<User>(), out matchingNamespaces))
                    .Returns(true);

                var controller = CreateController(
                    uploadFileService: fakeUploadFileService,
                    packageService: fakePackageService,
                    fakeNuGetPackage: fakeFileStream,
                    reservedNamespaceService: fakeReservedNamespaceService);
                controller.SetCurrentUser(TestUtility.FakeUser);

                await controller.UploadPackage(fakeUploadedFile.Object);

                Assert.True(controller.ModelState.IsValid);
                fakeUploadFileService.Verify(x => x.SaveUploadFileAsync(TestUtility.FakeUser.Key, fakeFileStream));
                fakeFileStream.Dispose();
            }

            [Fact]
            public async Task WillUploadThePackageWhenIdMatchesOwnedNamespace()
            {
                var fakeUploadedFile = new Mock<HttpPostedFileBase>();
                fakeUploadedFile.Setup(x => x.FileName).Returns("theFile.nupkg");
                var fakeFileStream = TestPackage.CreateTestPackageStream("Random.Package1", "1.0.0");
                fakeUploadedFile.Setup(x => x.InputStream).Returns(fakeFileStream);

                var fakeUploadFileService = new Mock<IUploadFileService>();
                fakeUploadFileService.Setup(x => x.DeleteUploadFileAsync(TestUtility.FakeUser.Key)).Returns(Task.FromResult(0));
                fakeUploadFileService.SetupSequence(x => x.GetUploadFileAsync(TestUtility.FakeUser.Key))
                    .Returns(Task.FromResult<Stream>(null))
                    .Returns(Task.FromResult<Stream>(TestPackage.CreateTestPackageStream("Random.Package1", "1.0.0")));
                fakeUploadFileService.Setup(x => x.SaveUploadFileAsync(TestUtility.FakeUser.Key, It.IsAny<Stream>())).Returns(Task.FromResult(0));
                var fakePackageService = new Mock<IPackageService>();
                fakePackageService.Setup(x => x.FindPackageRegistrationById(It.IsAny<string>())).Returns(() => null);

                var fakeReservedNamespaceService = new Mock<IReservedNamespaceService>();
                var testNamespace = new ReservedNamespace("random.", isSharedNamespace: true, isPrefix: true);
                testNamespace.Owners.Add(TestUtility.FakeUser);

                IReadOnlyCollection<ReservedNamespace> matchingNamespaces = new List<ReservedNamespace> { testNamespace };
                fakeReservedNamespaceService
                    .Setup(r => r.IsPushAllowed(It.IsAny<string>(), It.IsAny<User>(), out matchingNamespaces))
                    .Returns(true);

                var controller = CreateController(
                    uploadFileService: fakeUploadFileService,
                    packageService: fakePackageService,
                    fakeNuGetPackage: fakeFileStream,
                    reservedNamespaceService: fakeReservedNamespaceService);
                controller.SetCurrentUser(TestUtility.FakeUser);

                await controller.UploadPackage(fakeUploadedFile.Object);

                Assert.True(controller.ModelState.IsValid);
                fakeUploadFileService.Verify(x => x.SaveUploadFileAsync(TestUtility.FakeUser.Key, fakeFileStream));
                fakeFileStream.Dispose();
            }

            [Fact]
            public async Task WillShowTheViewWithErrorsWhenThePackageAlreadyExists()
            {
                var fakeUploadedFile = new Mock<HttpPostedFileBase>();
                fakeUploadedFile.Setup(x => x.FileName).Returns("theFile.nupkg");
                var fakeFileStream = TestPackage.CreateTestPackageStream("theId", "1.0.0");
                fakeUploadedFile.Setup(x => x.InputStream).Returns(fakeFileStream);
                var fakePackageService = new Mock<IPackageService>();
                fakePackageService.Setup(x => x.FindPackageByIdAndVersionStrict(It.IsAny<string>(), It.IsAny<string>())).Returns(
                    new Package { PackageRegistration = new PackageRegistration { Id = "theId" }, Version = "1.0.0" });
                var controller = CreateController(
                    GetConfigurationService(),
                    packageService: fakePackageService);
                controller.SetCurrentUser(TestUtility.FakeUser);

                var result = await controller.UploadPackage(fakeUploadedFile.Object) as JsonResult;

                Assert.NotNull(result);
                Assert.False(controller.ModelState.IsValid);
                Assert.Equal(
                    String.Format(Strings.PackageExistsAndCannotBeModified, "theId", "1.0.0"),
                    controller.ModelState[String.Empty].Errors[0].ErrorMessage);
            }

            [Fact]
            public async Task WillShowTheViewWithErrorsWhenThePackageAlreadyExistsAndOnlyDiffersByMetadata()
            {
                var fakeUploadedFile = new Mock<HttpPostedFileBase>();
                fakeUploadedFile.Setup(x => x.FileName).Returns("theFile.nupkg");
                var fakeFileStream = TestPackage.CreateTestPackageStream("theId", "1.0.0+metadata2");
                fakeUploadedFile.Setup(x => x.InputStream).Returns(fakeFileStream);
                var fakePackageService = new Mock<IPackageService>();
                fakePackageService.Setup(x => x.FindPackageByIdAndVersionStrict(It.IsAny<string>(), It.IsAny<string>())).Returns(
                    new Package { PackageRegistration = new PackageRegistration { Id = "theId" }, Version = "1.0.0+metadata" });
                var controller = CreateController(
                    GetConfigurationService(),
                    packageService: fakePackageService);
                controller.SetCurrentUser(TestUtility.FakeUser);

                var result = await controller.UploadPackage(fakeUploadedFile.Object) as JsonResult;

                Assert.NotNull(result);
                Assert.False(controller.ModelState.IsValid);
                Assert.Equal(
                    String.Format(Strings.PackageVersionDiffersOnlyByMetadataAndCannotBeModified, "theId", "1.0.0+metadata"),
                    controller.ModelState[String.Empty].Errors[0].ErrorMessage);
            }

            [Fact]
            public async Task WillSaveTheUploadFile()
            {
                var fakeUploadedFile = new Mock<HttpPostedFileBase>();
                fakeUploadedFile.Setup(x => x.FileName).Returns("theFile.nupkg");
                var fakeFileStream = TestPackage.CreateTestPackageStream("thePackageId", "1.0.0");
                fakeUploadedFile.Setup(x => x.InputStream).Returns(fakeFileStream);

                var fakeUploadFileService = new Mock<IUploadFileService>();
                fakeUploadFileService.Setup(x => x.DeleteUploadFileAsync(TestUtility.FakeUser.Key)).Returns(Task.FromResult(0));
                fakeUploadFileService.Setup(x => x.GetUploadFileAsync(TestUtility.FakeUser.Key)).Returns(Task.FromResult<Stream>(null));
                fakeUploadFileService.Setup(x => x.SaveUploadFileAsync(TestUtility.FakeUser.Key, It.IsAny<Stream>())).Returns(Task.FromResult(0));
                var controller = CreateController(
                    GetConfigurationService(),
                    uploadFileService: fakeUploadFileService,
                    fakeNuGetPackage: fakeFileStream);
                controller.SetCurrentUser(TestUtility.FakeUser);

                await controller.UploadPackage(fakeUploadedFile.Object);

                fakeUploadFileService.Verify(x => x.SaveUploadFileAsync(TestUtility.FakeUser.Key, fakeFileStream));
                fakeFileStream.Dispose();
            }

            [Fact]
            public async Task WillRedirectToVerifyPackageActionAfterSaving()
            {
                var fakeUploadedFile = new Mock<HttpPostedFileBase>();
                fakeUploadedFile.Setup(x => x.FileName).Returns("theFile.nupkg");
                var fakeFileStream = TestPackage.CreateTestPackageStream("thePackageId", "1.0.0");
                fakeUploadedFile.Setup(x => x.InputStream).Returns(fakeFileStream);
                var fakeUploadFileService = new Mock<IUploadFileService>();
                fakeUploadFileService.Setup(x => x.DeleteUploadFileAsync(TestUtility.FakeUser.Key)).Returns(Task.FromResult(0));
                fakeUploadFileService.SetupSequence(x => x.GetUploadFileAsync(TestUtility.FakeUser.Key))
                    .Returns(Task.FromResult<Stream>(null))
                    .Returns(Task.FromResult<Stream>(TestPackage.CreateTestPackageStream("thePackageId", "1.0.0")));
                fakeUploadFileService.Setup(x => x.SaveUploadFileAsync(TestUtility.FakeUser.Key, It.IsAny<Stream>())).Returns(Task.FromResult(0));
                var controller = CreateController(
                    GetConfigurationService(),
                    uploadFileService: fakeUploadFileService);
                controller.SetCurrentUser(TestUtility.FakeUser);

                var result = await controller.UploadPackage(fakeUploadedFile.Object) as JsonResult;

                Assert.NotNull(result);
                Assert.True(result.Data is VerifyPackageRequest);
            }
        }

        public class TheVerifyPackageActionForPostRequests
            : TestContainer
        {
            [Fact]
            public async Task WillRedirectToUploadPageWhenThereIsNoUploadInProgress()
            {
                var fakeUploadFileService = new Mock<IUploadFileService>();
                fakeUploadFileService.Setup(x => x.GetUploadFileAsync(TestUtility.FakeUser.Key)).Returns(Task.FromResult<Stream>(null));
                var controller = CreateController(
                    GetConfigurationService(),
                    uploadFileService: fakeUploadFileService);
                TestUtility.SetupUrlHelperForUrlGeneration(controller);
                controller.SetCurrentUser(TestUtility.FakeUser);

                var result = await controller.VerifyPackage(new VerifyPackageRequest() { Listed = true, Edit = null }) as JsonResult;

                Assert.NotNull(result);
            }

            [Fact]
            public async Task WillCreateThePackage()
            {
                var fakeUploadFileService = new Mock<IUploadFileService>();
                using (var fakeFileStream = new MemoryStream())
                {
                    fakeUploadFileService.Setup(x => x.GetUploadFileAsync(TestUtility.FakeUser.Key)).Returns(Task.FromResult<Stream>(fakeFileStream));
                    fakeUploadFileService.Setup(x => x.DeleteUploadFileAsync(TestUtility.FakeUser.Key)).Returns(Task.FromResult(0));
                    var fakePackageService = new Mock<IPackageService>();
                    fakePackageService.Setup(x => x.CreatePackageAsync(It.IsAny<PackageArchiveReader>(), It.IsAny<PackageStreamMetadata>(), It.IsAny<User>(), It.IsAny<bool>(), It.IsAny<bool>())).Returns(
                        Task.FromResult(new Package { PackageRegistration = new PackageRegistration { Id = "theId" }, Version = "theVersion" }));
                    var fakeNuGetPackage = TestPackage.CreateTestPackageStream("theId", "1.0.0");

                    var controller = CreateController(
                        GetConfigurationService(),
                        packageService: fakePackageService,
                        uploadFileService: fakeUploadFileService,
                        fakeNuGetPackage: fakeNuGetPackage);
                    controller.SetCurrentUser(TestUtility.FakeUser);

                    await controller.VerifyPackage(new VerifyPackageRequest() { Listed = true, Edit = null });

                    fakePackageService.Verify(x => x.CreatePackageAsync(It.IsAny<PackageArchiveReader>(), It.IsAny<PackageStreamMetadata>(), It.IsAny<User>(), It.IsAny<bool>(), false));
                }
            }

            [Fact]
            public async Task WillSavePackageToFileStorage()
            {
                // Arrange
                var fakeUploadFileService = new Mock<IUploadFileService>();
                using (var fakeFileStream = new MemoryStream())
                {
                    fakeUploadFileService.Setup(x => x.GetUploadFileAsync(TestUtility.FakeUser.Key)).Returns(Task.FromResult<Stream>(fakeFileStream));
                    fakeUploadFileService.Setup(x => x.DeleteUploadFileAsync(TestUtility.FakeUser.Key)).Returns(Task.FromResult(0));
                    var fakePackageService = new Mock<IPackageService>();
                    var fakePackage = new Package { PackageRegistration = new PackageRegistration { Id = "theId" }, Version = "theVersion" };
                    fakePackageService.Setup(x => x.CreatePackageAsync(It.IsAny<PackageArchiveReader>(), It.IsAny<PackageStreamMetadata>(), It.IsAny<User>(), It.IsAny<bool>(), It.IsAny<bool>()))
                        .Returns(Task.FromResult(fakePackage));
                    var fakeNuGetPackage = TestPackage.CreateTestPackageStream("theId", "1.0.0");

                    var fakePackageFileService = new Mock<IPackageFileService>();
                    fakePackageFileService.Setup(x => x.SavePackageFileAsync(fakePackage, It.IsAny<Stream>())).Returns(Task.FromResult(0)).Verifiable();

                    var controller = CreateController(
                        GetConfigurationService(),
                        packageService: fakePackageService,
                        uploadFileService: fakeUploadFileService,
                        fakeNuGetPackage: fakeNuGetPackage,
                        packageFileService: fakePackageFileService);
                    controller.SetCurrentUser(TestUtility.FakeUser);

                    // Act
                    await controller.VerifyPackage(new VerifyPackageRequest() { Listed = true, Edit = null });

                    // Assert
                    fakePackageService.Verify(x => x.CreatePackageAsync(It.IsAny<PackageArchiveReader>(), It.IsAny<PackageStreamMetadata>(), It.IsAny<User>(), It.IsAny<bool>(), false));
                    fakePackageFileService.Verify();
                }
            }

            [Fact]
            public async Task WillDeletePackageFileFromBlobStorageIfSavingDbChangesFails()
            {
                // Arrange
                var packageId = "theId";
                var packageVersion = "1.0.0";
                var fakeUploadFileService = new Mock<IUploadFileService>();
                using (var fakeFileStream = new MemoryStream())
                {
                    fakeUploadFileService.Setup(x => x.GetUploadFileAsync(TestUtility.FakeUser.Key)).Returns(Task.FromResult<Stream>(fakeFileStream));
                    fakeUploadFileService.Setup(x => x.DeleteUploadFileAsync(TestUtility.FakeUser.Key)).Returns(Task.FromResult(0));
                    var fakePackageService = new Mock<IPackageService>();
                    var fakePackage = new Package { PackageRegistration = new PackageRegistration { Id = packageId }, Version = packageVersion };
                    fakePackageService.Setup(x => x.CreatePackageAsync(It.IsAny<PackageArchiveReader>(), It.IsAny<PackageStreamMetadata>(), It.IsAny<User>(), It.IsAny<bool>(), It.IsAny<bool>()))
                        .Returns(Task.FromResult(fakePackage));
                    var fakeNuGetPackage = TestPackage.CreateTestPackageStream(packageId, packageVersion);

                    var fakePackageFileService = new Mock<IPackageFileService>();
                    fakePackageFileService.Setup(x => x.SavePackageFileAsync(fakePackage, It.IsAny<Stream>())).Returns(Task.CompletedTask).Verifiable();
                    fakePackageFileService.Setup(x => x.DeletePackageFileAsync(packageId, packageVersion)).Returns(Task.CompletedTask).Verifiable();

                    var fakeEntitiesContext = new Mock<IEntitiesContext>();
                    fakeEntitiesContext.Setup(e => e.SaveChangesAsync()).Throws<Exception>();

                    var controller = CreateController(
                        GetConfigurationService(),
                        packageService: fakePackageService,
                        uploadFileService: fakeUploadFileService,
                        fakeNuGetPackage: fakeNuGetPackage,
                        packageFileService: fakePackageFileService,
                        entitiesContext: fakeEntitiesContext);
                    controller.SetCurrentUser(TestUtility.FakeUser);

                    // Act
                    await Assert.ThrowsAsync<Exception>(async () => await controller.VerifyPackage(new VerifyPackageRequest() { Listed = true, Edit = null }));

                    // Assert
                    fakePackageService.Verify(x => x.CreatePackageAsync(It.IsAny<PackageArchiveReader>(), It.IsAny<PackageStreamMetadata>(), It.IsAny<User>(), It.IsAny<bool>(), false));
                    fakePackageFileService.Verify();
                }
            }

            [Fact]
            public async Task WillShowViewWithMessageIfSavingPackageBlobFails()
            {
                // Arrange
                var fakeUploadFileService = new Mock<IUploadFileService>();
                using (var fakeFileStream = new MemoryStream())
                {
                    fakeUploadFileService.Setup(x => x.GetUploadFileAsync(TestUtility.FakeUser.Key)).Returns(Task.FromResult<Stream>(fakeFileStream));
                    fakeUploadFileService.Setup(x => x.DeleteUploadFileAsync(TestUtility.FakeUser.Key)).Returns(Task.FromResult(0));
                    var fakePackageService = new Mock<IPackageService>();
                    var fakePackage = new Package { PackageRegistration = new PackageRegistration { Id = "theId" }, Version = "theVersion" };
                    fakePackageService.Setup(x => x.CreatePackageAsync(It.IsAny<PackageArchiveReader>(), It.IsAny<PackageStreamMetadata>(), It.IsAny<User>(), It.IsAny<bool>(), It.IsAny<bool>()))
                        .Returns(Task.FromResult(fakePackage));
                    var fakeNuGetPackage = TestPackage.CreateTestPackageStream("theId", "1.0.0");

                    var fakePackageFileService = new Mock<IPackageFileService>();
                    fakePackageFileService.Setup(x => x.SavePackageFileAsync(fakePackage, It.IsAny<Stream>()))
                        .Throws<InvalidOperationException>();

                    var fakeEntitiesContext = new Mock<IEntitiesContext>();

                    var controller = CreateController(
                        GetConfigurationService(),
                        packageService: fakePackageService,
                        uploadFileService: fakeUploadFileService,
                        fakeNuGetPackage: fakeNuGetPackage,
                        packageFileService: fakePackageFileService,
                        entitiesContext: fakeEntitiesContext);
                    controller.SetCurrentUser(TestUtility.FakeUser);

                    // Act
                    await controller.VerifyPackage(new VerifyPackageRequest() { Listed = true, Edit = null });

                    // Assert
                    fakePackageService.Verify(x => x.CreatePackageAsync(It.IsAny<PackageArchiveReader>(), It.IsAny<PackageStreamMetadata>(), It.IsAny<User>(), It.IsAny<bool>(), false));
                    Assert.Equal(Strings.UploadPackage_IdVersionConflict, controller.TempData["Message"]);
                    fakeEntitiesContext.VerifyCommitted(Times.Never());
                }
            }

            [Fact]
            public async Task WillUpdateIndexingService()
            {
                // Arrange
                var fakeUploadFileService = new Mock<IUploadFileService>();
                using (var fakeFileStream = new MemoryStream())
                {
                    fakeUploadFileService.Setup(x => x.GetUploadFileAsync(TestUtility.FakeUser.Key)).Returns(Task.FromResult<Stream>(fakeFileStream));
                    fakeUploadFileService.Setup(x => x.DeleteUploadFileAsync(TestUtility.FakeUser.Key)).Returns(Task.FromResult(0));
                    var fakePackageService = new Mock<IPackageService>();
                    var fakePackage = new Package { PackageRegistration = new PackageRegistration { Id = "theId" }, Version = "theVersion" };
                    fakePackageService.Setup(x => x.CreatePackageAsync(It.IsAny<PackageArchiveReader>(), It.IsAny<PackageStreamMetadata>(), It.IsAny<User>(), It.IsAny<bool>(), It.IsAny<bool>()))
                        .Returns(Task.FromResult(fakePackage));
                    var fakeNuGetPackage = TestPackage.CreateTestPackageStream("theId", "1.0.0");
                    var fakePackageFileService = new Mock<IPackageFileService>();
                    fakePackageFileService.Setup(x => x.SavePackageFileAsync(fakePackage, It.IsAny<Stream>())).Returns(Task.FromResult(0)).Verifiable();

                    var fakeIndexingService = new Mock<IIndexingService>(MockBehavior.Strict);
                    fakeIndexingService.Setup(f => f.UpdateIndex()).Verifiable();

                    var controller = CreateController(
                        GetConfigurationService(),
                        packageService: fakePackageService,
                        uploadFileService: fakeUploadFileService,
                        fakeNuGetPackage: fakeNuGetPackage,
                        packageFileService: fakePackageFileService,
                        indexingService: fakeIndexingService);
                    controller.SetCurrentUser(TestUtility.FakeUser);

                    // Act
                    await controller.VerifyPackage(new VerifyPackageRequest() { Listed = true, Edit = null });

                    // Assert
                    fakeIndexingService.Verify();
                }
            }

            [Fact]
            public async Task WillSaveChangesToEntitiesContext()
            {
                // Arrange
                var fakeUploadFileService = new Mock<IUploadFileService>();
                using (var fakeFileStream = new MemoryStream())
                {
                    fakeUploadFileService.Setup(x => x.GetUploadFileAsync(TestUtility.FakeUser.Key))
                        .Returns(Task.FromResult<Stream>(fakeFileStream));
                    fakeUploadFileService.Setup(x => x.DeleteUploadFileAsync(TestUtility.FakeUser.Key))
                        .Returns(Task.CompletedTask);
                    var fakePackageService = new Mock<IPackageService>();
                    var fakePackage = new Package { PackageRegistration = new PackageRegistration { Id = "theId" }, Version = "theVersion" };
                    fakePackageService.Setup(x => x.CreatePackageAsync(It.IsAny<PackageArchiveReader>(), It.IsAny<PackageStreamMetadata>(), It.IsAny<User>(), It.IsAny<bool>(), It.IsAny<bool>()))
                        .Returns(Task.FromResult(fakePackage));
                    var fakeNuGetPackage = TestPackage.CreateTestPackageStream("theId", "1.0.0");

                    var entitiesContext = new Mock<IEntitiesContext>();
                    entitiesContext.Setup(e => e.SaveChangesAsync())
                        .Returns(Task.FromResult(0)).Verifiable();

                    var controller = CreateController(
                        GetConfigurationService(),
                        packageService: fakePackageService,
                        uploadFileService: fakeUploadFileService,
                        fakeNuGetPackage: fakeNuGetPackage,
                        entitiesContext: entitiesContext);
                    controller.SetCurrentUser(TestUtility.FakeUser);

                    // Act
                    await controller.VerifyPackage(new VerifyPackageRequest() { Listed = true, Edit = null });

                    // Assert
                    entitiesContext.Verify();
                }
            }

            [Fact]
            public async Task WillNotCommitChangesToPackageService()
            {
                // Arrange
                var fakeUploadFileService = new Mock<IUploadFileService>();
                using (var fakeFileStream = new MemoryStream())
                {
                    fakeUploadFileService.Setup(x => x.GetUploadFileAsync(TestUtility.FakeUser.Key))
                        .Returns(Task.FromResult<Stream>(fakeFileStream));
                    fakeUploadFileService.Setup(x => x.DeleteUploadFileAsync(TestUtility.FakeUser.Key))
                        .Returns(Task.CompletedTask);
                    var fakePackageService = new Mock<IPackageService>(MockBehavior.Strict);
                    var fakePackage = new Package { PackageRegistration = new PackageRegistration { Id = "theId" }, Version = "theVersion" };
                    fakePackageService.Setup(x => x.CreatePackageAsync(It.IsAny<PackageArchiveReader>(), It.IsAny<PackageStreamMetadata>(), It.IsAny<User>(), It.IsAny<bool>(), false))
                        .Returns(Task.FromResult(fakePackage));
                    fakePackageService.Setup(x => x.PublishPackageAsync(fakePackage, false))
                        .Returns(Task.CompletedTask);
                    fakePackageService.Setup(x => x.MarkPackageUnlistedAsync(fakePackage, false))
                        .Returns(Task.CompletedTask);
                    var fakeNuGetPackage = TestPackage.CreateTestPackageStream("theId", "1.0.0");

                    var controller = CreateController(
                        GetConfigurationService(),
                        packageService: fakePackageService,
                        uploadFileService: fakeUploadFileService,
                        fakeNuGetPackage: fakeNuGetPackage);
                    controller.SetCurrentUser(TestUtility.FakeUser);

                    // Act
                    await controller.VerifyPackage(new VerifyPackageRequest() { Listed = false, Edit = null });

                    // There's no assert. If the method completes, it means the test passed because we set MockBehavior to Strict
                    // for the fakePackageService. We verified that it only calls methods passing commitSettings = false.
                }
            }

            [Fact]
            public async Task WillPublishThePackage()
            {
                var fakeUploadFileService = new Mock<IUploadFileService>();
                using (var fakeFileStream = new MemoryStream())
                {
                    fakeUploadFileService.Setup(x => x.GetUploadFileAsync(TestUtility.FakeUser.Key)).Returns(Task.FromResult<Stream>(fakeFileStream));
                    fakeUploadFileService.Setup(x => x.DeleteUploadFileAsync(TestUtility.FakeUser.Key)).Returns(Task.FromResult(0));
                    var fakePackage = new Package { PackageRegistration = new PackageRegistration { Id = "theId" }, Version = "theVersion" };
                    var fakePackageService = new Mock<IPackageService>();
                    fakePackageService.Setup(x => x.CreatePackageAsync(It.IsAny<PackageArchiveReader>(), It.IsAny<PackageStreamMetadata>(), It.IsAny<User>(), It.IsAny<bool>(), It.IsAny<bool>()))
                        .Returns(Task.FromResult(fakePackage));
                    var fakeNuGetPackage = TestPackage.CreateTestPackageStream("theId", "1.0.0");

                    var controller = CreateController(
                        GetConfigurationService(),
                        packageService: fakePackageService,
                        uploadFileService: fakeUploadFileService,
                        fakeNuGetPackage: fakeNuGetPackage);
                    controller.SetCurrentUser(TestUtility.FakeUser);

                    await controller.VerifyPackage(new VerifyPackageRequest() { Listed = true, Edit = null });

                    fakePackageService.Verify(x => x.PublishPackageAsync(fakePackage, false), Times.Once());
                }
            }

            [Fact]
            public async Task WillMarkThePackageUnlistedWhenListedArgumentIsFalse()
            {
                var fakeUploadFileService = new Mock<IUploadFileService>();
                using (var fakeFileStream = new MemoryStream())
                {
                    fakeUploadFileService.Setup(x => x.DeleteUploadFileAsync(TestUtility.FakeUser.Key)).Returns(Task.FromResult(0));
                    fakeUploadFileService.Setup(x => x.GetUploadFileAsync(TestUtility.FakeUser.Key)).Returns(Task.FromResult<Stream>(fakeFileStream));
                    var fakePackageService = new Mock<IPackageService>();
                    fakePackageService.Setup(x => x.CreatePackageAsync(It.IsAny<PackageArchiveReader>(), It.IsAny<PackageStreamMetadata>(), It.IsAny<User>(), It.IsAny<bool>(), It.IsAny<bool>()))
                        .Returns(Task.FromResult(new Package { PackageRegistration = new PackageRegistration { Id = "theId" }, Version = "theVersion" }));
                    var fakeNuGetPackage = TestPackage.CreateTestPackageStream("theId", "1.0.0");

                    var controller = CreateController(
                        GetConfigurationService(),
                        packageService: fakePackageService,
                        uploadFileService: fakeUploadFileService,
                        fakeNuGetPackage: fakeNuGetPackage);
                    controller.SetCurrentUser(TestUtility.FakeUser);

                    await controller.VerifyPackage(new VerifyPackageRequest() { Listed = false, Edit = null });

                    fakePackageService.Verify(
                        x => x.MarkPackageUnlistedAsync(It.Is<Package>(p => p.PackageRegistration.Id == "theId" && p.Version == "theVersion"), It.IsAny<bool>()));
                }
            }

            [Theory]
            [InlineData(null)]
            [InlineData(true)]
            public async Task WillNotMarkThePackageUnlistedWhenListedArgumentIsNullorTrue(bool? listed)
            {
                var fakeUploadFileService = new Mock<IUploadFileService>();
                using (var fakeFileStream = new MemoryStream())
                {
                    fakeUploadFileService.Setup(x => x.GetUploadFileAsync(TestUtility.FakeUser.Key)).Returns(Task.FromResult<Stream>(fakeFileStream));
                    fakeUploadFileService.Setup(x => x.DeleteUploadFileAsync(TestUtility.FakeUser.Key)).Returns(Task.FromResult(0));
                    var fakePackageService = new Mock<IPackageService>();
                    fakePackageService.Setup(x => x.CreatePackageAsync(It.IsAny<PackageArchiveReader>(), It.IsAny<PackageStreamMetadata>(), It.IsAny<User>(), It.IsAny<bool>(), It.IsAny<bool>()))
                        .Returns(Task.FromResult(new Package { PackageRegistration = new PackageRegistration { Id = "theId" }, Version = "theVersion" }));
                    var fakeNuGetPackage = TestPackage.CreateTestPackageStream("theId", "1.0.0");

                    var controller = CreateController(
                        GetConfigurationService(),
                        packageService: fakePackageService,
                        uploadFileService: fakeUploadFileService,
                        fakeNuGetPackage: fakeNuGetPackage);
                    controller.SetCurrentUser(TestUtility.FakeUser);

                    await controller.VerifyPackage(new VerifyPackageRequest() { Listed = listed.GetValueOrDefault(true), Edit = null });

                    fakePackageService.Verify(x => x.MarkPackageUnlistedAsync(It.IsAny<Package>(), It.IsAny<bool>()), Times.Never());
                }
            }

            [Fact]
            public async Task WillDeleteTheUploadFile()
            {
                var fakeUploadFileService = new Mock<IUploadFileService>();
                fakeUploadFileService.Setup(x => x.DeleteUploadFileAsync(TestUtility.FakeUser.Key)).Returns(Task.FromResult(0)).Verifiable();
                using (var fakeFileStream = new MemoryStream())
                {
                    fakeUploadFileService.Setup(x => x.GetUploadFileAsync(TestUtility.FakeUser.Key)).Returns(Task.FromResult<Stream>(fakeFileStream));
                    var fakePackageService = new Mock<IPackageService>();
                    fakePackageService.Setup(x => x.CreatePackageAsync(It.IsAny<PackageArchiveReader>(), It.IsAny<PackageStreamMetadata>(), It.IsAny<User>(), It.IsAny<bool>(), It.IsAny<bool>()))
                        .Returns(Task.FromResult(new Package { PackageRegistration = new PackageRegistration { Id = "theId" }, Version = "theVersion" }));
                    var fakeNuGetPackage = TestPackage.CreateTestPackageStream("theId", "1.0.0");

                    var controller = CreateController(
                        GetConfigurationService(),
                        packageService: fakePackageService,
                        uploadFileService: fakeUploadFileService,
                        fakeNuGetPackage: fakeNuGetPackage);
                    controller.SetCurrentUser(TestUtility.FakeUser);

                    await controller.VerifyPackage(new VerifyPackageRequest() { Listed = false, Edit = null });

                    fakeUploadFileService.Verify();
                }
            }

            [Fact]
            public async Task WillSetAFlashMessage()
            {
                var fakeUploadFileService = new Mock<IUploadFileService>();
                using (var fakeFileStream = new MemoryStream())
                {
                    fakeUploadFileService.Setup(x => x.GetUploadFileAsync(TestUtility.FakeUser.Key)).Returns(Task.FromResult<Stream>(fakeFileStream));
                    fakeUploadFileService.Setup(x => x.SaveUploadFileAsync(TestUtility.FakeUser.Key, It.IsAny<Stream>())).Returns(Task.FromResult(0));
                    fakeUploadFileService.Setup(x => x.DeleteUploadFileAsync(TestUtility.FakeUser.Key)).Returns(Task.FromResult(0));
                    var fakePackageService = new Mock<IPackageService>();
                    fakePackageService.Setup(x => x.CreatePackageAsync(It.IsAny<PackageArchiveReader>(), It.IsAny<PackageStreamMetadata>(), It.IsAny<User>(), It.IsAny<bool>(), It.IsAny<bool>()))
                        .Returns(Task.FromResult(new Package { PackageRegistration = new PackageRegistration { Id = "theId" }, Version = "theVersion" }));
                    var fakeNuGetPackage = TestPackage.CreateTestPackageStream("theId", "1.0.0");

                    var controller = CreateController(
                        GetConfigurationService(),
                        packageService: fakePackageService,
                        uploadFileService: fakeUploadFileService,
                        fakeNuGetPackage: fakeNuGetPackage);
                    controller.SetCurrentUser(TestUtility.FakeUser);

                    await controller.VerifyPackage(new VerifyPackageRequest() { Listed = false, Edit = null });

                    Assert.Equal(String.Format(Strings.SuccessfullyUploadedPackage, "theId", "theVersion"), controller.TempData["Message"]);
                }
            }

            [Fact]
            public async Task WillRedirectToPackagePage()
            {
                var fakeUploadFileService = new Mock<IUploadFileService>();
                using (var fakeFileStream = new MemoryStream())
                {
                    fakeUploadFileService.Setup(x => x.GetUploadFileAsync(TestUtility.FakeUser.Key)).Returns(Task.FromResult<Stream>(fakeFileStream));
                    fakeUploadFileService.Setup(x => x.DeleteUploadFileAsync(TestUtility.FakeUser.Key)).Returns(Task.FromResult(0));
                    var fakePackageService = new Mock<IPackageService>();
                    fakePackageService.Setup(x => x.CreatePackageAsync(It.IsAny<PackageArchiveReader>(), It.IsAny<PackageStreamMetadata>(), It.IsAny<User>(), It.IsAny<bool>(), It.IsAny<bool>()))
                        .Returns(Task.FromResult(new Package { PackageRegistration = new PackageRegistration { Id = "theId" }, Version = "theVersion" }));
                    var fakeNuGetPackage = TestPackage.CreateTestPackageStream("theId", "1.0.0");

                    var controller = CreateController(
                        GetConfigurationService(),
                        packageService: fakePackageService,
                        uploadFileService: fakeUploadFileService,
                        fakeNuGetPackage: fakeNuGetPackage);
                    controller.SetCurrentUser(TestUtility.FakeUser);

                    var result = await controller.VerifyPackage(
                        new VerifyPackageRequest() { Listed = false, Edit = null }) as JsonResult;

                    Assert.NotNull(result);
                    Assert.NotNull(result.Data);
                    Assert.Equal(
                        "{ location = " + TestUtility.GallerySiteRootHttps + "?id=theId }",
                        result.Data.ToString());
                }
            }

            [Fact]
            public async Task WillCurateThePackage()
            {
                var fakeUploadFileService = new Mock<IUploadFileService>();
                using (var fakeFileStream = new MemoryStream())
                {
                    fakeUploadFileService.Setup(x => x.GetUploadFileAsync(TestUtility.FakeUser.Key)).Returns(Task.FromResult<Stream>(fakeFileStream));
                    fakeUploadFileService.Setup(x => x.DeleteUploadFileAsync(TestUtility.FakeUser.Key)).Returns(Task.FromResult(0));
                    var fakePackageService = new Mock<IPackageService>();
                    var fakePackage = new Package { PackageRegistration = new PackageRegistration { Id = "theId" }, Version = "theVersion" };
                    fakePackageService.Setup(x => x.CreatePackageAsync(It.IsAny<PackageArchiveReader>(), It.IsAny<PackageStreamMetadata>(), It.IsAny<User>(), It.IsAny<bool>(), It.IsAny<bool>()))
                        .Returns(Task.FromResult(fakePackage));
                    var fakeNuGetPackage = TestPackage.CreateTestPackageStream("theId", "1.0.0");

                    var fakeAutoCuratePackageCmd = new Mock<IAutomaticallyCuratePackageCommand>();
                    var controller = CreateController(
                        GetConfigurationService(),
                        packageService: fakePackageService,
                        uploadFileService: fakeUploadFileService,
                        fakeNuGetPackage: fakeNuGetPackage,
                        autoCuratePackageCmd: fakeAutoCuratePackageCmd);
                    controller.SetCurrentUser(TestUtility.FakeUser);

                    await controller.VerifyPackage(new VerifyPackageRequest() { Listed = false, Edit = null });

                    fakeAutoCuratePackageCmd.Verify(fake => fake.ExecuteAsync(fakePackage, It.IsAny<PackageArchiveReader>(), false));
                }
            }

            [Fact]
            public async Task WritesAnAuditRecord()
            {
                // Arrange
                var fakeUploadFileService = new Mock<IUploadFileService>();
                using (var fakeFileStream = new MemoryStream())
                {
                    fakeUploadFileService.Setup(x => x.GetUploadFileAsync(TestUtility.FakeUser.Key)).Returns(Task.FromResult<Stream>(fakeFileStream));
                    fakeUploadFileService.Setup(x => x.DeleteUploadFileAsync(TestUtility.FakeUser.Key)).Returns(Task.FromResult(0));
                    var fakePackageService = new Mock<IPackageService>();
                    var fakePackage = new Package { PackageRegistration = new PackageRegistration { Id = "theId" }, Version = "theVersion" };
                    fakePackageService.Setup(x => x.CreatePackageAsync(It.IsAny<PackageArchiveReader>(), It.IsAny<PackageStreamMetadata>(), It.IsAny<User>(), It.IsAny<bool>(), It.IsAny<bool>()))
                        .Returns(Task.FromResult(fakePackage));
                    var fakeNuGetPackage = TestPackage.CreateTestPackageStream("theId", "1.0.0");

                    var auditingService = new TestAuditingService();

                    var controller = CreateController(
                        GetConfigurationService(),
                        packageService: fakePackageService,
                        uploadFileService: fakeUploadFileService,
                        fakeNuGetPackage: fakeNuGetPackage,
                        auditingService: auditingService);
                    controller.SetCurrentUser(TestUtility.FakeUser);

                    // Act
                    await controller.VerifyPackage(new VerifyPackageRequest { Listed = true, Edit = null });

                    // Assert
                    Assert.True(auditingService.WroteRecord<PackageAuditRecord>(ar =>
                        ar.Action == AuditedPackageAction.Create
                        && ar.Id == fakePackage.PackageRegistration.Id
                        && ar.Version == fakePackage.Version));
                }
            }

            [Fact]
            public async Task WillSendPackagePublishedEvent()
            {
                // Arrange
                var fakeUploadFileService = new Mock<IUploadFileService>();
                using (var fakeFileStream = new MemoryStream())
                {
                    fakeUploadFileService.Setup(x => x.GetUploadFileAsync(TestUtility.FakeUser.Key)).Returns(Task.FromResult<Stream>(fakeFileStream));
                    fakeUploadFileService.Setup(x => x.DeleteUploadFileAsync(TestUtility.FakeUser.Key)).Returns(Task.CompletedTask);
                    var fakePackageService = new Mock<IPackageService>();
                    var fakePackage = new Package { PackageRegistration = new PackageRegistration { Id = "theId" }, Version = "theVersion" };
                    fakePackageService.Setup(x => x.CreatePackageAsync(It.IsAny<PackageArchiveReader>(), It.IsAny<PackageStreamMetadata>(), It.IsAny<User>(), It.IsAny<bool>(), It.IsAny<bool>()))
                        .Returns(Task.FromResult(fakePackage));
                    var fakeNuGetPackage = TestPackage.CreateTestPackageStream("theId", "1.0.0");
                    var fakeTelemetryService = new Mock<ITelemetryService>();

                    var controller = CreateController(
                        GetConfigurationService(),
                        packageService: fakePackageService,
                        uploadFileService: fakeUploadFileService,
                        fakeNuGetPackage: fakeNuGetPackage,
                        telemetryService: fakeTelemetryService);

                    controller.SetCurrentUser(TestUtility.FakeUser);

                    // Act
                    await controller.VerifyPackage(new VerifyPackageRequest { Listed = true, Edit = null });

                    // Assert
                    fakeTelemetryService.Verify(x => x.TrackPackagePushEvent(It.IsAny<Package>(), TestUtility.FakeUser, controller.OwinContext.Request.User.Identity), Times.Once);
                }
            }

            public static IEnumerable<object[]> WillApplyEdits_Data
            {
                get
                {
                    yield return new object[] { new EditPackageVersionRequest() { RequiresLicenseAcceptance = true } };
                    yield return new object[] { new EditPackageVersionRequest() { IconUrl = "https://iconnew" } };
                    yield return new object[] { new EditPackageVersionRequest() { ProjectUrl = "https://projectnew" } };
                    yield return new object[] { new EditPackageVersionRequest() { Authors = "author1new authors2new" } };
                    yield return new object[] { new EditPackageVersionRequest() { Copyright = "copyright" } };
                    yield return new object[] { new EditPackageVersionRequest() { Description = "new desc" } };
                    yield return new object[] { new EditPackageVersionRequest() { ReleaseNotes = "notes123" } };
                    yield return new object[] { new EditPackageVersionRequest() { Summary = "summary new" } };
                    yield return new object[] { new EditPackageVersionRequest() { Tags = "tag1new tag2new" } };
                    yield return new object[] { new EditPackageVersionRequest() { VersionTitle = "title" } };
                }
            }

            [Theory]
            [MemberData("WillApplyEdits_Data")]
            public async Task WillApplyEdits(EditPackageVersionRequest edit)
            {
                // Arrange
                using (var fakeFileStream = new MemoryStream())
                {
                    var fakeUploadFileService = new Mock<IUploadFileService>();
                    fakeUploadFileService.Setup(x => x.GetUploadFileAsync(TestUtility.FakeUser.Key)).Returns(Task.FromResult<Stream>(fakeFileStream));
                    fakeUploadFileService.Setup(x => x.DeleteUploadFileAsync(TestUtility.FakeUser.Key)).Returns(Task.CompletedTask);

                    var packageService = new Mock<IPackageService>();

                    var fakePackage = new Package { PackageRegistration = new PackageRegistration { Id = "thePackageId" }, Version = "1.0.0" };
                    packageService.Setup(x => x.CreatePackageAsync(It.IsAny<PackageArchiveReader>(), It.IsAny<PackageStreamMetadata>(), It.IsAny<User>(), It.IsAny<bool>(), It.IsAny<bool>()))
                        .Returns(Task.FromResult(fakePackage));

                    var fakeEditPackageService = new Mock<EditPackageService>();

                    var controller = CreateController(
                        GetConfigurationService(), 
                        packageService: packageService, 
                        editPackageService: fakeEditPackageService, 
                        uploadFileService: fakeUploadFileService);
                    controller.SetCurrentUser(TestUtility.FakeUser);

                    // Act
                    await controller.VerifyPackage(new VerifyPackageRequest { Listed = true, Edit = edit });

                    // Assert 
                    fakeEditPackageService.Verify(x => x.StartEditPackageRequest(fakePackage, edit, TestUtility.FakeUser), Times.Once);
                }
            }
        }

        public class TheUploadProgressAction
            : TestContainer
        {
            private static readonly string FakeUploadName = "upload-" + TestUtility.FakeUserName;

            [Fact]
            public void WillReturnHttpNotFoundForUnknownUser()
            {
                // Arrange
                var cacheService = new Mock<ICacheService>(MockBehavior.Strict);
                cacheService.Setup(c => c.GetItem(FakeUploadName)).Returns(null);

                var controller = CreateController(
                        GetConfigurationService(), 
                        cacheService: cacheService);
                controller.SetCurrentUser(TestUtility.FakeUser);

                // Act
                var result = controller.UploadPackageProgress();

                // Assert
                var jsonResult = Assert.IsType<JsonResult>(result);
                Assert.Equal(JsonRequestBehavior.AllowGet, jsonResult.JsonRequestBehavior);
            }

            [Fact]
            public void WillReturnCorrectResultForKnownUser()
            {
                var cacheService = new Mock<ICacheService>(MockBehavior.Strict);
                cacheService.Setup(c => c.GetItem(FakeUploadName))
                            .Returns(new AsyncFileUploadProgress(100) { FileName = "haha", TotalBytesRead = 80 });

                var controller = CreateController(
                        GetConfigurationService(), 
                        cacheService: cacheService);
                controller.SetCurrentUser(TestUtility.FakeUser);

                // Act
                var result = controller.UploadPackageProgress() as JsonResult;

                // Assert
                Assert.NotNull(result);
                Assert.Equal(JsonRequestBehavior.AllowGet, result.JsonRequestBehavior);
                Assert.True(result.Data is AsyncFileUploadProgress);
                var progress = (AsyncFileUploadProgress)result.Data;
                Assert.Equal(80, progress.TotalBytesRead);
                Assert.Equal(100, progress.ContentLength);
                Assert.Equal("haha", progress.FileName);
            }
        }

        public class TheSetLicenseReportVisibilityMethod
            : TestContainer
        {
            [Fact]
            public async Task IndexingAndPackageServicesAreUpdated()
            {
                // Arrange
                var package = new Package
                {
                    PackageRegistration = new PackageRegistration { Id = "Foo" },
                    Version = "1.0",
                    HideLicenseReport = true
                };
                package.PackageRegistration.Owners.Add(new User("Smeagol"));

                var packageService = new Mock<IPackageService>(MockBehavior.Strict);
                packageService.Setup(svc => svc.SetLicenseReportVisibilityAsync(It.IsAny<Package>(), It.Is<bool>(t => t == true), It.IsAny<bool>()))
                    .Throws(new Exception("Shouldn't be called"));
                packageService.Setup(svc => svc.SetLicenseReportVisibilityAsync(It.IsAny<Package>(), It.Is<bool>(t => t == false), It.IsAny<bool>()))
                    .Returns(Task.CompletedTask).Verifiable();
                packageService.Setup(svc => svc.FindPackageByIdAndVersionStrict("Foo", "1.0"))
                    .Returns(package).Verifiable();

                var httpContext = new Mock<HttpContextBase>();
                httpContext.Setup(h => h.Request.IsAuthenticated).Returns(true);
                httpContext.Setup(h => h.User.Identity.Name).Returns("Smeagol");

                var indexingService = new Mock<IIndexingService>();

                var controller = CreateController(
                        GetConfigurationService(), 
                        packageService: packageService,
                        httpContext: httpContext, 
                        indexingService: indexingService);
                controller.SetCurrentUser(new User("Smeagol"));
                controller.Url = new UrlHelper(new RequestContext(), new RouteCollection());

                // Act
                var result = await controller.SetLicenseReportVisibility("Foo", "1.0", visible: false, urlFactory: p => @"~\Bar.cshtml");

                // Assert
                packageService.Verify();
                indexingService.Verify(i => i.UpdatePackage(package));
                Assert.IsType<RedirectResult>(result);
                Assert.Equal(@"~\Bar.cshtml", ((RedirectResult)result).Url);
            }
        }
    }
}
<|MERGE_RESOLUTION|>--- conflicted
+++ resolved
@@ -20,11 +20,8 @@
 using NuGetGallery.Packaging;
 using NuGetGallery.Security;
 using Xunit;
-<<<<<<< HEAD
+using NuGetGallery.Configuration;
 using NuGetGallery.TestUtils;
-=======
-using NuGetGallery.Configuration;
->>>>>>> eb15220b
 
 namespace NuGetGallery
 {
@@ -1357,6 +1354,7 @@
                     .Returns(false);
 
                 var controller = CreateController(
+                    GetConfigurationService(),
                     uploadFileService: fakeUploadFileService,
                     packageService: fakePackageService,
                     fakeNuGetPackage: fakeFileStream,
@@ -1397,6 +1395,7 @@
                     .Returns(true);
 
                 var controller = CreateController(
+                    GetConfigurationService(),
                     uploadFileService: fakeUploadFileService,
                     packageService: fakePackageService,
                     fakeNuGetPackage: fakeFileStream,
@@ -1437,6 +1436,7 @@
                     .Returns(true);
 
                 var controller = CreateController(
+                    GetConfigurationService(),
                     uploadFileService: fakeUploadFileService,
                     packageService: fakePackageService,
                     fakeNuGetPackage: fakeFileStream,
