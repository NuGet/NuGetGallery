﻿// Copyright (c) .NET Foundation. All rights reserved.
// Licensed under the Apache License, Version 2.0. See License.txt in the project root for license information.

using System;
using System.Collections.Generic;
using System.Globalization;
using System.Linq;
using System.Net;
using System.Net.Mail;
using System.Threading.Tasks;
using System.Web.Mvc;
using Moq;
using NuGetGallery.Areas.Admin;
using NuGetGallery.Areas.Admin.Models;
using NuGetGallery.Areas.Admin.ViewModels;
using NuGetGallery.Authentication;
using NuGetGallery.Configuration;
using NuGetGallery.Framework;
using NuGetGallery.Infrastructure.Authentication;
using Xunit;

namespace NuGetGallery
{
    public class UsersControllerFacts
    {
        public static readonly int CredentialKey = 123;

        public class TheAccountAction : TestContainer
        {
            [Fact]
            public void WillGetCuratedFeedsManagedByTheCurrentUser()
            {
                var controller = GetController<UsersController>();
                controller.SetCurrentUser(new User { Key = 42 });

                // act
                controller.Account();

                // verify
                GetMock<ICuratedFeedService>()
                    .Verify(query => query.GetFeedsForManager(42));
            }

            [Fact]
            public void WillReturnTheAccountViewModelWithTheCuratedFeeds()
            {
                var controller = GetController<UsersController>();
                controller.SetCurrentUser(new User { Key = 42 });
                GetMock<ICuratedFeedService>()
                    .Setup(stub => stub.GetFeedsForManager(42))
                    .Returns(new[] { new CuratedFeed { Name = "theCuratedFeed" } });

                // act
                var model = ResultAssert.IsView<AccountViewModel>(controller.Account(), viewName: "Account");

                // verify
                Assert.Equal("theCuratedFeed", model.CuratedFeeds.First());
            }

            [Fact]
            public void LoadsDescriptionsOfCredentialsInToViewModel()
            {
                // Arrange
                var credentialBuilder = new CredentialBuilder();
                var fakes = Get<Fakes>();
                var user = fakes.CreateUser(
                    "test",
                    credentialBuilder.CreatePasswordCredential("hunter2"),
                    TestCredentialHelper.CreateV1ApiKey(Guid.NewGuid(), Fakes.ExpirationForApiKeyV1),
                    credentialBuilder.CreateExternalCredential("MicrosoftAccount", "blarg", "Bloog"));
                var controller = GetController<UsersController>();
                controller.SetCurrentUser(user);

                // Act
                var result = controller.Account();

                // Assert
                var model = ResultAssert.IsView<AccountViewModel>(result, viewName: "Account");
                var descs = model
                    .CredentialGroups
                    .SelectMany(x => x.Value)
                    .ToDictionary(c => c.Kind); // Should only be one of each kind
                Assert.Equal(3, descs.Count);
                Assert.Equal(Strings.CredentialType_Password, descs[CredentialKind.Password].TypeCaption);
                Assert.Equal(Strings.CredentialType_ApiKey, descs[CredentialKind.Token].TypeCaption);
                Assert.Equal(Strings.MicrosoftAccount_AccountNoun, descs[CredentialKind.External].TypeCaption);
            }


            [Fact]
            public void FiltersOutUnsupportedCredentialsInToViewModel()
            {
                // Arrange
                var credentialBuilder = new CredentialBuilder();
                var fakes = Get<Fakes>();

                var credentials = new List<Credential>
                {
                    credentialBuilder.CreatePasswordCredential("v3"),
                    TestCredentialHelper.CreatePbkdf2Password("pbkdf2"),
                    TestCredentialHelper.CreateSha1Password("sha1"),
                    TestCredentialHelper.CreateV1ApiKey(Guid.NewGuid(), Fakes.ExpirationForApiKeyV1),
                    TestCredentialHelper.CreateV2ApiKey(Guid.NewGuid(), Fakes.ExpirationForApiKeyV1),
                    credentialBuilder.CreateExternalCredential("MicrosoftAccount", "blarg", "Bloog"),
                    new Credential() { Type = "unsupported" }
                };

                var user = fakes.CreateUser("test", credentials.ToArray());

                var controller = GetController<UsersController>();
                controller.SetCurrentUser(user);

                // Act
                var result = controller.Account();

                // Assert
                var model = ResultAssert.IsView<AccountViewModel>(result, viewName: "Account");
                var descs = model
                    .CredentialGroups
                    .SelectMany(x => x.Value)
                    .ToDictionary(c => c.Type); // Should only be one of each type
                Assert.Equal(6, descs.Count);
                Assert.True(descs.ContainsKey(credentials[0].Type));
                Assert.True(descs.ContainsKey(credentials[1].Type));
                Assert.True(descs.ContainsKey(credentials[2].Type));
                Assert.True(descs.ContainsKey(credentials[3].Type));
                Assert.True(descs.ContainsKey(credentials[4].Type));
                Assert.True(descs.ContainsKey(credentials[5].Type));
            }
        }

        public class TheConfirmationRequiredAction : TestContainer
        {
            [Fact]
            public void WillSendNewUserEmailWhenPosted()
            {
                var user = new User
                {
                    Username = "theUsername",
                    UnconfirmedEmailAddress = "to@example.com",
                    EmailConfirmationToken = "confirmation"
                };

                string sentConfirmationUrl = null;
                MailAddress sentToAddress = null;

                GetMock<IMessageService>()
                    .Setup(m => m.SendNewAccountEmail(It.IsAny<MailAddress>(), It.IsAny<string>()))
                    .Callback<MailAddress, string>((to, url) =>
                    {
                        sentToAddress = to;
                        sentConfirmationUrl = url;
                    });

                var controller = GetController<UsersController>();
                controller.SetCurrentUser(user);

                controller.ConfirmationRequiredPost();

                // We use a catch-all route for unit tests so we can see the parameters
                // are passed correctly.
                Assert.Equal(TestUtility.GallerySiteRootHttps + "account/confirm/theUsername/confirmation", sentConfirmationUrl);
                Assert.Equal("to@example.com", sentToAddress.Address);
            }
        }

        public class TheChangeEmailSubscriptionAction : TestContainer
        {
            [Fact]
            public async Task UpdatesEmailAllowedSetting()
            {
                var user = new User("aUsername")
                {
                    EmailAddress = "test@example.com",
                    EmailAllowed = true
                };

                var controller = GetController<UsersController>();
                controller.SetCurrentUser(user);
                GetMock<IUserService>()
                    .Setup(u => u.ChangeEmailSubscriptionAsync(user, false, true))
                    .Returns(Task.CompletedTask);

                var result = await controller.ChangeEmailSubscription(new AccountViewModel
                {
                    ChangeNotifications =
                    {
                        EmailAllowed = false,
                        NotifyPackagePushed = true
                    }
                });

                ResultAssert.IsRedirectToRoute(result, new { action = "Account" });
                GetMock<IUserService>().Verify(u => u.ChangeEmailSubscriptionAsync(user, false, true));
            }
        }

        public class TheThanksAction : TestContainer
        {
            [Fact]
            public void ShowsDefaultThanksView()
            {
                var configurationService = GetConfigurationService();
                configurationService.Current.ConfirmEmailAddresses = true;
                var controller = GetController<UsersController>();

                var result = controller.Thanks() as ViewResult;

                Assert.Empty(result.ViewName);
                Assert.Null(result.Model);
            }

            [Fact]
            public void ShowsConfirmViewWithModelWhenConfirmingEmailAddressIsNotRequired()
            {
                var configurationService = GetConfigurationService();
                configurationService.Current.ConfirmEmailAddresses = false;

                var controller = GetController<UsersController>();

                ResultAssert.IsView(controller.Thanks());
            }
        }

        public class TheForgotPasswordAction : TestContainer
        {
            [Fact]
            public async Task SendsEmailWithPasswordResetUrl()
            {
                string resetUrl = TestUtility.GallerySiteRootHttps + "account/forgotpassword/somebody/confirmation";
                var user = new User("somebody")
                {
                    EmailAddress = "some@example.com",
                    PasswordResetToken = "confirmation",
                    PasswordResetTokenExpirationDate = DateTime.UtcNow.AddHours(Constants.PasswordResetTokenExpirationHours)
                };
                GetMock<IMessageService>()
                    .Setup(s => s.SendPasswordResetInstructions(user, resetUrl, true));
                GetMock<IUserService>()
                    .Setup(s => s.FindByEmailAddress("user"))
                    .Returns(user);
                GetMock<AuthenticationService>()
                    .Setup(s => s.GeneratePasswordResetToken("user", Constants.PasswordResetTokenExpirationHours * 60))
                    .CompletesWith(new PasswordResetResult(PasswordResetResultType.Success, user));
                var controller = GetController<UsersController>();
                var model = new ForgotPasswordViewModel { Email = "user" };

                await controller.ForgotPassword(model);

                GetMock<IMessageService>()
                    .Verify(s => s.SendPasswordResetInstructions(user, resetUrl, true));
            }

            [Fact]
            public async Task RedirectsAfterGeneratingToken()
            {
                var user = new User { EmailAddress = "some@example.com", Username = "somebody" };
                GetMock<AuthenticationService>()
                    .Setup(s => s.GeneratePasswordResetToken("user", Constants.PasswordResetTokenExpirationHours * 60))
                    .CompletesWith(new PasswordResetResult(PasswordResetResultType.Success, user))
                    .Verifiable();
                var controller = GetController<UsersController>();

                var model = new ForgotPasswordViewModel { Email = "user" };

                var result = await controller.ForgotPassword(model) as RedirectToRouteResult;

                Assert.NotNull(result);
                GetMock<AuthenticationService>()
                    .Verify(s => s.GeneratePasswordResetToken("user", Constants.PasswordResetTokenExpirationHours * 60));
            }

            [Fact]
            public async Task ShowsErrorIfUserWasNotFound()
            {
                GetMock<AuthenticationService>()
                    .Setup(s => s.GeneratePasswordResetToken("user", Constants.PasswordResetTokenExpirationHours * 60))
                    .ReturnsAsync(new PasswordResetResult(PasswordResetResultType.UserNotFound, user: null));
                var controller = GetController<UsersController>();

                var model = new ForgotPasswordViewModel { Email = "user" };

                var result = await controller.ForgotPassword(model) as ViewResult;

                Assert.NotNull(result);
                Assert.IsNotType(typeof(RedirectResult), result);
                Assert.Contains(Strings.CouldNotFindAnyoneWithThatUsernameOrEmail, result.ViewData.ModelState["Email"].Errors.Select(e => e.ErrorMessage));
            }

            [Fact]
            public async Task ShowsErrorIfUnconfirmedAccount()
            {
                var user = new User("user") { UnconfirmedEmailAddress = "unique@example.com" };
                var authService = Get<AuthenticationService>();
                authService.Entities.Users.Add(user);

                var controller = GetController<UsersController>();

                var model = new ForgotPasswordViewModel { Email = user.Username };

                var result = await controller.ForgotPassword(model) as ViewResult;

                Assert.NotNull(result);
                Assert.IsNotType(typeof(RedirectResult), result);
                Assert.Contains(Strings.UserIsNotYetConfirmed, result.ViewData.ModelState["Email"].Errors.Select(e => e.ErrorMessage));
            }

            [Fact]
            public async Task ThrowsNotImplementedExceptionWhenResultTypeIsUnknown()
            {
                // Arrange
                GetMock<AuthenticationService>()
                    .Setup(s => s.GeneratePasswordResetToken("user", Constants.PasswordResetTokenExpirationHours * 60))
                    .ReturnsAsync(new PasswordResetResult((PasswordResetResultType)(-1), user: new User()));
                var controller = GetController<UsersController>();

                var model = new ForgotPasswordViewModel { Email = "user" };

                // Act & Assert
                await Assert.ThrowsAsync<NotImplementedException>(() => controller.ForgotPassword(model));
            }

            [Theory]
            [MemberData(nameof(ResultTypes))]
            public async Task NoResultsTypesThrow(PasswordResetResultType resultType)
            {
                // Arrange
                GetMock<AuthenticationService>()
                    .Setup(s => s.GeneratePasswordResetToken("user", Constants.PasswordResetTokenExpirationHours * 60))
                    .ReturnsAsync(new PasswordResetResult(resultType, user: new User()));
                var controller = GetController<UsersController>();

                var model = new ForgotPasswordViewModel { Email = "user" };

                try
                {
                    // Act 
                    await controller.ForgotPassword(model);
                }
                catch (Exception e)
                {
                    // Assert
                    Assert.True(false, $"No exception should be thrown for result type {resultType}: {e}");
                }
            }

            public static IEnumerable<object[]> ResultTypes
            {
                get
                {
                    return Enum
                        .GetValues(typeof(PasswordResetResultType))
                        .Cast<PasswordResetResultType>()
                        .Select(v => new object[] { v });
                }
            }
        }

        public class TheResetPasswordAction : TestContainer
        {
            [Theory]
            [InlineData(false)]
            [InlineData(true)]
            public async Task ShowsErrorIfTokenExpired(bool forgot)
            {
                GetMock<AuthenticationService>()
                    .Setup(u => u.ResetPasswordWithToken("user", "token", "newpwd"))
                    .CompletesWithNull();
                var controller = GetController<UsersController>();
                var model = new PasswordResetViewModel
                {
                    ConfirmPassword = "pwd",
                    NewPassword = "newpwd"
                };

                await controller.ResetPassword("user", "token", model, forgot);

                Assert.Equal("The Password Reset Token is not valid or expired.", controller.ModelState[""].Errors[0].ErrorMessage);
                GetMock<AuthenticationService>()
                          .Verify(u => u.ResetPasswordWithToken("user", "token", "newpwd"));
            }

            [Theory]
            [InlineData(false)]
            [InlineData(true)]
            public async Task ResetsPasswordForValidToken(bool forgot)
            {
                var cred = new CredentialBuilder().CreatePasswordCredential("foo");
                cred.User = new User("foobar");

                GetMock<AuthenticationService>()
                    .Setup(u => u.ResetPasswordWithToken("user", "token", "newpwd"))
                    .CompletesWith(cred);
                var controller = GetController<UsersController>();
                var model = new PasswordResetViewModel
                {
                    ConfirmPassword = "pwd",
                    NewPassword = "newpwd"
                };

                var result = await controller.ResetPassword("user", "token", model, forgot) as RedirectToRouteResult;

                Assert.NotNull(result);
                GetMock<AuthenticationService>()
                          .Verify(u => u.ResetPasswordWithToken("user", "token", "newpwd"));
            }

            [Fact]
            public async Task SendsPasswordAddedMessageWhenForgotFalse()
            {
                var cred = new CredentialBuilder().CreatePasswordCredential("foo");
                cred.User = new User("foobar");

                GetMock<AuthenticationService>()
                    .Setup(u => u.ResetPasswordWithToken("user", "token", "newpwd"))
                    .CompletesWith(cred);
                var controller = GetController<UsersController>();
                var model = new PasswordResetViewModel
                {
                    ConfirmPassword = "pwd",
                    NewPassword = "newpwd"
                };

                await controller.ResetPassword("user", "token", model, forgot: false);

                GetMock<IMessageService>()
                    .Verify(m => m.SendCredentialAddedNotice(cred.User, 
                                                             It.Is<CredentialViewModel>(c => c.Type == cred.Type)));
            }

            [Theory]
            [InlineData(false)]
            [InlineData(true)]
            public async Task WhenModelIsInvalidItIsRetried(bool forgot)
            {
                var controller = GetController<UsersController>();

                controller.ModelState.AddModelError("test", "test");

                var result = await controller.ResetPassword("user", "token", new PasswordResetViewModel(), forgot);

                Assert.NotNull(result);
                Assert.IsType<ViewResult>(result);

                var viewResult = result as ViewResult;
                Assert.Equal(forgot, viewResult.ViewBag.ForgotPassword);
            }
        }

        public class TheConfirmAction : TestContainer
        {
            [Fact]
            public async Task ConfirmsTheUser()
            {
                var user = new User
                {
                    Username = "aUsername",
                    UnconfirmedEmailAddress = "old@example.com",
                    EmailConfirmationToken = "aToken",
                };

                var controller = GetController<UsersController>();
                controller.SetCurrentUser(user);

                // Have to set this up first because it needs to return a task.
                GetMock<IUserService>()
                    .Setup(u => u.ConfirmEmailAddress(user, "aToken"))
                    .CompletesWith(true);

                var result = await controller.Confirm("aUsername", "aToken");

                GetMock<IUserService>()
                    .Verify(u => u.ConfirmEmailAddress(user, "aToken"));
            }

            [Fact]
            public async Task ShowsAnErrorForWrongUsername()
            {
                var user = new User
                {
                    Username = "aUsername",
                    UnconfirmedEmailAddress = "old@example.com",
                    EmailConfirmationToken = "aToken",
                };

                var controller = GetController<UsersController>();
                controller.SetCurrentUser(user);

                var result = await controller.Confirm("wrongUsername", "aToken");

                var model = ResultAssert.IsView<ConfirmationViewModel>(result);
                Assert.False(model.SuccessfulConfirmation);
                Assert.True(model.WrongUsername);
            }

            [Fact]
            public async Task ShowsAnErrorForWrongToken()
            {
                var user = new User
                {
                    Username = "aUsername",
                    UnconfirmedEmailAddress = "old@example.com",
                    EmailConfirmationToken = "aToken",
                };

                GetMock<IUserService>()
                    .Setup(u => u.ConfirmEmailAddress(user, It.IsAny<string>()))
                    .CompletesWith(false);
                var controller = GetController<UsersController>();
                controller.SetCurrentUser(user);

                var result = await controller.Confirm("aUsername", "wrongToken");

                var model = ResultAssert.IsView<ConfirmationViewModel>(result);
                Assert.False(model.SuccessfulConfirmation);
            }

            [Fact]
            public async Task ShowsAnErrorForConflictingEmailAddress()
            {
                var user = new User
                {
                    Username = "aUsername",
                    UnconfirmedEmailAddress = "old@example.com",
                    EmailConfirmationToken = "aToken",
                };

                GetMock<IUserService>()
                    .Setup(u => u.ConfirmEmailAddress(user, It.IsAny<string>()))
                    .Throws(new EntityException("msg"));
                var controller = GetController<UsersController>();
                controller.SetCurrentUser(user);

                var result = await controller.Confirm("aUsername", "aToken");

                var model = ResultAssert.IsView<ConfirmationViewModel>(result);
                Assert.False(model.SuccessfulConfirmation);
                Assert.True(model.DuplicateEmailAddress);
            }

            [Fact]
            public async Task SendsAccountChangedNoticeWhenConfirmingChangedEmail()
            {
                var user = new User
                {
                    Username = "username",
                    EmailAddress = "old@example.com",
                    UnconfirmedEmailAddress = "new@example.com",
                    EmailConfirmationToken = "the-token"
                };

                GetMock<IUserService>()
                          .Setup(u => u.ConfirmEmailAddress(user, "the-token"))
                          .CompletesWith(true);
                var controller = GetController<UsersController>();
                controller.SetCurrentUser(user);

                var result = await controller.Confirm("username", "the-token");

                var model = ResultAssert.IsView<ConfirmationViewModel>(result);
                Assert.True(model.SuccessfulConfirmation);
                Assert.False(model.ConfirmingNewAccount);
                GetMock<IMessageService>()
                          .Verify(m => m.SendEmailChangeNoticeToPreviousEmailAddress(user, "old@example.com"));
            }

            [Fact]
            public async Task DoesntSendAccountChangedEmailsWhenNoOldConfirmedAddress()
            {
                var user = new User
                {
                    Username = "username",
                    EmailAddress = null,
                    UnconfirmedEmailAddress = "new@example.com",
                    EmailConfirmationToken = "the-token"
                };

                GetMock<IUserService>()
                          .Setup(u => u.ConfirmEmailAddress(user, "the-token"))
                          .CompletesWith(true);
                var controller = GetController<UsersController>();
                controller.SetCurrentUser(user);

                // act:
                var result = await controller.Confirm("username", "the-token");

                // verify:
                var model = ResultAssert.IsView<ConfirmationViewModel>(result);
                Assert.True(model.SuccessfulConfirmation);
                Assert.True(model.ConfirmingNewAccount);
                GetMock<IMessageService>()
                          .Verify(m => m.SendEmailChangeConfirmationNotice(It.IsAny<MailAddress>(), It.IsAny<string>()), Times.Never());
                GetMock<IMessageService>()
                          .Verify(m => m.SendEmailChangeNoticeToPreviousEmailAddress(It.IsAny<User>(), It.IsAny<string>()), Times.Never());
            }

            [Fact]
            public async Task DoesntSendAccountChangedEmailsIfConfirmationTokenDoesntMatch()
            {
                var user = new User
                {
                    Username = "username",
                    EmailAddress = "old@example.com",
                    UnconfirmedEmailAddress = "new@example.com",
                    EmailConfirmationToken = "the-token"
                };

                GetMock<IUserService>()
                    .Setup(u => u.ConfirmEmailAddress(user, "faketoken"))
                    .CompletesWith(false);
                var controller = GetController<UsersController>();
                controller.SetCurrentUser(user);

                // act:
                var result = await controller.Confirm("username", "faketoken");

                // verify:
                var model = ResultAssert.IsView<ConfirmationViewModel>(result);
                Assert.False(model.SuccessfulConfirmation);
                Assert.False(model.ConfirmingNewAccount);
                GetMock<IMessageService>()
                    .Verify(m => m.SendEmailChangeConfirmationNotice(It.IsAny<MailAddress>(), It.IsAny<string>()), Times.Never());
                GetMock<IMessageService>()
                  .Verify(m => m.SendEmailChangeNoticeToPreviousEmailAddress(It.IsAny<User>(), It.IsAny<string>()), Times.Never());
            }
        }

        public class TheApiKeysAction
            : TestContainer
        {
            public static IEnumerable<object[]> CurrentUserIsInPackageOwnersWithPushNew_Data
            {
                get
                {
                    foreach (var currentUser in 
                        new[] 
                        {
                            TestUtility.FakeUser,
                            TestUtility.FakeAdminUser,
                            TestUtility.FakeOrganizationAdmin,
                            TestUtility.FakeOrganizationCollaborator
                        })
                    {
                        yield return MemberDataHelper.AsData(currentUser);
                    }
                }
            }

            [Theory]
            [MemberData(nameof(CurrentUserIsInPackageOwnersWithPushNew_Data))]
            public void CurrentUserIsFirstInPackageOwnersWithPushNew(User currentUser)
            {
                var model = GetModelForApiKeys(currentUser);

                var firstPackageOwner = model.PackageOwners.First();
                Assert.True(firstPackageOwner.Owner == currentUser.Username);
                Assert.True(firstPackageOwner.CanPushNew);
            }
            
            [Theory]
            [InlineData(true)]
            [InlineData(false)]
            public void OrganizationIsInPackageOwnersIfMember(bool isAdmin)
            {
                var currentUser = isAdmin ? TestUtility.FakeOrganizationAdmin : TestUtility.FakeOrganizationCollaborator;
                var organization = TestUtility.FakeOrganization;

                var model = GetModelForApiKeys(currentUser);
                
                Assert.Equal(1, model.PackageOwners.Count(o => o.Owner == organization.Username && o.CanPushNew == isAdmin));
            }

            public static IEnumerable<object[]> OrganizationIsNotInPackageOwnersIfNotMember_Data
            {
                get
                {
                    foreach (var currentUser in
                        new[]
                        {
                            TestUtility.FakeUser,
                            TestUtility.FakeAdminUser
                        })
                    {
                        yield return MemberDataHelper.AsData(currentUser);
                    }
                }
            }

            [Theory]
            [MemberData(nameof(OrganizationIsNotInPackageOwnersIfNotMember_Data))]
            public void OrganizationIsNotInPackageOwnersIfNotMember(User currentUser)
            {
                var organization = TestUtility.FakeOrganization;

                var model = GetModelForApiKeys(currentUser);

                Assert.Equal(0, model.PackageOwners.Count(o => o.Owner == organization.Username));
            }

            private ApiKeyListViewModel GetModelForApiKeys(User currentUser)
            {
                var controller = GetController<UsersController>();
                controller.SetCurrentUser(currentUser);

                // Act
                var result = controller.ApiKeys();

                // Assert
                Assert.IsType<ViewResult>(result);
                var viewResult = result as ViewResult;

                Assert.IsType<ApiKeyListViewModel>(viewResult.Model);
                return viewResult.Model as ApiKeyListViewModel;
            }
        }

        public class TheGenerateApiKeyAction : TestContainer
        {
            [InlineData(null)]
            [InlineData(" ")]
            [Theory]
            public async Task WhenEmptyDescriptionProvidedRedirectsToAccountPageWithError(string description)
            {
                // Arrange 
                var user = new User { Username = "the-username" };
                var controller = GetController<UsersController>();
                controller.SetCurrentUser(user);

                // Act
                var result = await controller.GenerateApiKey(
                    description: description,
                    owner: user.Username,
                    scopes: null,
                    expirationInDays: null);

                // Assert
                Assert.Equal((int)HttpStatusCode.BadRequest, controller.Response.StatusCode);
                Assert.True(string.Compare((string)result.Data, Strings.ApiKeyDescriptionRequired) == 0);
            }

            public static IEnumerable<object[]> WhenScopeOwnerDoesNotMatch_ReturnsBadRequest_Data
            {
                get
                {
                    foreach (var getCurrentUser in 
                        new Func<Fakes, User>[] 
                        {
                            (fakes) => fakes.User,
                            (fakes) => fakes.Admin
                        })
                    {
                        yield return new object[]
                        {
                            getCurrentUser
                        };
                    }
                }
            }

            [Theory]
            [MemberData(nameof(WhenScopeOwnerDoesNotMatch_ReturnsBadRequest_Data))]
            public Task WhenScopeOwnerDoesNotMatch_ReturnsBadRequest(Func<Fakes, User> getCurrentUser)
            {
                // Arrange 
                var fakes = new Fakes();
                var currentUser = getCurrentUser(fakes);
                var userInOwnerScope = fakes.ShaUser;

                return WhenScopeOwnerDoesNotMatch_ReturnsBadRequest(currentUser, userInOwnerScope);
            }

            private async Task WhenScopeOwnerDoesNotMatch_ReturnsBadRequest(User currentUser, User userInOwnerScope)
            {
                // Arrange 
                var user = currentUser;
                var otherUser = userInOwnerScope;
                GetMock<IUserService>()
                    .Setup(u => u.FindByUsername(otherUser.Username))
                    .Returns(otherUser);

                var controller = GetController<UsersController>();
                controller.SetCurrentUser(user);

                // Act
                var result = await controller.GenerateApiKey(
                    description: "theApiKey",
                    owner: otherUser.Username,
                    scopes: new[] { NuGetScopes.PackagePush },
                    subjects: new[] { "*" },
                    expirationInDays: null);

                // Assert
                Assert.Equal((int)HttpStatusCode.BadRequest, controller.Response.StatusCode);
                Assert.True(string.Compare((string)result.Data, Strings.ApiKeyScopesNotAllowed) == 0);
            }

            [Theory]
            [InlineData(true, NuGetScopes.PackagePush)]
            [InlineData(true, NuGetScopes.PackagePushVersion)]
            [InlineData(true, NuGetScopes.PackageUnlist)]
            [InlineData(false, NuGetScopes.PackagePushVersion)]
            [InlineData(false, NuGetScopes.PackageUnlist)]
            public async Task WhenScopeOwnerMatchesOrganizationWithPermission_ReturnsSuccess(bool isAdmin, string scope)
            {
                // Arrange 
                var fakes = new Fakes();
                var user = isAdmin ? fakes.OrganizationAdmin : fakes.OrganizationCollaborator;
                var orgUser = fakes.Organization;
                GetMock<IUserService>()
                    .Setup(u => u.FindByUsername(orgUser.Username))
                    .Returns(orgUser);

                GetMock<AuthenticationService>()
                    .Setup(u => u.AddCredential(It.IsAny<User>(),
                                                It.IsAny<Credential>()))
                .Callback<User, Credential>((u, c) =>
                {
                    u.Credentials.Add(c);
                    c.User = u;
                })
                .Completes()
                .Verifiable();

                var controller = GetController<UsersController>();
                controller.SetCurrentUser(user);

                // Arrange & Act
                var result = await controller.GenerateApiKey(
                    description: "theApiKey",
                    owner: orgUser.Username,
                    scopes: new[] { scope },
                    subjects: new[] { "*" },
                    expirationInDays: null);

                // Assert
                var apiKey = user.Credentials.FirstOrDefault(x => x.Type == CredentialTypes.ApiKey.V4);
                Assert.NotNull(apiKey);
            }

            [Theory]
            [InlineData(false, NuGetScopes.PackagePush)]
            public async Task WhenScopeOwnerMatchesOrganizationWithoutPermission_ReturnsFailure(bool isAdmin, string scope)
            {
                // Arrange 
                var fakes = new Fakes();
                var user = isAdmin ? fakes.OrganizationAdmin : fakes.OrganizationCollaborator;
                var orgUser = fakes.Organization;
                GetMock<IUserService>()
                    .Setup(u => u.FindByUsername(orgUser.Username))
                    .Returns(orgUser);

                var controller = GetController<UsersController>();
                controller.SetCurrentUser(user);

                // Arrange & Act
                var result = await controller.GenerateApiKey(
                    description: "theApiKey",
                    owner: orgUser.Username,
                    scopes: new[] { scope },
                    subjects: new[] { "*" },
                    expirationInDays: null);

                // Assert
                Assert.Equal((int)HttpStatusCode.BadRequest, controller.Response.StatusCode);
                Assert.True(string.Compare((string)result.Data, Strings.ApiKeyScopesNotAllowed) == 0);
            }

            private async Task<JsonResult> GenerateApiKeyForOrganization(bool isAdmin, string scope)
            {
                // Arrange 
                var fakes = new Fakes();
                var user = fakes.User;
                var orgUser = fakes.Organization;
                orgUser.Organizations.First().IsAdmin = isAdmin;
                GetMock<IUserService>()
                    .Setup(u => u.FindByUsername(orgUser.Username))
                    .Returns(orgUser);

                var controller = GetController<UsersController>();
                controller.SetCurrentUser(user);

                // Act
                return await controller.GenerateApiKey(
                    description: "theApiKey",
                    owner: orgUser.Username,
                    scopes: new[] { scope },
                    subjects: new[] { "*" },
                    expirationInDays: null);
            }

            [InlineData(180, 180)]
            [InlineData(700, 365)]
            [InlineData(-1, 365)]
            [InlineData(0, 365)]
            [InlineData(null, 365)]
            [Theory]
            public async Task WhenExpirationInDaysIsProvidedItsUsed(int? inputExpirationInDays, int expectedExpirationInDays)
            {
                // Arrange 
                var user = new User("the-username");

                var configurationService = GetConfigurationService();
                configurationService.Current.ExpirationInDaysForApiKeyV1 = 365;

                GetMock<AuthenticationService>()
                 .Setup(u => u.AddCredential(
                     It.IsAny<User>(),
                     It.IsAny<Credential>()))
                 .Callback<User, Credential>((u, c) =>
                 {
                     u.Credentials.Add(c);
                     c.User = u;
                 })
                 .Completes()
                 .Verifiable();

                var controller = GetController<UsersController>();
                controller.SetCurrentUser(user);
                GetMock<IUserService>()
                    .Setup(u => u.FindByUsername(user.Username))
                    .Returns(user);

                // Act
                await controller.GenerateApiKey(
                    description: "my new api key",
                    owner: user.Username,
                    scopes: new[] { NuGetScopes.PackageUnlist },
                    subjects: null,
                    expirationInDays: inputExpirationInDays);

                // Assert
                var apiKey = user.Credentials.FirstOrDefault(x => x.Type == CredentialTypes.ApiKey.V4);

                Assert.NotNull(apiKey);
                Assert.NotNull(apiKey.Expires);
                Assert.Equal(expectedExpirationInDays, TimeSpan.FromTicks(apiKey.ExpirationTicks.Value).Days);
            }

            public static IEnumerable<object[]> CreatesNewApiKeyCredential_Input
            {
                get
                {
                    return new[]
                    {
                        new object[]
                        {
                            "permissions to several scopes, several packages",
                            new[] {NuGetScopes.PackageUnlist, NuGetScopes.PackagePush},
                            new[] {"abc", "def"},
                            new []
                            {
                                new Scope("abc", NuGetScopes.PackageUnlist),
                                new Scope("abc", NuGetScopes.PackagePush),
                                new Scope("def", NuGetScopes.PackageUnlist),
                                new Scope("def", NuGetScopes.PackagePush)
                            }
                        },
                        new object[]
                        {
                            "permissions to several scopes, all packages",
                            new [] { NuGetScopes.PackageUnlist, NuGetScopes.PackagePush },
                            null,
                            new []
                            {
                                new Scope("*", NuGetScopes.PackageUnlist),
                                new Scope("*", NuGetScopes.PackagePush)
                            }
                        },
                        new object[]
                        {
                            "permissions to single scope, all packages",
                            new [] { NuGetScopes.PackageUnlist },
                            null,
                            new []
                            {
                                new Scope("*", NuGetScopes.PackageUnlist)
                            }
                        },
                        new object[]
                        {
                            "permissions to everything",
                            null,
                            null,
                            new []
                            {
                                new Scope("*", NuGetScopes.All)
                            }
                        },
                        new object[]
                        {
                            "empty subjects are ignored",
                            new [] { NuGetScopes.PackageUnlist },
                            new[] {"abc", "def", string.Empty, null, "   "},
                            new []
                            {
                                new Scope("abc", NuGetScopes.PackageUnlist),
                                new Scope("def", NuGetScopes.PackageUnlist)
                            }
                        }
                    };
                }
            }

            [MemberData(nameof(CreatesNewApiKeyCredential_Input))]
            [Theory]
            public async Task CreatesNewApiKeyCredential(string description, string[] scopes, string[] subjects, Scope[] expectedScopes)
            {
                // Arrange 
                var user = new User("the-username");
                GetMock<IUserService>()
                    .Setup(u => u.FindByUsername(user.Username))
                    .Returns(user);

                GetMock<AuthenticationService>()
                   .Setup(u => u.AddCredential(
                       It.IsAny<User>(),
                       It.IsAny<Credential>()))
                   .Callback<User, Credential>((u, c) =>
                   {
                       u.Credentials.Add(c);
                       c.User = u;
                   })
                   .Completes()
                   .Verifiable();

                var controller = GetController<UsersController>();
                controller.SetCurrentUser(user);

                // Act
                await controller.GenerateApiKey(
                    description: description,
                    owner: user.Username,
                    scopes: scopes,
                    subjects: subjects,
                    expirationInDays: null);

                // Assert
                var apiKey = user.Credentials.FirstOrDefault(x => x.Type == CredentialTypes.ApiKey.V4);

                Assert.NotNull(apiKey);
                Assert.Equal(description, apiKey.Description);
                Assert.Equal(expectedScopes.Length, apiKey.Scopes.Count);

                foreach (var expectedScope in expectedScopes)
                {
                    var actualScope =
                        apiKey.Scopes.First(x => x.AllowedAction == expectedScope.AllowedAction &&
                                                 x.Subject == expectedScope.Subject);
                    Assert.NotNull(actualScope);
                }
            }

            [Fact]
            public async Task ReturnsNewCredentialJson()
            {
                // Arrange
                var user = new User { Username = "the-username" };

                var configurationService = GetConfigurationService();
                configurationService.Current.ExpirationInDaysForApiKeyV1 = 365;

                GetMock<AuthenticationService>()
                  .Setup(u => u.AddCredential(
                      It.IsAny<User>(),
                      It.IsAny<Credential>()))
                  .Callback<User, Credential>((u, c) =>
                  {
                      u.Credentials.Add(c);
                      c.User = u;
                  })
                  .Completes()
                  .Verifiable();

                var controller = GetController<UsersController>();
                controller.SetCurrentUser(user);

                GetMock<IUserService>()
                    .Setup(u => u.FindByUsername(user.Username))
                    .Returns(user);

                // Act
                var result = await controller.GenerateApiKey(
                    description: "description",
                    owner: user.Username,
                    scopes: new[] { NuGetScopes.PackageUnlist, NuGetScopes.PackagePush },
                    subjects: new[] { "a" },
                    expirationInDays: 90);

                // Assert
                var credentialViewModel = result.Data as ApiKeyViewModel;
                Assert.NotNull(credentialViewModel);

                var apiKey = user.Credentials.FirstOrDefault(x => x.Type == CredentialTypes.ApiKey.V4);

                Assert.NotEqual(apiKey.Value, credentialViewModel.Value);
                Assert.True(ApiKeyV4.TryParse(credentialViewModel.Value, out ApiKeyV4 apiKeyV4));
                Assert.True(apiKeyV4.Verify(apiKey.Value));

                Assert.Equal(apiKey.Key, credentialViewModel.Key);
                Assert.Equal(apiKey.Description, credentialViewModel.Description);
                Assert.Equal(apiKey.Expires.Value.ToString("O"), credentialViewModel.Expires);
            }

            [Fact]
            public async Task SendsNotificationMailToUser()
            {
                var user = new User { Username = "the-username" };

                GetMock<AuthenticationService>()
                  .Setup(u => u.AddCredential(
                      It.IsAny<User>(),
                      It.IsAny<Credential>()))
                  .Callback<User, Credential>((u, c) =>
                  {
                      u.Credentials.Add(c);
                      c.User = u;
                  })
                  .Completes()
                  .Verifiable();

                var controller = GetController<UsersController>();
                controller.SetCurrentUser(user);
                GetMock<IUserService>()
                    .Setup(u => u.FindByUsername(user.Username))
                    .Returns(user);


                var result = await controller.GenerateApiKey(
                    description: "description",
                    owner: user.Username,
                    scopes: new[] { NuGetScopes.PackageUnlist, NuGetScopes.PackagePush },
                    subjects: new[] { "a" },
                    expirationInDays: 90);

                GetMock<IMessageService>()
                    .Verify(m => m.SendCredentialAddedNotice(user, It.IsAny<CredentialViewModel>()));
            }
        }

        public class TheChangeEmailAction : TestContainer
        {
            [Fact]
            public async Task DoesNotLetYouUseSomeoneElsesConfirmedEmailAddress()
            {
                var user = new User
                {
                    Username = "theUsername",
                    EmailAddress = "old@example.com",
                    Key = 1,
                };

                var authResult =
                    new PasswordAuthenticationResult(PasswordAuthenticationResult.AuthenticationResult.Success,
                                                    new AuthenticatedUser(user, new Credential()));

                GetMock<AuthenticationService>()
                    .Setup(u => u.Authenticate(It.IsAny<string>(), It.IsAny<string>()))
                    .CompletesWith(authResult);
                GetMock<IUserService>()
                    .Setup(u => u.ChangeEmailAddress(user, "new@example.com"))
                    .Throws(new EntityException("msg"));
                var controller = GetController<UsersController>();
                controller.SetCurrentUser(user);

                var result = await controller.ChangeEmail(
                    new AccountViewModel()
                    {
                        ChangeEmail = new ChangeEmailViewModel
                        {
                            NewEmail = "new@example.com"
                        }
                    });
                Assert.False(controller.ModelState.IsValid);
                Assert.Equal("msg", controller.ModelState["ChangeEmail.NewEmail"].Errors[0].ErrorMessage);
            }

            [Fact]
            public async Task SendsEmailChangeConfirmationNoticeWhenChangingAConfirmedEmailAddress()
            {
                var user = new User
                {
                    Username = "theUsername",
                    EmailAddress = "test@example.com",
                    EmailAllowed = true
                };

                var authResult =
                    new PasswordAuthenticationResult(
                        PasswordAuthenticationResult.AuthenticationResult.Success,
                        new AuthenticatedUser(user, new Credential()));

                GetMock<AuthenticationService>()
                    .Setup(u => u.Authenticate("theUsername", "password"))
                    .CompletesWith(authResult);
                GetMock<IUserService>()
                    .Setup(u => u.ChangeEmailAddress(user, "new@example.com"))
                    .Callback(() => user.UpdateEmailAddress("new@example.com", () => "token"))
                    .Completes();
                var controller = GetController<UsersController>();
                controller.SetCurrentUser(user);

                var model = new AccountViewModel()
                {
                    ChangeEmail = new ChangeEmailViewModel
                    {
                        NewEmail = "new@example.com",
                        Password = "password"
                    }
                };

                var result = await controller.ChangeEmail(model);

                GetMock<IMessageService>()
                    .Verify(m => m.SendEmailChangeConfirmationNotice(It.IsAny<MailAddress>(), It.IsAny<string>()));
            }

            [Fact]
            public async Task DoesNotSendEmailChangeConfirmationNoticeWhenAddressDoesntChange()
            {
                var user = new User
                {
                    EmailAddress = "old@example.com",
                    Username = "aUsername",
                };

                var authResult =
                    new PasswordAuthenticationResult(PasswordAuthenticationResult.AuthenticationResult.Success, new AuthenticatedUser(user, new Credential()));

                GetMock<AuthenticationService>()
                    .Setup(u => u.Authenticate("aUsername", "password"))
                    .CompletesWith(authResult);
                GetMock<IUserService>()
                    .Setup(u => u.ChangeEmailAddress(It.IsAny<User>(), It.IsAny<string>()))
                    .Callback(() => user.UpdateEmailAddress("old@example.com", () => "new-token"));
                var controller = GetController<UsersController>();
                controller.SetCurrentUser(user);

                var model = new AccountViewModel()
                {
                    ChangeEmail = new ChangeEmailViewModel
                    {
                        NewEmail = "old@example.com",
                        Password = "password"
                    }
                };

                await controller.ChangeEmail(model);

                GetMock<IUserService>()
                    .Verify(u => u.ChangeEmailAddress(user, "old@example.com"), Times.Never());
                GetMock<IMessageService>()
                    .Verify(m => m.SendEmailChangeConfirmationNotice(It.IsAny<MailAddress>(), It.IsAny<string>()), Times.Never());
            }

            [Fact]
            public async Task DoesNotSendEmailChangeConfirmationNoticeWhenUserWasNotConfirmed()
            {
                var user = new User
                {
                    Username = "aUsername",
                    UnconfirmedEmailAddress = "old@example.com",
                };

                GetMock<AuthenticationService>()
                    .Setup(u => u.Authenticate("aUsername", "password"))
                    .CompletesWith(new PasswordAuthenticationResult(
                        PasswordAuthenticationResult.AuthenticationResult.Success, new AuthenticatedUser(user, new Credential())));
                GetMock<IUserService>()
                    .Setup(u => u.ChangeEmailAddress(It.IsAny<User>(), It.IsAny<string>()))
                    .Callback(() => user.UpdateEmailAddress("new@example.com", () => "new-token"))
                    .Completes();
                var controller = GetController<UsersController>();
                controller.SetCurrentUser(user);

                var model = new AccountViewModel()
                {
                    ChangeEmail = new ChangeEmailViewModel
                    {
                        NewEmail = "new@example.com",
                        Password = "password"
                    }
                };

                await controller.ChangeEmail(model);

                Assert.Equal("Your new email address was saved!", controller.TempData["Message"]);
                GetMock<IUserService>()
                    .Verify(u => u.ChangeEmailAddress(user, "new@example.com"));
                GetMock<IMessageService>()
                    .Verify(m => m.SendEmailChangeConfirmationNotice(It.IsAny<MailAddress>(), It.IsAny<string>()), Times.Never());
            }

            [Fact]
            public async Task WhenPasswordValidationFailsErrorIsReturned()
            {
                // Arrange
                var user = new User
                {
                    Username = "theUsername",
                    EmailAddress = "test@example.com",
                    Credentials = new[] { new Credential(CredentialTypes.Password.V3, "abc") }
                };

                Credential credential;
                GetMock<AuthenticationService>()
                    .Setup(u => u.ValidatePasswordCredential(It.IsAny<IEnumerable<Credential>>(), It.IsAny<string>(), out credential))
                    .Returns(false);

                var controller = GetController<UsersController>();
                controller.SetCurrentUser(user);

                var model = new AccountViewModel
                {
                    ChangeEmail = new ChangeEmailViewModel
                    {
                        NewEmail = "new@example.com",
                        Password = "password"
                    }
                };

                var result = await controller.ChangeEmail(model);

                Assert.IsType<ViewResult>(result);
                Assert.IsType<AccountViewModel>(((ViewResult)result).Model);
            }
        }

        public class TheChangePasswordAction : TestContainer
        {
            [Fact]
            public async Task GivenInvalidView_ItReturnsView()
            {
                // Arrange
                var controller = GetController<UsersController>();
                controller.ModelState.AddModelError("ChangePassword.blarg", "test");
                var inputModel = new AccountViewModel
                {
                    ChangePassword =
                    {
                        EnablePasswordLogin = true,
                    }
                };
                controller.SetCurrentUser(new User()
                {
                    Credentials = new List<Credential> {
                        new CredentialBuilder().CreatePasswordCredential("abc")
                    }
                });

                // Act
                var result = await controller.ChangePassword(inputModel);

                // Assert
                var outputModel = ResultAssert.IsView<AccountViewModel>(result, viewName: "Account");
                Assert.Same(inputModel, outputModel);
            }

            [Fact]
            public async Task GivenMismatchedNewPassword_ItAddsModelError()
            {
                // Arrange
                var user = new User("foo");
                user.Credentials.Add(new CredentialBuilder().CreatePasswordCredential("old"));

                GetMock<AuthenticationService>()
                    .Setup(u => u.ChangePassword(user, "old", "new"))
                    .CompletesWith(false);

                var controller = GetController<UsersController>();
                controller.SetCurrentUser(user);

                var inputModel = new AccountViewModel()
                {
                    ChangePassword = new ChangePasswordViewModel()
                    {
                        EnablePasswordLogin = true,
                        OldPassword = "old",
                        NewPassword = "new",
                        VerifyPassword = "new2",
                    }
                };

                // Act
                var result = await controller.ChangePassword(inputModel);

                // Assert
                var outputModel = ResultAssert.IsView<AccountViewModel>(result, viewName: "Account");
                Assert.Same(inputModel, outputModel);
                Assert.NotEqual(inputModel.ChangePassword.NewPassword, inputModel.ChangePassword.VerifyPassword);

                var errorMessages = controller
                    .ModelState["ChangePassword.VerifyPassword"]
                    .Errors
                    .Select(e => e.ErrorMessage)
                    .ToArray();
                Assert.Equal(errorMessages, new[] { Strings.PasswordDoesNotMatch });
            }

            [Fact]
            public async Task GivenFailureInAuthService_ItAddsModelError()
            {
                // Arrange
                var user = new User("foo");
                user.Credentials.Add(new CredentialBuilder().CreatePasswordCredential("old"));

                GetMock<AuthenticationService>()
                    .Setup(u => u.ChangePassword(user, "old", "new"))
                    .CompletesWith(false);

                var controller = GetController<UsersController>();
                controller.SetCurrentUser(user);

                var inputModel = new AccountViewModel()
                {
                    ChangePassword = new ChangePasswordViewModel()
                    {
                        EnablePasswordLogin = true,
                        OldPassword = "old",
                        NewPassword = "new",
                        VerifyPassword = "new",
                    }
                };

                // Act
                var result = await controller.ChangePassword(inputModel);

                // Assert
                var outputModel = ResultAssert.IsView<AccountViewModel>(result, viewName: "Account");
                Assert.Same(inputModel, outputModel);

                var errorMessages = controller
                    .ModelState["ChangePassword.OldPassword"]
                    .Errors
                    .Select(e => e.ErrorMessage)
                    .ToArray();
                Assert.Equal(errorMessages, new[] { Strings.CurrentPasswordIncorrect });
            }

            [Fact]
            public async Task GivenDisabledPasswordLogin_RemovesCredentialAndSendsNotice()
            {
                // Arrange
                var user = new User("foo");
                var cred = new CredentialBuilder().CreatePasswordCredential("old");
                user.Credentials.Add(cred);
                user.Credentials.Add(new CredentialBuilder()
                    .CreateExternalCredential("MicrosoftAccount", "blorg", "bloog"));

                GetMock<AuthenticationService>()
                    .Setup(a => a.RemoveCredential(user, cred))
                    .Completes()
                    .Verifiable();
                GetMock<IMessageService>()
                    .Setup(m => 
                                m.SendCredentialRemovedNotice(
                                    user,
                                    It.Is<CredentialViewModel>(c => c.Type == CredentialTypes.ExternalPrefix + "MicrosoftAccount")))
                    .Verifiable();

                var controller = GetController<UsersController>();
                controller.SetCurrentUser(user);
                var inputModel = new AccountViewModel()
                {
                    ChangePassword = new ChangePasswordViewModel()
                    {
                        EnablePasswordLogin = false,
                    }
                };

                // Act
                var result = await controller.ChangePassword(inputModel);

                // Assert
                ResultAssert.IsRedirectToRoute(result, new { action = "Account" });
                Assert.Equal(Strings.PasswordRemoved, controller.TempData["Message"]);
            }

            [Fact]
            public async Task GivenSuccessInAuthService_ItRedirectsBackToManageCredentialsWithMessage()
            {
                // Arrange
                var user = new User("foo");
                user.Credentials.Add(new CredentialBuilder().CreatePasswordCredential("old"));

                GetMock<AuthenticationService>()
                    .Setup(u => u.ChangePassword(user, "old", "new"))
                    .CompletesWith(true);
                var controller = GetController<UsersController>();
                controller.SetCurrentUser(user);
                var inputModel = new AccountViewModel()
                {
                    ChangePassword = new ChangePasswordViewModel()
                    {
                        EnablePasswordLogin = true,
                        OldPassword = "old",
                        NewPassword = "new",
                        VerifyPassword = "new",
                    }
                };

                // Act
                var result = await controller.ChangePassword(inputModel);

                // Assert
                ResultAssert.IsRedirectToRoute(result, new { action = "Account" });
                Assert.Equal(Strings.PasswordChanged, controller.TempData["Message"]);
            }

            [Fact]
            public async Task GivenNoOldPassword_ItSendsAPasswordSetEmail()
            {
                // Arrange
                var fakes = Get<Fakes>();
                var user = fakes.CreateUser("test");
                user.EmailAddress = "confirmed@example.com";

                GetMock<AuthenticationService>()
                    .Setup(a => a.GeneratePasswordResetToken(user, It.IsAny<int>()))
                    .ReturnsAsync(PasswordResetResultType.Success)
                    .Callback<User, int>((u, _) => u.PasswordResetToken = "t0k3n");

                string actualConfirmUrl = null;
                GetMock<IMessageService>()
                    .Setup(a => a.SendPasswordResetInstructions(user, It.IsAny<string>(), false))
                    .Callback<User, string, bool>((_, url, __) => actualConfirmUrl = url)
                    .Verifiable();

                var controller = GetController<UsersController>();
                controller.SetCurrentUser(user);

                // Act
                await controller.ChangePassword(new AccountViewModel());

                // Assert
                Assert.Equal(TestUtility.GallerySiteRootHttps + "account/setpassword/test/t0k3n", actualConfirmUrl);
                GetMock<IMessageService>().VerifyAll();
            }

            [Fact]
            public async Task GivenNoOldPasswordForUnconfirmedAccount_ItAddsModelError()
            {
                // Arrange
                var fakes = Get<Fakes>();
                var user = fakes.CreateUser("test");
                user.UnconfirmedEmailAddress = "unconfirmed@example.com";
                GetMock<AuthenticationService>()
                    .Setup(a => a.GeneratePasswordResetToken(user, It.IsAny<int>()))
                    .ReturnsAsync(PasswordResetResultType.UserNotConfirmed);

                var controller = GetController<UsersController>();
                controller.SetCurrentUser(user);

                // Act
                await controller.ChangePassword(new AccountViewModel());

                // Assert
                var errorMessages = controller
                    .ModelState["ChangePassword"]
                    .Errors
                    .Select(e => e.ErrorMessage)
                    .ToArray();
                Assert.Equal(errorMessages, new[] { Strings.UserIsNotYetConfirmed });
            }
        }

        public class TheRemovePasswordAction : TestContainer
        {
            [Fact]
            public async Task GivenNoOtherLoginCredentials_ItRedirectsBackWithAnErrorMessage()
            {
                // Arrange
                var fakes = Get<Fakes>();
                var user = fakes.CreateUser("test",
                    new CredentialBuilder().CreatePasswordCredential("password"));
                var controller = GetController<UsersController>();
                controller.SetCurrentUser(user);

                // Act
                var result = await controller.RemovePassword();

                // Assert
                ResultAssert.IsRedirectToRoute(result, new { action = "Account" });
                Assert.Equal(Strings.CannotRemoveOnlyLoginCredential, controller.TempData["Message"]);
                Assert.Equal(1, user.Credentials.Count);
            }

            [Fact]
            public async Task GivenNoPassword_ItRedirectsBackWithNoChangesMade()
            {
                // Arrange
                var fakes = Get<Fakes>();
                var user = fakes.CreateUser("test",
                    new CredentialBuilder().CreateExternalCredential("MicrosoftAccount", "blorg", "bloog"));
                var controller = GetController<UsersController>();
                controller.SetCurrentUser(user);

                // Act
                var result = await controller.RemovePassword();

                // Assert
                ResultAssert.IsRedirectToRoute(result, new { action = "Account" });
                Assert.Equal(Strings.CredentialNotFound, controller.TempData["Message"]);
                Assert.Equal(1, user.Credentials.Count);
            }

            [Fact]
            public async Task GivenValidRequest_ItRemovesCredAndSendsNotificationToUser()
            {
                // Arrange
                var credentialBuilder = new CredentialBuilder();
                var fakes = Get<Fakes>();
                var cred = credentialBuilder.CreatePasswordCredential("password");
                var user = fakes.CreateUser("test",
                    cred,
                    credentialBuilder.CreateExternalCredential("MicrosoftAccount", "blorg", "bloog"));

                GetMock<AuthenticationService>()
                    .Setup(a => a.RemoveCredential(user, cred))
                    .Completes()
                    .Verifiable();
                GetMock<IMessageService>()
                    .Setup(m => m.SendCredentialRemovedNotice(
                                    user,
                                    It.Is<CredentialViewModel>(c => c.Type == cred.Type)))
                    .Verifiable();

                var controller = GetController<UsersController>();
                controller.SetCurrentUser(user);

                // Act
                var result = await controller.RemovePassword();

                // Assert
                ResultAssert.IsRedirectToRoute(result, new { action = "Account" });
                GetMock<AuthenticationService>().VerifyAll();
                GetMock<IMessageService>().VerifyAll();
            }
        }

        public class TheRemoveCredentialAction : TestContainer
        {
            [Fact]
            public async Task GivenNoOtherLoginCredentials_ItRedirectsBackWithAnErrorMessage()
            {
                // Arrange
                var fakes = Get<Fakes>();
                var cred = new CredentialBuilder().CreateExternalCredential("MicrosoftAccount", "blorg", "bloog");
                var user = fakes.CreateUser("test", cred);
                var controller = GetController<UsersController>();
                controller.SetCurrentUser(user);

                // Act
                var result = await controller.RemoveCredential(
                    credentialType: cred.Type,
                    credentialKey: null);

                // Assert
                ResultAssert.IsRedirectToRoute(result, new { action = "Account" });
                Assert.Equal(Strings.CannotRemoveOnlyLoginCredential, controller.TempData["Message"]);
                Assert.Equal(1, user.Credentials.Count);
            }

            [Fact]
            public async Task GivenNoCredential_ErrorIsReturnedWithNoChangesMade()
            {
                // Arrange
                var fakes = Get<Fakes>();
                var user = fakes.CreateUser("test",
                    new CredentialBuilder().CreatePasswordCredential("password"));
                var controller = GetController<UsersController>();
                controller.SetCurrentUser(user);

                // Act
                var result = await controller.RemoveCredential(
                    credentialType: CredentialTypes.ExternalPrefix + "MicrosoftAccount",
                    credentialKey: null);

                // Assert
                ResultAssert.IsRedirectToRoute(result, new { action = "Account" });
                Assert.Equal(Strings.CredentialNotFound, controller.TempData["Message"]);

                Assert.Equal(1, user.Credentials.Count);
            }

            [Theory]
            [InlineData(CredentialTypes.ApiKey.V1)]
            [InlineData(CredentialTypes.ApiKey.V2)]
            [InlineData(CredentialTypes.ApiKey.V4)]
            public async Task GivenNoApiKeyCredential_ErrorIsReturnedWithNoChangesMade(string apiKeyType)
            {
                // Arrange
                var fakes = Get<Fakes>();
                var user = fakes.CreateUser("test",
                    new CredentialBuilder().CreatePasswordCredential("password"));
                var controller = GetController<UsersController>();
                controller.SetCurrentUser(user);

                // Act
                var result = await controller.RemoveCredential(
                    credentialType: apiKeyType,
                    credentialKey: null);

                // Assert
                Assert.Equal((int)HttpStatusCode.NotFound, controller.Response.StatusCode);
                Assert.IsType<JsonResult>(result);
                Assert.True(string.Compare((string)((JsonResult)result).Data, Strings.CredentialNotFound) == 0);

                Assert.Equal(1, user.Credentials.Count);
            }

            [Fact]
            public async Task GivenValidRequest_ItRemovesCredAndSendsNotificationToUser()
            {
                // Arrange
                var credentialBuilder = new CredentialBuilder();
                var fakes = Get<Fakes>();
                var cred = credentialBuilder.CreateExternalCredential("MicrosoftAccount", "blorg", "bloog");
                var user = fakes.CreateUser("test",
                    cred,
                    credentialBuilder.CreatePasswordCredential("password"));

                GetMock<AuthenticationService>()
                    .Setup(a => a.RemoveCredential(user, cred))
                    .Completes()
                    .Verifiable();
                GetMock<IMessageService>()
                    .Setup(m => 
                                m.SendCredentialRemovedNotice(
                                    user,
                                    It.Is<CredentialViewModel>(c => c.Type == CredentialTypes.ExternalPrefix + "MicrosoftAccount")))
                    .Verifiable();

                var controller = GetController<UsersController>();
                controller.SetCurrentUser(user);

                // Act
                var result = await controller.RemoveCredential(
                    credentialType: cred.Type,
                    credentialKey: null);

                // Assert
                ResultAssert.IsRedirectToRoute(result, new { action = "Account" });
                GetMock<AuthenticationService>().VerifyAll();
                GetMock<IMessageService>().VerifyAll();
            }

            [Fact]
            public async Task GivenValidRequest_CanDeleteMicrosoftAccountWithMultipleMicrosoftAccounts()
            {
                // Arrange
                var fakes = Get<Fakes>();
                var creds = new Credential[5];
                for (int i = 0; i < creds.Length; i++)
                {
                    creds[i] = new CredentialBuilder().CreateExternalCredential("MicrosoftAccount", "blorg", "bloog" + i);
                    creds[i].Key = i + 1;
                }

                var user = fakes.CreateUser("test", creds);
                var controller = GetController<UsersController>();
                controller.SetCurrentUser(user);
                Assert.Equal(creds.Length, user.Credentials.Count);

                for (int i = 0; i < creds.Length - 1; i++)
                {
                    // Act
                    var result = await controller.RemoveCredential(
                        credentialType: creds[i].Type,
                        credentialKey: creds[i].Key);

                    // Assert
                    ResultAssert.IsRedirectToRoute(result, new { action = "Account" });
                    Assert.Equal(Strings.CredentialRemoved, controller.TempData["Message"]);
                    Assert.Equal(creds.Length - i - 1, user.Credentials.Count);
                }
            }
        }

        public class TheRegenerateCredentialAction : TestContainer
        {
            [Fact]
            public async Task GivenNoCredential_ErrorIsReturnedWithNoChangesMade()
            {
                // Arrange
                var fakes = Get<Fakes>();

                var user = fakes.CreateUser("test",
                    new CredentialBuilder().CreateApiKey(TimeSpan.FromHours(1), out string plaintextApiKey));
                var cred = user.Credentials.First();

                var controller = GetController<UsersController>();
                controller.SetCurrentUser(user);

                // Act
                var result = await controller.RegenerateCredential(
                    credentialType: cred.Type,
                    credentialKey: CredentialKey);

                // Assert
                Assert.Equal((int)HttpStatusCode.NotFound, controller.Response.StatusCode);
                Assert.True(string.Compare((string)result.Data, Strings.CredentialNotFound) == 0);

                Assert.Equal(1, user.Credentials.Count);
                Assert.True(user.Credentials.Contains(cred));
            }

            public static IEnumerable<object[]> GivenANonScopedApiKeyCredential_ReturnsUnsupported_Input
            {
                get
                {
                    return new[]
                    {
                        new object[]
                        {
                            TestCredentialHelper.CreateV1ApiKey(Guid.NewGuid(), TimeSpan.FromDays(1))
                        },
                        new object[]
                        {
                            TestCredentialHelper.CreateExternalCredential("abc")
                        },
                        new object[]
                        {
                            TestCredentialHelper.CreateSha1Password("abcd")
                        }
                    };
                }
            }

            [Theory]
            [MemberData(nameof(GivenANonScopedApiKeyCredential_ReturnsUnsupported_Input))]
            public async Task GivenANonScopedApiKeyCredential_ReturnsUnsupported(Credential credential)
            {
                // Arrange
                var fakes = Get<Fakes>();
                var user = fakes.CreateUser("test", credential);
                credential.Key = 1;

                var controller = GetController<UsersController>();
                controller.SetCurrentUser(user);

                // Act
                var result = await controller.RegenerateCredential(
                    credentialType: credential.Type,
                    credentialKey: credential.Key);

                // Assert
                Assert.Equal((int)HttpStatusCode.BadRequest, controller.Response.StatusCode);
                Assert.True(string.Compare((string)result.Data, Strings.Unsupported) == 0);
            }

            public static IEnumerable<object[]> GivenValidRequest_ItGeneratesNewCredAndRemovesOldCredAndSendsNotificationToUser_Input
            {
                get
                {
                    return new[]
                    {
                        new object[]
                        {
                            "permissions to several scopes, several packages",
                            new []
                            {
                                new Scope("abc", NuGetScopes.PackageUnlist),
                                new Scope("abc", NuGetScopes.PackagePush),
                                new Scope("def", NuGetScopes.PackageUnlist),
                                new Scope("def", NuGetScopes.PackagePush)
                            }
                        },
                        new object[]
                        {
                            "permissions to everything",
                            new []
                            {
                                new Scope(null, NuGetScopes.All)
                            }
                        }
                    };
                }
            }

            [MemberData(nameof(GivenValidRequest_ItGeneratesNewCredAndRemovesOldCredAndSendsNotificationToUser_Input))]
            [Theory]
            public async Task GivenValidRequest_ItGeneratesNewCredAndRemovesOldCredAndSendsNotificationToUser(
                string description, Scope[] scopes)
            {
                // Arrange
                var fakes = Get<Fakes>();
                var apiKey = new CredentialBuilder().CreateApiKey(TimeSpan.FromHours(1), out string plaintextApiKey);
                apiKey.Description = description;
                apiKey.Scopes = scopes;
                apiKey.Expires -= TimeSpan.FromDays(1);

                var user = fakes.CreateUser("test", apiKey);
                var cred = user.Credentials.First();
                cred.Key = CredentialKey;

                GetMock<AuthenticationService>()
                    .Setup(u => u.AddCredential(
                        user,
                        It.Is<Credential>(c => c.Type == CredentialTypes.ApiKey.V4)))
                    .Callback<User, Credential>((u, c) =>
                    {
                        u.Credentials.Add(c);
                        c.User = u;
                    })
                    .Completes()
                    .Verifiable();

                GetMock<AuthenticationService>()
                    .Setup(a => a.RemoveCredential(user, cred))
                     .Callback<User, Credential>((u, c) => u.Credentials.Remove(c))
                    .Completes()
                    .Verifiable();

                var controller = GetController<UsersController>();
                controller.SetCurrentUser(user);

                // Act
                var result = await controller.RegenerateCredential(
                    credentialType: cred.Type,
                    credentialKey: CredentialKey);

                // Assert
                var viewModel = result.Data as ApiKeyViewModel;

                Assert.NotNull(viewModel);

                GetMock<AuthenticationService>().VerifyAll();

                var newApiKey = user.Credentials.FirstOrDefault(x => x.Type == CredentialTypes.ApiKey.V4);

                // Verify the ApiKey in the view model can be authenticated using the value in the DB
                Assert.NotNull(newApiKey);
                Assert.NotEqual(newApiKey.Value, viewModel.Value);
                Assert.True(ApiKeyV4.TryParse(viewModel.Value, out ApiKeyV4 apiKeyV4));
                Assert.True(apiKeyV4.Verify(newApiKey.Value));
                
                Assert.Equal(newApiKey.Key, viewModel.Key);
                Assert.Equal(description, viewModel.Description);
                Assert.Equal(newApiKey.Expires.Value.ToString("O"), viewModel.Expires);

                Assert.Equal(description, newApiKey.Description);
                Assert.Equal(scopes.Length, newApiKey.Scopes.Count);
                Assert.True(newApiKey.Expires > DateTime.UtcNow);

                foreach (var expectedScope in scopes)
                {
                    var actualScope =
                        newApiKey.Scopes.First(x => x.AllowedAction == expectedScope.AllowedAction &&
                                                 x.Subject == expectedScope.Subject);
                    Assert.NotNull(actualScope);
                }
            }
        }

        public class TheEditCredentialAction : TestContainer
        {
            public static IEnumerable<object[]> GivenANonApiKeyV2Credential_ReturnsUnsupported_Input
            {
                get
                {
                    return new[]
                    {
                        new object[]
                        {
                            TestCredentialHelper.CreateV1ApiKey(Guid.NewGuid(), TimeSpan.FromDays(1))
                        },
                        new object[]
                        {
                            TestCredentialHelper.CreateExternalCredential("abc")
                        },
                        new object[]
                        {
                            TestCredentialHelper.CreateSha1Password("abcd")
                        }
                    };
                }
            }

            [Theory]
            [MemberData(nameof(GivenANonApiKeyV2Credential_ReturnsUnsupported_Input))]
            public async Task GivenANonApiKeyV2Credential_ReturnsUnsupported(Credential credential)
            {
                // Arrange
                var fakes = Get<Fakes>();
                var user = fakes.CreateUser("test", credential);
                credential.Key = 1;

                var controller = GetController<UsersController>();
                controller.SetCurrentUser(user);

                // Act
                var result = await controller.EditCredential(
                    credentialType: credential.Type,
                    credentialKey: credential.Key,
                    subjects: new[] { "a", "b" });

                // Assert
                Assert.Equal((int)HttpStatusCode.BadRequest, controller.Response.StatusCode);
                Assert.True(string.CompareOrdinal((string)result.Data, Strings.Unsupported) == 0);
            }

            [Fact]
            public async Task GivenNoCredential_ErrorIsReturnedWithNoChangesMade()
            {
                // Arrange
                var fakes = Get<Fakes>();

                var user = fakes.CreateUser("test", new CredentialBuilder().CreateApiKey(TimeSpan.FromHours(1), out string plaintextApiKey));
                var cred = user.Credentials.First();

                var authenticationService = GetMock<AuthenticationService>();
                authenticationService
                    .Setup(x => x.RemoveCredential(It.IsAny<User>(), It.IsAny<Credential>()))
                    .Verifiable();

                var controller = GetController<UsersController>();
                controller.SetCurrentUser(user);

                // Act
                var result = await controller.EditCredential(
                    credentialType: cred.Type,
                    credentialKey: CredentialKey,
                    subjects: new[] { "a", "b" });

                // Assert
                Assert.Equal((int)HttpStatusCode.NotFound, controller.Response.StatusCode);
                Assert.True(String.CompareOrdinal((string)result.Data, Strings.CredentialNotFound) == 0);

                authenticationService.Verify(x => x.EditCredentialScopes(It.IsAny<User>(), It.IsAny<Credential>(), It.IsAny<ICollection<Scope>>()), Times.Never);
            }

            public static IEnumerable<object[]> GivenValidRequest_ItEditsCredential_Input
            {
                get
                {
                    return new[]
                    {
                        new object[]
                        {
                            new [] // Removal of subjects
                            {
                                new Scope("abc", NuGetScopes.PackageUnlist),
                                new Scope("abc", NuGetScopes.PackagePush),
                                new Scope("def", NuGetScopes.PackageUnlist),
                                new Scope("def", NuGetScopes.PackagePush)
                            },
                            new [] { "def" },
                            new []
                            {
                                new Scope("def", NuGetScopes.PackageUnlist),
                                new Scope("def", NuGetScopes.PackagePush)
                            },
                        },
                        new object[]
                        {
                            new [] // Addition of subjects
                            {
                                new Scope("abc", NuGetScopes.PackageUnlist),
                                new Scope("abc", NuGetScopes.PackagePush),
                            },
                            new [] { "abc", "def" },
                            new []
                            {
                               new Scope("abc", NuGetScopes.PackageUnlist),
                                new Scope("abc", NuGetScopes.PackagePush),
                                new Scope("def", NuGetScopes.PackageUnlist),
                                new Scope("def", NuGetScopes.PackagePush)
                            }
                        },
                        new object[]
                        {
                            new [] // No subjects
                            {
                                new Scope("abc", NuGetScopes.PackageUnlist),
                                new Scope("abc", NuGetScopes.PackagePush)
                            },
                            new string[] {},
                            new []
                            {
                               new Scope("*", NuGetScopes.PackageUnlist),
                               new Scope("*", NuGetScopes.PackagePush)
                            }
                        },
                    };
                }
            }

            [MemberData(nameof(GivenValidRequest_ItEditsCredential_Input))]
            [Theory]
            public async Task GivenValidRequest_ItEditsCredential(Scope[] existingScopes, string[] modifiedSubjects, Scope[] expectedScopes)
            {
                // Arrange
                const string description = "description";
                var fakes = Get<Fakes>();
                var credentialBuilder = new CredentialBuilder();
                var apiKey = credentialBuilder.CreateApiKey(TimeSpan.FromHours(1), out string plaintextApiKey1);
                apiKey.Description = description;
                apiKey.Scopes = existingScopes;

                var apiKeyExpirationTime = apiKey.Expires;
                var apiKeyValue = apiKey.Value;


                var user = fakes.CreateUser("test", apiKey, credentialBuilder.CreateApiKey(null, out string plaintextApiKey2));
                var cred = user.Credentials.First();
                cred.Key = CredentialKey;

                GetMock<AuthenticationService>()
                   .Setup(a => a.EditCredentialScopes(user, cred, It.IsAny<ICollection<Scope>>()))
                   .Callback<User, Credential, ICollection<Scope>>((u, cr, scs) =>
                    {
                        cr.Scopes = scs;
                    })
                   .Completes()
                   .Verifiable();

                var controller = GetController<UsersController>();
                controller.SetCurrentUser(user);

                // Act
                var result = await controller.EditCredential(
                    credentialType: cred.Type,
                    credentialKey: CredentialKey,
                    subjects: modifiedSubjects);

                // Assert
                GetMock<AuthenticationService>().Verify(x => x.EditCredentialScopes(user, apiKey, It.IsAny<ICollection<Scope>>()), Times.Once);

                // Check return value
                var viewModel = result.Data as ApiKeyViewModel;
                Assert.NotNull(viewModel);

                Assert.Null(viewModel.Value);
                Assert.Equal(description, viewModel.Description);
                Assert.Equal(expectedScopes.Select(s => s.AllowedAction).Distinct().Count(), viewModel.Scopes.Count);

                foreach (var expectedScope in expectedScopes)
                {
                    var expectedAction = NuGetScopes.Describe(expectedScope.AllowedAction);
                    var actualScope = viewModel.Scopes.First(x => x == expectedAction);
                    Assert.NotNull(actualScope);
                }

                // Check edited value
                Assert.Equal(expectedScopes.Length, apiKey.Scopes.Count);
                Assert.Equal(apiKeyExpirationTime, apiKey.Expires); // Expiration time wasn't modified by edit
                Assert.Equal(description, apiKey.Description);  // Description wasn't modified
                Assert.Equal(apiKeyValue, apiKey.Value); // Value wasn't modified

                foreach (var expectedScope in expectedScopes)
                {
                    var actualScope =
                        apiKey.Scopes.First(x => x.AllowedAction == expectedScope.AllowedAction &&
                                                 x.Subject == expectedScope.Subject);
                    Assert.NotNull(actualScope);
                }
            }
        }

        public class TheDeleteAccountAction : TestContainer
        {
            [Fact]
            public void DeleteNotExistentAccount()
            {
                // Arrange
                var controller = GetController<UsersController>();

                // Act
                var result = controller.Delete(accountName: "NotFoundUser");

                // Assert
                Assert.Equal((int)HttpStatusCode.NotFound, (int)((HttpNotFoundResult)result).StatusCode);
            }

            [Fact]
            public void DeleteDeletedAccount()
            {
                // Arrange
                string userName = "DeletedUser";
                var controller = GetController<UsersController>();

                var fakes = Get<Fakes>();
                var testUser = fakes.CreateUser(userName);
                testUser.IsDeleted = true;

                GetMock<IUserService>()
                    .Setup(stub => stub.FindByUsername(userName))
                    .Returns(testUser);

                // act
                var result = controller.Delete(accountName: userName);

                // Assert
                Assert.Equal((int)HttpStatusCode.NotFound, (int)((HttpNotFoundResult)result).StatusCode);
            }

            [Fact]
            public void DeleteHappyAccount()
            {
                // Arrange
                string userName = "DeletedUser";
                var controller = GetController<UsersController>();
                var fakes = Get<Fakes>();
                var testUser = fakes.CreateUser(userName);
                testUser.IsDeleted = false;

                PackageRegistration packageRegistration = new PackageRegistration();
                packageRegistration.Owners.Add(testUser);

                Package userPackage = new Package()
                {
                    Description = "TestPackage",
                    Key = 1,
                    Version = "1.0.0",
                    PackageRegistration = packageRegistration
                };
                packageRegistration.Packages.Add(userPackage);

                List<Package> userPackages = new List<Package>() { userPackage };

                GetMock<IUserService>()
                    .Setup(stub => stub.FindByUsername(userName))
                    .Returns(testUser);
                GetMock<IPackageService>()
                    .Setup(stub => stub.FindPackagesByAnyMatchingOwner(testUser, It.IsAny<bool>(), false))
                    .Returns(userPackages);
                GetMock<IPackageService>()
                    .Setup(stub => stub.FindPackagesByAnyMatchingOwner(testUser, It.IsAny<bool>(), false))
                    .Returns(userPackages);

                // act
                var model = ResultAssert.IsView<DeleteUserAccountViewModel>(controller.Delete(accountName: userName), viewName: "DeleteUserAccount");

                // Assert
                Assert.Equal(userName, model.AccountName);
                Assert.Equal<int>(1, model.Packages.Count());
            }
        }

        public class TheDeleteAccountRequestAction : TestContainer
        {
            [Theory]
            [InlineData(false)]
            [InlineData(true)]
            public void DeleteAccountRequestView(bool withPendingIssues)
            {
                // Arrange
                string userName = "DeletedUser";
                string emailAddress = $"{userName}@coldmail.com";
                int userKey = 1;

                var controller = GetController<UsersController>();
                var fakes = Get<Fakes>();
                var testUser = fakes.CreateUser(userName);
                testUser.EmailAddress = emailAddress;
                testUser.Key = userKey;
                testUser.IsDeleted = false;

                controller.SetCurrentUser(testUser);
                PackageRegistration packageRegistration = new PackageRegistration();
                packageRegistration.Owners.Add(testUser);

                Package userPackage = new Package()
                {
                    Description = "TestPackage",
                    Key = 1,
                    Version = "1.0.0",
                    PackageRegistration = packageRegistration
                };
                packageRegistration.Packages.Add(userPackage);

                List<Package> userPackages = new List<Package>() { userPackage };
                List<Issue> issues = new List<Issue>();
                if (withPendingIssues)
                {
                    issues.Add(new Issue()
                    {
                        IssueTitle = Strings.AccountDelete_SupportRequestTitle,
                        OwnerEmail = emailAddress,
                        CreatedBy = userName,
                        UserKey = 1,
                        IssueStatus = new IssueStatus() { Key = IssueStatusKeys.New, Name = "OneIssue" }
                    });
                }

                GetMock<IUserService>()
                    .Setup(stub => stub.FindByUsername(userName))
                    .Returns(testUser);
                GetMock<IPackageService>()
                    .Setup(stub => stub.FindPackagesByAnyMatchingOwner(testUser, It.IsAny<bool>(), false))
                    .Returns(userPackages);
                GetMock<ISupportRequestService>()
                   .Setup(stub => stub.GetIssues(null, null, null, null))
                   .Returns(issues);

                // act
                var result = controller.DeleteRequest() as ViewResult;
                var model = (DeleteAccountViewModel)result.Model;

                // Assert
                Assert.Equal(userName, model.AccountName);
                Assert.Equal<int>(1, model.Packages.Count());
                Assert.Equal<bool>(true, model.HasOrphanPackages);
                Assert.Equal<bool>(withPendingIssues, model.HasPendingRequests);
            }
        }

        public class TheRequestAccountDeletionAction : TestContainer
        {
            [Theory]
            [InlineData(false)]
            [InlineData(true)]
            public async Task RequestDeleteAccountAsync(bool successOnSentRequest)
            {
                // Arrange
                string userName = "DeletedUser";
                string emailAddress = $"{userName}@coldmail.com";

                var controller = GetController<UsersController>();

                var fakes = Get<Fakes>();
                var testUser = fakes.CreateUser(userName);
                testUser.EmailAddress = emailAddress;
                controller.SetCurrentUser(testUser);

                List<Package> userPackages = new List<Package>();
                List<Issue> issues = new List<Issue>();

                GetMock<IUserService>()
                    .Setup(stub => stub.FindByUsername(userName))
                    .Returns(testUser);
                GetMock<IPackageService>()
                    .Setup(stub => stub.FindPackagesByAnyMatchingOwner(testUser, It.IsAny<bool>(), false))
                    .Returns(userPackages);
                GetMock<ISupportRequestService>()
                   .Setup(stub => stub.GetIssues(null, null, null, userName))
                   .Returns(issues);
                GetMock<ISupportRequestService>()
                  .Setup(stub => stub.AddNewSupportRequestAsync(It.IsAny<string>(), It.IsAny<string>(), It.IsAny<string>(), It.IsAny<string>(), testUser, null))
                  .ReturnsAsync(successOnSentRequest ? new Issue() : (Issue)null);

                // act
                var result = await controller.RequestAccountDeletion() as RedirectToRouteResult;

                // Assert
                Assert.NotNull(result);
                Assert.Equal<string>("DeleteRequest", (string)result.RouteValues["action"]);
                bool tempData = controller.TempData.ContainsKey("RequestFailedMessage");
                Assert.Equal<bool>(!successOnSentRequest, tempData);
            }
        }

<<<<<<< HEAD
        public class TheTransformActionBase : TestContainer
        {
            protected UsersController CreateController(string accountToTransform, string canTransformErrorReason = "")
            {
                var configurationService = GetConfigurationService();
                configurationService.Current.OrganizationsEnabledForDomains = new string[] { "example.com" };

                var controller = GetController<UsersController>();
                var currentUser = new User(accountToTransform) { EmailAddress = $"{accountToTransform}@example.com" };
                controller.SetCurrentUser(currentUser);

                GetMock<IUserService>()
                    .Setup(u => u.FindByUsername("OrgAdmin"))
                    .Returns(new User("OrgAdmin")
                    {
                        EmailAddress = "orgadmin@example.com"
                    });

                GetMock<IUserService>()
                    .Setup(u => u.CanTransformUserToOrganization(It.IsAny<User>(), out canTransformErrorReason))
                    .Returns(string.IsNullOrEmpty(canTransformErrorReason));

                GetMock<IUserService>()
                    .Setup(s => s.RequestTransformToOrganizationAccount(It.IsAny<User>(), It.IsAny<User>()))
                    .Callback<User, User>((acct, admin) => {
                        acct.OrganizationMigrationRequest = new OrganizationMigrationRequest()
                        {
                            NewOrganization = acct,
                            AdminUser = admin,
                            ConfirmationToken = "X",
                            RequestDate = DateTime.UtcNow
                        };
                    })
                    .Returns(Task.CompletedTask)
                    .Verifiable();

                return controller;
            }
        }

        public class TheGetTransformAction : TheTransformActionBase
        {
            [Fact]
            public void WhenCanTransformReturnsFalse_ShowsError()
            {
                // Arrange
                var accountToTransform = "account";
                var controller = CreateController(accountToTransform, canTransformErrorReason: "error");

                // Act
                var result = controller.Transform();

                // Assert
                Assert.NotNull(result);
                Assert.Equal("error", controller.TempData["TransformError"]);
            }
        }

        public class ThePostTransformAction : TheTransformActionBase
        {
            [Fact]
            public async Task WhenCanTransformReturnsFalse_ShowsError()
            {
                // Arrange
                var accountToTransform = "account";
                var controller = CreateController(accountToTransform, canTransformErrorReason: "error");

                // Act
                var result = await controller.Transform(new TransformAccountViewModel() {
                    AdminUsername = "OrgAdmin"
                });

                // Assert
                Assert.NotNull(result);
                Assert.Equal("error", controller.TempData["TransformError"]);
            }

            [Fact]
            public async Task WhenAdminIsNotFound_ShowsError()
            {
                // Arrange
                var accountToTransform = "account";
                var controller = CreateController(accountToTransform);

                // Act
                var result = await controller.Transform(new TransformAccountViewModel()
                {
                    AdminUsername = "AdminThatDoesNotExist"
                });

                // Assert
                Assert.NotNull(result);
                Assert.Equal(1, controller.ModelState["AdminUsername"].Errors.Count);
                Assert.Equal(
                    String.Format(CultureInfo.CurrentCulture,
                        Strings.TransformAccount_AdminAccountDoesNotExist, "AdminThatDoesNotExist"),
                    controller.ModelState["AdminUsername"].Errors.First().ErrorMessage);
            }

            [Fact]
            public async Task WhenValid_CreatesRequestAndRedirects()
            {
                // Arrange
                var accountToTransform = "account";
                var controller = CreateController(accountToTransform);

                // Act
                var result = await controller.Transform(new TransformAccountViewModel()
                {
                    AdminUsername = "OrgAdmin"
                });

                // Assert
                Assert.IsType<RedirectResult>(result);
            }
        }

=======
>>>>>>> 3addad34
        public class TheConfirmTransformAction : TestContainer
        {
            [Fact]
            public async Task WhenAdminIsNotConfirmed_ShowsError()
            {
                // Arrange
                var controller = GetController<UsersController>();
                var currentUser = new User() { UnconfirmedEmailAddress = "unconfirmed@example.com" };
                controller.SetCurrentUser(currentUser);

                // Act
                var result = await controller.ConfirmTransform("account", "token");

                // Assert
                Assert.NotNull(result);
                Assert.Equal(Strings.TransformAccount_NotConfirmed, controller.TempData["TransformError"]);
            }

            [Fact]
            public async Task WhenAccountToTransformIsNotFound_ShowsError()
            {
                // Arrange
                var controller = GetController<UsersController>();
                var currentUser = new User("OrgAdmin") { EmailAddress = "orgadmin@example.com" };
                controller.SetCurrentUser(currentUser);

                // Act
                var result = await controller.ConfirmTransform("account", "token");

                // Assert
                Assert.NotNull(result);
                Assert.Equal(
                    String.Format(CultureInfo.CurrentCulture, Strings.TransformAccount_OrganizationAccountDoesNotExist, "account"),
                    controller.TempData["TransformError"]);
            }

            [Fact]
            public async Task WhenCanTransformReturnsFalse_ShowsError()
            {
                // Arrange
                var accountToTransform = "account";
                var controller = CreateController(accountToTransform, canTransformErrorReason: "error");

                // Act
                var result = await controller.ConfirmTransform(accountToTransform, "token");

                // Assert
                Assert.NotNull(result);
                Assert.Equal("error", controller.TempData["TransformError"]);
            }

            [Fact]
            public async Task WhenUserServiceReturnsFalse_ShowsError()
            {
                // Arrange
                var accountToTransform = "account";
                var controller = CreateController(accountToTransform, success: false);

                // Act
                var result = await controller.ConfirmTransform(accountToTransform, "token");

                // Assert
                Assert.NotNull(result);
                Assert.Equal(
                    String.Format(CultureInfo.CurrentCulture,
                        Strings.TransformAccount_Failed, "account"),
                    controller.TempData["TransformError"]);
            }

            [Fact]
            public async Task WhenUserServiceReturnsSuccess_Redirects()
            {
                // Arrange
                var accountToTransform = "account";
                var controller = CreateController(accountToTransform, success: true);

                // Act
                var result = await controller.ConfirmTransform(accountToTransform, "token");

                // Assert
                Assert.NotNull(result);
                Assert.False(controller.TempData.ContainsKey("TransformError"));
            }

            private UsersController CreateController(string accountToTransform, string canTransformErrorReason = "", bool success = true)
            {
                // Arrange
                var configurationService = GetConfigurationService();
                configurationService.Current.OrganizationsEnabledForDomains = new string[] { "example.com" };

                var controller = GetController<UsersController>();
                var currentUser = new User("OrgAdmin") { EmailAddress = "orgadmin@example.com" };
                controller.SetCurrentUser(currentUser);

                GetMock<IUserService>()
                    .Setup(u => u.FindByUsername(accountToTransform))
                    .Returns(new User(accountToTransform)
                    {
                        EmailAddress = $"{accountToTransform}@example.com"
                    });

                GetMock<IUserService>()
                    .Setup(u => u.CanTransformUserToOrganization(It.IsAny<User>(), out canTransformErrorReason))
                    .Returns(string.IsNullOrEmpty(canTransformErrorReason));

                GetMock<IUserService>()
                    .Setup(s => s.TransformUserToOrganization(It.IsAny<User>(), It.IsAny<User>(), It.IsAny<string>()))
                    .Returns(Task.FromResult(success));

                return controller;
            }
        }
    }
}
<|MERGE_RESOLUTION|>--- conflicted
+++ resolved
@@ -2350,7 +2350,6 @@
             }
         }
 
-<<<<<<< HEAD
         public class TheTransformActionBase : TestContainer
         {
             protected UsersController CreateController(string accountToTransform, string canTransformErrorReason = "")
@@ -2467,9 +2466,7 @@
                 Assert.IsType<RedirectResult>(result);
             }
         }
-
-=======
->>>>>>> 3addad34
+        
         public class TheConfirmTransformAction : TestContainer
         {
             [Fact]
