﻿// Copyright (c) .NET Foundation. All rights reserved.
// Licensed under the Apache License, Version 2.0. See License.txt in the project root for license information.

using System;
using System.Collections.Generic;
using System.Globalization;
using System.IO;
using System.Linq;
using System.Net;
using System.Security.Claims;
using System.Text;
using System.Threading.Tasks;
using System.Web;
using System.Web.Mvc;
using Moq;
using NuGet.Services.Entities;
using NuGet.Services.Messaging.Email;
using NuGetGallery.Areas.Admin;
using NuGetGallery.Areas.Admin.Models;
using NuGetGallery.Areas.Admin.ViewModels;
using NuGetGallery.Authentication;
using NuGetGallery.Framework;
using NuGetGallery.Infrastructure.Authentication;
using NuGetGallery.Infrastructure.Mail.Messages;
using NuGetGallery.Security;
using Xunit;

namespace NuGetGallery
{
    public class UsersControllerFacts
        : AccountsControllerFacts<UsersController, User, UserAccountViewModel>
    {
        public static readonly int CredentialKey = 123;

        private static readonly Func<Fakes, User> _getFakesUser = (Fakes fakes) => fakes.User;

        public class TheAccountAction : TheAccountBaseAction
        {
            public static IEnumerable<object[]> AllowedCurrentUsers_Data
            {
                get
                {
                    yield return MemberDataHelper.AsData(_getFakesUser);
                }
            }

            protected override ActionResult InvokeAccount(UsersController controller)
            {
                return controller.Account();
            }

            [Fact]
            public void LoadsDescriptionsOfCredentialsInToViewModel()
            {
                // Arrange
                var credentialBuilder = new CredentialBuilder();
                var user = Fakes.CreateUser(
                    "test",
                    credentialBuilder.CreatePasswordCredential("hunter2"),
                    TestCredentialHelper.CreateV1ApiKey(Guid.NewGuid(), Fakes.ExpirationForApiKeyV1),
                    credentialBuilder.CreateExternalCredential("MicrosoftAccount", "blarg", "Bloog"));
                var controller = GetController<UsersController>();
                controller.SetCurrentUser(user);

                // Act
                var result = controller.Account();

                // Assert
                var model = ResultAssert.IsView<UserAccountViewModel>(result, viewName: "Account");
                var descs = model
                    .CredentialGroups
                    .SelectMany(x => x.Value)
                    .ToDictionary(c => c.Kind); // Should only be one of each kind
                Assert.Equal(3, descs.Count);
                Assert.Equal(Strings.CredentialType_Password, descs[CredentialKind.Password].TypeCaption);
                Assert.Equal(Strings.CredentialType_ApiKey, descs[CredentialKind.Token].TypeCaption);
                Assert.Equal(Strings.MicrosoftAccount_AccountNoun, descs[CredentialKind.External].TypeCaption);
            }

            [Fact]
            public void FiltersOutUnsupportedCredentialsInToViewModel()
            {
                // Arrange
                var credentialBuilder = new CredentialBuilder();

                var credentials = new List<Credential>
                {
                    credentialBuilder.CreatePasswordCredential("v3"),
                    TestCredentialHelper.CreatePbkdf2Password("pbkdf2"),
                    TestCredentialHelper.CreateSha1Password("sha1"),
                    TestCredentialHelper.CreateV1ApiKey(Guid.NewGuid(), Fakes.ExpirationForApiKeyV1),
                    TestCredentialHelper.CreateV2ApiKey(Guid.NewGuid(), Fakes.ExpirationForApiKeyV1),
                    credentialBuilder.CreateExternalCredential("MicrosoftAccount", "blarg", "Bloog"),
                    new Credential() { Type = "unsupported" }
                };

                var user = Fakes.CreateUser("test", credentials.ToArray());

                var controller = GetController<UsersController>();
                controller.SetCurrentUser(user);

                // Act
                var result = controller.Account();

                // Assert
                var model = ResultAssert.IsView<UserAccountViewModel>(result, viewName: "Account");
                var descs = model
                    .CredentialGroups
                    .SelectMany(x => x.Value)
                    .ToDictionary(c => c.Type); // Should only be one of each type
                Assert.Equal(6, descs.Count);
                Assert.True(descs.ContainsKey(credentials[0].Type));
                Assert.True(descs.ContainsKey(credentials[1].Type));
                Assert.True(descs.ContainsKey(credentials[2].Type));
                Assert.True(descs.ContainsKey(credentials[3].Type));
                Assert.True(descs.ContainsKey(credentials[4].Type));
                Assert.True(descs.ContainsKey(credentials[5].Type));
            }
        }

        public class TheCancelChangeEmailAction : TheCancelChangeEmailBaseAction
        {
            public static IEnumerable<object[]> AllowedCurrentUsers_Data
            {
                get
                {
                    yield return MemberDataHelper.AsData(_getFakesUser);
                }
            }

            // Note general account tests are in the base class. User-specific tests are below.
        }

        public class TheChangeEmailAction : TheChangeEmailBaseAction
        {
            public static IEnumerable<object[]> AllowedCurrentUsers_Data
            {
                get
                {
                    yield return MemberDataHelper.AsData(_getFakesUser);
                }
            }

            // Note general account tests are in the base class. User-specific tests are below.

            [Fact]
            public async Task WhenPasswordValidationFailsErrorIsReturned()
            {
                // Arrange
                var user = new User
                {
                    Username = "theUsername",
                    EmailAddress = "test@example.com",
                    Credentials = new[] { new Credential(CredentialTypes.Password.V3, "abc") }
                };

                Credential credential;
                GetMock<AuthenticationService>()
                    .Setup(u => u.ValidatePasswordCredential(It.IsAny<IEnumerable<Credential>>(), It.IsAny<string>(), out credential))
                    .Returns(false);

                var controller = GetController<UsersController>();
                controller.SetCurrentUser(user);

                var model = new UserAccountViewModel
                {
                    ChangeEmail = new ChangeEmailViewModel
                    {
                        NewEmail = "new@example.com",
                        Password = "password"
                    }
                };

                // Act
                var result = await controller.ChangeEmail(model);

                // Assert
                Assert.IsType<ViewResult>(result);
                Assert.IsType<UserAccountViewModel>(((ViewResult)result).Model);
            }
        }

        public class TheConfirmationRequiredAction : TheConfirmationRequiredBaseAction
        {
            public static IEnumerable<object[]> AllowedCurrentUsers_Data
            {
                get
                {
                    yield return MemberDataHelper.AsData(_getFakesUser);
                }
            }

            // Note general account tests are in the base class. User-specific tests are below.
        }

        public class TheConfirmationRequiredPostAction : TheConfirmationRequiredPostBaseAction
        {
            public static IEnumerable<object[]> AllowedCurrentUsers_Data
            {
                get
                {
                    yield return MemberDataHelper.AsData(_getFakesUser);
                }
            }

            // Note general account tests are in the base class. User-specific tests are below.
        }

        public class TheChangeEmailSubscriptionAction : TheChangeEmailSubscriptionBaseAction
        {
            public static IEnumerable<object[]> AllowedCurrentUsers_Data
            {
                get
                {
                    yield return MemberDataHelper.AsData(_getFakesUser);
                }
            }

            public static IEnumerable<object[]> UpdatesEmailPreferences_Data => MemberDataHelper.Combine(AllowedCurrentUsers_Data, UpdatesEmailPreferences_DefaultData);

            // Note general account tests are in the base class. User-specific tests are below.
        }

        public class TheThanksAction : TestContainer
        {
            [Fact]
            public void ShowsDefaultThanksView()
            {
                var configurationService = GetConfigurationService();
                configurationService.Current.ConfirmEmailAddresses = true;
                var controller = GetController<UsersController>();

                var result = controller.Thanks() as ViewResult;

                Assert.Empty(result.ViewName);
                Assert.Null(result.Model);
            }

            [Fact]
            public void ShowsConfirmViewWithModelWhenConfirmingEmailAddressIsNotRequired()
            {
                var configurationService = GetConfigurationService();
                configurationService.Current.ConfirmEmailAddresses = false;

                var controller = GetController<UsersController>();

                ResultAssert.IsView(controller.Thanks());
            }
        }

        public class TheForgotPasswordAction : TestContainer
        {
            [Fact]
            public async Task SendsEmailWithPasswordResetUrl()
            {
                string resetUrl = TestUtility.GallerySiteRootHttps + "account/forgotpassword/somebody/confirmation";
                var user = new User("somebody")
                {
                    EmailAddress = "some@example.com",
                    PasswordResetToken = "confirmation",
                    PasswordResetTokenExpirationDate = DateTime.UtcNow.AddHours(GalleryConstants.PasswordResetTokenExpirationHours)
                };
                GetMock<IMessageService>()
                    .Setup(s => s.SendMessageAsync(
                        It.Is<PasswordResetInstructionsMessage>(
                            msg =>
                            msg.User == user
                            && msg.ResetPasswordUrl == resetUrl
                            && msg.ForgotPassword == true),
                        false,
                        false))
                    .Returns(Task.CompletedTask);
                GetMock<IUserService>()
                    .Setup(s => s.FindByEmailAddress("user"))
                    .Returns(user);
                GetMock<AuthenticationService>()
                    .Setup(s => s.GeneratePasswordResetToken("user", GalleryConstants.PasswordResetTokenExpirationHours * 60))
                    .CompletesWith(new PasswordResetResult(PasswordResetResultType.Success, user));
                var controller = GetController<UsersController>();
                var model = new ForgotPasswordViewModel { Email = "user" };

                await controller.ForgotPassword(model);
                GetMock<IMessageService>()
                    .Verify(s => s.SendMessageAsync(
                        It.Is<PasswordResetInstructionsMessage>(
                            msg =>
                            msg.User == user
                            && msg.ResetPasswordUrl == resetUrl
                            && msg.ForgotPassword == true),
                        false,
                        false));
            }

            [Fact]
            public async Task RedirectsAfterGeneratingToken()
            {
                var user = new User { EmailAddress = "some@example.com", Username = "somebody" };
                GetMock<AuthenticationService>()
                    .Setup(s => s.GeneratePasswordResetToken("user", GalleryConstants.PasswordResetTokenExpirationHours * 60))
                    .CompletesWith(new PasswordResetResult(PasswordResetResultType.Success, user))
                    .Verifiable();
                var controller = GetController<UsersController>();

                var model = new ForgotPasswordViewModel { Email = "user" };

                var result = await controller.ForgotPassword(model) as RedirectToRouteResult;

                Assert.NotNull(result);
                GetMock<AuthenticationService>()
                    .Verify(s => s.GeneratePasswordResetToken("user", GalleryConstants.PasswordResetTokenExpirationHours * 60));
            }

            [Fact]
            public async Task ShowsErrorIfUserWasNotFound()
            {
                GetMock<AuthenticationService>()
                    .Setup(s => s.GeneratePasswordResetToken("user", GalleryConstants.PasswordResetTokenExpirationHours * 60))
                    .ReturnsAsync(new PasswordResetResult(PasswordResetResultType.UserNotFound, user: null));
                var controller = GetController<UsersController>();

                var model = new ForgotPasswordViewModel { Email = "user" };

                var result = await controller.ForgotPassword(model) as ViewResult;

                Assert.NotNull(result);
                Assert.IsNotType<RedirectResult>(result);
                Assert.Contains(Strings.CouldNotFindAnyoneWithThatUsernameOrEmail, result.ViewData.ModelState[string.Empty].Errors.Select(e => e.ErrorMessage));
            }

            [Fact]
            public async Task ShowsErrorIfUnconfirmedAccount()
            {
                var user = new User("user") { UnconfirmedEmailAddress = "unique@example.com" };
                var authService = Get<AuthenticationService>();
                authService.Entities.Users.Add(user);

                var controller = GetController<UsersController>();

                var model = new ForgotPasswordViewModel { Email = user.Username };

                var result = await controller.ForgotPassword(model) as ViewResult;

                Assert.NotNull(result);
                Assert.IsNotType<RedirectResult>(result);
                Assert.Contains(Strings.UserIsNotYetConfirmed, result.ViewData.ModelState[string.Empty].Errors.Select(e => e.ErrorMessage));
            }

            [Fact]
            public async Task ThrowsNotImplementedExceptionWhenResultTypeIsUnknown()
            {
                // Arrange
                GetMock<AuthenticationService>()
                    .Setup(s => s.GeneratePasswordResetToken("user", GalleryConstants.PasswordResetTokenExpirationHours * 60))
                    .ReturnsAsync(new PasswordResetResult((PasswordResetResultType)(-1), user: new User()));
                var controller = GetController<UsersController>();

                var model = new ForgotPasswordViewModel { Email = "user" };

                // Act & Assert
                await Assert.ThrowsAsync<NotImplementedException>(() => controller.ForgotPassword(model));
            }

            [Theory]
            [MemberData(nameof(ResultTypes))]
            public async Task NoResultsTypesThrow(PasswordResetResultType resultType)
            {
                // Arrange
                GetMock<AuthenticationService>()
                    .Setup(s => s.GeneratePasswordResetToken("user", GalleryConstants.PasswordResetTokenExpirationHours * 60))
                    .ReturnsAsync(new PasswordResetResult(resultType, user: new User()));
                var controller = GetController<UsersController>();

                var model = new ForgotPasswordViewModel { Email = "user" };

                try
                {
                    // Act 
                    await controller.ForgotPassword(model);
                }
                catch (Exception e)
                {
                    // Assert
                    Assert.True(false, $"No exception should be thrown for result type {resultType}: {e}");
                }
            }

            public static IEnumerable<object[]> ResultTypes
            {
                get
                {
                    return Enum
                        .GetValues(typeof(PasswordResetResultType))
                        .Cast<PasswordResetResultType>()
                        .Select(v => new object[] { v });
                }
            }
        }

        public class TheResetPasswordAction : TestContainer
        {
            [Theory]
            [InlineData(false)]
            [InlineData(true)]
            public async Task ShowsErrorIfTokenExpired(bool forgot)
            {
                GetMock<AuthenticationService>()
                    .Setup(u => u.ResetPasswordWithToken("user", "token", "newpwd"))
                    .CompletesWithNull();
                var controller = GetController<UsersController>();
                var model = new PasswordResetViewModel
                {
                    ConfirmPassword = "pwd",
                    NewPassword = "newpwd"
                };

                await controller.ResetPassword("user", "token", model, forgot);

                Assert.Equal("The Password Reset Token is not valid or expired.", controller.ModelState[""].Errors[0].ErrorMessage);
                GetMock<AuthenticationService>()
                          .Verify(u => u.ResetPasswordWithToken("user", "token", "newpwd"));
            }

            [Theory]
            [InlineData(false)]
            [InlineData(true)]
            public async Task ResetsPasswordForValidToken(bool forgot)
            {
                var cred = new CredentialBuilder().CreatePasswordCredential("foo");
                cred.User = new User("foobar");

                GetMock<AuthenticationService>()
                    .Setup(u => u.ResetPasswordWithToken("user", "token", "newpwd"))
                    .CompletesWith(cred);
                var controller = GetController<UsersController>();
                var model = new PasswordResetViewModel
                {
                    ConfirmPassword = "pwd",
                    NewPassword = "newpwd"
                };

                var result = await controller.ResetPassword("user", "token", model, forgot) as RedirectToRouteResult;

                Assert.NotNull(result);
                GetMock<AuthenticationService>()
                          .Verify(u => u.ResetPasswordWithToken("user", "token", "newpwd"));
            }

            [Fact]
            public async Task SendsPasswordAddedMessageWhenForgotFalse()
            {
                var cred = new CredentialBuilder().CreatePasswordCredential("foo");
                cred.User = new User("foobar");

                GetMock<AuthenticationService>()
                    .Setup(u => u.ResetPasswordWithToken("user", "token", "newpwd"))
                    .CompletesWith(cred);
                var controller = GetController<UsersController>();
                var model = new PasswordResetViewModel
                {
                    ConfirmPassword = "pwd",
                    NewPassword = "newpwd"
                };
                var messageService = GetMock<IMessageService>();
                messageService
                    .Setup(svc => svc.SendMessageAsync(
                        It.Is<CredentialAddedMessage>(
                            msg =>
                            msg.User == cred.User
                            && msg.CredentialType == It.Is<CredentialTypeInfo>(c => c.Type == cred.Type)),
                        false,
                        false))
                    .Returns(Task.CompletedTask)
                    .Verifiable();

                await controller.ResetPassword("user", "token", model, forgot: false);

                messageService
                    .Verify(svc => svc.SendMessageAsync(
                        It.IsAny<CredentialAddedMessage>(),
                        false,
                        false));
            }

            [Theory]
            [InlineData(false)]
            [InlineData(true)]
            public async Task WhenModelIsInvalidItIsRetried(bool forgot)
            {
                var controller = GetController<UsersController>();

                controller.ModelState.AddModelError("test", "test");

                var result = await controller.ResetPassword("user", "token", new PasswordResetViewModel(), forgot);

                Assert.NotNull(result);
                Assert.IsType<ViewResult>(result);

                var viewResult = result as ViewResult;
                Assert.Equal(forgot, viewResult.ViewBag.ForgotPassword);
            }
        }

        public class TheConfirmAction : TheConfirmBaseAction
        {
            public static IEnumerable<object[]> AllowedCurrentUsers_Data
            {
                get
                {
                    yield return MemberDataHelper.AsData(_getFakesUser);
                }
            }

            // Note general account tests are in the base class. User-specific tests are below.
        }

        public class TheApiKeysAction
            : TestContainer
        {
            public static IEnumerable<object[]> CurrentUserIsInPackageOwnersWithPushNew_Data
            {
                get
                {
                    foreach (var currentUser in
                        new[]
                        {
                            TestUtility.FakeUser,
                            TestUtility.FakeAdminUser,
                            TestUtility.FakeOrganizationAdmin,
                            TestUtility.FakeOrganizationCollaborator
                        })
                    {
                        yield return MemberDataHelper.AsData(currentUser);
                    }
                }
            }

            [Theory]
            [MemberData(nameof(CurrentUserIsInPackageOwnersWithPushNew_Data))]
            public void CurrentUserIsFirstInPackageOwnersWithPushNew(User currentUser)
            {
                var model = GetModelForApiKeys(currentUser);

                var firstPackageOwner = model.PackageOwners.First();
                Assert.True(firstPackageOwner.Owner == currentUser.Username);
                Assert.True(firstPackageOwner.CanPushNew);
                Assert.True(firstPackageOwner.CanPushExisting);
                Assert.True(firstPackageOwner.CanUnlist);
            }

            [Theory]
            [InlineData(true)]
            [InlineData(false)]
            public void OrganizationIsInPackageOwnersIfMember(bool isAdmin)
            {
                var currentUser = isAdmin ? TestUtility.FakeOrganizationAdmin : TestUtility.FakeOrganizationCollaborator;
                var organization = TestUtility.FakeOrganization;

                var model = GetModelForApiKeys(currentUser);

                var owner = model.PackageOwners.Single(o => o.Owner == organization.Username);
                Assert.True(owner.CanPushNew);
                Assert.True(owner.CanPushExisting);
                Assert.True(owner.CanUnlist);
            }

            public static IEnumerable<object[]> OrganizationIsNotInPackageOwnersIfNotMember_Data
            {
                get
                {
                    foreach (var currentUser in
                        new[]
                        {
                            TestUtility.FakeUser,
                            TestUtility.FakeAdminUser
                        })
                    {
                        yield return MemberDataHelper.AsData(currentUser);
                    }
                }
            }

            [Theory]
            [MemberData(nameof(OrganizationIsNotInPackageOwnersIfNotMember_Data))]
            public void OrganizationIsNotInPackageOwnersIfNotMember(User currentUser)
            {
                var organization = TestUtility.FakeOrganization;

                var model = GetModelForApiKeys(currentUser);

                Assert.Equal(0, model.PackageOwners.Count(o => o.Owner == organization.Username));
            }

            private ApiKeyListViewModel GetModelForApiKeys(User currentUser)
            {
                var controller = GetController<UsersController>();
                controller.SetCurrentUser(currentUser);

                // Act
                var result = controller.ApiKeys();

                // Assert
                Assert.IsType<ViewResult>(result);
                var viewResult = result as ViewResult;

                Assert.IsType<ApiKeyListViewModel>(viewResult.Model);
                return viewResult.Model as ApiKeyListViewModel;
            }
        }

        public class TheGenerateApiKeyAction : TestContainer
        {
            [InlineData(null)]
            [InlineData(" ")]
            [Theory]
            public async Task WhenEmptyDescriptionProvidedRedirectsToAccountPageWithError(string description)
            {
                // Arrange 
                var user = new User { Username = "the-username" };
                var controller = GetController<UsersController>();
                controller.SetCurrentUser(user);

                // Act
                var result = await controller.GenerateApiKey(
                    description: description,
                    owner: user.Username,
                    scopes: null,
                    expirationInDays: null);

                // Assert
                Assert.Equal((int)HttpStatusCode.BadRequest, controller.Response.StatusCode);
                Assert.True(string.Compare((string)result.Data, Strings.ApiKeyDescriptionRequired) == 0);
            }

            public static IEnumerable<object[]> WhenScopeOwnerDoesNotMatch_ReturnsBadRequest_Data
            {
                get
                {
                    foreach (var getCurrentUser in
                        new Func<Fakes, User>[]
                        {
                            (fakes) => fakes.User,
                            (fakes) => fakes.Admin
                        })
                    {
                        yield return new object[]
                        {
                            getCurrentUser
                        };
                    }
                }
            }

            [Theory]
            [MemberData(nameof(WhenScopeOwnerDoesNotMatch_ReturnsBadRequest_Data))]
            public async Task WhenScopeOwnerDoesNotMatch_ReturnsBadRequest(Func<Fakes, User> getCurrentUser)
            {
                // Arrange 
                var fakes = new Fakes();
                var currentUser = getCurrentUser(fakes);
                var userInOwnerScope = fakes.ShaUser;

                GetMock<IUserService>()
                    .Setup(u => u.FindByUsername(userInOwnerScope.Username, false))
                    .Returns(userInOwnerScope);

                var controller = GetController<UsersController>();
                controller.SetCurrentUser(currentUser);

                // Act
                var result = await controller.GenerateApiKey(
                    description: "theApiKey",
                    owner: userInOwnerScope.Username,
                    scopes: new[] { NuGetScopes.PackagePush },
                    subjects: new[] { "*" },
                    expirationInDays: null);

                // Assert
                Assert.Equal((int)HttpStatusCode.BadRequest, controller.Response.StatusCode);
                Assert.True(string.Compare((string)result.Data, Strings.ApiKeyScopesNotAllowed) == 0);
            }

            public static IEnumerable<object[]> WhenScopeOwnerMatchesOrganizationWithPermission_ReturnsSuccess_Data
            {
                get
                {
                    foreach (var isAdmin in new[] { false, true })
                    {
                        foreach (var scope in new[] {
                            NuGetScopes.All,
                            NuGetScopes.PackagePush,
                            NuGetScopes.PackagePushVersion,
                            NuGetScopes.PackageUnlist,
                            NuGetScopes.PackageVerify })
                        {
                            yield return MemberDataHelper.AsData(isAdmin, scope);
                        }
                    }
                }
            }

            [Theory]
            [MemberData(nameof(WhenScopeOwnerMatchesOrganizationWithPermission_ReturnsSuccess_Data))]
            public async Task WhenScopeOwnerMatchesOrganizationWithPermission_ReturnsSuccess(bool isAdmin, string scope)
            {
                // Arrange 
                var fakes = new Fakes();
                var user = isAdmin ? fakes.OrganizationAdmin : fakes.OrganizationCollaborator;
                var orgUser = fakes.Organization;
                GetMock<IUserService>()
                    .Setup(u => u.FindByUsername(orgUser.Username, false))
                    .Returns(orgUser);

                GetMock<AuthenticationService>()
                    .Setup(u => u.AddCredential(It.IsAny<User>(),
                                                It.IsAny<Credential>()))
                .Callback<User, Credential>((u, c) =>
                {
                    u.Credentials.Add(c);
                    c.User = u;
                })
                .Completes()
                .Verifiable();

                var controller = GetController<UsersController>();
                controller.SetCurrentUser(user);

                // Arrange & Act
                var result = await controller.GenerateApiKey(
                    description: "theApiKey",
                    owner: orgUser.Username,
                    scopes: new[] { scope },
                    subjects: new[] { "*" },
                    expirationInDays: null);

                // Assert
                var apiKey = user.Credentials.FirstOrDefault(x => x.Type == CredentialTypes.ApiKey.V4);
                Assert.NotNull(apiKey);
            }

            [InlineData(180, 180)]
            [InlineData(700, 365)]
            [InlineData(-1, 365)]
            [InlineData(0, 365)]
            [InlineData(null, 365)]
            [Theory]
            public async Task WhenExpirationInDaysIsProvidedItsUsed(int? inputExpirationInDays, int expectedExpirationInDays)
            {
                // Arrange 
                var user = new User("the-username");

                var configurationService = GetConfigurationService();
                configurationService.Current.ExpirationInDaysForApiKeyV1 = 365;

                GetMock<AuthenticationService>()
                 .Setup(u => u.AddCredential(
                     It.IsAny<User>(),
                     It.IsAny<Credential>()))
                 .Callback<User, Credential>((u, c) =>
                 {
                     u.Credentials.Add(c);
                     c.User = u;
                 })
                 .Completes()
                 .Verifiable();

                var controller = GetController<UsersController>();
                controller.SetCurrentUser(user);
                GetMock<IUserService>()
                    .Setup(u => u.FindByUsername(user.Username, false))
                    .Returns(user);

                // Act
                await controller.GenerateApiKey(
                    description: "my new api key",
                    owner: user.Username,
                    scopes: new[] { NuGetScopes.PackageUnlist },
                    subjects: null,
                    expirationInDays: inputExpirationInDays);

                // Assert
                var apiKey = user.Credentials.FirstOrDefault(x => x.Type == CredentialTypes.ApiKey.V4);

                Assert.NotNull(apiKey);
                Assert.NotNull(apiKey.Expires);
                Assert.Equal(expectedExpirationInDays, TimeSpan.FromTicks(apiKey.ExpirationTicks.Value).Days);
            }

            public static IEnumerable<object[]> CreatesNewApiKeyCredential_Input
            {
                get
                {
                    return new[]
                    {
                        new object[]
                        {
                            "permissions to several scopes, several packages",
                            new[] {NuGetScopes.PackageUnlist, NuGetScopes.PackagePush},
                            new[] {"abc", "def"},
                            new []
                            {
                                new Scope("abc", NuGetScopes.PackageUnlist),
                                new Scope("abc", NuGetScopes.PackagePush),
                                new Scope("def", NuGetScopes.PackageUnlist),
                                new Scope("def", NuGetScopes.PackagePush)
                            }
                        },
                        new object[]
                        {
                            "permissions to several scopes, all packages",
                            new [] { NuGetScopes.PackageUnlist, NuGetScopes.PackagePush },
                            null,
                            new []
                            {
                                new Scope("*", NuGetScopes.PackageUnlist),
                                new Scope("*", NuGetScopes.PackagePush)
                            }
                        },
                        new object[]
                        {
                            "permissions to single scope, all packages",
                            new [] { NuGetScopes.PackageUnlist },
                            null,
                            new []
                            {
                                new Scope("*", NuGetScopes.PackageUnlist)
                            }
                        },
                        new object[]
                        {
                            "permissions to everything",
                            null,
                            null,
                            new []
                            {
                                new Scope("*", NuGetScopes.All)
                            }
                        },
                        new object[]
                        {
                            "empty subjects are ignored",
                            new [] { NuGetScopes.PackageUnlist },
                            new[] {"abc", "def", string.Empty, null, "   "},
                            new []
                            {
                                new Scope("abc", NuGetScopes.PackageUnlist),
                                new Scope("def", NuGetScopes.PackageUnlist)
                            }
                        }
                    };
                }
            }

            [MemberData(nameof(CreatesNewApiKeyCredential_Input))]
            [Theory]
            public async Task CreatesNewApiKeyCredential(string description, string[] scopes, string[] subjects, Scope[] expectedScopes)
            {
                // Arrange 
                var user = new User("the-username");
                GetMock<IUserService>()
                    .Setup(u => u.FindByUsername(user.Username, false))
                    .Returns(user);

                GetMock<AuthenticationService>()
                   .Setup(u => u.AddCredential(
                       It.IsAny<User>(),
                       It.IsAny<Credential>()))
                   .Callback<User, Credential>((u, c) =>
                   {
                       u.Credentials.Add(c);
                       c.User = u;
                   })
                   .Completes()
                   .Verifiable();

                var controller = GetController<UsersController>();
                controller.SetCurrentUser(user);

                // Act
                await controller.GenerateApiKey(
                    description: description,
                    owner: user.Username,
                    scopes: scopes,
                    subjects: subjects,
                    expirationInDays: null);

                // Assert
                var apiKey = user.Credentials.FirstOrDefault(x => x.Type == CredentialTypes.ApiKey.V4);

                Assert.NotNull(apiKey);
                Assert.Equal(description, apiKey.Description);
                Assert.Equal(expectedScopes.Length, apiKey.Scopes.Count);

                foreach (var expectedScope in expectedScopes)
                {
                    var actualScope =
                        apiKey.Scopes.First(x => x.AllowedAction == expectedScope.AllowedAction &&
                                                 x.Subject == expectedScope.Subject);
                    Assert.NotNull(actualScope);
                }
            }

            [Fact]
            public async Task ReturnsNewCredentialJson()
            {
                // Arrange
                var user = new User { Username = "the-username" };

                var configurationService = GetConfigurationService();
                configurationService.Current.ExpirationInDaysForApiKeyV1 = 365;

                GetMock<AuthenticationService>()
                  .Setup(u => u.AddCredential(
                      It.IsAny<User>(),
                      It.IsAny<Credential>()))
                  .Callback<User, Credential>((u, c) =>
                  {
                      u.Credentials.Add(c);
                      c.User = u;
                  })
                  .Completes()
                  .Verifiable();

                var controller = GetController<UsersController>();
                controller.SetCurrentUser(user);

                GetMock<IUserService>()
                    .Setup(u => u.FindByUsername(user.Username, false))
                    .Returns(user);

                // Act
                var result = await controller.GenerateApiKey(
                    description: "description",
                    owner: user.Username,
                    scopes: new[] { NuGetScopes.PackageUnlist, NuGetScopes.PackagePush },
                    subjects: new[] { "a" },
                    expirationInDays: 90);

                // Assert
                var credentialViewModel = result.Data as ApiKeyViewModel;
                Assert.NotNull(credentialViewModel);

                var apiKey = user.Credentials.FirstOrDefault(x => x.Type == CredentialTypes.ApiKey.V4);

                Assert.NotEqual(apiKey.Value, credentialViewModel.Value);
                Assert.True(ApiKeyV4.TryParse(credentialViewModel.Value, out ApiKeyV4 apiKeyV4));
                Assert.True(apiKeyV4.Verify(apiKey.Value));

                Assert.Equal(apiKey.Key, credentialViewModel.Key);
                Assert.Equal(apiKey.Description, credentialViewModel.Description);
                Assert.Equal(apiKey.Expires.Value.ToString("O"), credentialViewModel.Expires);
            }

            [Fact]
            public async Task SendsNotificationMailToUser()
            {
                var user = new User { Username = "the-username" };

                GetMock<AuthenticationService>()
                  .Setup(u => u.AddCredential(
                      It.IsAny<User>(),
                      It.IsAny<Credential>()))
                  .Callback<User, Credential>((u, c) =>
                  {
                      u.Credentials.Add(c);
                      c.User = u;
                  })
                  .Completes()
                  .Verifiable();

                var controller = GetController<UsersController>();
                controller.SetCurrentUser(user);
                GetMock<IUserService>()
                    .Setup(u => u.FindByUsername(user.Username, false))
                    .Returns(user);

                var messageService = GetMock<IMessageService>();
                messageService
                    .Setup(svc => svc.SendMessageAsync(
                        It.Is<CredentialAddedMessage>(
                            msg =>
                            msg.User == user
                            && msg.CredentialType == It.IsAny<CredentialTypeInfo>()),
                        false,
                        false))
                    .Returns(Task.CompletedTask)
                    .Verifiable();

                var result = await controller.GenerateApiKey(
                    description: "description",
                    owner: user.Username,
                    scopes: new[] { NuGetScopes.PackageUnlist, NuGetScopes.PackagePush },
                    subjects: new[] { "a" },
                    expirationInDays: 90);

                messageService
                    .Verify(svc => svc.SendMessageAsync(
                        It.IsAny<CredentialAddedMessage>(),
                        false,
                        false));
            }
        }

        public class TheProfilesAction : TestContainer
        {
            public static IEnumerable<object[]> Returns404ForMissingOrDeletedUser_Data
            {
                get
                {
                    yield return MemberDataHelper.AsData((User)null);
                    yield return MemberDataHelper.AsData(new User("test") { IsDeleted = true });
                }
            }

            [Theory]
            [MemberData(nameof(Returns404ForMissingOrDeletedUser_Data))]
            public void Returns404ForMissingOrDeletedUser(User user)
            {
                // Arrange
                var username = "test";

                GetMock<IUserService>()
                    .Setup(x => x.FindByUsername(username, false))
                    .Returns(user);

                var controller = GetController<UsersController>();

                // Act
                var result = controller.Profiles(username);

                // Assert
                ResultAssert.IsStatusCode(result, HttpStatusCode.NotFound);
            }

            public static IEnumerable<object[]> PossibleOwnershipScenarios_Data
            {
                get
                {
                    yield return MemberDataHelper.AsData(null, TestUtility.FakeUser);
                    yield return MemberDataHelper.AsData(TestUtility.FakeUser, new User("randomUser") { Key = 5535 });
                    yield return MemberDataHelper.AsData(TestUtility.FakeUser, TestUtility.FakeUser);
                    yield return MemberDataHelper.AsData(TestUtility.FakeAdminUser, TestUtility.FakeUser);
                    yield return MemberDataHelper.AsData(TestUtility.FakeAdminUser, TestUtility.FakeOrganization);
                    yield return MemberDataHelper.AsData(TestUtility.FakeOrganizationAdmin, TestUtility.FakeOrganization);
                    yield return MemberDataHelper.AsData(TestUtility.FakeOrganizationCollaborator, TestUtility.FakeOrganization);
                }
            }

            [Theory]
            [MemberData(nameof(PossibleOwnershipScenarios_Data))]
            public void ReturnsSinglePackageAsExpected(User currentUser, User owner)
            {
                // Arrange
                var username = "test";

                var package = new Package
                {
                    Version = "1.1.1",

                    PackageRegistration = new PackageRegistration
                    {
                        Id = "package",
                        Owners = new[] { owner },
                        DownloadCount = 150
                    },

                    DownloadCount = 100,
                    PackageStatusKey = PackageStatus.Available
                };
                var invalidatedPackage = new Package
                {
                    Version = "1.0.0",

                    PackageRegistration = new PackageRegistration
                    {
                        Id = "packageFailedValidation",
                        Owners = new[] { owner },
                        DownloadCount = 0
                    },

                    DownloadCount = 0,
                    PackageStatusKey = PackageStatus.FailedValidation
                };
                var validatingPackage = new Package
                {
                    Version = "1.0.0",

                    PackageRegistration = new PackageRegistration
                    {
                        Id = "packageValidating",
                        Owners = new[] { owner },
                        DownloadCount = 0
                    },

                    DownloadCount = 0,
                    PackageStatusKey = PackageStatus.Validating
                };
                var deletedPackage = new Package
                {
                    Version = "1.0.0",

                    PackageRegistration = new PackageRegistration
                    {
                        Id = "packageDeleted",
                        Owners = new[] { owner },
                        DownloadCount = 0
                    },

                    DownloadCount = 0,
                    PackageStatusKey = PackageStatus.Deleted
                };

                GetMock<IUserService>()
                    .Setup(x => x.FindByUsername(username, false))
                    .Returns(owner);

                GetMock<IPackageService>()
                    .Setup(x => x.FindPackagesByOwner(owner, false, false))
                    .Returns(new[] { package, invalidatedPackage, validatingPackage, deletedPackage });

                var controller = GetController<UsersController>();
                controller.SetCurrentUser(currentUser);

                // Act
                var result = controller.Profiles(username);

                // Assert
                var model = ResultAssert.IsView<UserProfileModel>(result);
                AssertUserProfileModel(model, currentUser, owner, package);
            }

            [Theory]
            [MemberData(nameof(PossibleOwnershipScenarios_Data))]
            public void SortsPackagesByDownloadCount(User currentUser, User owner)
            {
                // Arrange
                var username = "test";

                var package1 = new Package
                {
                    Version = "1.1.1",

                    PackageRegistration = new PackageRegistration
                    {
                        Id = "package",
                        Owners = new[] { owner },
                        DownloadCount = 150
                    },

                    DownloadCount = 100
                };

                var package2 = new Package
                {
                    Version = "1.32.1",

                    PackageRegistration = new PackageRegistration
                    {
                        Id = "otherPackage",
                        Owners = new[] { owner },
                        DownloadCount = 200
                    },

                    DownloadCount = 150
                };

                GetMock<IUserService>()
                    .Setup(x => x.FindByUsername(username, false))
                    .Returns(owner);

                GetMock<IPackageService>()
                    .Setup(x => x.FindPackagesByOwner(owner, false, false))
                    .Returns(new[] { package1, package2 });

                var controller = GetController<UsersController>();
                controller.SetCurrentUser(currentUser);

                // Act
                var result = controller.Profiles(username);

                // Assert
                var model = ResultAssert.IsView<UserProfileModel>(result);
                AssertUserProfileModel(model, currentUser, owner, package2, package1);
            }

            private void AssertUserProfileModel(UserProfileModel model, User currentUser, User owner, params Package[] orderedPackages)
            {
                Assert.Equal(owner, model.User);
                Assert.Equal(owner.EmailAddress, model.EmailAddress);
                Assert.Equal(owner.Username, model.Username);
                Assert.Equal(orderedPackages.Count(), model.TotalPackages);
                Assert.Equal(orderedPackages.Sum(p => p.PackageRegistration.DownloadCount), model.TotalPackageDownloadCount);

                var orderedPackagesIndex = 0;
                foreach (var package in model.AllPackages)
                {
                    AssertListPackageItemViewModel(package, currentUser, orderedPackages[orderedPackagesIndex++]);
                }
            }

            private void AssertListPackageItemViewModel(
                ListPackageItemViewModel packageModel,
                User currentUser,
                Package package)
            {
                Assert.Equal(package.PackageStatusKey, PackageStatus.Available);
                Assert.Equal(package.PackageRegistration.Id, packageModel.Id);
                Assert.Equal(package.Version, packageModel.Version);
                Assert.Equal(package.PackageRegistration.DownloadCount, packageModel.DownloadCount);

                AssertListPackageItemViewModelPermissions(packageModel, p => p.CanDisplayPrivateMetadata, currentUser, package, ActionsRequiringPermissions.DisplayPrivatePackageMetadata);
                AssertListPackageItemViewModelPermissions(packageModel, p => p.CanEdit, currentUser, package, ActionsRequiringPermissions.EditPackage);
                AssertListPackageItemViewModelPermissions(packageModel, p => p.CanUnlistOrRelist, currentUser, package, ActionsRequiringPermissions.UnlistOrRelistPackage);
                AssertListPackageItemViewModelPermissions(packageModel, p => p.CanManageOwners, currentUser, package, ActionsRequiringPermissions.ManagePackageOwnership);
                AssertListPackageItemViewModelPermissions(packageModel, p => p.CanReportAsOwner, currentUser, package, ActionsRequiringPermissions.ReportPackageAsOwner);
            }

            private void AssertListPackageItemViewModelPermissions(
                ListPackageItemViewModel packageModel,
                Func<ListPackageItemViewModel, bool> getPermissionsField,
                User currentUser,
                Package package,
                IActionRequiringEntityPermissions<Package> action)
            {
                var expectedPermissions = action.CheckPermissionsOnBehalfOfAnyAccount(currentUser, package) == PermissionsCheckResult.Allowed;
                Assert.Equal(expectedPermissions, getPermissionsField(packageModel));
            }
        }

        public class TheChangePasswordAction : TestContainer
        {
            [Fact]
            public async Task GivenInvalidView_ItReturnsView()
            {
                // Arrange
                var controller = GetController<UsersController>();
                controller.ModelState.AddModelError("ChangePassword.blarg", "test");
                var inputModel = new UserAccountViewModel
                {
                    ChangePassword = new ChangePasswordViewModel
                    {
                        DisablePasswordLogin = false,
                    }
                };
                controller.SetCurrentUser(new User()
                {
                    Credentials = new List<Credential> {
                        new CredentialBuilder().CreatePasswordCredential("abc")
                    }
                });

                // Act
                var result = await controller.ChangePassword(inputModel);

                // Assert
                var outputModel = ResultAssert.IsView<UserAccountViewModel>(result, viewName: "Account");
                Assert.Same(inputModel, outputModel);
            }

            [Fact]
            public async Task GivenMismatchedNewPassword_ItAddsModelError()
            {
                // Arrange
                var user = new User("foo");
                user.Credentials.Add(new CredentialBuilder().CreatePasswordCredential("old"));

                GetMock<AuthenticationService>()
                    .Setup(u => u.ChangePassword(user, "old", "new"))
                    .CompletesWith(false);

                var controller = GetController<UsersController>();
                controller.SetCurrentUser(user);

                var inputModel = new UserAccountViewModel()
                {
                    ChangePassword = new ChangePasswordViewModel()
                    {
                        DisablePasswordLogin = false,
                        OldPassword = "old",
                        NewPassword = "new",
                        VerifyPassword = "new2",
                    }
                };

                // Act
                var result = await controller.ChangePassword(inputModel);

                // Assert
                var outputModel = ResultAssert.IsView<UserAccountViewModel>(result, viewName: "Account");
                Assert.Same(inputModel, outputModel);
                Assert.NotEqual(inputModel.ChangePassword.NewPassword, inputModel.ChangePassword.VerifyPassword);

                var errorMessages = controller
                    .ModelState["ChangePassword.VerifyPassword"]
                    .Errors
                    .Select(e => e.ErrorMessage)
                    .ToArray();
                Assert.Equal(errorMessages, new[] { Strings.PasswordDoesNotMatch });
            }

            [Fact]
            public async Task GivenFailureInAuthService_ItAddsModelError()
            {
                // Arrange
                var user = new User("foo");
                user.Credentials.Add(new CredentialBuilder().CreatePasswordCredential("old"));

                GetMock<AuthenticationService>()
                    .Setup(u => u.ChangePassword(user, "old", "new"))
                    .CompletesWith(false);

                var controller = GetController<UsersController>();
                controller.SetCurrentUser(user);

                var inputModel = new UserAccountViewModel()
                {
                    ChangePassword = new ChangePasswordViewModel()
                    {
                        DisablePasswordLogin = false,
                        OldPassword = "old",
                        NewPassword = "new",
                        VerifyPassword = "new",
                    }
                };

                // Act
                var result = await controller.ChangePassword(inputModel);

                // Assert
                var outputModel = ResultAssert.IsView<UserAccountViewModel>(result, viewName: "Account");
                Assert.Same(inputModel, outputModel);

                var errorMessages = controller
                    .ModelState["ChangePassword.OldPassword"]
                    .Errors
                    .Select(e => e.ErrorMessage)
                    .ToArray();
                Assert.Equal(errorMessages, new[] { Strings.CurrentPasswordIncorrect });
            }

            [Fact]
            public async Task GivenDisabledPasswordLogin_RemovesCredentialAndSendsNotice()
            {
                // Arrange
                var user = new User("foo");
                var cred = new CredentialBuilder().CreatePasswordCredential("old");
                user.Credentials.Add(cred);
                user.Credentials.Add(new CredentialBuilder()
                    .CreateExternalCredential("MicrosoftAccount", "blorg", "bloog"));

                GetMock<AuthenticationService>()
                    .Setup(a => a.RemoveCredential(user, cred, true))
                    .Completes()
                    .Verifiable();
                var messageService = GetMock<IMessageService>();
                messageService
                    .Setup(svc => svc.SendMessageAsync(
                        It.Is<CredentialRemovedMessage>(
                            msg =>
                            msg.User == cred.User
                            && msg.CredentialType == It.Is<CredentialTypeInfo>(c => c.Type == CredentialTypes.External.MicrosoftAccount)),
                        false,
                        false))
                    .Returns(Task.CompletedTask)
                    .Verifiable();

                var controller = GetController<UsersController>();
                controller.SetCurrentUser(user);
                var inputModel = new UserAccountViewModel()
                {
                    ChangePassword = new ChangePasswordViewModel()
                    {
                        DisablePasswordLogin = true,
                    }
                };

                // Act
                var result = await controller.ChangePassword(inputModel);

                // Assert
                ResultAssert.IsRedirectToRoute(result, new { action = "Account" });
                Assert.Equal(Strings.PasswordRemoved, controller.TempData["Message"]);
            }

            [Fact]
            public async Task GivenSuccessInAuthService_ItRedirectsBackToManageCredentialsWithMessage()
            {
                // Arrange
                var user = new User("foo");
                user.Credentials.Add(new CredentialBuilder().CreatePasswordCredential("old"));

                GetMock<AuthenticationService>()
                    .Setup(u => u.ChangePassword(user, "old", "new"))
                    .CompletesWith(true);
                var controller = GetController<UsersController>();
                controller.SetCurrentUser(user);
                var inputModel = new UserAccountViewModel()
                {
                    ChangePassword = new ChangePasswordViewModel()
                    {
                        DisablePasswordLogin = false,
                        OldPassword = "old",
                        NewPassword = "new",
                        VerifyPassword = "new",
                    }
                };

                // Act
                var result = await controller.ChangePassword(inputModel);

                // Assert
                ResultAssert.IsRedirectToRoute(result, new { action = "Account" });
                Assert.Equal(Strings.PasswordChanged, controller.TempData["Message"]);
            }

            [Fact]
            public async Task GivenNoOldPassword_ItSendsAPasswordSetEmail()
            {
                // Arrange
                var fakes = Get<Fakes>();
                var user = fakes.CreateUser("test");
                user.EmailAddress = "confirmed@example.com";

                GetMock<AuthenticationService>()
                    .Setup(a => a.GeneratePasswordResetToken(user, It.IsAny<int>()))
                    .ReturnsAsync(PasswordResetResultType.Success)
                    .Callback<User, int>((u, _) => u.PasswordResetToken = "t0k3n");

                string actualConfirmUrl = null;
                GetMock<IMessageService>()
                   .Setup(s => s.SendMessageAsync(
                       It.Is<PasswordResetInstructionsMessage>(
                           msg =>
                           msg.User == user
                           && msg.ForgotPassword == false),
                       false,
                       false))
                    .Callback<IEmailBuilder, bool, bool>((msg, copySender, discloseSenderAddress) =>
                    {
                        actualConfirmUrl = (msg as PasswordResetInstructionsMessage).ResetPasswordUrl;
                    })
                    .Returns(Task.CompletedTask)
                    .Verifiable();

                var controller = GetController<UsersController>();
                controller.SetCurrentUser(user);

                // Act
                await controller.ChangePassword(new UserAccountViewModel());

                // Assert
                Assert.Equal(TestUtility.GallerySiteRootHttps + "account/setpassword/test/t0k3n", actualConfirmUrl);
                GetMock<IMessageService>().VerifyAll();
            }

            [Fact]
            public async Task GivenNoOldPasswordForUnconfirmedAccount_ItAddsModelError()
            {
                // Arrange
                var fakes = Get<Fakes>();
                var user = fakes.CreateUser("test");
                user.UnconfirmedEmailAddress = "unconfirmed@example.com";
                GetMock<AuthenticationService>()
                    .Setup(a => a.GeneratePasswordResetToken(user, It.IsAny<int>()))
                    .ReturnsAsync(PasswordResetResultType.UserNotConfirmed);

                var controller = GetController<UsersController>();
                controller.SetCurrentUser(user);

                // Act
                await controller.ChangePassword(new UserAccountViewModel());

                // Assert
                var errorMessages = controller
                    .ModelState["ChangePassword"]
                    .Errors
                    .Select(e => e.ErrorMessage)
                    .ToArray();
                Assert.Equal(errorMessages, new[] { Strings.UserIsNotYetConfirmed });
            }
        }

        public class TheChangeMultiFactorAuthenticationAction : TestContainer
        {
            [Theory]
            [InlineData(true)]
            [InlineData(false)]
            public async Task SettingsAreUpdated_RedirectsBackWithMessage(bool enable2FA)
            {
                // Arrange
                var fakes = Get<Fakes>();
                var user = fakes.CreateUser("user1");
                user.EnableMultiFactorAuthentication = !enable2FA;

                var controller = GetController<UsersController>();
                controller.SetCurrentUser(user);

                var userServiceMock = GetMock<IUserService>();
                userServiceMock
                    .Setup(x => x.ChangeMultiFactorAuthentication(user, enable2FA))
                    .Returns(Task.CompletedTask)
                    .Verifiable();

                // Act
                var result = await controller.ChangeMultiFactorAuthentication(enable2FA);

                // Assert
                userServiceMock.Verify(x => x.ChangeMultiFactorAuthentication(user, enable2FA));
                Assert.NotNull(controller.TempData["Message"]);
                var identity = controller.OwinContext.Authentication.User.Identity as ClaimsIdentity;
                Assert.NotNull(identity);
                Assert.Equal(enable2FA, ClaimsExtensions.HasBooleanClaim(identity, NuGetClaims.EnabledMultiFactorAuthentication));
                ResultAssert.IsRedirectToRoute(result, new { action = "Account" });
            }
        }

        public class TheRemovePasswordAction : TestContainer
        {
            [Fact]
            public async Task GivenNoOtherLoginCredentials_ItRedirectsBackWithAnErrorMessage()
            {
                // Arrange
                var fakes = Get<Fakes>();
                var user = fakes.CreateUser("test",
                    new CredentialBuilder().CreatePasswordCredential("password"));
                var controller = GetController<UsersController>();
                controller.SetCurrentUser(user);

                // Act
                var result = await controller.RemovePassword();

                // Assert
                ResultAssert.IsRedirectToRoute(result, new { action = "Account" });
                Assert.Equal(Strings.CannotRemoveOnlyLoginCredential, controller.TempData["Message"]);
                Assert.Equal(1, user.Credentials.Count);
            }

            [Fact]
            public async Task GivenNoPassword_ItRedirectsBackWithNoChangesMade()
            {
                // Arrange
                var fakes = Get<Fakes>();
                var user = fakes.CreateUser("test",
                    new CredentialBuilder().CreateExternalCredential("MicrosoftAccount", "blorg", "bloog"));
                var controller = GetController<UsersController>();
                controller.SetCurrentUser(user);

                // Act
                var result = await controller.RemovePassword();

                // Assert
                ResultAssert.IsRedirectToRoute(result, new { action = "Account" });
                Assert.Equal(Strings.CredentialNotFound, controller.TempData["Message"]);
                Assert.Equal(1, user.Credentials.Count);
            }

            [Fact]
            public async Task GivenValidRequest_ItRemovesCredAndSendsNotificationToUser()
            {
                // Arrange
                var credentialBuilder = new CredentialBuilder();
                var fakes = Get<Fakes>();
                var cred = credentialBuilder.CreatePasswordCredential("password");
                var user = fakes.CreateUser("test",
                    cred,
                    credentialBuilder.CreateExternalCredential("MicrosoftAccount", "blorg", "bloog"));

                GetMock<AuthenticationService>()
                    .Setup(a => a.RemoveCredential(user, cred, true))
                    .Completes()
                    .Verifiable();

                var messageService = GetMock<IMessageService>();
                messageService
                    .Setup(svc => svc.SendMessageAsync(
                        It.Is<CredentialRemovedMessage>(
                            msg =>
                            msg.User == cred.User
                            && msg.CredentialType.Type == cred.Type),
                        false,
                        false))
                    .Returns(Task.CompletedTask)
                    .Verifiable();

                var controller = GetController<UsersController>();
                controller.SetCurrentUser(user);

                // Act
                var result = await controller.RemovePassword();

                // Assert
                ResultAssert.IsRedirectToRoute(result, new { action = "Account" });
                GetMock<AuthenticationService>().VerifyAll();
                GetMock<IMessageService>().VerifyAll();
            }
        }

        public class TheRemoveCredentialAction : TestContainer
        {
            [Fact]
            public async Task GivenNoOtherLoginCredentials_ItRedirectsBackWithAnErrorMessage()
            {
                // Arrange
                var fakes = Get<Fakes>();
                var cred = new CredentialBuilder().CreateExternalCredential("MicrosoftAccount", "blorg", "bloog");
                var user = fakes.CreateUser("test", cred);
                var controller = GetController<UsersController>();
                controller.SetCurrentUser(user);

                // Act
                var result = await controller.RemoveCredential(
                    credentialType: cred.Type,
                    credentialKey: null);

                // Assert
                ResultAssert.IsRedirectToRoute(result, new { action = "Account" });
                Assert.Equal(Strings.CannotRemoveOnlyLoginCredential, controller.TempData["Message"]);
                Assert.Equal(1, user.Credentials.Count);
            }

            [Fact]
            public async Task GivenNoCredential_ErrorIsReturnedWithNoChangesMade()
            {
                // Arrange
                var fakes = Get<Fakes>();
                var user = fakes.CreateUser("test",
                    new CredentialBuilder().CreatePasswordCredential("password"));
                var controller = GetController<UsersController>();
                controller.SetCurrentUser(user);

                // Act
                var result = await controller.RemoveCredential(
                    credentialType: CredentialTypes.External.MicrosoftAccount,
                    credentialKey: null);

                // Assert
                ResultAssert.IsRedirectToRoute(result, new { action = "Account" });
                Assert.Equal(Strings.CredentialNotFound, controller.TempData["Message"]);

                Assert.Equal(1, user.Credentials.Count);
            }

            [Theory]
            [InlineData(CredentialTypes.ApiKey.V1)]
            [InlineData(CredentialTypes.ApiKey.V2)]
            [InlineData(CredentialTypes.ApiKey.V4)]
            public async Task GivenNoApiKeyCredential_ErrorIsReturnedWithNoChangesMade(string apiKeyType)
            {
                // Arrange
                var fakes = Get<Fakes>();
                var user = fakes.CreateUser("test",
                    new CredentialBuilder().CreatePasswordCredential("password"));
                var controller = GetController<UsersController>();
                controller.SetCurrentUser(user);

                // Act
                var result = await controller.RemoveCredential(
                    credentialType: apiKeyType,
                    credentialKey: null);

                // Assert
                Assert.Equal((int)HttpStatusCode.NotFound, controller.Response.StatusCode);
                Assert.IsType<JsonResult>(result);
                Assert.True(string.Compare((string)((JsonResult)result).Data, Strings.CredentialNotFound) == 0);

                Assert.Equal(1, user.Credentials.Count);
            }

            [Fact]
            public async Task GivenValidRequest_ItRemovesCredAndSendsNotificationToUser()
            {
                // Arrange
                var credentialBuilder = new CredentialBuilder();
                var fakes = Get<Fakes>();
                var cred = credentialBuilder.CreateExternalCredential("MicrosoftAccount", "blorg", "bloog");
                var user = fakes.CreateUser("test",
                    cred,
                    credentialBuilder.CreatePasswordCredential("password"));

                GetMock<AuthenticationService>()
                    .Setup(a => a.RemoveCredential(user, cred, true))
                    .Completes()
                    .Verifiable();

                var messageService = GetMock<IMessageService>();
                messageService
                    .Setup(svc => svc.SendMessageAsync(
                        It.Is<CredentialRemovedMessage>(
                            msg =>
                            msg.User == cred.User
                            && msg.CredentialType.Type == CredentialTypes.External.MicrosoftAccount),
                        false,
                        false))
                    .Returns(Task.CompletedTask)
                    .Verifiable();

                var controller = GetController<UsersController>();
                controller.SetCurrentUser(user);

                // Act
                var result = await controller.RemoveCredential(
                    credentialType: cred.Type,
                    credentialKey: null);

                // Assert
                ResultAssert.IsRedirectToRoute(result, new { action = "Account" });
                GetMock<AuthenticationService>().VerifyAll();
                messageService.VerifyAll();
            }

            [Theory]
            [MemberData(nameof(GivenValidRequest_ItRemovesAPIKeyWithDifferentScopesAndSendsCorrectMessageToUser_Input))]
            public async Task GivenValidRequest_ItRemovesAPIKeyWithDifferentScopesAndSendsCorrectMessageToUser(ICollection<Scope> scopes, string expectedDescription)
            {
                // Arrange
                var fakes = Get<Fakes>();
                var apiKey = new CredentialBuilder().CreateApiKey(TimeSpan.FromHours(1), out string plaintextApiKey);
                apiKey.Description = "theApiKey";
                apiKey.Scopes = scopes;
                apiKey.Expires -= TimeSpan.FromDays(1);

                var user = fakes.CreateUser("test", apiKey);
                var cred = user.Credentials.First();
                cred.Key = CredentialKey;

                var controller = GetController<UsersController>();
                controller.SetCurrentUser(user);

                var messageService = GetMock<IMessageService>();
                messageService
                    .Setup(svc => svc.SendMessageAsync(
                        It.Is<CredentialRemovedMessage>(
                            msg =>
                            msg.User == user
                            && msg.CredentialType.Description == expectedDescription),
                        false,
                        false))
                    .Returns(Task.CompletedTask)
                    .Verifiable();

                // Act
                var result = await controller.RemoveCredential(
                    credentialType: apiKey.Type,
                    credentialKey: CredentialKey);

                // Assert
                messageService.VerifyAll();
            }

            public static IEnumerable<object[]> GivenValidRequest_ItRemovesAPIKeyWithDifferentScopesAndSendsCorrectMessageToUser_Input
            {
                get
                {
                    return new[]
                    {
                        new object[]
                        {
                            new []
                            {
                                new Scope("*", NuGetScopes.All)
                            },
                            "theApiKey",
                        },
                        new object[]
                        {
                            new Scope[0]{ },
                            Strings.NonScopedApiKeyDescription
                        }
                    };
                }
            }

            [Fact]
            public async Task GivenValidRequest_CanDeleteMicrosoftAccountWithMultipleMicrosoftAccounts()
            {
                // Arrange
                var fakes = Get<Fakes>();
                var creds = new Credential[5];
                for (int i = 0; i < creds.Length; i++)
                {
                    creds[i] = new CredentialBuilder().CreateExternalCredential("MicrosoftAccount", "blorg", "bloog" + i);
                    creds[i].Key = i + 1;
                }

                var user = fakes.CreateUser("test", creds);
                var controller = GetController<UsersController>();
                controller.SetCurrentUser(user);
                Assert.Equal(creds.Length, user.Credentials.Count);

                for (int i = 0; i < creds.Length - 1; i++)
                {
                    // Act
                    var result = await controller.RemoveCredential(
                        credentialType: creds[i].Type,
                        credentialKey: creds[i].Key);

                    // Assert
                    ResultAssert.IsRedirectToRoute(result, new { action = "Account" });
                    Assert.Equal(Strings.CredentialRemoved, controller.TempData["Message"]);
                    Assert.Equal(creds.Length - i - 1, user.Credentials.Count);
                }
            }
        }

        public class TheLinkOrChangeCredentialAction : TestContainer
        {
            [Fact]
            public void ForNonAADLinkedAccount_RedirectsToAuthenticateExternalLogin()
            {
                // Arrange
                var fakes = Get<Fakes>();
                var passwordCred = new Credential("password.v3", "random");
                var msftCred = new CredentialBuilder().CreateExternalCredential("MicrosoftAccount", "bloom", "filter");
                var user = fakes.CreateUser("test", passwordCred, msftCred);
                var controller = GetController<UsersController>();
                controller.SetCurrentUser(user);

                // Act
                var result = controller.LinkOrChangeExternalCredential();

                // Assert
                Assert.IsType<RedirectResult>(result);
            }
        }

        public class TheRegenerateCredentialAction : TestContainer
        {
            [Fact]
            public async Task GivenNoCredential_ErrorIsReturnedWithNoChangesMade()
            {
                // Arrange
                var fakes = Get<Fakes>();

                var user = fakes.CreateUser("test",
                    new CredentialBuilder().CreateApiKey(TimeSpan.FromHours(1), out string plaintextApiKey));
                var cred = user.Credentials.First();

                var controller = GetController<UsersController>();
                controller.SetCurrentUser(user);

                // Act
                var result = await controller.RegenerateCredential(
                    credentialType: cred.Type,
                    credentialKey: CredentialKey);

                // Assert
                Assert.Equal((int)HttpStatusCode.NotFound, controller.Response.StatusCode);
                Assert.True(string.Compare((string)result.Data, Strings.CredentialNotFound) == 0);

                Assert.Equal(1, user.Credentials.Count);
                Assert.True(user.Credentials.Contains(cred));
            }

            public static IEnumerable<object[]> GivenANonScopedApiKeyCredential_ReturnsUnsupported_Input
            {
                get
                {
                    return new[]
                    {
                        new object[]
                        {
                            TestCredentialHelper.CreateV1ApiKey(Guid.NewGuid(), TimeSpan.FromDays(1))
                        },
                        new object[]
                        {
                            TestCredentialHelper.CreateExternalCredential("abc")
                        },
                        new object[]
                        {
                            TestCredentialHelper.CreateSha1Password("abcd")
                        }
                    };
                }
            }

            [Theory]
            [MemberData(nameof(GivenANonScopedApiKeyCredential_ReturnsUnsupported_Input))]
            public async Task GivenANonScopedApiKeyCredential_ReturnsUnsupported(Credential credential)
            {
                // Arrange
                var fakes = Get<Fakes>();
                var user = fakes.CreateUser("test", credential);
                credential.Key = 1;

                var controller = GetController<UsersController>();
                controller.SetCurrentUser(user);

                // Act
                var result = await controller.RegenerateCredential(
                    credentialType: credential.Type,
                    credentialKey: credential.Key);

                // Assert
                Assert.Equal((int)HttpStatusCode.BadRequest, controller.Response.StatusCode);
                Assert.True(string.Compare((string)result.Data, Strings.Unsupported) == 0);
            }

            public static IEnumerable<object[]> GivenValidRequest_ItGeneratesNewCredAndRemovesOldCredAndSendsNotificationToUser_Input
            {
                get
                {
                    return new[]
                    {
                        new object[]
                        {
                            "permissions to several scopes, several packages",
                            new []
                            {
                                new Scope("abc", NuGetScopes.PackageUnlist),
                                new Scope("abc", NuGetScopes.PackagePush),
                                new Scope("def", NuGetScopes.PackageUnlist),
                                new Scope("def", NuGetScopes.PackagePush)
                            }
                        },
                        new object[]
                        {
                            "permissions to everything",
                            new []
                            {
                                new Scope(null, NuGetScopes.All)
                            }
                        }
                    };
                }
            }

            [MemberData(nameof(GivenValidRequest_ItGeneratesNewCredAndRemovesOldCredAndSendsNotificationToUser_Input))]
            [Theory]
            public async Task GivenValidRequest_ItGeneratesNewCredAndRemovesOldCredAndSendsNotificationToUser(
                string description, Scope[] scopes)
            {
                // Arrange
                var fakes = Get<Fakes>();
                var apiKey = new CredentialBuilder().CreateApiKey(TimeSpan.FromHours(1), out string plaintextApiKey);
                apiKey.Description = description;
                apiKey.Scopes = scopes;
                apiKey.Expires -= TimeSpan.FromDays(1);

                var user = fakes.CreateUser("test", apiKey);
                var cred = user.Credentials.First();
                cred.Key = CredentialKey;

                GetMock<AuthenticationService>()
                    .Setup(u => u.AddCredential(
                        user,
                        It.Is<Credential>(c => c.Type == CredentialTypes.ApiKey.V4)))
                    .Callback<User, Credential>((u, c) =>
                    {
                        u.Credentials.Add(c);
                        c.User = u;
                    })
                    .Completes()
                    .Verifiable();

                GetMock<AuthenticationService>()
                    .Setup(a => a.RemoveCredential(user, cred, true))
                     .Callback<User, Credential, bool>((u, c, cc) => u.Credentials.Remove(c))
                    .Completes()
                    .Verifiable();

                var controller = GetController<UsersController>();
                controller.SetCurrentUser(user);

                // Act
                var result = await controller.RegenerateCredential(
                    credentialType: cred.Type,
                    credentialKey: CredentialKey);

                // Assert
                var viewModel = result.Data as ApiKeyViewModel;

                Assert.NotNull(viewModel);

                GetMock<AuthenticationService>().VerifyAll();

                var newApiKey = user.Credentials.FirstOrDefault(x => x.Type == CredentialTypes.ApiKey.V4);

                // Verify the ApiKey in the view model can be authenticated using the value in the DB
                Assert.NotNull(newApiKey);
                Assert.NotEqual(newApiKey.Value, viewModel.Value);
                Assert.True(ApiKeyV4.TryParse(viewModel.Value, out ApiKeyV4 apiKeyV4));
                Assert.True(apiKeyV4.Verify(newApiKey.Value));

                Assert.Equal(newApiKey.Key, viewModel.Key);
                Assert.Equal(description, viewModel.Description);
                Assert.Equal(newApiKey.Expires.Value.ToString("O"), viewModel.Expires);

                Assert.Equal(description, newApiKey.Description);
                Assert.Equal(scopes.Length, newApiKey.Scopes.Count);
                Assert.True(newApiKey.Expires > DateTime.UtcNow);

                foreach (var expectedScope in scopes)
                {
                    var actualScope =
                        newApiKey.Scopes.First(x => x.AllowedAction == expectedScope.AllowedAction &&
                                                 x.Subject == expectedScope.Subject);
                    Assert.NotNull(actualScope);
                }
            }
        }

        public class TheEditCredentialAction : TestContainer
        {
            public static IEnumerable<object[]> GivenANonApiKeyV2Credential_ReturnsUnsupported_Input
            {
                get
                {
                    return new[]
                    {
                        new object[]
                        {
                            TestCredentialHelper.CreateV1ApiKey(Guid.NewGuid(), TimeSpan.FromDays(1))
                        },
                        new object[]
                        {
                            TestCredentialHelper.CreateExternalCredential("abc")
                        },
                        new object[]
                        {
                            TestCredentialHelper.CreateSha1Password("abcd")
                        }
                    };
                }
            }

            [Theory]
            [MemberData(nameof(GivenANonApiKeyV2Credential_ReturnsUnsupported_Input))]
            public async Task GivenANonApiKeyV2Credential_ReturnsUnsupported(Credential credential)
            {
                // Arrange
                var fakes = Get<Fakes>();
                var user = fakes.CreateUser("test", credential);
                credential.Key = 1;

                var controller = GetController<UsersController>();
                controller.SetCurrentUser(user);

                // Act
                var result = await controller.EditCredential(
                    credentialType: credential.Type,
                    credentialKey: credential.Key,
                    subjects: new[] { "a", "b" });

                // Assert
                Assert.Equal((int)HttpStatusCode.BadRequest, controller.Response.StatusCode);
                Assert.True(string.CompareOrdinal((string)result.Data, Strings.Unsupported) == 0);
            }

            [Fact]
            public async Task GivenNoCredential_ErrorIsReturnedWithNoChangesMade()
            {
                // Arrange
                var fakes = Get<Fakes>();

                var user = fakes.CreateUser("test", new CredentialBuilder().CreateApiKey(TimeSpan.FromHours(1), out string plaintextApiKey));
                var cred = user.Credentials.First();

                var authenticationService = GetMock<AuthenticationService>();
                authenticationService
                    .Setup(x => x.RemoveCredential(It.IsAny<User>(), It.IsAny<Credential>(), true))
                    .Verifiable();

                var controller = GetController<UsersController>();
                controller.SetCurrentUser(user);

                // Act
                var result = await controller.EditCredential(
                    credentialType: cred.Type,
                    credentialKey: CredentialKey,
                    subjects: new[] { "a", "b" });

                // Assert
                Assert.Equal((int)HttpStatusCode.NotFound, controller.Response.StatusCode);
                Assert.True(String.CompareOrdinal((string)result.Data, Strings.CredentialNotFound) == 0);

                authenticationService.Verify(x => x.EditCredentialScopes(It.IsAny<User>(), It.IsAny<Credential>(), It.IsAny<ICollection<Scope>>()), Times.Never);
            }

            public static IEnumerable<object[]> GivenValidRequest_ItEditsCredential_Input
            {
                get
                {
                    return new[]
                    {
                        new object[]
                        {
                            new [] // Removal of subjects
                            {
                                new Scope("abc", NuGetScopes.PackageUnlist),
                                new Scope("abc", NuGetScopes.PackagePush),
                                new Scope("def", NuGetScopes.PackageUnlist),
                                new Scope("def", NuGetScopes.PackagePush)
                            },
                            new [] { "def" },
                            new []
                            {
                                new Scope("def", NuGetScopes.PackageUnlist),
                                new Scope("def", NuGetScopes.PackagePush)
                            },
                        },
                        new object[]
                        {
                            new [] // Addition of subjects
                            {
                                new Scope("abc", NuGetScopes.PackageUnlist),
                                new Scope("abc", NuGetScopes.PackagePush),
                            },
                            new [] { "abc", "def" },
                            new []
                            {
                               new Scope("abc", NuGetScopes.PackageUnlist),
                                new Scope("abc", NuGetScopes.PackagePush),
                                new Scope("def", NuGetScopes.PackageUnlist),
                                new Scope("def", NuGetScopes.PackagePush)
                            }
                        },
                        new object[]
                        {
                            new [] // No subjects
                            {
                                new Scope("abc", NuGetScopes.PackageUnlist),
                                new Scope("abc", NuGetScopes.PackagePush)
                            },
                            new string[] {},
                            new []
                            {
                               new Scope("*", NuGetScopes.PackageUnlist),
                               new Scope("*", NuGetScopes.PackagePush)
                            }
                        },
                    };
                }
            }

            [MemberData(nameof(GivenValidRequest_ItEditsCredential_Input))]
            [Theory]
            public async Task GivenValidRequest_ItEditsCredential(Scope[] existingScopes, string[] modifiedSubjects, Scope[] expectedScopes)
            {
                // Arrange
                const string description = "description";
                var fakes = Get<Fakes>();
                var credentialBuilder = new CredentialBuilder();
                var apiKey = credentialBuilder.CreateApiKey(TimeSpan.FromHours(1), out string plaintextApiKey1);
                apiKey.Description = description;
                apiKey.Scopes = existingScopes;

                var apiKeyExpirationTime = apiKey.Expires;
                var apiKeyValue = apiKey.Value;


                var user = fakes.CreateUser("test", apiKey, credentialBuilder.CreateApiKey(null, out string plaintextApiKey2));
                var cred = user.Credentials.First();
                cred.Key = CredentialKey;

                GetMock<AuthenticationService>()
                   .Setup(a => a.EditCredentialScopes(user, cred, It.IsAny<ICollection<Scope>>()))
                   .Callback<User, Credential, ICollection<Scope>>((u, cr, scs) =>
                    {
                        cr.Scopes = scs;
                    })
                   .Completes()
                   .Verifiable();

                var controller = GetController<UsersController>();
                controller.SetCurrentUser(user);

                // Act
                var result = await controller.EditCredential(
                    credentialType: cred.Type,
                    credentialKey: CredentialKey,
                    subjects: modifiedSubjects);

                // Assert
                GetMock<AuthenticationService>().Verify(x => x.EditCredentialScopes(user, apiKey, It.IsAny<ICollection<Scope>>()), Times.Once);

                // Check return value
                var viewModel = result.Data as ApiKeyViewModel;
                Assert.NotNull(viewModel);

                Assert.Null(viewModel.Value);
                Assert.Equal(description, viewModel.Description);
                Assert.Equal(expectedScopes.Select(s => s.AllowedAction).Distinct().Count(), viewModel.Scopes.Count);

                foreach (var expectedScope in expectedScopes)
                {
                    var expectedAction = NuGetScopes.Describe(expectedScope.AllowedAction);
                    var actualScope = viewModel.Scopes.First(x => x == expectedAction);
                    Assert.NotNull(actualScope);
                }

                // Check edited value
                Assert.Equal(expectedScopes.Length, apiKey.Scopes.Count);
                Assert.Equal(apiKeyExpirationTime, apiKey.Expires); // Expiration time wasn't modified by edit
                Assert.Equal(description, apiKey.Description);  // Description wasn't modified
                Assert.Equal(apiKeyValue, apiKey.Value); // Value wasn't modified

                foreach (var expectedScope in expectedScopes)
                {
                    var actualScope =
                        apiKey.Scopes.First(x => x.AllowedAction == expectedScope.AllowedAction &&
                                                 x.Subject == expectedScope.Subject);
                    Assert.NotNull(actualScope);
                }
            }
        }

        public class TheDeleteAccountRequestAction : TestContainer
        {
            [Theory]
            [InlineData(false, false)]
            [InlineData(false, true)]
            [InlineData(true, false)]
            [InlineData(true, true)]
            public void ShowsViewWithCorrectData(bool isPackageOrphaned, bool withPendingIssues)
            {
                // Arrange
                var controller = GetController<UsersController>();
                var fakes = Get<Fakes>();
                var testUser = fakes.User;

                controller.SetCurrentUser(testUser);
                PackageRegistration packageRegistration = new PackageRegistration();
                packageRegistration.Owners.Add(testUser);

                Package userPackage = new Package()
                {
                    Description = "TestPackage",
                    Key = 1,
                    Version = "1.0.0",
                    PackageRegistration = packageRegistration
                };
                packageRegistration.Packages.Add(userPackage);

                List<Package> userPackages = new List<Package>() { userPackage };
                List<Issue> issues = new List<Issue>();
                if (withPendingIssues)
                {
                    issues.Add(new Issue()
                    {
                        IssueTitle = Strings.AccountDelete_SupportRequestTitle,
                        OwnerEmail = testUser.EmailAddress,
                        CreatedBy = testUser.Username,
                        UserKey = testUser.Key,
                        IssueStatus = new IssueStatus() { Key = IssueStatusKeys.New, Name = "OneIssue" }
                    });
                }

                GetMock<IUserService>()
                    .Setup(stub => stub.FindByUsername(testUser.Username, false))
                    .Returns(testUser);
                GetMock<IPackageService>()
                    .Setup(stub => stub.FindPackagesByAnyMatchingOwner(testUser, It.IsAny<bool>(), false))
                    .Returns(userPackages);
                GetMock<IPackageService>()
                    .Setup(stub => stub.WillPackageBeOrphanedIfOwnerRemoved(packageRegistration, testUser))
                    .Returns(isPackageOrphaned);
                GetMock<ISupportRequestService>()
                   .Setup(stub => stub.GetIssues(null, null, null, null))
                   .Returns(issues);

                // act
                var result = controller.DeleteRequest() as ViewResult;
                var model = ResultAssert.IsView<DeleteUserViewModel>(result, "DeleteAccount");

                // Assert
                Assert.Equal(testUser.Username, model.AccountName);
                Assert.Single(model.Packages);
                Assert.Equal(isPackageOrphaned, model.HasPackagesThatWillBeOrphaned);
                Assert.Equal(withPendingIssues, model.HasPendingRequests);
            }
        }

        public class TheRequestAccountDeletionAction : TestContainer
        {
            [Fact]
            public async Task ReturnsNotFoundWithoutCurrentUser()
            {
                // Arrange
                var controller = GetController<UsersController>();

                // Act & Assert
                await ReturnsNotFound(controller);
            }

            [Fact]
            public async Task ReturnsNotFoundWithDeletedCurrentUser()
            {
                // Arrange
                var controller = GetController<UsersController>();

                var currentUser = Get<Fakes>().User;
                currentUser.IsDeleted = true;
                controller.SetCurrentUser(currentUser);

                // Act & Assert
                await ReturnsNotFound(controller);
            }

            private async Task ReturnsNotFound(UsersController controller)
            {
                var result = await controller.RequestAccountDeletion(string.Empty);

                ResultAssert.IsNotFound(result);
            }

            [Theory]
            [InlineData(false)]
            [InlineData(true)]
            public async Task SucceedsIfSupportRequestIsAdded(bool successOnSentRequest)
            {
                // Arrange
                string userName = "DeletedUser";
                string emailAddress = $"{userName}@coldmail.com";

                var controller = GetController<UsersController>();

                var fakes = Get<Fakes>();
                var testUser = fakes.CreateUser(userName);
                testUser.EmailAddress = emailAddress;
                controller.SetCurrentUser(testUser);

                List<Package> userPackages = new List<Package>();
                List<Issue> issues = new List<Issue>();

                GetMock<IUserService>()
                    .Setup(stub => stub.FindByUsername(userName, false))
                    .Returns(testUser);
                GetMock<IPackageService>()
                    .Setup(stub => stub.FindPackagesByAnyMatchingOwner(testUser, It.IsAny<bool>(), false))
                    .Returns(userPackages);
                GetMock<ISupportRequestService>()
                   .Setup(stub => stub.GetIssues(null, null, null, userName))
                   .Returns(issues);
                GetMock<ISupportRequestService>()
                  .Setup(stub => stub.TryAddDeleteSupportRequestAsync(testUser))
                  .ReturnsAsync(successOnSentRequest);

                // act
                var result = await controller.RequestAccountDeletion() as RedirectToRouteResult;

                // Assert
                Assert.NotNull(result);
                Assert.Equal("DeleteRequest", (string)result.RouteValues["action"]);
                bool tempData = controller.TempData.ContainsKey("RequestFailedMessage");
                Assert.Equal(!successOnSentRequest, tempData);
                GetMock<IMessageService>()
                    .Verify(
                        stub => stub.SendMessageAsync(
                            It.Is<AccountDeleteNoticeMessage>(msg => msg.User == testUser),
                            false,
                            false),
                        successOnSentRequest ? Times.Once() : Times.Never());
            }

            /// <summary>
            /// If the user does not have the email account confirmed the user record is deleted without sending a support request.
            /// </summary>
            [Fact]
            public async Task WhenUserIsUnconfirmedDeletesAccount()
            {
                // Arrange
                string userName = "DeletedUser";
                string emailAddress = $"{userName}@coldmail.com";

                var controller = GetController<UsersController>();

                var fakes = Get<Fakes>();
                var testUser = fakes.CreateUser(userName);
                testUser.UnconfirmedEmailAddress = emailAddress;
                controller.SetCurrentUser(testUser);

                GetMock<IUserService>()
                    .Setup(stub => stub.FindByUsername(userName, false))
                    .Returns(testUser);

                GetMock<IDeleteAccountService>()
<<<<<<< HEAD
                    .Setup(stub => stub.DeleteAccountAsync(testUser, It.IsAny<User>(), It.IsAny<bool>(), It.IsAny<AccountDeletionOrphanPackagePolicy>()))
                    .Returns(value: Task.FromResult(new DeleteAccountStatus()
=======
                    .Setup(stub => stub.DeleteAccountAsync(testUser, It.IsAny<User>(), It.IsAny<AccountDeletionOrphanPackagePolicy>()))
                    .Returns(value: Task.FromResult(new DeleteUserAccountStatus()
>>>>>>> 4c118628
                    {
                        AccountName = userName,
                        Description = "Delete user",
                        Success = true
                    }));

                // act
                var result = await controller.RequestAccountDeletion() as NuGetGallery.SafeRedirectResult;

                // Assert
                Assert.NotNull(result);
            }
        }

        public class TheTransformToOrganizationActionBase : TestContainer
        {
            protected UsersController CreateController(string accountToTransform, string canTransformErrorReason = "")
            {
                var configurationService = GetConfigurationService();

                var controller = GetController<UsersController>();
                var currentUser = new User(accountToTransform) { EmailAddress = $"{accountToTransform}@example.com" };
                controller.SetCurrentUser(currentUser);

                GetMock<IUserService>()
                    .Setup(u => u.FindByUsername("OrgAdmin", false))
                    .Returns(new User("OrgAdmin")
                    {
                        EmailAddress = "orgadmin@example.com"
                    });

                GetMock<IUserService>()
                    .Setup(u => u.CanTransformUserToOrganization(It.IsAny<User>(), out canTransformErrorReason))
                    .Returns(string.IsNullOrEmpty(canTransformErrorReason));

                GetMock<IUserService>()
                    .Setup(u => u.CanTransformUserToOrganization(It.IsAny<User>(), It.IsAny<User>(), out canTransformErrorReason))
                    .Returns(string.IsNullOrEmpty(canTransformErrorReason));

                GetMock<IUserService>()
                    .Setup(s => s.RequestTransformToOrganizationAccount(It.IsAny<User>(), It.IsAny<User>()))
                    .Callback<User, User>((acct, admin) =>
                    {
                        acct.OrganizationMigrationRequest = new OrganizationMigrationRequest()
                        {
                            NewOrganization = acct,
                            AdminUser = admin,
                            ConfirmationToken = "X",
                            RequestDate = DateTime.UtcNow
                        };
                    })
                    .Returns(Task.CompletedTask)
                    .Verifiable();

                return controller;
            }
        }

        public class TheGetTransformToOrganizationAction : TheTransformToOrganizationActionBase
        {
            [Fact]
            public void WhenCanTransformReturnsFalse_ShowsError()
            {
                // Arrange
                var accountToTransform = "account";
                var controller = CreateController(accountToTransform, canTransformErrorReason: "error");

                // Act
                var result = controller.TransformToOrganization() as ViewResult;

                // Assert
                Assert.NotNull(result);

                var model = result.Model as TransformAccountFailedViewModel;
                Assert.Equal("error", model.ErrorMessage);
            }
        }

        public class ThePostTransformToOrganizationAction : TheTransformToOrganizationActionBase
        {
            [Fact]
            public async Task WhenCanTransformReturnsFalse_ShowsError()
            {
                // Arrange
                var accountToTransform = "account";
                var controller = CreateController(accountToTransform, canTransformErrorReason: "error");

                // Act
                var result = await controller.TransformToOrganization(new TransformAccountViewModel()
                {
                    AdminUsername = "OrgAdmin"
                }) as ViewResult;

                // Assert
                Assert.NotNull(result);
                Assert.Single(controller.ModelState[string.Empty].Errors);
                Assert.Equal("error", controller.ModelState[string.Empty].Errors.First().ErrorMessage);

                GetMock<IMessageService>()
                    .Verify(m =>
                        m.SendMessageAsync(
                            It.IsAny<OrganizationTransformRequestMessage>(),
                            It.IsAny<bool>(),
                            It.IsAny<bool>()),
                        Times.Never());

                GetMock<IMessageService>()
                    .Verify(
                        m => m.SendMessageAsync(
                            It.IsAny<OrganizationTransformInitiatedMessage>(),
                            It.IsAny<bool>(),
                            It.IsAny<bool>()),
                        Times.Never());

                GetMock<ITelemetryService>()
                    .Verify(
                        t => t.TrackOrganizationTransformInitiated(It.IsAny<User>()),
                        Times.Never());
            }

            [Fact]
            public async Task WhenAdminUsernameIsEmail_ShowsError()
            {
                // Arrange
                var accountToTransform = "account";
                var controller = CreateController(accountToTransform);

                // Act
                var result = await controller.TransformToOrganization(new TransformAccountViewModel()
                {
                    AdminUsername = "notAUsername@email.com"
                });

                // Assert
                Assert.NotNull(result);
                Assert.Single(controller.ModelState[string.Empty].Errors);
                Assert.Equal(
                    Strings.TransformAccount_AdminNameIsEmail,
                    controller.ModelState[string.Empty].Errors.First().ErrorMessage);

                GetMock<IMessageService>()
                    .Verify(m =>
                        m.SendMessageAsync(
                            It.IsAny<OrganizationTransformRequestMessage>(),
                            It.IsAny<bool>(),
                            It.IsAny<bool>()),
                        Times.Never());

                GetMock<IMessageService>()
                    .Verify(
                        m => m.SendMessageAsync(
                            It.IsAny<OrganizationTransformInitiatedMessage>(),
                            It.IsAny<bool>(),
                            It.IsAny<bool>()),
                        Times.Never());

                GetMock<ITelemetryService>()
                    .Verify(
                        t => t.TrackOrganizationTransformInitiated(It.IsAny<User>()),
                        Times.Never());
            }

            [Fact]
            public async Task WhenAdminIsNotFound_ShowsError()
            {
                // Arrange
                var accountToTransform = "account";
                var controller = CreateController(accountToTransform);

                // Act
                var result = await controller.TransformToOrganization(new TransformAccountViewModel()
                {
                    AdminUsername = "AdminThatDoesNotExist"
                });

                // Assert
                Assert.NotNull(result);
                Assert.Single(controller.ModelState[string.Empty].Errors);
                Assert.Equal(
                    String.Format(CultureInfo.CurrentCulture,
                        Strings.TransformAccount_AdminAccountDoesNotExist, "AdminThatDoesNotExist"),
                    controller.ModelState[string.Empty].Errors.First().ErrorMessage);

                GetMock<IMessageService>()
                    .Verify(m =>
                        m.SendMessageAsync(
                            It.IsAny<OrganizationTransformRequestMessage>(),
                            It.IsAny<bool>(),
                            It.IsAny<bool>()),
                        Times.Never());

                GetMock<IMessageService>()
                    .Verify(
                        m => m.SendMessageAsync(
                            It.IsAny<OrganizationTransformInitiatedMessage>(),
                            It.IsAny<bool>(),
                            It.IsAny<bool>()),
                        Times.Never());

                GetMock<ITelemetryService>()
                    .Verify(
                        t => t.TrackOrganizationTransformInitiated(It.IsAny<User>()),
                        Times.Never());
            }

            [Fact]
            public async Task WhenValid_CreatesRequestAndRedirects()
            {
                // Arrange
                var accountToTransform = "account";
                var controller = CreateController(accountToTransform);

                // Act
                var result = await controller.TransformToOrganization(new TransformAccountViewModel()
                {
                    AdminUsername = "OrgAdmin"
                });

                // Assert
                Assert.IsType<RedirectResult>(result);

                GetMock<IMessageService>()
                    .Verify(m => m.SendMessageAsync(
                            It.IsAny<OrganizationTransformRequestMessage>(),
                            It.IsAny<bool>(),
                            It.IsAny<bool>()));

                GetMock<IMessageService>()
                    .Verify(m => m.SendMessageAsync(
                            It.IsAny<OrganizationTransformInitiatedMessage>(),
                            It.IsAny<bool>(),
                            It.IsAny<bool>()));

                GetMock<ITelemetryService>()
                    .Verify(
                        t => t.TrackOrganizationTransformInitiated(It.IsAny<User>()));
            }
        }

        public class TheConfirmTransformToOrganizationAction : TestContainer
        {
            [Fact]
            public async Task WhenAccountToTransformIsNotFound_ShowsError()
            {
                // Arrange
                var controller = GetController<UsersController>();
                var currentUser = new User("OrgAdmin") { EmailAddress = "orgadmin@example.com" };
                controller.SetCurrentUser(currentUser);

                // Act
                var result = await controller.ConfirmTransformToOrganization("account", "token") as ViewResult;

                // Assert
                Assert.NotNull(result);

                var model = result.Model as TransformAccountFailedViewModel;
                Assert.Equal(
                    String.Format(CultureInfo.CurrentCulture, Strings.TransformAccount_OrganizationAccountDoesNotExist, "account"),
                    model.ErrorMessage);

                GetMock<IMessageService>()
                    .Verify(m =>
                        m.SendMessageAsync(
                            It.IsAny<OrganizationTransformAcceptedMessage>(),
                            It.IsAny<bool>(),
                            It.IsAny<bool>()),
                        Times.Never());

                GetMock<ITelemetryService>()
                    .Verify(
                        t => t.TrackOrganizationTransformCompleted(It.IsAny<Organization>()),
                        Times.Never());
            }

            [Fact]
            public async Task WhenCanTransformReturnsFalse_ShowsError()
            {
                // Arrange
                var accountToTransform = "account";
                var controller = CreateController(accountToTransform, canTransformErrorReason: "error");

                // Act
                var result = await controller.ConfirmTransformToOrganization(accountToTransform, "token") as ViewResult;

                // Assert
                Assert.NotNull(result);

                var model = result.Model as TransformAccountFailedViewModel;
                Assert.Equal(
                    "error",
                    model.ErrorMessage);

                GetMock<IMessageService>()
                    .Verify(m =>
                        m.SendMessageAsync(
                            It.IsAny<OrganizationTransformAcceptedMessage>(),
                            It.IsAny<bool>(),
                            It.IsAny<bool>()),
                        Times.Never());

                GetMock<ITelemetryService>()
                    .Verify(
                        t => t.TrackOrganizationTransformCompleted(It.IsAny<Organization>()),
                        Times.Never());
            }

            [Fact]
            public async Task WhenUserServiceReturnsFalse_ShowsError()
            {
                // Arrange
                var accountToTransform = "account";
                var controller = CreateController(accountToTransform, success: false);

                // Act
                var result = await controller.ConfirmTransformToOrganization(accountToTransform, "token") as ViewResult;

                // Assert
                Assert.NotNull(result);

                var model = result.Model as TransformAccountFailedViewModel;
                Assert.Equal(
                    String.Format(CultureInfo.CurrentCulture,
                        Strings.TransformAccount_Failed, "account"),
                    model.ErrorMessage);

                GetMock<IMessageService>()
                    .Verify(m =>
                        m.SendMessageAsync(
                            It.IsAny<OrganizationTransformAcceptedMessage>(),
                            It.IsAny<bool>(),
                            It.IsAny<bool>()),
                        Times.Never());

                GetMock<ITelemetryService>()
                    .Verify(
                        t => t.TrackOrganizationTransformCompleted(It.IsAny<Organization>()),
                        Times.Never());
            }

            [Fact]
            public async Task WhenUserServiceReturnsSuccess_Redirects()
            {
                // Arrange
                var accountToTransform = "account";
                var controller = CreateController(accountToTransform, success: true);

                // Act
                var result = await controller.ConfirmTransformToOrganization(accountToTransform, "token");

                // Assert
                Assert.NotNull(result);
                Assert.False(controller.TempData.ContainsKey("TransformError"));

                GetMock<IMessageService>()
                    .Verify(m =>
                        m.SendMessageAsync(
                            It.IsAny<OrganizationTransformAcceptedMessage>(),
                            It.IsAny<bool>(),
                            It.IsAny<bool>()));

                GetMock<ITelemetryService>()
                    .Verify(
                        t => t.TrackOrganizationTransformCompleted(It.IsAny<User>()));
            }

            private UsersController CreateController(string accountToTransform, string canTransformErrorReason = "", bool success = true)
            {
                // Arrange
                var configurationService = GetConfigurationService();

                var controller = GetController<UsersController>();
                var currentUser = new User("OrgAdmin") { EmailAddress = "orgadmin@example.com" };
                controller.SetCurrentUser(currentUser);

                GetMock<IUserService>()
                    .Setup(u => u.FindByUsername(accountToTransform, false))
                    .Returns(new User(accountToTransform)
                    {
                        EmailAddress = $"{accountToTransform}@example.com"
                    });

                GetMock<IUserService>()
                    .Setup(u => u.CanTransformUserToOrganization(It.IsAny<User>(), out canTransformErrorReason))
                    .Returns(string.IsNullOrEmpty(canTransformErrorReason));

                GetMock<IUserService>()
                    .Setup(u => u.CanTransformUserToOrganization(It.IsAny<User>(), It.IsAny<User>(), out canTransformErrorReason))
                    .Returns(string.IsNullOrEmpty(canTransformErrorReason));

                GetMock<IUserService>()
                    .Setup(s => s.TransformUserToOrganization(It.IsAny<User>(), It.IsAny<User>(), It.IsAny<string>()))
                    .Returns(Task.FromResult(success));

                return controller;
            }
        }

        public class TheRejectTransformToOrganizationAction : TestContainer
        {
            [Fact]
            public async Task WhenAccountToTransformIsNotFound_ShowsError()
            {
                // Arrange
                var controller = GetController<UsersController>();
                var currentUser = new User("OrgAdmin") { EmailAddress = "orgadmin@example.com" };
                controller.SetCurrentUser(currentUser);

                // Act
                var result = await controller.RejectTransformToOrganization("account", "token") as RedirectToRouteResult;

                // Assert
                Assert.NotNull(result);
                Assert.Equal(
                    string.Format(CultureInfo.CurrentCulture, Strings.TransformAccount_OrganizationAccountDoesNotExist, "account"),
                    controller.TempData["Message"]);

                GetMock<IMessageService>()
                    .Verify(m =>
                        m.SendMessageAsync(
                            It.IsAny<OrganizationTransformRejectedMessage>(),
                            It.IsAny<bool>(),
                            It.IsAny<bool>()),
                        Times.Never());

                GetMock<ITelemetryService>()
                    .Verify(
                        t => t.TrackOrganizationTransformDeclined(It.IsAny<Organization>()),
                        Times.Never());
            }

            [Fact]
            public async Task WhenUserServiceReturnsFalse_ShowsError()
            {
                // Arrange
                var accountToTransform = "account";
                var controller = CreateController(accountToTransform, success: false);

                // Act
                var result = await controller.RejectTransformToOrganization(accountToTransform, "token") as RedirectToRouteResult;

                // Assert
                Assert.NotNull(result);
                Assert.Equal(Strings.TransformAccount_FailedMissingRequestToCancel, controller.TempData["Message"]);

                GetMock<IMessageService>()
                    .Verify(m =>
                        m.SendMessageAsync(
                            It.IsAny<OrganizationTransformRejectedMessage>(),
                            It.IsAny<bool>(),
                            It.IsAny<bool>()),
                        Times.Never());

                GetMock<ITelemetryService>()
                    .Verify(
                        t => t.TrackOrganizationTransformDeclined(It.IsAny<Organization>()),
                        Times.Never());
            }

            [Fact]
            public async Task WhenUserServiceReturnsSuccess_Redirects()
            {
                // Arrange
                var accountToTransform = "account";
                var controller = CreateController(accountToTransform, success: true);

                // Act
                var result = await controller.RejectTransformToOrganization(accountToTransform, "token");

                // Assert
                Assert.NotNull(result);
                Assert.Equal(
                    String.Format(CultureInfo.CurrentCulture, Strings.TransformAccount_Rejected, accountToTransform),
                    controller.TempData["Message"]);

                GetMock<IMessageService>()
                    .Verify(m =>
                        m.SendMessageAsync(
                            It.IsAny<OrganizationTransformRejectedMessage>(),
                            It.IsAny<bool>(),
                            It.IsAny<bool>()));

                GetMock<ITelemetryService>()
                    .Verify(
                        t => t.TrackOrganizationTransformDeclined(It.IsAny<User>()));
            }

            private UsersController CreateController(string accountToTransform, bool success = true)
            {
                // Arrange
                var configurationService = GetConfigurationService();

                var controller = GetController<UsersController>();
                var currentUser = new User("OrgAdmin") { EmailAddress = "orgadmin@example.com" };
                controller.SetCurrentUser(currentUser);

                GetMock<IUserService>()
                    .Setup(u => u.FindByUsername(accountToTransform, false))
                    .Returns(new User(accountToTransform)
                    {
                        EmailAddress = $"{accountToTransform}@example.com"
                    });

                GetMock<IUserService>()
                    .Setup(s => s.RejectTransformUserToOrganizationRequest(It.IsAny<User>(), It.IsAny<User>(), It.IsAny<string>()))
                    .Returns(Task.FromResult(success));

                return controller;
            }
        }

        public class TheCancelTransformToOrganizationAction : TestContainer
        {
            [Fact]
            public async Task WhenUserServiceReturnsFalse_ShowsError()
            {
                // Arrange
                var controller = CreateController(success: false);

                // Act
                var result = await controller.CancelTransformToOrganization("token") as RedirectToRouteResult;

                // Assert
                Assert.NotNull(result);
                Assert.Equal(
                    Strings.TransformAccount_FailedMissingRequestToCancel,
                    controller.TempData["ErrorMessage"]);

                GetMock<IMessageService>()
                    .Verify(m =>
                        m.SendMessageAsync(
                            It.IsAny<OrganizationTransformRejectedMessage>(),
                            It.IsAny<bool>(),
                            It.IsAny<bool>()),
                        Times.Never());

                GetMock<ITelemetryService>()
                    .Verify(
                        t => t.TrackOrganizationTransformCancelled(It.IsAny<Organization>()),
                        Times.Never());
            }

            [Fact]
            public async Task WhenUserServiceReturnsSuccess_Redirects()
            {
                // Arrange
                var controller = CreateController(success: true);

                // Act
                var result = await controller.CancelTransformToOrganization("token") as RedirectToRouteResult;

                // Assert
                Assert.NotNull(result);
                Assert.Equal(
                    string.Format(CultureInfo.CurrentCulture, Strings.TransformAccount_Cancelled),
                    controller.TempData["Message"]);

                GetMock<IMessageService>()
                    .Verify(m =>
                        m.SendMessageAsync(
                            It.IsAny<OrganizationTransformRejectedMessage>(),
                            It.IsAny<bool>(),
                            It.IsAny<bool>()));

                GetMock<ITelemetryService>()
                    .Verify(
                        t => t.TrackOrganizationTransformCancelled(It.IsAny<User>()));
            }

            private UsersController CreateController(bool success = true)
            {
                // Arrange
                var configurationService = GetConfigurationService();

                var controller = GetController<UsersController>();
                var admin = new User("OrgToBe") { EmailAddress = "org@example.com" };
                var currentUser = new User("OrgToBe")
                {
                    EmailAddress = "orgToBe@example.com",
                    OrganizationMigrationRequest = new OrganizationMigrationRequest
                    {
                        AdminUser = admin,
                        ConfirmationToken = "token"
                    }
                };
                controller.SetCurrentUser(currentUser);

                GetMock<IUserService>()
                    .Setup(s => s.CancelTransformUserToOrganizationRequest(It.IsAny<User>(), It.IsAny<string>()))
                    .Returns(Task.FromResult(success));

                return controller;
            }
        }

        public class TheGetCertificateAction : TestContainer
        {
            private readonly Mock<ICertificateService> _certificateService;
            private readonly UsersController _controller;
            private readonly User _user;
            private readonly Certificate _certificate;

            public TheGetCertificateAction()
            {
                _certificateService = GetMock<ICertificateService>();
                _controller = GetController<UsersController>();
                _user = new User()
                {
                    Key = 1,
                    Username = "a"
                };
                _certificate = new Certificate()
                {
                    Key = 2,
                    Sha1Thumbprint = "b",
                    Thumbprint = "c"
                };
            }

            [Theory]
            [InlineData(null)]
            [InlineData("")]
            public void GetCertificate_WhenThumbprintIsInvalid_ReturnsBadRequest(string thumbprint)
            {
                _controller.SetCurrentUser(_user);

                var response = _controller.GetCertificate(accountName: null, thumbprint: thumbprint);

                Assert.NotNull(response);
                Assert.Equal((int)HttpStatusCode.BadRequest, _controller.Response.StatusCode);
            }

            [Fact]
            public void GetCertificate_WhenCurrentUserIsNull_ReturnsUnauthorized()
            {
                var response = _controller.GetCertificate(accountName: null, thumbprint: _certificate.Thumbprint);

                Assert.NotNull(response);
                Assert.Equal((int)HttpStatusCode.Unauthorized, _controller.Response.StatusCode);
            }

            [Fact]
            public void GetCertificate_WhenCurrentUserHasNoCertificates_ReturnsOK()
            {
                _certificateService.Setup(x => x.GetCertificates(It.Is<User>(u => u == _user)))
                    .Returns(Enumerable.Empty<Certificate>());
                _controller.SetCurrentUser(_user);
                _controller.OwinContext.AddClaim(NuGetClaims.WasMultiFactorAuthenticated);

                var response = _controller.GetCertificate(accountName: null, thumbprint: _certificate.Thumbprint);

                Assert.NotNull(response);
                Assert.Empty((IEnumerable<ListCertificateItemViewModel>)response.Data);
                Assert.Equal(JsonRequestBehavior.AllowGet, response.JsonRequestBehavior);
                Assert.Equal((int)HttpStatusCode.OK, _controller.Response.StatusCode);

                _certificateService.VerifyAll();
            }

            [Fact]
            public void GetCertificate_WhenCurrentUserHasCertificate_ReturnsOK()
            {
                _certificateService.Setup(x => x.GetCertificates(It.Is<User>(u => u == _user)))
                    .Returns(new[] { _certificate });
                _controller.SetCurrentUser(_user);
                _controller.OwinContext.AddClaim(NuGetClaims.WasMultiFactorAuthenticated);

                var response = _controller.GetCertificate(accountName: null, thumbprint: _certificate.Thumbprint);

                Assert.NotNull(response);
                Assert.NotEmpty((IEnumerable<ListCertificateItemViewModel>)response.Data);

                var viewModel = ((IEnumerable<ListCertificateItemViewModel>)response.Data).Single();

                Assert.True(viewModel.CanDelete);
                Assert.Equal($"/account/certificates/{_certificate.Thumbprint}", viewModel.DeleteUrl);
                Assert.Equal(_certificate.Sha1Thumbprint, viewModel.Sha1Thumbprint);
                Assert.Equal(JsonRequestBehavior.AllowGet, response.JsonRequestBehavior);
                Assert.Equal((int)HttpStatusCode.OK, _controller.Response.StatusCode);

                _certificateService.VerifyAll();
            }
        }

        public class TheGetCertificatesAction : TestContainer
        {
            private readonly Mock<ICertificateService> _certificateService;
            private readonly UsersController _controller;
            private readonly User _user;
            private readonly Certificate _certificate;

            public TheGetCertificatesAction()
            {
                _certificateService = GetMock<ICertificateService>();
                _controller = GetController<UsersController>();
                _user = new User()
                {
                    Key = 1,
                    Username = "a"
                };
                _certificate = new Certificate()
                {
                    Key = 2,
                    Sha1Thumbprint = "b",
                    Thumbprint = "c"
                };
            }

            [Fact]
            public void GetCertificates_WhenCurrentUserIsNull_ReturnsUnauthorized()
            {
                var response = _controller.GetCertificates(accountName: null);

                Assert.NotNull(response);
                Assert.Equal((int)HttpStatusCode.Unauthorized, _controller.Response.StatusCode);
            }

            [Fact]
            public void GetCertificates_WhenCurrentUserHasNoCertificates_ReturnsOK()
            {
                _certificateService.Setup(x => x.GetCertificates(It.Is<User>(u => u == _user)))
                    .Returns(Enumerable.Empty<Certificate>());
                _controller.SetCurrentUser(_user);
                _controller.OwinContext.AddClaim(NuGetClaims.WasMultiFactorAuthenticated);

                var response = _controller.GetCertificates(accountName: null);

                Assert.NotNull(response);
                Assert.Empty((IEnumerable<ListCertificateItemViewModel>)response.Data);
                Assert.Equal(JsonRequestBehavior.AllowGet, response.JsonRequestBehavior);
                Assert.Equal((int)HttpStatusCode.OK, _controller.Response.StatusCode);

                _certificateService.VerifyAll();
            }

            [Fact]
            public void GetCertificates_WhenCurrentUserHasCertificate_ReturnsOK()
            {
                _certificateService.Setup(x => x.GetCertificates(It.Is<User>(u => u == _user)))
                    .Returns(new[] { _certificate });
                _controller.SetCurrentUser(_user);
                _controller.OwinContext.AddClaim(NuGetClaims.WasMultiFactorAuthenticated);

                var response = _controller.GetCertificates(accountName: null);

                Assert.NotNull(response);
                Assert.NotEmpty((IEnumerable<ListCertificateItemViewModel>)response.Data);

                var viewModel = ((IEnumerable<ListCertificateItemViewModel>)response.Data).Single();

                Assert.True(viewModel.CanDelete);
                Assert.Equal($"/account/certificates/{_certificate.Thumbprint}", viewModel.DeleteUrl);
                Assert.Equal(_certificate.Sha1Thumbprint, viewModel.Sha1Thumbprint);
                Assert.Equal(JsonRequestBehavior.AllowGet, response.JsonRequestBehavior);
                Assert.Equal((int)HttpStatusCode.OK, _controller.Response.StatusCode);

                _certificateService.VerifyAll();
            }
        }

        public class TheAddCertificateAction : TestContainer
        {
            private readonly Mock<ICertificateService> _certificateService;
            private readonly Mock<ISecurityPolicyService> _securityPolicyService;
            private readonly Mock<IPackageService> _packageService;
            private readonly UsersController _controller;
            private readonly User _user;
            private readonly Certificate _certificate;

            public TheAddCertificateAction()
            {
                _certificateService = GetMock<ICertificateService>();
                _securityPolicyService = GetMock<ISecurityPolicyService>();
                _packageService = GetMock<IPackageService>();
                _controller = GetController<UsersController>();
                _user = new User()
                {
                    Key = 1,
                    Username = "a"
                };
                _certificate = new Certificate()
                {
                    Key = 2,
                    Sha1Thumbprint = "b",
                    Thumbprint = "c"
                };
            }

            [Fact]
            public void AddCertificate_WhenCurrentUserIsNull_ReturnsUnauthorized()
            {
                var uploadFile = new StubHttpPostedFile(contentLength: 0, fileName: "a.cer", inputStream: Stream.Null);
                var response = _controller.AddCertificate(accountName: null, uploadFile: uploadFile);

                Assert.NotNull(response);
                Assert.Equal((int)HttpStatusCode.Unauthorized, _controller.Response.StatusCode);
            }

            [Fact]
            public void AddCertificate_WhenUploadFileIsNull_ReturnsBadRequest()
            {
                _controller.SetCurrentUser(_user);

                var response = _controller.AddCertificate(accountName: null, uploadFile: null);

                Assert.NotNull(response);
                Assert.Equal((int)HttpStatusCode.BadRequest, _controller.Response.StatusCode);
            }

            [Fact]
            public void AddCertificate_WhenCurrentUserIsNotMultiFactorAuthenticated_ReturnsForbidden()
            {
                var uploadFile = GetUploadFile();

                _controller.SetCurrentUser(_user);

                var response = _controller.AddCertificate(accountName: null, uploadFile: uploadFile);

                Assert.NotNull(response);
                Assert.Equal((int)HttpStatusCode.Forbidden, _controller.Response.StatusCode);

                _certificateService.VerifyAll();
            }

            [Fact]
            public void AddCertificate_WhenUploadFileIsValid_ReturnsCreated()
            {
                var uploadFile = GetUploadFile();

                _certificateService.Setup(x => x.AddCertificateAsync(
                        It.Is<HttpPostedFileBase>(file => ReferenceEquals(file, uploadFile))))
                    .ReturnsAsync(_certificate);
                _certificateService.Setup(x => x.ActivateCertificateAsync(
                        It.Is<string>(thumbprint => thumbprint == _certificate.Thumbprint),
                        It.Is<User>(user => user == _user)))
                    .Returns(Task.CompletedTask);

                _controller.SetCurrentUser(_user);
                _controller.OwinContext.AddClaim(NuGetClaims.WasMultiFactorAuthenticated);

                var response = _controller.AddCertificate(accountName: null, uploadFile: uploadFile);

                Assert.NotNull(response);
                Assert.Equal((int)HttpStatusCode.Created, _controller.Response.StatusCode);

                _certificateService.VerifyAll();
            }

            [Fact]
            public void AddCertificate_WhenUserIsSubscribedToAutomaticallyOverwriteRequiredSignerPolicy_ReturnsCreated()
            {
                var uploadFile = GetUploadFile();

                _certificateService.Setup(x => x.AddCertificateAsync(
                        It.Is<HttpPostedFileBase>(file => ReferenceEquals(file, uploadFile))))
                    .ReturnsAsync(_certificate);
                _certificateService.Setup(x => x.ActivateCertificateAsync(
                        It.Is<string>(thumbprint => thumbprint == _certificate.Thumbprint),
                        It.Is<User>(user => user == _user)))
                    .Returns(Task.CompletedTask);
                _certificateService.Setup(x => x.GetCertificates(
                        It.Is<User>(user => user == _user)))
                    .Returns(new[] { _certificate });
                _securityPolicyService.Setup(x => x.IsSubscribed(
                        It.Is<User>(user => user == _user),
                        It.Is<string>(policyName => policyName == AutomaticallyOverwriteRequiredSignerPolicy.PolicyName)))
                    .Returns(true);
                _packageService.Setup(x => x.SetRequiredSignerAsync(It.Is<User>(user => user == _user)))
                    .Returns(Task.CompletedTask);

                _controller.SetCurrentUser(_user);
                _controller.OwinContext.AddClaim(NuGetClaims.WasMultiFactorAuthenticated);

                var response = _controller.AddCertificate(accountName: null, uploadFile: uploadFile);

                Assert.NotNull(response);
                Assert.Equal((int)HttpStatusCode.Created, _controller.Response.StatusCode);

                _certificateService.VerifyAll();
                _securityPolicyService.VerifyAll();
                _packageService.Verify(x => x.SetRequiredSignerAsync(_user), Times.Once);
            }

            private static StubHttpPostedFile GetUploadFile()
            {
                var bytes = Encoding.UTF8.GetBytes("certificate");
                var stream = new MemoryStream(bytes);

                return new StubHttpPostedFile((int)stream.Length, "certificate.cer", stream);
            }
        }

        public class TheDeleteCertificateAction : TestContainer
        {
            private readonly Mock<ICertificateService> _certificateService;
            private readonly UsersController _controller;
            private readonly User _user;
            private readonly Certificate _certificate;

            public TheDeleteCertificateAction()
            {
                _certificateService = GetMock<ICertificateService>();
                _controller = GetController<UsersController>();
                _user = new User()
                {
                    Key = 1,
                    Username = "a"
                };
                _certificate = new Certificate()
                {
                    Key = 2,
                    Sha1Thumbprint = "b",
                    Thumbprint = "c"
                };
            }

            [Theory]
            [InlineData(null)]
            [InlineData("")]
            public void DeleteCertificate_WhenThumbprintIsInvalid_ReturnsBadRequest(string thumbprint)
            {
                _controller.SetCurrentUser(_user);

                var response = _controller.DeleteCertificate(accountName: null, thumbprint: thumbprint);

                Assert.NotNull(response);
                Assert.Equal((int)HttpStatusCode.BadRequest, _controller.Response.StatusCode);
            }

            [Fact]
            public void DeleteCertificate_WhenCurrentUserIsNull_ReturnsUnauthorized()
            {
                var response = _controller.DeleteCertificate(accountName: null, thumbprint: _certificate.Thumbprint);

                Assert.NotNull(response);
                Assert.Equal((int)HttpStatusCode.Unauthorized, _controller.Response.StatusCode);
            }

            [Fact]
            public void DeleteCertificate_WhenCurrentUserIsNotMultiFactorAuthenticated_ReturnsForbidden()
            {
                _controller.SetCurrentUser(_user);

                var response = _controller.DeleteCertificate(accountName: null, thumbprint: _certificate.Thumbprint);

                Assert.NotNull(response);
                Assert.Equal((int)HttpStatusCode.Forbidden, _controller.Response.StatusCode);
            }

            [Fact]
            public void DeleteCertificate_WithValidThumbprint_ReturnsOK()
            {
                _certificateService.Setup(x => x.DeactivateCertificateAsync(
                        It.Is<string>(thumbprint => thumbprint == _certificate.Thumbprint),
                        It.Is<User>(user => user == _user)))
                    .Returns(Task.CompletedTask);
                _controller.SetCurrentUser(_user);
                _controller.OwinContext.AddClaim(NuGetClaims.WasMultiFactorAuthenticated);

                var response = _controller.DeleteCertificate(accountName: null, thumbprint: _certificate.Thumbprint);

                Assert.NotNull(response);
                Assert.Equal((int)HttpStatusCode.OK, _controller.Response.StatusCode);
            }
        }

        public class TheDeleteUserAccountAction : TestContainer
        {
            [Theory]
            [InlineData(false)]
            [InlineData(true)]
            public void DeleteHappyAccount(bool withPendingIssues)
            {
                // Arrange
                string userName = "RegularUser";
                var controller = GetController<UsersController>();
                var fakes = Get<Fakes>();
                var testUser = fakes.CreateUser(userName);
                testUser.IsDeleted = false;
                testUser.Key = 1;
                controller.SetCurrentUser(fakes.Admin);

                PackageRegistration packageRegistration = new PackageRegistration();
                packageRegistration.Owners.Add(testUser);

                Package userPackage = new Package()
                {
                    Description = "TestPackage",
                    Key = 1,
                    Version = "1.0.0",
                    PackageRegistration = packageRegistration
                };
                packageRegistration.Packages.Add(userPackage);

                List<Package> userPackages = new List<Package>() { userPackage };
                List<Issue> issues = new List<Issue>();
                if (withPendingIssues)
                {
                    issues.Add(new Issue()
                    {
                        IssueTitle = Strings.AccountDelete_SupportRequestTitle,
                        OwnerEmail = testUser.EmailAddress,
                        CreatedBy = userName,
                        UserKey = testUser.Key,
                        IssueStatus = new IssueStatus() { Key = IssueStatusKeys.New, Name = "OneIssue" }
                    });
                }

                GetMock<IUserService>()
                    .Setup(stub => stub.FindByUsername(userName, false))
                    .Returns(testUser);
                GetMock<IPackageService>()
                    .Setup(stub => stub.FindPackagesByAnyMatchingOwner(testUser, It.IsAny<bool>(), false))
                    .Returns(userPackages);
                GetMock<ISupportRequestService>()
                    .Setup(stub => stub.GetIssues(null, null, null, null))
                    .Returns(issues);

                // act
                var model = ResultAssert.IsView<DeleteUserViewModel>(controller.Delete(accountName: userName), viewName: "DeleteUserAccount");

                // Assert
                Assert.Equal(userName, model.AccountName);
                Assert.Single(model.Packages);
                Assert.Equal(withPendingIssues, model.HasPendingRequests);
            }
        }
    }
}<|MERGE_RESOLUTION|>--- conflicted
+++ resolved
@@ -2373,13 +2373,8 @@
                     .Returns(testUser);
 
                 GetMock<IDeleteAccountService>()
-<<<<<<< HEAD
-                    .Setup(stub => stub.DeleteAccountAsync(testUser, It.IsAny<User>(), It.IsAny<bool>(), It.IsAny<AccountDeletionOrphanPackagePolicy>()))
+                    .Setup(stub => stub.DeleteAccountAsync(testUser, It.IsAny<User>(), It.IsAny<AccountDeletionOrphanPackagePolicy>()))
                     .Returns(value: Task.FromResult(new DeleteAccountStatus()
-=======
-                    .Setup(stub => stub.DeleteAccountAsync(testUser, It.IsAny<User>(), It.IsAny<AccountDeletionOrphanPackagePolicy>()))
-                    .Returns(value: Task.FromResult(new DeleteUserAccountStatus()
->>>>>>> 4c118628
                     {
                         AccountName = userName,
                         Description = "Delete user",
