﻿// Copyright (c) .NET Foundation. All rights reserved.
// Licensed under the Apache License, Version 2.0. See License.txt in the project root for license information.

using System;
using System.Collections.Generic;
using System.Globalization;
using System.Linq;
using System.Net;
using System.Security.Claims;
using System.Threading.Tasks;
using System.Web.Mvc;
using Moq;
using NuGetGallery.Areas.Admin;
using NuGetGallery.Areas.Admin.Models;
using NuGetGallery.Areas.Admin.ViewModels;
using NuGetGallery.Authentication;
using NuGetGallery.Framework;
using NuGetGallery.Infrastructure.Authentication;
using Xunit;

namespace NuGetGallery
{
    public class UsersControllerFacts
        : AccountsControllerFacts<UsersController, User, UserAccountViewModel>
    {
        public static readonly int CredentialKey = 123;

        private static Func<Fakes, User> _getFakesUser = (Fakes fakes) => fakes.User;

        public class TheAccountAction : TheAccountBaseAction
        {
            public static IEnumerable<object[]> AllowedCurrentUsers_Data
            {
                get
                {
                    yield return MemberDataHelper.AsData(_getFakesUser);
                }
            }

            protected override ActionResult InvokeAccount(UsersController controller)
            {
                return controller.Account();
            }
            
            [Fact]
            public void LoadsDescriptionsOfCredentialsInToViewModel()
            {
                // Arrange
                var credentialBuilder = new CredentialBuilder();
                var user = Fakes.CreateUser(
                    "test",
                    credentialBuilder.CreatePasswordCredential("hunter2"),
                    TestCredentialHelper.CreateV1ApiKey(Guid.NewGuid(), Fakes.ExpirationForApiKeyV1),
                    credentialBuilder.CreateExternalCredential("MicrosoftAccount", "blarg", "Bloog"));
                var controller = GetController<UsersController>();
                controller.SetCurrentUser(user);

                // Act
                var result = controller.Account();

                // Assert
                var model = ResultAssert.IsView<UserAccountViewModel>(result, viewName: "Account");
                var descs = model
                    .CredentialGroups
                    .SelectMany(x => x.Value)
                    .ToDictionary(c => c.Kind); // Should only be one of each kind
                Assert.Equal(3, descs.Count);
                Assert.Equal(Strings.CredentialType_Password, descs[CredentialKind.Password].TypeCaption);
                Assert.Equal(Strings.CredentialType_ApiKey, descs[CredentialKind.Token].TypeCaption);
                Assert.Equal(Strings.MicrosoftAccount_AccountNoun, descs[CredentialKind.External].TypeCaption);
            }

            [Fact]
            public void FiltersOutUnsupportedCredentialsInToViewModel()
            {
                // Arrange
                var credentialBuilder = new CredentialBuilder();

                var credentials = new List<Credential>
                {
                    credentialBuilder.CreatePasswordCredential("v3"),
                    TestCredentialHelper.CreatePbkdf2Password("pbkdf2"),
                    TestCredentialHelper.CreateSha1Password("sha1"),
                    TestCredentialHelper.CreateV1ApiKey(Guid.NewGuid(), Fakes.ExpirationForApiKeyV1),
                    TestCredentialHelper.CreateV2ApiKey(Guid.NewGuid(), Fakes.ExpirationForApiKeyV1),
                    credentialBuilder.CreateExternalCredential("MicrosoftAccount", "blarg", "Bloog"),
                    new Credential() { Type = "unsupported" }
                };

                var user = Fakes.CreateUser("test", credentials.ToArray());

                var controller = GetController<UsersController>();
                controller.SetCurrentUser(user);

                // Act
                var result = controller.Account();

                // Assert
                var model = ResultAssert.IsView<UserAccountViewModel>(result, viewName: "Account");
                var descs = model
                    .CredentialGroups
                    .SelectMany(x => x.Value)
                    .ToDictionary(c => c.Type); // Should only be one of each type
                Assert.Equal(6, descs.Count);
                Assert.True(descs.ContainsKey(credentials[0].Type));
                Assert.True(descs.ContainsKey(credentials[1].Type));
                Assert.True(descs.ContainsKey(credentials[2].Type));
                Assert.True(descs.ContainsKey(credentials[3].Type));
                Assert.True(descs.ContainsKey(credentials[4].Type));
                Assert.True(descs.ContainsKey(credentials[5].Type));
            }
        }

        public class TheCancelChangeEmailAction : TheCancelChangeEmailBaseAction
        {
            public static IEnumerable<object[]> AllowedCurrentUsers_Data
            {
                get
                {
                    yield return MemberDataHelper.AsData(_getFakesUser);
                }
            }

            // Note general account tests are in the base class. User-specific tests are below.
        }

        public class TheChangeEmailAction : TheChangeEmailBaseAction
        {
            public static IEnumerable<object[]> AllowedCurrentUsers_Data
            {
                get
                {
                    yield return MemberDataHelper.AsData(_getFakesUser);
                }
            }

            // Note general account tests are in the base class. User-specific tests are below.

            [Fact]
            public async Task WhenPasswordValidationFailsErrorIsReturned()
            {
                // Arrange
                var user = new User
                {
                    Username = "theUsername",
                    EmailAddress = "test@example.com",
                    Credentials = new[] { new Credential(CredentialTypes.Password.V3, "abc") }
                };

                Credential credential;
                GetMock<AuthenticationService>()
                    .Setup(u => u.ValidatePasswordCredential(It.IsAny<IEnumerable<Credential>>(), It.IsAny<string>(), out credential))
                    .Returns(false);

                var controller = GetController<UsersController>();
                controller.SetCurrentUser(user);

                var model = new UserAccountViewModel
                {
                    ChangeEmail = new ChangeEmailViewModel
                    {
                        NewEmail = "new@example.com",
                        Password = "password"
                    }
                };

                // Act
                var result = await controller.ChangeEmail(model);

                // Assert
                Assert.IsType<ViewResult>(result);
                Assert.IsType<UserAccountViewModel>(((ViewResult)result).Model);
            }
        }

        public class TheConfirmationRequiredAction : TheConfirmationRequiredBaseAction
        {
            public static IEnumerable<object[]> AllowedCurrentUsers_Data
            {
                get
                {
                    yield return MemberDataHelper.AsData(_getFakesUser);
                }
            }

            // Note general account tests are in the base class. User-specific tests are below.
        }

        public class TheConfirmationRequiredPostAction : TheConfirmationRequiredPostBaseAction
        {
            public static IEnumerable<object[]> AllowedCurrentUsers_Data
            {
                get
                {
                    yield return MemberDataHelper.AsData(_getFakesUser);
                }
            }

            // Note general account tests are in the base class. User-specific tests are below.
        }

        public class TheChangeEmailSubscriptionAction : TheChangeEmailSubscriptionBaseAction
        {
            public static IEnumerable<object[]> AllowedCurrentUsers_Data
            {
                get
                {
                    yield return MemberDataHelper.AsData(_getFakesUser);
                }
            }

            public static IEnumerable<object[]> UpdatesEmailPreferences_Data => MemberDataHelper.Combine(AllowedCurrentUsers_Data, UpdatesEmailPreferences_DefaultData);

            // Note general account tests are in the base class. User-specific tests are below.
        }

        public class TheThanksAction : TestContainer
        {
            [Fact]
            public void ShowsDefaultThanksView()
            {
                var configurationService = GetConfigurationService();
                configurationService.Current.ConfirmEmailAddresses = true;
                var controller = GetController<UsersController>();

                var result = controller.Thanks() as ViewResult;

                Assert.Empty(result.ViewName);
                Assert.Null(result.Model);
            }

            [Fact]
            public void ShowsConfirmViewWithModelWhenConfirmingEmailAddressIsNotRequired()
            {
                var configurationService = GetConfigurationService();
                configurationService.Current.ConfirmEmailAddresses = false;

                var controller = GetController<UsersController>();

                ResultAssert.IsView(controller.Thanks());
            }
        }

        public class TheForgotPasswordAction : TestContainer
        {
            [Fact]
            public async Task SendsEmailWithPasswordResetUrl()
            {
                string resetUrl = TestUtility.GallerySiteRootHttps + "account/forgotpassword/somebody/confirmation";
                var user = new User("somebody")
                {
                    EmailAddress = "some@example.com",
                    PasswordResetToken = "confirmation",
                    PasswordResetTokenExpirationDate = DateTime.UtcNow.AddHours(Constants.PasswordResetTokenExpirationHours)
                };
                GetMock<IMessageService>()
                    .Setup(s => s.SendPasswordResetInstructions(user, resetUrl, true));
                GetMock<IUserService>()
                    .Setup(s => s.FindByEmailAddress("user"))
                    .Returns(user);
                GetMock<AuthenticationService>()
                    .Setup(s => s.GeneratePasswordResetToken("user", Constants.PasswordResetTokenExpirationHours * 60))
                    .CompletesWith(new PasswordResetResult(PasswordResetResultType.Success, user));
                var controller = GetController<UsersController>();
                var model = new ForgotPasswordViewModel { Email = "user" };

                await controller.ForgotPassword(model);

                GetMock<IMessageService>()
                    .Verify(s => s.SendPasswordResetInstructions(user, resetUrl, true));
            }

            [Fact]
            public async Task RedirectsAfterGeneratingToken()
            {
                var user = new User { EmailAddress = "some@example.com", Username = "somebody" };
                GetMock<AuthenticationService>()
                    .Setup(s => s.GeneratePasswordResetToken("user", Constants.PasswordResetTokenExpirationHours * 60))
                    .CompletesWith(new PasswordResetResult(PasswordResetResultType.Success, user))
                    .Verifiable();
                var controller = GetController<UsersController>();

                var model = new ForgotPasswordViewModel { Email = "user" };

                var result = await controller.ForgotPassword(model) as RedirectToRouteResult;

                Assert.NotNull(result);
                GetMock<AuthenticationService>()
                    .Verify(s => s.GeneratePasswordResetToken("user", Constants.PasswordResetTokenExpirationHours * 60));
            }

            [Fact]
            public async Task ShowsErrorIfUserWasNotFound()
            {
                GetMock<AuthenticationService>()
                    .Setup(s => s.GeneratePasswordResetToken("user", Constants.PasswordResetTokenExpirationHours * 60))
                    .ReturnsAsync(new PasswordResetResult(PasswordResetResultType.UserNotFound, user: null));
                var controller = GetController<UsersController>();

                var model = new ForgotPasswordViewModel { Email = "user" };

                var result = await controller.ForgotPassword(model) as ViewResult;

                Assert.NotNull(result);
                Assert.IsNotType(typeof(RedirectResult), result);
                Assert.Contains(Strings.CouldNotFindAnyoneWithThatUsernameOrEmail, result.ViewData.ModelState[string.Empty].Errors.Select(e => e.ErrorMessage));
            }

            [Fact]
            public async Task ShowsErrorIfUnconfirmedAccount()
            {
                var user = new User("user") { UnconfirmedEmailAddress = "unique@example.com" };
                var authService = Get<AuthenticationService>();
                authService.Entities.Users.Add(user);

                var controller = GetController<UsersController>();

                var model = new ForgotPasswordViewModel { Email = user.Username };

                var result = await controller.ForgotPassword(model) as ViewResult;

                Assert.NotNull(result);
                Assert.IsNotType(typeof(RedirectResult), result);
                Assert.Contains(Strings.UserIsNotYetConfirmed, result.ViewData.ModelState[string.Empty].Errors.Select(e => e.ErrorMessage));
            }

            [Fact]
            public async Task ThrowsNotImplementedExceptionWhenResultTypeIsUnknown()
            {
                // Arrange
                GetMock<AuthenticationService>()
                    .Setup(s => s.GeneratePasswordResetToken("user", Constants.PasswordResetTokenExpirationHours * 60))
                    .ReturnsAsync(new PasswordResetResult((PasswordResetResultType)(-1), user: new User()));
                var controller = GetController<UsersController>();

                var model = new ForgotPasswordViewModel { Email = "user" };

                // Act & Assert
                await Assert.ThrowsAsync<NotImplementedException>(() => controller.ForgotPassword(model));
            }

            [Theory]
            [MemberData(nameof(ResultTypes))]
            public async Task NoResultsTypesThrow(PasswordResetResultType resultType)
            {
                // Arrange
                GetMock<AuthenticationService>()
                    .Setup(s => s.GeneratePasswordResetToken("user", Constants.PasswordResetTokenExpirationHours * 60))
                    .ReturnsAsync(new PasswordResetResult(resultType, user: new User()));
                var controller = GetController<UsersController>();

                var model = new ForgotPasswordViewModel { Email = "user" };

                try
                {
                    // Act 
                    await controller.ForgotPassword(model);
                }
                catch (Exception e)
                {
                    // Assert
                    Assert.True(false, $"No exception should be thrown for result type {resultType}: {e}");
                }
            }

            public static IEnumerable<object[]> ResultTypes
            {
                get
                {
                    return Enum
                        .GetValues(typeof(PasswordResetResultType))
                        .Cast<PasswordResetResultType>()
                        .Select(v => new object[] { v });
                }
            }
        }

        public class TheResetPasswordAction : TestContainer
        {
            [Theory]
            [InlineData(false)]
            [InlineData(true)]
            public async Task ShowsErrorIfTokenExpired(bool forgot)
            {
                GetMock<AuthenticationService>()
                    .Setup(u => u.ResetPasswordWithToken("user", "token", "newpwd"))
                    .CompletesWithNull();
                var controller = GetController<UsersController>();
                var model = new PasswordResetViewModel
                {
                    ConfirmPassword = "pwd",
                    NewPassword = "newpwd"
                };

                await controller.ResetPassword("user", "token", model, forgot);

                Assert.Equal("The Password Reset Token is not valid or expired.", controller.ModelState[""].Errors[0].ErrorMessage);
                GetMock<AuthenticationService>()
                          .Verify(u => u.ResetPasswordWithToken("user", "token", "newpwd"));
            }

            [Theory]
            [InlineData(false)]
            [InlineData(true)]
            public async Task ResetsPasswordForValidToken(bool forgot)
            {
                var cred = new CredentialBuilder().CreatePasswordCredential("foo");
                cred.User = new User("foobar");

                GetMock<AuthenticationService>()
                    .Setup(u => u.ResetPasswordWithToken("user", "token", "newpwd"))
                    .CompletesWith(cred);
                var controller = GetController<UsersController>();
                var model = new PasswordResetViewModel
                {
                    ConfirmPassword = "pwd",
                    NewPassword = "newpwd"
                };

                var result = await controller.ResetPassword("user", "token", model, forgot) as RedirectToRouteResult;

                Assert.NotNull(result);
                GetMock<AuthenticationService>()
                          .Verify(u => u.ResetPasswordWithToken("user", "token", "newpwd"));
            }

            [Fact]
            public async Task SendsPasswordAddedMessageWhenForgotFalse()
            {
                var cred = new CredentialBuilder().CreatePasswordCredential("foo");
                cred.User = new User("foobar");

                GetMock<AuthenticationService>()
                    .Setup(u => u.ResetPasswordWithToken("user", "token", "newpwd"))
                    .CompletesWith(cred);
                var controller = GetController<UsersController>();
                var model = new PasswordResetViewModel
                {
                    ConfirmPassword = "pwd",
                    NewPassword = "newpwd"
                };

                await controller.ResetPassword("user", "token", model, forgot: false);

                GetMock<IMessageService>()
                    .Verify(m => m.SendCredentialAddedNotice(cred.User, 
                                                             It.Is<CredentialViewModel>(c => c.Type == cred.Type)));
            }

            [Theory]
            [InlineData(false)]
            [InlineData(true)]
            public async Task WhenModelIsInvalidItIsRetried(bool forgot)
            {
                var controller = GetController<UsersController>();

                controller.ModelState.AddModelError("test", "test");

                var result = await controller.ResetPassword("user", "token", new PasswordResetViewModel(), forgot);

                Assert.NotNull(result);
                Assert.IsType<ViewResult>(result);

                var viewResult = result as ViewResult;
                Assert.Equal(forgot, viewResult.ViewBag.ForgotPassword);
            }
        }
        
        public class TheConfirmAction : TheConfirmBaseAction
        {
            public static IEnumerable<object[]> AllowedCurrentUsers_Data
            {
                get
                {
                    yield return MemberDataHelper.AsData(_getFakesUser);
                }
            }

            // Note general account tests are in the base class. User-specific tests are below.
        }

        public class TheApiKeysAction
            : TestContainer
        {
            public static IEnumerable<object[]> CurrentUserIsInPackageOwnersWithPushNew_Data
            {
                get
                {
                    foreach (var currentUser in 
                        new[] 
                        {
                            TestUtility.FakeUser,
                            TestUtility.FakeAdminUser,
                            TestUtility.FakeOrganizationAdmin,
                            TestUtility.FakeOrganizationCollaborator
                        })
                    {
                        yield return MemberDataHelper.AsData(currentUser);
                    }
                }
            }

            [Theory]
            [MemberData(nameof(CurrentUserIsInPackageOwnersWithPushNew_Data))]
            public void CurrentUserIsFirstInPackageOwnersWithPushNew(User currentUser)
            {
                var model = GetModelForApiKeys(currentUser);

                var firstPackageOwner = model.PackageOwners.First();
                Assert.True(firstPackageOwner.Owner == currentUser.Username);
                Assert.True(firstPackageOwner.CanPushNew);
                Assert.True(firstPackageOwner.CanPushExisting);
                Assert.True(firstPackageOwner.CanUnlist);
            }
            
            [Theory]
            [InlineData(true)]
            [InlineData(false)]
            public void OrganizationIsInPackageOwnersIfMember(bool isAdmin)
            {
                var currentUser = isAdmin ? TestUtility.FakeOrganizationAdmin : TestUtility.FakeOrganizationCollaborator;
                var organization = TestUtility.FakeOrganization;

                var model = GetModelForApiKeys(currentUser);

                var owner = model.PackageOwners.Single(o => o.Owner == organization.Username);
                Assert.True(owner.CanPushNew);
                Assert.True(owner.CanPushExisting);
                Assert.True(owner.CanUnlist);
            }

            public static IEnumerable<object[]> OrganizationIsNotInPackageOwnersIfNotMember_Data
            {
                get
                {
                    foreach (var currentUser in
                        new[]
                        {
                            TestUtility.FakeUser,
                            TestUtility.FakeAdminUser
                        })
                    {
                        yield return MemberDataHelper.AsData(currentUser);
                    }
                }
            }

            [Theory]
            [MemberData(nameof(OrganizationIsNotInPackageOwnersIfNotMember_Data))]
            public void OrganizationIsNotInPackageOwnersIfNotMember(User currentUser)
            {
                var organization = TestUtility.FakeOrganization;

                var model = GetModelForApiKeys(currentUser);

                Assert.Equal(0, model.PackageOwners.Count(o => o.Owner == organization.Username));
            }

            private ApiKeyListViewModel GetModelForApiKeys(User currentUser)
            {
                var controller = GetController<UsersController>();
                controller.SetCurrentUser(currentUser);

                // Act
                var result = controller.ApiKeys();

                // Assert
                Assert.IsType<ViewResult>(result);
                var viewResult = result as ViewResult;

                Assert.IsType<ApiKeyListViewModel>(viewResult.Model);
                return viewResult.Model as ApiKeyListViewModel;
            }
        }

        public class TheGenerateApiKeyAction : TestContainer
        {
            [InlineData(null)]
            [InlineData(" ")]
            [Theory]
            public async Task WhenEmptyDescriptionProvidedRedirectsToAccountPageWithError(string description)
            {
                // Arrange 
                var user = new User { Username = "the-username" };
                var controller = GetController<UsersController>();
                controller.SetCurrentUser(user);

                // Act
                var result = await controller.GenerateApiKey(
                    description: description,
                    owner: user.Username,
                    scopes: null,
                    expirationInDays: null);

                // Assert
                Assert.Equal((int)HttpStatusCode.BadRequest, controller.Response.StatusCode);
                Assert.True(string.Compare((string)result.Data, Strings.ApiKeyDescriptionRequired) == 0);
            }

            public static IEnumerable<object[]> WhenScopeOwnerDoesNotMatch_ReturnsBadRequest_Data
            {
                get
                {
                    foreach (var getCurrentUser in 
                        new Func<Fakes, User>[] 
                        {
                            (fakes) => fakes.User,
                            (fakes) => fakes.Admin
                        })
                    {
                        yield return new object[]
                        {
                            getCurrentUser
                        };
                    }
                }
            }

            [Theory]
            [MemberData(nameof(WhenScopeOwnerDoesNotMatch_ReturnsBadRequest_Data))]
            public async Task WhenScopeOwnerDoesNotMatch_ReturnsBadRequest(Func<Fakes, User> getCurrentUser)
            {
                // Arrange 
                var fakes = new Fakes();
                var currentUser = getCurrentUser(fakes);
                var userInOwnerScope = fakes.ShaUser;

                GetMock<IUserService>()
                    .Setup(u => u.FindByUsername(userInOwnerScope.Username))
                    .Returns(userInOwnerScope);

                var controller = GetController<UsersController>();
                controller.SetCurrentUser(currentUser);

                // Act
                var result = await controller.GenerateApiKey(
                    description: "theApiKey",
                    owner: userInOwnerScope.Username,
                    scopes: new[] { NuGetScopes.PackagePush },
                    subjects: new[] { "*" },
                    expirationInDays: null);

                // Assert
                Assert.Equal((int)HttpStatusCode.BadRequest, controller.Response.StatusCode);
                Assert.True(string.Compare((string)result.Data, Strings.ApiKeyScopesNotAllowed) == 0);
            }

            public static IEnumerable<object[]> WhenScopeOwnerMatchesOrganizationWithPermission_ReturnsSuccess_Data
            {
                get
                {
                    foreach (var isAdmin in new[] { false, true })
                    {
                        foreach (var scope in new[] {
                            NuGetScopes.All,
                            NuGetScopes.PackagePush,
                            NuGetScopes.PackagePushVersion,
                            NuGetScopes.PackageUnlist,
                            NuGetScopes.PackageVerify })
                        {
                            yield return MemberDataHelper.AsData(isAdmin, scope);
                        }
                    }
                }
            }
            
            [Theory]
            [MemberData(nameof(WhenScopeOwnerMatchesOrganizationWithPermission_ReturnsSuccess_Data))]
            public async Task WhenScopeOwnerMatchesOrganizationWithPermission_ReturnsSuccess(bool isAdmin, string scope)
            {
                // Arrange 
                var fakes = new Fakes();
                var user = isAdmin ? fakes.OrganizationAdmin : fakes.OrganizationCollaborator;
                var orgUser = fakes.Organization;
                GetMock<IUserService>()
                    .Setup(u => u.FindByUsername(orgUser.Username))
                    .Returns(orgUser);

                GetMock<AuthenticationService>()
                    .Setup(u => u.AddCredential(It.IsAny<User>(),
                                                It.IsAny<Credential>()))
                .Callback<User, Credential>((u, c) =>
                {
                    u.Credentials.Add(c);
                    c.User = u;
                })
                .Completes()
                .Verifiable();

                var controller = GetController<UsersController>();
                controller.SetCurrentUser(user);

                // Arrange & Act
                var result = await controller.GenerateApiKey(
                    description: "theApiKey",
                    owner: orgUser.Username,
                    scopes: new[] { scope },
                    subjects: new[] { "*" },
                    expirationInDays: null);

                // Assert
                var apiKey = user.Credentials.FirstOrDefault(x => x.Type == CredentialTypes.ApiKey.V4);
                Assert.NotNull(apiKey);
            }

            [InlineData(180, 180)]
            [InlineData(700, 365)]
            [InlineData(-1, 365)]
            [InlineData(0, 365)]
            [InlineData(null, 365)]
            [Theory]
            public async Task WhenExpirationInDaysIsProvidedItsUsed(int? inputExpirationInDays, int expectedExpirationInDays)
            {
                // Arrange 
                var user = new User("the-username");

                var configurationService = GetConfigurationService();
                configurationService.Current.ExpirationInDaysForApiKeyV1 = 365;

                GetMock<AuthenticationService>()
                 .Setup(u => u.AddCredential(
                     It.IsAny<User>(),
                     It.IsAny<Credential>()))
                 .Callback<User, Credential>((u, c) =>
                 {
                     u.Credentials.Add(c);
                     c.User = u;
                 })
                 .Completes()
                 .Verifiable();

                var controller = GetController<UsersController>();
                controller.SetCurrentUser(user);
                GetMock<IUserService>()
                    .Setup(u => u.FindByUsername(user.Username))
                    .Returns(user);

                // Act
                await controller.GenerateApiKey(
                    description: "my new api key",
                    owner: user.Username,
                    scopes: new[] { NuGetScopes.PackageUnlist },
                    subjects: null,
                    expirationInDays: inputExpirationInDays);

                // Assert
                var apiKey = user.Credentials.FirstOrDefault(x => x.Type == CredentialTypes.ApiKey.V4);

                Assert.NotNull(apiKey);
                Assert.NotNull(apiKey.Expires);
                Assert.Equal(expectedExpirationInDays, TimeSpan.FromTicks(apiKey.ExpirationTicks.Value).Days);
            }

            public static IEnumerable<object[]> CreatesNewApiKeyCredential_Input
            {
                get
                {
                    return new[]
                    {
                        new object[]
                        {
                            "permissions to several scopes, several packages",
                            new[] {NuGetScopes.PackageUnlist, NuGetScopes.PackagePush},
                            new[] {"abc", "def"},
                            new []
                            {
                                new Scope("abc", NuGetScopes.PackageUnlist),
                                new Scope("abc", NuGetScopes.PackagePush),
                                new Scope("def", NuGetScopes.PackageUnlist),
                                new Scope("def", NuGetScopes.PackagePush)
                            }
                        },
                        new object[]
                        {
                            "permissions to several scopes, all packages",
                            new [] { NuGetScopes.PackageUnlist, NuGetScopes.PackagePush },
                            null,
                            new []
                            {
                                new Scope("*", NuGetScopes.PackageUnlist),
                                new Scope("*", NuGetScopes.PackagePush)
                            }
                        },
                        new object[]
                        {
                            "permissions to single scope, all packages",
                            new [] { NuGetScopes.PackageUnlist },
                            null,
                            new []
                            {
                                new Scope("*", NuGetScopes.PackageUnlist)
                            }
                        },
                        new object[]
                        {
                            "permissions to everything",
                            null,
                            null,
                            new []
                            {
                                new Scope("*", NuGetScopes.All)
                            }
                        },
                        new object[]
                        {
                            "empty subjects are ignored",
                            new [] { NuGetScopes.PackageUnlist },
                            new[] {"abc", "def", string.Empty, null, "   "},
                            new []
                            {
                                new Scope("abc", NuGetScopes.PackageUnlist),
                                new Scope("def", NuGetScopes.PackageUnlist)
                            }
                        }
                    };
                }
            }

            [MemberData(nameof(CreatesNewApiKeyCredential_Input))]
            [Theory]
            public async Task CreatesNewApiKeyCredential(string description, string[] scopes, string[] subjects, Scope[] expectedScopes)
            {
                // Arrange 
                var user = new User("the-username");
                GetMock<IUserService>()
                    .Setup(u => u.FindByUsername(user.Username))
                    .Returns(user);

                GetMock<AuthenticationService>()
                   .Setup(u => u.AddCredential(
                       It.IsAny<User>(),
                       It.IsAny<Credential>()))
                   .Callback<User, Credential>((u, c) =>
                   {
                       u.Credentials.Add(c);
                       c.User = u;
                   })
                   .Completes()
                   .Verifiable();

                var controller = GetController<UsersController>();
                controller.SetCurrentUser(user);

                // Act
                await controller.GenerateApiKey(
                    description: description,
                    owner: user.Username,
                    scopes: scopes,
                    subjects: subjects,
                    expirationInDays: null);

                // Assert
                var apiKey = user.Credentials.FirstOrDefault(x => x.Type == CredentialTypes.ApiKey.V4);

                Assert.NotNull(apiKey);
                Assert.Equal(description, apiKey.Description);
                Assert.Equal(expectedScopes.Length, apiKey.Scopes.Count);

                foreach (var expectedScope in expectedScopes)
                {
                    var actualScope =
                        apiKey.Scopes.First(x => x.AllowedAction == expectedScope.AllowedAction &&
                                                 x.Subject == expectedScope.Subject);
                    Assert.NotNull(actualScope);
                }
            }

            [Fact]
            public async Task ReturnsNewCredentialJson()
            {
                // Arrange
                var user = new User { Username = "the-username" };

                var configurationService = GetConfigurationService();
                configurationService.Current.ExpirationInDaysForApiKeyV1 = 365;

                GetMock<AuthenticationService>()
                  .Setup(u => u.AddCredential(
                      It.IsAny<User>(),
                      It.IsAny<Credential>()))
                  .Callback<User, Credential>((u, c) =>
                  {
                      u.Credentials.Add(c);
                      c.User = u;
                  })
                  .Completes()
                  .Verifiable();

                var controller = GetController<UsersController>();
                controller.SetCurrentUser(user);

                GetMock<IUserService>()
                    .Setup(u => u.FindByUsername(user.Username))
                    .Returns(user);

                // Act
                var result = await controller.GenerateApiKey(
                    description: "description",
                    owner: user.Username,
                    scopes: new[] { NuGetScopes.PackageUnlist, NuGetScopes.PackagePush },
                    subjects: new[] { "a" },
                    expirationInDays: 90);

                // Assert
                var credentialViewModel = result.Data as ApiKeyViewModel;
                Assert.NotNull(credentialViewModel);

                var apiKey = user.Credentials.FirstOrDefault(x => x.Type == CredentialTypes.ApiKey.V4);

                Assert.NotEqual(apiKey.Value, credentialViewModel.Value);
                Assert.True(ApiKeyV4.TryParse(credentialViewModel.Value, out ApiKeyV4 apiKeyV4));
                Assert.True(apiKeyV4.Verify(apiKey.Value));

                Assert.Equal(apiKey.Key, credentialViewModel.Key);
                Assert.Equal(apiKey.Description, credentialViewModel.Description);
                Assert.Equal(apiKey.Expires.Value.ToString("O"), credentialViewModel.Expires);
            }

            [Fact]
            public async Task SendsNotificationMailToUser()
            {
                var user = new User { Username = "the-username" };

                GetMock<AuthenticationService>()
                  .Setup(u => u.AddCredential(
                      It.IsAny<User>(),
                      It.IsAny<Credential>()))
                  .Callback<User, Credential>((u, c) =>
                  {
                      u.Credentials.Add(c);
                      c.User = u;
                  })
                  .Completes()
                  .Verifiable();

                var controller = GetController<UsersController>();
                controller.SetCurrentUser(user);
                GetMock<IUserService>()
                    .Setup(u => u.FindByUsername(user.Username))
                    .Returns(user);


                var result = await controller.GenerateApiKey(
                    description: "description",
                    owner: user.Username,
                    scopes: new[] { NuGetScopes.PackageUnlist, NuGetScopes.PackagePush },
                    subjects: new[] { "a" },
                    expirationInDays: 90);

                GetMock<IMessageService>()
                    .Verify(m => m.SendCredentialAddedNotice(user, It.IsAny<CredentialViewModel>()));
            }
        }

        public class TheProfilesAction : TestContainer
        {
            public static IEnumerable<object[]> Returns404ForMissingOrDeletedUser_Data
            {
                get
                {
                    yield return MemberDataHelper.AsData((User)null);
                    yield return MemberDataHelper.AsData(new User("test") { IsDeleted = true });
                }
            }

            [Theory]
            [MemberData(nameof(Returns404ForMissingOrDeletedUser_Data))]
            public void Returns404ForMissingOrDeletedUser(User user)
            {
                // Arrange
                var username = "test";

                GetMock<IUserService>()
                    .Setup(x => x.FindByUsername(username))
                    .Returns(user);

                var controller = GetController<UsersController>();

                // Act
                var result = controller.Profiles(username);

                // Assert
                ResultAssert.IsStatusCode(result, HttpStatusCode.NotFound);
            }

            public static IEnumerable<object[]> PossibleOwnershipScenarios_Data
            {
                get
                {
                    yield return MemberDataHelper.AsData(null, TestUtility.FakeUser);
                    yield return MemberDataHelper.AsData(TestUtility.FakeUser, new User("randomUser") { Key = 5535 });
                    yield return MemberDataHelper.AsData(TestUtility.FakeUser, TestUtility.FakeUser);
                    yield return MemberDataHelper.AsData(TestUtility.FakeAdminUser, TestUtility.FakeUser);
                    yield return MemberDataHelper.AsData(TestUtility.FakeAdminUser, TestUtility.FakeOrganization);
                    yield return MemberDataHelper.AsData(TestUtility.FakeOrganizationAdmin, TestUtility.FakeOrganization);
                    yield return MemberDataHelper.AsData(TestUtility.FakeOrganizationCollaborator, TestUtility.FakeOrganization);
                }
            }

            [Theory]
            [MemberData(nameof(PossibleOwnershipScenarios_Data))]
            public void ReturnsSinglePackageAsExpected(User currentUser, User owner)
            {
                // Arrange
                var username = "test";
                
                var package = new Package
                {
                    Version = "1.1.1",

                    PackageRegistration = new PackageRegistration
                    {
                        Id = "package",
                        Owners = new[] { owner },
                        DownloadCount = 150
                    },

                    DownloadCount = 100
                };

                GetMock<IUserService>()
                    .Setup(x => x.FindByUsername(username))
                    .Returns(owner);

                GetMock<IPackageService>()
                    .Setup(x => x.FindPackagesByOwner(owner, false, false))
                    .Returns(new[] { package });

                var controller = GetController<UsersController>();
                controller.SetCurrentUser(currentUser);

                // Act
                var result = controller.Profiles(username);

                // Assert
                var model = ResultAssert.IsView<UserProfileModel>(result);
                AssertUserProfileModel(model, currentUser, owner, package);
            }

            [Theory]
            [MemberData(nameof(PossibleOwnershipScenarios_Data))]
            public void SortsPackagesByDownloadCount(User currentUser, User owner)
            {
                // Arrange
                var username = "test";

                var package1 = new Package
                {
                    Version = "1.1.1",

                    PackageRegistration = new PackageRegistration
                    {
                        Id = "package",
                        Owners = new[] { owner },
                        DownloadCount = 150
                    },

                    DownloadCount = 100
                };

                var package2 = new Package
                {
                    Version = "1.32.1",

                    PackageRegistration = new PackageRegistration
                    {
                        Id = "otherPackage",
                        Owners = new[] { owner },
                        DownloadCount = 200
                    },

                    DownloadCount = 150
                };

                GetMock<IUserService>()
                    .Setup(x => x.FindByUsername(username))
                    .Returns(owner);

                GetMock<IPackageService>()
                    .Setup(x => x.FindPackagesByOwner(owner, false, false))
                    .Returns(new[] { package1, package2 });

                var controller = GetController<UsersController>();
                controller.SetCurrentUser(currentUser);

                // Act
                var result = controller.Profiles(username);

                // Assert
                var model = ResultAssert.IsView<UserProfileModel>(result);
                AssertUserProfileModel(model, currentUser, owner, package2, package1);
            }

            private void AssertUserProfileModel(UserProfileModel model, User currentUser, User owner, params Package[] orderedPackages)
            {
                Assert.Equal(owner, model.User);
                Assert.Equal(owner.EmailAddress, model.EmailAddress);
                Assert.Equal(owner.Username, model.Username);
                Assert.Equal(orderedPackages.Count(), model.TotalPackages);
                Assert.Equal(orderedPackages.Sum(p => p.PackageRegistration.DownloadCount), model.TotalPackageDownloadCount);

                var orderedPackagesIndex = 0;
                foreach (var package in model.AllPackages)
                {
                    AssertListPackageItemViewModel(package, currentUser, orderedPackages[orderedPackagesIndex++]);
                }
            }

            private void AssertListPackageItemViewModel(
                ListPackageItemViewModel packageModel,
                User currentUser,
                Package package)
            {
                Assert.Equal(package.PackageRegistration.Id, packageModel.Id);
                Assert.Equal(package.Version, packageModel.Version);
                Assert.Equal(package.PackageRegistration.DownloadCount, packageModel.DownloadCount);

                AssertListPackageItemViewModelPermissions(packageModel, p => p.CanDisplayPrivateMetadata, currentUser, package, ActionsRequiringPermissions.DisplayPrivatePackageMetadata);
                AssertListPackageItemViewModelPermissions(packageModel, p => p.CanEdit, currentUser, package, ActionsRequiringPermissions.EditPackage);
                AssertListPackageItemViewModelPermissions(packageModel, p => p.CanUnlistOrRelist, currentUser, package, ActionsRequiringPermissions.UnlistOrRelistPackage);
                AssertListPackageItemViewModelPermissions(packageModel, p => p.CanManageOwners, currentUser, package, ActionsRequiringPermissions.ManagePackageOwnership);
                AssertListPackageItemViewModelPermissions(packageModel, p => p.CanReportAsOwner, currentUser, package, ActionsRequiringPermissions.ReportPackageAsOwner);
            }

            private void AssertListPackageItemViewModelPermissions(
                ListPackageItemViewModel packageModel,
                Func<ListPackageItemViewModel, bool> getPermissionsField,
                User currentUser,
                Package package,
                IActionRequiringEntityPermissions<Package> action)
            {
                var expectedPermissions = action.CheckPermissionsOnBehalfOfAnyAccount(currentUser, package) == PermissionsCheckResult.Allowed;
                Assert.Equal(expectedPermissions, getPermissionsField(packageModel));
            }
        }

        public class TheChangePasswordAction : TestContainer
        {
            [Fact]
            public async Task GivenInvalidView_ItReturnsView()
            {
                // Arrange
                var controller = GetController<UsersController>();
                controller.ModelState.AddModelError("ChangePassword.blarg", "test");
                var inputModel = new UserAccountViewModel
                {
                    ChangePassword = new ChangePasswordViewModel
                    {
                        DisablePasswordLogin = false,
                    }
                };
                controller.SetCurrentUser(new User()
                {
                    Credentials = new List<Credential> {
                        new CredentialBuilder().CreatePasswordCredential("abc")
                    }
                });

                // Act
                var result = await controller.ChangePassword(inputModel);

                // Assert
                var outputModel = ResultAssert.IsView<UserAccountViewModel>(result, viewName: "Account");
                Assert.Same(inputModel, outputModel);
            }

            [Fact]
            public async Task GivenMismatchedNewPassword_ItAddsModelError()
            {
                // Arrange
                var user = new User("foo");
                user.Credentials.Add(new CredentialBuilder().CreatePasswordCredential("old"));

                GetMock<AuthenticationService>()
                    .Setup(u => u.ChangePassword(user, "old", "new"))
                    .CompletesWith(false);

                var controller = GetController<UsersController>();
                controller.SetCurrentUser(user);

                var inputModel = new UserAccountViewModel()
                {
                    ChangePassword = new ChangePasswordViewModel()
                    {
                        DisablePasswordLogin = false,
                        OldPassword = "old",
                        NewPassword = "new",
                        VerifyPassword = "new2",
                    }
                };

                // Act
                var result = await controller.ChangePassword(inputModel);

                // Assert
                var outputModel = ResultAssert.IsView<UserAccountViewModel>(result, viewName: "Account");
                Assert.Same(inputModel, outputModel);
                Assert.NotEqual(inputModel.ChangePassword.NewPassword, inputModel.ChangePassword.VerifyPassword);

                var errorMessages = controller
                    .ModelState["ChangePassword.VerifyPassword"]
                    .Errors
                    .Select(e => e.ErrorMessage)
                    .ToArray();
                Assert.Equal(errorMessages, new[] { Strings.PasswordDoesNotMatch });
            }

            [Fact]
            public async Task GivenFailureInAuthService_ItAddsModelError()
            {
                // Arrange
                var user = new User("foo");
                user.Credentials.Add(new CredentialBuilder().CreatePasswordCredential("old"));

                GetMock<AuthenticationService>()
                    .Setup(u => u.ChangePassword(user, "old", "new"))
                    .CompletesWith(false);

                var controller = GetController<UsersController>();
                controller.SetCurrentUser(user);

                var inputModel = new UserAccountViewModel()
                {
                    ChangePassword = new ChangePasswordViewModel()
                    {
                        DisablePasswordLogin = false,
                        OldPassword = "old",
                        NewPassword = "new",
                        VerifyPassword = "new",
                    }
                };

                // Act
                var result = await controller.ChangePassword(inputModel);

                // Assert
                var outputModel = ResultAssert.IsView<UserAccountViewModel>(result, viewName: "Account");
                Assert.Same(inputModel, outputModel);

                var errorMessages = controller
                    .ModelState["ChangePassword.OldPassword"]
                    .Errors
                    .Select(e => e.ErrorMessage)
                    .ToArray();
                Assert.Equal(errorMessages, new[] { Strings.CurrentPasswordIncorrect });
            }

            [Fact]
            public async Task GivenDisabledPasswordLogin_RemovesCredentialAndSendsNotice()
            {
                // Arrange
                var user = new User("foo");
                var cred = new CredentialBuilder().CreatePasswordCredential("old");
                user.Credentials.Add(cred);
                user.Credentials.Add(new CredentialBuilder()
                    .CreateExternalCredential("MicrosoftAccount", "blorg", "bloog"));

                GetMock<AuthenticationService>()
                    .Setup(a => a.RemoveCredential(user, cred))
                    .Completes()
                    .Verifiable();
                GetMock<IMessageService>()
                    .Setup(m => 
                                m.SendCredentialRemovedNotice(
                                    user,
                                    It.Is<CredentialViewModel>(c => c.Type == CredentialTypes.External.MicrosoftAccount)))
                    .Verifiable();

                var controller = GetController<UsersController>();
                controller.SetCurrentUser(user);
                var inputModel = new UserAccountViewModel()
                {
                    ChangePassword = new ChangePasswordViewModel()
                    {
                        DisablePasswordLogin = true,
                    }
                };

                // Act
                var result = await controller.ChangePassword(inputModel);

                // Assert
                ResultAssert.IsRedirectToRoute(result, new { action = "Account" });
                Assert.Equal(Strings.PasswordRemoved, controller.TempData["Message"]);
            }

            [Fact]
            public async Task GivenSuccessInAuthService_ItRedirectsBackToManageCredentialsWithMessage()
            {
                // Arrange
                var user = new User("foo");
                user.Credentials.Add(new CredentialBuilder().CreatePasswordCredential("old"));

                GetMock<AuthenticationService>()
                    .Setup(u => u.ChangePassword(user, "old", "new"))
                    .CompletesWith(true);
                var controller = GetController<UsersController>();
                controller.SetCurrentUser(user);
                var inputModel = new UserAccountViewModel()
                {
                    ChangePassword = new ChangePasswordViewModel()
                    {
                        DisablePasswordLogin = false,
                        OldPassword = "old",
                        NewPassword = "new",
                        VerifyPassword = "new",
                    }
                };

                // Act
                var result = await controller.ChangePassword(inputModel);

                // Assert
                ResultAssert.IsRedirectToRoute(result, new { action = "Account" });
                Assert.Equal(Strings.PasswordChanged, controller.TempData["Message"]);
            }

            [Fact]
            public async Task GivenNoOldPassword_ItSendsAPasswordSetEmail()
            {
                // Arrange
                var fakes = Get<Fakes>();
                var user = fakes.CreateUser("test");
                user.EmailAddress = "confirmed@example.com";

                GetMock<AuthenticationService>()
                    .Setup(a => a.GeneratePasswordResetToken(user, It.IsAny<int>()))
                    .ReturnsAsync(PasswordResetResultType.Success)
                    .Callback<User, int>((u, _) => u.PasswordResetToken = "t0k3n");

                string actualConfirmUrl = null;
                GetMock<IMessageService>()
                    .Setup(a => a.SendPasswordResetInstructions(user, It.IsAny<string>(), false))
                    .Callback<User, string, bool>((_, url, __) => actualConfirmUrl = url)
                    .Verifiable();

                var controller = GetController<UsersController>();
                controller.SetCurrentUser(user);

                // Act
                await controller.ChangePassword(new UserAccountViewModel());

                // Assert
                Assert.Equal(TestUtility.GallerySiteRootHttps + "account/setpassword/test/t0k3n", actualConfirmUrl);
                GetMock<IMessageService>().VerifyAll();
            }

            [Fact]
            public async Task GivenNoOldPasswordForUnconfirmedAccount_ItAddsModelError()
            {
                // Arrange
                var fakes = Get<Fakes>();
                var user = fakes.CreateUser("test");
                user.UnconfirmedEmailAddress = "unconfirmed@example.com";
                GetMock<AuthenticationService>()
                    .Setup(a => a.GeneratePasswordResetToken(user, It.IsAny<int>()))
                    .ReturnsAsync(PasswordResetResultType.UserNotConfirmed);

                var controller = GetController<UsersController>();
                controller.SetCurrentUser(user);

                // Act
                await controller.ChangePassword(new UserAccountViewModel());

                // Assert
                var errorMessages = controller
                    .ModelState["ChangePassword"]
                    .Errors
                    .Select(e => e.ErrorMessage)
                    .ToArray();
                Assert.Equal(errorMessages, new[] { Strings.UserIsNotYetConfirmed });
            }
        }

        public class TheChangeMultiFactorAuthenticationAction : TestContainer
        {
            [Theory]
            [InlineData(true)]
            [InlineData(false)]
            public async Task SettingsAreUpdated_RedirectsBackWithMessage(bool enable2FA)
            {
                // Arrange
                var fakes = Get<Fakes>();
                var user = fakes.CreateUser("user1");
                user.EnableMultiFactorAuthentication = !enable2FA;

                var controller = GetController<UsersController>();
                controller.SetCurrentUser(user);

                var userServiceMock = GetMock<IUserService>();
                userServiceMock
                    .Setup(x => x.ChangeMultiFactorAuthentication(user, enable2FA))
                    .Returns(Task.CompletedTask)
                    .Verifiable();

                // Act
                var result = await controller.ChangeMultiFactorAuthentication(enable2FA);

                // Assert
                userServiceMock.Verify(x => x.ChangeMultiFactorAuthentication(user, enable2FA));
                Assert.NotNull(controller.TempData["Message"]);
                var identity = controller.OwinContext.Authentication.User.Identity as ClaimsIdentity;
                Assert.NotNull(identity);
                Assert.Equal(enable2FA, ClaimsExtensions.HasBooleanClaim(identity, NuGetClaims.EnabledMultiFactorAuthentication));
                ResultAssert.IsRedirectToRoute(result, new { action = "Account" });
            }
        }

        public class TheRemovePasswordAction : TestContainer
        {
            [Fact]
            public async Task GivenNoOtherLoginCredentials_ItRedirectsBackWithAnErrorMessage()
            {
                // Arrange
                var fakes = Get<Fakes>();
                var user = fakes.CreateUser("test",
                    new CredentialBuilder().CreatePasswordCredential("password"));
                var controller = GetController<UsersController>();
                controller.SetCurrentUser(user);

                // Act
                var result = await controller.RemovePassword();

                // Assert
                ResultAssert.IsRedirectToRoute(result, new { action = "Account" });
                Assert.Equal(Strings.CannotRemoveOnlyLoginCredential, controller.TempData["Message"]);
                Assert.Equal(1, user.Credentials.Count);
            }

            [Fact]
            public async Task GivenNoPassword_ItRedirectsBackWithNoChangesMade()
            {
                // Arrange
                var fakes = Get<Fakes>();
                var user = fakes.CreateUser("test",
                    new CredentialBuilder().CreateExternalCredential("MicrosoftAccount", "blorg", "bloog"));
                var controller = GetController<UsersController>();
                controller.SetCurrentUser(user);

                // Act
                var result = await controller.RemovePassword();

                // Assert
                ResultAssert.IsRedirectToRoute(result, new { action = "Account" });
                Assert.Equal(Strings.CredentialNotFound, controller.TempData["Message"]);
                Assert.Equal(1, user.Credentials.Count);
            }

            [Fact]
            public async Task GivenValidRequest_ItRemovesCredAndSendsNotificationToUser()
            {
                // Arrange
                var credentialBuilder = new CredentialBuilder();
                var fakes = Get<Fakes>();
                var cred = credentialBuilder.CreatePasswordCredential("password");
                var user = fakes.CreateUser("test",
                    cred,
                    credentialBuilder.CreateExternalCredential("MicrosoftAccount", "blorg", "bloog"));

                GetMock<AuthenticationService>()
                    .Setup(a => a.RemoveCredential(user, cred))
                    .Completes()
                    .Verifiable();
                GetMock<IMessageService>()
                    .Setup(m => m.SendCredentialRemovedNotice(
                                    user,
                                    It.Is<CredentialViewModel>(c => c.Type == cred.Type)))
                    .Verifiable();

                var controller = GetController<UsersController>();
                controller.SetCurrentUser(user);

                // Act
                var result = await controller.RemovePassword();

                // Assert
                ResultAssert.IsRedirectToRoute(result, new { action = "Account" });
                GetMock<AuthenticationService>().VerifyAll();
                GetMock<IMessageService>().VerifyAll();
            }
        }

        public class TheRemoveCredentialAction : TestContainer
        {
            [Fact]
            public async Task GivenNoOtherLoginCredentials_ItRedirectsBackWithAnErrorMessage()
            {
                // Arrange
                var fakes = Get<Fakes>();
                var cred = new CredentialBuilder().CreateExternalCredential("MicrosoftAccount", "blorg", "bloog");
                var user = fakes.CreateUser("test", cred);
                var controller = GetController<UsersController>();
                controller.SetCurrentUser(user);

                // Act
                var result = await controller.RemoveCredential(
                    credentialType: cred.Type,
                    credentialKey: null);

                // Assert
                ResultAssert.IsRedirectToRoute(result, new { action = "Account" });
                Assert.Equal(Strings.CannotRemoveOnlyLoginCredential, controller.TempData["Message"]);
                Assert.Equal(1, user.Credentials.Count);
            }

            [Fact]
            public async Task GivenNoCredential_ErrorIsReturnedWithNoChangesMade()
            {
                // Arrange
                var fakes = Get<Fakes>();
                var user = fakes.CreateUser("test",
                    new CredentialBuilder().CreatePasswordCredential("password"));
                var controller = GetController<UsersController>();
                controller.SetCurrentUser(user);

                // Act
                var result = await controller.RemoveCredential(
                    credentialType: CredentialTypes.External.MicrosoftAccount,
                    credentialKey: null);

                // Assert
                ResultAssert.IsRedirectToRoute(result, new { action = "Account" });
                Assert.Equal(Strings.CredentialNotFound, controller.TempData["Message"]);

                Assert.Equal(1, user.Credentials.Count);
            }

            [Theory]
            [InlineData(CredentialTypes.ApiKey.V1)]
            [InlineData(CredentialTypes.ApiKey.V2)]
            [InlineData(CredentialTypes.ApiKey.V4)]
            public async Task GivenNoApiKeyCredential_ErrorIsReturnedWithNoChangesMade(string apiKeyType)
            {
                // Arrange
                var fakes = Get<Fakes>();
                var user = fakes.CreateUser("test",
                    new CredentialBuilder().CreatePasswordCredential("password"));
                var controller = GetController<UsersController>();
                controller.SetCurrentUser(user);

                // Act
                var result = await controller.RemoveCredential(
                    credentialType: apiKeyType,
                    credentialKey: null);

                // Assert
                Assert.Equal((int)HttpStatusCode.NotFound, controller.Response.StatusCode);
                Assert.IsType<JsonResult>(result);
                Assert.True(string.Compare((string)((JsonResult)result).Data, Strings.CredentialNotFound) == 0);

                Assert.Equal(1, user.Credentials.Count);
            }

            [Fact]
            public async Task GivenValidRequest_ItRemovesCredAndSendsNotificationToUser()
            {
                // Arrange
                var credentialBuilder = new CredentialBuilder();
                var fakes = Get<Fakes>();
                var cred = credentialBuilder.CreateExternalCredential("MicrosoftAccount", "blorg", "bloog");
                var user = fakes.CreateUser("test",
                    cred,
                    credentialBuilder.CreatePasswordCredential("password"));

                GetMock<AuthenticationService>()
                    .Setup(a => a.RemoveCredential(user, cred))
                    .Completes()
                    .Verifiable();
                GetMock<IMessageService>()
                    .Setup(m => 
                                m.SendCredentialRemovedNotice(
                                    user,
                                    It.Is<CredentialViewModel>(c => c.Type == CredentialTypes.External.MicrosoftAccount)))
                    .Verifiable();

                var controller = GetController<UsersController>();
                controller.SetCurrentUser(user);

                // Act
                var result = await controller.RemoveCredential(
                    credentialType: cred.Type,
                    credentialKey: null);

                // Assert
                ResultAssert.IsRedirectToRoute(result, new { action = "Account" });
                GetMock<AuthenticationService>().VerifyAll();
                GetMock<IMessageService>().VerifyAll();
            }

            [Fact]
            public async Task GivenValidRequest_CanDeleteMicrosoftAccountWithMultipleMicrosoftAccounts()
            {
                // Arrange
                var fakes = Get<Fakes>();
                var creds = new Credential[5];
                for (int i = 0; i < creds.Length; i++)
                {
                    creds[i] = new CredentialBuilder().CreateExternalCredential("MicrosoftAccount", "blorg", "bloog" + i);
                    creds[i].Key = i + 1;
                }

                var user = fakes.CreateUser("test", creds);
                var controller = GetController<UsersController>();
                controller.SetCurrentUser(user);
                Assert.Equal(creds.Length, user.Credentials.Count);

                for (int i = 0; i < creds.Length - 1; i++)
                {
                    // Act
                    var result = await controller.RemoveCredential(
                        credentialType: creds[i].Type,
                        credentialKey: creds[i].Key);

                    // Assert
                    ResultAssert.IsRedirectToRoute(result, new { action = "Account" });
                    Assert.Equal(Strings.CredentialRemoved, controller.TempData["Message"]);
                    Assert.Equal(creds.Length - i - 1, user.Credentials.Count);
                }
            }
        }

        public class TheLinkOrChangeCredentialAction : TestContainer
        {
            [Fact]
            public void ForNonAADLinkedAccount_RedirectsToAuthenticateExternalLogin()
            {
                // Arrange
                var fakes = Get<Fakes>();
                var passwordCred = new Credential("password.v3", "random");
                var msftCred = new CredentialBuilder().CreateExternalCredential("MicrosoftAccount", "bloom", "filter");
                var user = fakes.CreateUser("test", passwordCred, msftCred);
                var controller = GetController<UsersController>();
                controller.SetCurrentUser(user);

                // Act
                var result = controller.LinkOrChangeExternalCredential();

                // Assert
                Assert.IsType<RedirectResult>(result);
            }
        }

        public class TheRegenerateCredentialAction : TestContainer
        {
            [Fact]
            public async Task GivenNoCredential_ErrorIsReturnedWithNoChangesMade()
            {
                // Arrange
                var fakes = Get<Fakes>();

                var user = fakes.CreateUser("test",
                    new CredentialBuilder().CreateApiKey(TimeSpan.FromHours(1), out string plaintextApiKey));
                var cred = user.Credentials.First();

                var controller = GetController<UsersController>();
                controller.SetCurrentUser(user);

                // Act
                var result = await controller.RegenerateCredential(
                    credentialType: cred.Type,
                    credentialKey: CredentialKey);

                // Assert
                Assert.Equal((int)HttpStatusCode.NotFound, controller.Response.StatusCode);
                Assert.True(string.Compare((string)result.Data, Strings.CredentialNotFound) == 0);

                Assert.Equal(1, user.Credentials.Count);
                Assert.True(user.Credentials.Contains(cred));
            }

            public static IEnumerable<object[]> GivenANonScopedApiKeyCredential_ReturnsUnsupported_Input
            {
                get
                {
                    return new[]
                    {
                        new object[]
                        {
                            TestCredentialHelper.CreateV1ApiKey(Guid.NewGuid(), TimeSpan.FromDays(1))
                        },
                        new object[]
                        {
                            TestCredentialHelper.CreateExternalCredential("abc")
                        },
                        new object[]
                        {
                            TestCredentialHelper.CreateSha1Password("abcd")
                        }
                    };
                }
            }

            [Theory]
            [MemberData(nameof(GivenANonScopedApiKeyCredential_ReturnsUnsupported_Input))]
            public async Task GivenANonScopedApiKeyCredential_ReturnsUnsupported(Credential credential)
            {
                // Arrange
                var fakes = Get<Fakes>();
                var user = fakes.CreateUser("test", credential);
                credential.Key = 1;

                var controller = GetController<UsersController>();
                controller.SetCurrentUser(user);

                // Act
                var result = await controller.RegenerateCredential(
                    credentialType: credential.Type,
                    credentialKey: credential.Key);

                // Assert
                Assert.Equal((int)HttpStatusCode.BadRequest, controller.Response.StatusCode);
                Assert.True(string.Compare((string)result.Data, Strings.Unsupported) == 0);
            }

            public static IEnumerable<object[]> GivenValidRequest_ItGeneratesNewCredAndRemovesOldCredAndSendsNotificationToUser_Input
            {
                get
                {
                    return new[]
                    {
                        new object[]
                        {
                            "permissions to several scopes, several packages",
                            new []
                            {
                                new Scope("abc", NuGetScopes.PackageUnlist),
                                new Scope("abc", NuGetScopes.PackagePush),
                                new Scope("def", NuGetScopes.PackageUnlist),
                                new Scope("def", NuGetScopes.PackagePush)
                            }
                        },
                        new object[]
                        {
                            "permissions to everything",
                            new []
                            {
                                new Scope(null, NuGetScopes.All)
                            }
                        }
                    };
                }
            }

            [MemberData(nameof(GivenValidRequest_ItGeneratesNewCredAndRemovesOldCredAndSendsNotificationToUser_Input))]
            [Theory]
            public async Task GivenValidRequest_ItGeneratesNewCredAndRemovesOldCredAndSendsNotificationToUser(
                string description, Scope[] scopes)
            {
                // Arrange
                var fakes = Get<Fakes>();
                var apiKey = new CredentialBuilder().CreateApiKey(TimeSpan.FromHours(1), out string plaintextApiKey);
                apiKey.Description = description;
                apiKey.Scopes = scopes;
                apiKey.Expires -= TimeSpan.FromDays(1);

                var user = fakes.CreateUser("test", apiKey);
                var cred = user.Credentials.First();
                cred.Key = CredentialKey;

                GetMock<AuthenticationService>()
                    .Setup(u => u.AddCredential(
                        user,
                        It.Is<Credential>(c => c.Type == CredentialTypes.ApiKey.V4)))
                    .Callback<User, Credential>((u, c) =>
                    {
                        u.Credentials.Add(c);
                        c.User = u;
                    })
                    .Completes()
                    .Verifiable();

                GetMock<AuthenticationService>()
                    .Setup(a => a.RemoveCredential(user, cred))
                     .Callback<User, Credential>((u, c) => u.Credentials.Remove(c))
                    .Completes()
                    .Verifiable();

                var controller = GetController<UsersController>();
                controller.SetCurrentUser(user);

                // Act
                var result = await controller.RegenerateCredential(
                    credentialType: cred.Type,
                    credentialKey: CredentialKey);

                // Assert
                var viewModel = result.Data as ApiKeyViewModel;

                Assert.NotNull(viewModel);

                GetMock<AuthenticationService>().VerifyAll();

                var newApiKey = user.Credentials.FirstOrDefault(x => x.Type == CredentialTypes.ApiKey.V4);

                // Verify the ApiKey in the view model can be authenticated using the value in the DB
                Assert.NotNull(newApiKey);
                Assert.NotEqual(newApiKey.Value, viewModel.Value);
                Assert.True(ApiKeyV4.TryParse(viewModel.Value, out ApiKeyV4 apiKeyV4));
                Assert.True(apiKeyV4.Verify(newApiKey.Value));
                
                Assert.Equal(newApiKey.Key, viewModel.Key);
                Assert.Equal(description, viewModel.Description);
                Assert.Equal(newApiKey.Expires.Value.ToString("O"), viewModel.Expires);

                Assert.Equal(description, newApiKey.Description);
                Assert.Equal(scopes.Length, newApiKey.Scopes.Count);
                Assert.True(newApiKey.Expires > DateTime.UtcNow);

                foreach (var expectedScope in scopes)
                {
                    var actualScope =
                        newApiKey.Scopes.First(x => x.AllowedAction == expectedScope.AllowedAction &&
                                                 x.Subject == expectedScope.Subject);
                    Assert.NotNull(actualScope);
                }
            }
        }

        public class TheEditCredentialAction : TestContainer
        {
            public static IEnumerable<object[]> GivenANonApiKeyV2Credential_ReturnsUnsupported_Input
            {
                get
                {
                    return new[]
                    {
                        new object[]
                        {
                            TestCredentialHelper.CreateV1ApiKey(Guid.NewGuid(), TimeSpan.FromDays(1))
                        },
                        new object[]
                        {
                            TestCredentialHelper.CreateExternalCredential("abc")
                        },
                        new object[]
                        {
                            TestCredentialHelper.CreateSha1Password("abcd")
                        }
                    };
                }
            }

            [Theory]
            [MemberData(nameof(GivenANonApiKeyV2Credential_ReturnsUnsupported_Input))]
            public async Task GivenANonApiKeyV2Credential_ReturnsUnsupported(Credential credential)
            {
                // Arrange
                var fakes = Get<Fakes>();
                var user = fakes.CreateUser("test", credential);
                credential.Key = 1;

                var controller = GetController<UsersController>();
                controller.SetCurrentUser(user);

                // Act
                var result = await controller.EditCredential(
                    credentialType: credential.Type,
                    credentialKey: credential.Key,
                    subjects: new[] { "a", "b" });

                // Assert
                Assert.Equal((int)HttpStatusCode.BadRequest, controller.Response.StatusCode);
                Assert.True(string.CompareOrdinal((string)result.Data, Strings.Unsupported) == 0);
            }

            [Fact]
            public async Task GivenNoCredential_ErrorIsReturnedWithNoChangesMade()
            {
                // Arrange
                var fakes = Get<Fakes>();

                var user = fakes.CreateUser("test", new CredentialBuilder().CreateApiKey(TimeSpan.FromHours(1), out string plaintextApiKey));
                var cred = user.Credentials.First();

                var authenticationService = GetMock<AuthenticationService>();
                authenticationService
                    .Setup(x => x.RemoveCredential(It.IsAny<User>(), It.IsAny<Credential>()))
                    .Verifiable();

                var controller = GetController<UsersController>();
                controller.SetCurrentUser(user);

                // Act
                var result = await controller.EditCredential(
                    credentialType: cred.Type,
                    credentialKey: CredentialKey,
                    subjects: new[] { "a", "b" });

                // Assert
                Assert.Equal((int)HttpStatusCode.NotFound, controller.Response.StatusCode);
                Assert.True(String.CompareOrdinal((string)result.Data, Strings.CredentialNotFound) == 0);

                authenticationService.Verify(x => x.EditCredentialScopes(It.IsAny<User>(), It.IsAny<Credential>(), It.IsAny<ICollection<Scope>>()), Times.Never);
            }

            public static IEnumerable<object[]> GivenValidRequest_ItEditsCredential_Input
            {
                get
                {
                    return new[]
                    {
                        new object[]
                        {
                            new [] // Removal of subjects
                            {
                                new Scope("abc", NuGetScopes.PackageUnlist),
                                new Scope("abc", NuGetScopes.PackagePush),
                                new Scope("def", NuGetScopes.PackageUnlist),
                                new Scope("def", NuGetScopes.PackagePush)
                            },
                            new [] { "def" },
                            new []
                            {
                                new Scope("def", NuGetScopes.PackageUnlist),
                                new Scope("def", NuGetScopes.PackagePush)
                            },
                        },
                        new object[]
                        {
                            new [] // Addition of subjects
                            {
                                new Scope("abc", NuGetScopes.PackageUnlist),
                                new Scope("abc", NuGetScopes.PackagePush),
                            },
                            new [] { "abc", "def" },
                            new []
                            {
                               new Scope("abc", NuGetScopes.PackageUnlist),
                                new Scope("abc", NuGetScopes.PackagePush),
                                new Scope("def", NuGetScopes.PackageUnlist),
                                new Scope("def", NuGetScopes.PackagePush)
                            }
                        },
                        new object[]
                        {
                            new [] // No subjects
                            {
                                new Scope("abc", NuGetScopes.PackageUnlist),
                                new Scope("abc", NuGetScopes.PackagePush)
                            },
                            new string[] {},
                            new []
                            {
                               new Scope("*", NuGetScopes.PackageUnlist),
                               new Scope("*", NuGetScopes.PackagePush)
                            }
                        },
                    };
                }
            }

            [MemberData(nameof(GivenValidRequest_ItEditsCredential_Input))]
            [Theory]
            public async Task GivenValidRequest_ItEditsCredential(Scope[] existingScopes, string[] modifiedSubjects, Scope[] expectedScopes)
            {
                // Arrange
                const string description = "description";
                var fakes = Get<Fakes>();
                var credentialBuilder = new CredentialBuilder();
                var apiKey = credentialBuilder.CreateApiKey(TimeSpan.FromHours(1), out string plaintextApiKey1);
                apiKey.Description = description;
                apiKey.Scopes = existingScopes;

                var apiKeyExpirationTime = apiKey.Expires;
                var apiKeyValue = apiKey.Value;


                var user = fakes.CreateUser("test", apiKey, credentialBuilder.CreateApiKey(null, out string plaintextApiKey2));
                var cred = user.Credentials.First();
                cred.Key = CredentialKey;

                GetMock<AuthenticationService>()
                   .Setup(a => a.EditCredentialScopes(user, cred, It.IsAny<ICollection<Scope>>()))
                   .Callback<User, Credential, ICollection<Scope>>((u, cr, scs) =>
                    {
                        cr.Scopes = scs;
                    })
                   .Completes()
                   .Verifiable();

                var controller = GetController<UsersController>();
                controller.SetCurrentUser(user);

                // Act
                var result = await controller.EditCredential(
                    credentialType: cred.Type,
                    credentialKey: CredentialKey,
                    subjects: modifiedSubjects);

                // Assert
                GetMock<AuthenticationService>().Verify(x => x.EditCredentialScopes(user, apiKey, It.IsAny<ICollection<Scope>>()), Times.Once);

                // Check return value
                var viewModel = result.Data as ApiKeyViewModel;
                Assert.NotNull(viewModel);

                Assert.Null(viewModel.Value);
                Assert.Equal(description, viewModel.Description);
                Assert.Equal(expectedScopes.Select(s => s.AllowedAction).Distinct().Count(), viewModel.Scopes.Count);

                foreach (var expectedScope in expectedScopes)
                {
                    var expectedAction = NuGetScopes.Describe(expectedScope.AllowedAction);
                    var actualScope = viewModel.Scopes.First(x => x == expectedAction);
                    Assert.NotNull(actualScope);
                }

                // Check edited value
                Assert.Equal(expectedScopes.Length, apiKey.Scopes.Count);
                Assert.Equal(apiKeyExpirationTime, apiKey.Expires); // Expiration time wasn't modified by edit
                Assert.Equal(description, apiKey.Description);  // Description wasn't modified
                Assert.Equal(apiKeyValue, apiKey.Value); // Value wasn't modified

                foreach (var expectedScope in expectedScopes)
                {
                    var actualScope =
                        apiKey.Scopes.First(x => x.AllowedAction == expectedScope.AllowedAction &&
                                                 x.Subject == expectedScope.Subject);
                    Assert.NotNull(actualScope);
                }
            }
        }

        public class TheDeleteAccountAction : TestContainer
        {
            [Fact]
            public void DeleteNotExistentAccount()
            {
                // Arrange
                var controller = GetController<UsersController>();

                // Act
                var result = controller.Delete(accountName: "NotFoundUser");

                // Assert
                Assert.Equal((int)HttpStatusCode.NotFound, ((HttpNotFoundResult)result).StatusCode);
            }

            [Fact]
            public void DeleteDeletedAccount()
            {
                // Arrange
                string userName = "DeletedUser";
                var controller = GetController<UsersController>();

                var fakes = Get<Fakes>();
                var testUser = fakes.CreateUser(userName);
                testUser.IsDeleted = true;

                GetMock<IUserService>()
                    .Setup(stub => stub.FindByUsername(userName))
                    .Returns(testUser);

                // act
                var result = controller.Delete(accountName: userName);

                // Assert
                Assert.Equal((int)HttpStatusCode.NotFound, ((HttpNotFoundResult)result).StatusCode);
            }

            [Theory]
            [InlineData(false)]
            [InlineData(true)]
            public void DeleteHappyAccount(bool withPendingIssues)
            {
                // Arrange
                string userName = "DeletedUser";
                var controller = GetController<UsersController>();
                var fakes = Get<Fakes>();
                var testUser = fakes.CreateUser(userName);
                testUser.IsDeleted = false;
<<<<<<< HEAD
=======
                testUser.Key = 1;
>>>>>>> 0061d54b
                controller.SetCurrentUser(fakes.Admin);

                PackageRegistration packageRegistration = new PackageRegistration();
                packageRegistration.Owners.Add(testUser);

                Package userPackage = new Package()
                {
                    Description = "TestPackage",
                    Key = 1,
                    Version = "1.0.0",
                    PackageRegistration = packageRegistration
                };
                packageRegistration.Packages.Add(userPackage);

                List<Package> userPackages = new List<Package>() { userPackage };
                List<Issue> issues = new List<Issue>();
                if (withPendingIssues)
                {
                    issues.Add(new Issue()
                    {
                        IssueTitle = Strings.AccountDelete_SupportRequestTitle,
                        OwnerEmail = testUser.EmailAddress,
                        CreatedBy = userName,
                        UserKey = testUser.Key,
                        IssueStatus = new IssueStatus() { Key = IssueStatusKeys.New, Name = "OneIssue" }
                    });
                }

                GetMock<IUserService>()
                    .Setup(stub => stub.FindByUsername(userName))
                    .Returns(testUser);
                GetMock<IPackageService>()
                    .Setup(stub => stub.FindPackagesByAnyMatchingOwner(testUser, It.IsAny<bool>(), false))
                    .Returns(userPackages);
                GetMock<IPackageService>()
                    .Setup(stub => stub.FindPackagesByAnyMatchingOwner(testUser, It.IsAny<bool>(), false))
                    .Returns(userPackages);
                GetMock<ISupportRequestService>()
<<<<<<< HEAD
                    .Setup(x => x.GetIssues(null, null, null, null))
                    .Returns(new Issue[0]);

                // act
                var model = ResultAssert.IsView<DeleteAccountViewModel>(controller.Delete(accountName: userName), viewName: "DeleteUserAccount");
=======
                    .Setup(stub => stub.GetIssues(null, null, null, null))
                    .Returns(issues);

                // act
                var model = ResultAssert.IsView<DeleteUserViewModel>(controller.Delete(accountName: userName), viewName: "DeleteUserAccount");
>>>>>>> 0061d54b

                // Assert
                Assert.Equal(userName, model.AccountName);
                Assert.Equal(1, model.Packages.Count());
<<<<<<< HEAD
=======
                Assert.Equal(withPendingIssues, model.HasPendingRequests);
>>>>>>> 0061d54b
            }
        }

        public class TheDeleteAccountRequestAction : TestContainer
        {
            [Theory]
            [InlineData(false)]
            [InlineData(true)]
            public void ShowsViewWithCorrectData(bool withPendingIssues)
            {
                // Arrange
                var controller = GetController<UsersController>();
                var fakes = Get<Fakes>();
                var testUser = fakes.User;

                controller.SetCurrentUser(testUser);
                PackageRegistration packageRegistration = new PackageRegistration();
                packageRegistration.Owners.Add(testUser);

                Package userPackage = new Package()
                {
                    Description = "TestPackage",
                    Key = 1,
                    Version = "1.0.0",
                    PackageRegistration = packageRegistration
                };
                packageRegistration.Packages.Add(userPackage);

                List<Package> userPackages = new List<Package>() { userPackage };
                List<Issue> issues = new List<Issue>();
                if (withPendingIssues)
                {
                    issues.Add(new Issue()
                    {
                        IssueTitle = Strings.AccountDelete_SupportRequestTitle,
                        OwnerEmail = testUser.EmailAddress,
                        CreatedBy = testUser.Username,
                        UserKey = testUser.Key,
                        IssueStatus = new IssueStatus() { Key = IssueStatusKeys.New, Name = "OneIssue" }
                    });
                }

                GetMock<IUserService>()
                    .Setup(stub => stub.FindByUsername(testUser.Username))
                    .Returns(testUser);
                GetMock<IPackageService>()
                    .Setup(stub => stub.FindPackagesByAnyMatchingOwner(testUser, It.IsAny<bool>(), false))
                    .Returns(userPackages);
                GetMock<ISupportRequestService>()
                   .Setup(stub => stub.GetIssues(null, null, null, null))
                   .Returns(issues);

                // act
                var result = controller.DeleteRequest() as ViewResult;
                var model = ResultAssert.IsView<DeleteUserViewModel>(result, "DeleteAccount");

                // Assert
                Assert.Equal(testUser.Username, model.AccountName);
                Assert.Equal(1, model.Packages.Count());
                Assert.Equal(true, model.HasOrphanPackages);
                Assert.Equal(withPendingIssues, model.HasPendingRequests);
            }
        }

        public class TheRequestAccountDeletionAction : TestContainer
        {
            [Fact]
            public async Task ReturnsNotFoundWithoutCurrentUser()
            {
                // Arrange
                var controller = GetController<UsersController>();

                // Act & Assert
                await ReturnsNotFound(controller);
            }

            [Fact]
            public async Task ReturnsNotFoundWithDeletedCurrentUser()
            {
                // Arrange
                var controller = GetController<UsersController>();

                var currentUser = Get<Fakes>().User;
                currentUser.IsDeleted = true;
                controller.SetCurrentUser(currentUser);

                // Act & Assert
                await ReturnsNotFound(controller);
            }

            private async Task ReturnsNotFound(UsersController controller)
            {
                var result = await controller.RequestAccountDeletion(string.Empty);
                
                var notFoundResult = ResultAssert.IsNotFound(result);
                Assert.Equal("User not found.", notFoundResult.StatusDescription);
            }

            [Theory]
            [InlineData(false)]
            [InlineData(true)]
            public async Task SucceedsIfSupportRequestIsAdded(bool successOnSentRequest)
            {
                // Arrange
                string userName = "DeletedUser";
                string emailAddress = $"{userName}@coldmail.com";

                var controller = GetController<UsersController>();

                var fakes = Get<Fakes>();
                var testUser = fakes.CreateUser(userName);
                testUser.EmailAddress = emailAddress;
                controller.SetCurrentUser(testUser);

                List<Package> userPackages = new List<Package>();
                List<Issue> issues = new List<Issue>();

                GetMock<IUserService>()
                    .Setup(stub => stub.FindByUsername(userName))
                    .Returns(testUser);
                GetMock<IPackageService>()
                    .Setup(stub => stub.FindPackagesByAnyMatchingOwner(testUser, It.IsAny<bool>(), false))
                    .Returns(userPackages);
                GetMock<ISupportRequestService>()
                   .Setup(stub => stub.GetIssues(null, null, null, userName))
                   .Returns(issues);
                GetMock<ISupportRequestService>()
                  .Setup(stub => stub.TryAddDeleteSupportRequestAsync(testUser))
                  .ReturnsAsync(successOnSentRequest);

                // act
                var result = await controller.RequestAccountDeletion() as RedirectToRouteResult;

                // Assert
                Assert.NotNull(result);
                Assert.Equal("DeleteRequest", (string)result.RouteValues["action"]);
                bool tempData = controller.TempData.ContainsKey("RequestFailedMessage");
                Assert.Equal(!successOnSentRequest, tempData);
                GetMock<IMessageService>()
                    .Verify(
                        stub => stub.SendAccountDeleteNotice(testUser), 
                        successOnSentRequest ? Times.Once() : Times.Never());
            }

            /// <summary>
            /// If the user does not have the email account confirmed the user record is deleted without sending a support request.
            /// </summary>
            [Fact]
            public async Task WhenUserIsUnconfirmedDeletesAccount()
            {
                // Arrange
                string userName = "DeletedUser";
                string emailAddress = $"{userName}@coldmail.com";

                var controller = GetController<UsersController>();

                var fakes = Get<Fakes>();
                var testUser = fakes.CreateUser(userName);
                testUser.UnconfirmedEmailAddress = emailAddress;
                controller.SetCurrentUser(testUser);

                GetMock<IUserService>()
                    .Setup(stub => stub.FindByUsername(userName))
                    .Returns(testUser);

                GetMock<IDeleteAccountService>()
                    .Setup(stub => stub.DeleteAccountAsync(testUser, It.IsAny<User>(), It.IsAny<bool>(), It.IsAny<AccountDeletionOrphanPackagePolicy>(), It.IsAny<string>()))
                    .Returns(value: Task.FromResult(new DeleteUserAccountStatus()
                    {
                        AccountName = userName,
                        Description = "Delete user",
                        Success = true
                    }));

                // act
                var result = await controller.RequestAccountDeletion() as NuGetGallery.SafeRedirectResult;

                // Assert
                Assert.NotNull(result);
            }
        }

        public class TheTransformToOrganizationActionBase : TestContainer
        {
            protected UsersController CreateController(string accountToTransform, string canTransformErrorReason = "")
            {
                var configurationService = GetConfigurationService();

                var controller = GetController<UsersController>();
                var currentUser = new User(accountToTransform) { EmailAddress = $"{accountToTransform}@example.com" };
                controller.SetCurrentUser(currentUser);

                GetMock<IUserService>()
                    .Setup(u => u.FindByUsername("OrgAdmin"))
                    .Returns(new User("OrgAdmin")
                    {
                        EmailAddress = "orgadmin@example.com"
                    });

                GetMock<IUserService>()
                    .Setup(u => u.CanTransformUserToOrganization(It.IsAny<User>(), out canTransformErrorReason))
                    .Returns(string.IsNullOrEmpty(canTransformErrorReason));

                GetMock<IUserService>()
                    .Setup(u => u.CanTransformUserToOrganization(It.IsAny<User>(), It.IsAny<User>(), out canTransformErrorReason))
                    .Returns(string.IsNullOrEmpty(canTransformErrorReason));

                GetMock<IUserService>()
                    .Setup(s => s.RequestTransformToOrganizationAccount(It.IsAny<User>(), It.IsAny<User>()))
                    .Callback<User, User>((acct, admin) => {
                        acct.OrganizationMigrationRequest = new OrganizationMigrationRequest()
                        {
                            NewOrganization = acct,
                            AdminUser = admin,
                            ConfirmationToken = "X",
                            RequestDate = DateTime.UtcNow
                        };
                    })
                    .Returns(Task.CompletedTask)
                    .Verifiable();

                return controller;
            }
        }

        public class TheGetTransformToOrganizationAction : TheTransformToOrganizationActionBase
        {
            [Fact]
            public void WhenCanTransformReturnsFalse_ShowsError()
            {
                // Arrange
                var accountToTransform = "account";
                var controller = CreateController(accountToTransform, canTransformErrorReason: "error");

                // Act
                var result = controller.TransformToOrganization() as ViewResult;

                // Assert
                Assert.NotNull(result);

                var model = result.Model as TransformAccountFailedViewModel;
                Assert.Equal("error", model.ErrorMessage);
            }
        }

        public class ThePostTransformToOrganizationAction : TheTransformToOrganizationActionBase
        {
            [Fact]
            public async Task WhenCanTransformReturnsFalse_ShowsError()
            {
                // Arrange
                var accountToTransform = "account";
                var controller = CreateController(accountToTransform, canTransformErrorReason: "error");

                // Act
                var result = await controller.TransformToOrganization(new TransformAccountViewModel() {
                    AdminUsername = "OrgAdmin"
                }) as ViewResult;

                // Assert
                Assert.NotNull(result);
                Assert.Equal(1, controller.ModelState[string.Empty].Errors.Count);
                Assert.Equal("error", controller.ModelState[string.Empty].Errors.First().ErrorMessage);

                GetMock<IMessageService>()
                    .Verify(m =>
                        m.SendOrganizationTransformRequest(
                            It.IsAny<User>(),
                            It.IsAny<User>(),
                            It.IsAny<string>(),
                            It.IsAny<string>(),
                            It.IsAny<string>()),
                        Times.Never());

                GetMock<IMessageService>()
                    .Verify(
                        m => m.SendOrganizationTransformInitiatedNotice(
                            It.IsAny<User>(),
                            It.IsAny<User>(),
                            It.IsAny<string>()),
                        Times.Never());

                GetMock<ITelemetryService>()
                    .Verify(
                        t => t.TrackOrganizationTransformInitiated(It.IsAny<User>()),
                        Times.Never());
            }

            [Fact]
            public async Task WhenAdminIsNotFound_ShowsError()
            {
                // Arrange
                var accountToTransform = "account";
                var controller = CreateController(accountToTransform);

                // Act
                var result = await controller.TransformToOrganization(new TransformAccountViewModel()
                {
                    AdminUsername = "AdminThatDoesNotExist"
                });

                // Assert
                Assert.NotNull(result);
                Assert.Equal(1, controller.ModelState[string.Empty].Errors.Count);
                Assert.Equal(
                    String.Format(CultureInfo.CurrentCulture,
                        Strings.TransformAccount_AdminAccountDoesNotExist, "AdminThatDoesNotExist"),
                    controller.ModelState[string.Empty].Errors.First().ErrorMessage);

                GetMock<IMessageService>()
                    .Verify(m => 
                        m.SendOrganizationTransformRequest(
                            It.IsAny<User>(),
                            It.IsAny<User>(),
                            It.IsAny<string>(),
                            It.IsAny<string>(),
                            It.IsAny<string>()),
                        Times.Never());

                GetMock<IMessageService>()
                    .Verify(m => 
                        m.SendOrganizationTransformInitiatedNotice(
                            It.IsAny<User>(),
                            It.IsAny<User>(),
                            It.IsAny<string>()),
                        Times.Never());

                GetMock<ITelemetryService>()
                    .Verify(
                        t => t.TrackOrganizationTransformInitiated(It.IsAny<User>()),
                        Times.Never());
            }

            [Fact]
            public async Task WhenValid_CreatesRequestAndRedirects()
            {
                // Arrange
                var accountToTransform = "account";
                var controller = CreateController(accountToTransform);

                // Act
                var result = await controller.TransformToOrganization(new TransformAccountViewModel()
                {
                    AdminUsername = "OrgAdmin"
                });

                // Assert
                Assert.IsType<RedirectResult>(result);

                GetMock<IMessageService>()
                    .Verify(m => m.SendOrganizationTransformRequest(
                        It.IsAny<User>(),
                        It.IsAny<User>(),
                        It.IsAny<string>(),
                        It.IsAny<string>(),
                        It.IsAny<string>()));

                GetMock<IMessageService>()
                    .Verify(m => m.SendOrganizationTransformInitiatedNotice(
                        It.IsAny<User>(), 
                        It.IsAny<User>(), 
                        It.IsAny<string>()));

                GetMock<ITelemetryService>()
                    .Verify(
                        t => t.TrackOrganizationTransformInitiated(It.IsAny<User>()));
            }
        }
        
        public class TheConfirmTransformToOrganizationAction : TestContainer
        {
            [Fact]
            public async Task WhenAccountToTransformIsNotFound_ShowsError()
            {
                // Arrange
                var controller = GetController<UsersController>();
                var currentUser = new User("OrgAdmin") { EmailAddress = "orgadmin@example.com" };
                controller.SetCurrentUser(currentUser);

                // Act
                var result = await controller.ConfirmTransformToOrganization("account", "token") as ViewResult;

                // Assert
                Assert.NotNull(result);

                var model = result.Model as TransformAccountFailedViewModel;
                Assert.Equal(
                    String.Format(CultureInfo.CurrentCulture, Strings.TransformAccount_OrganizationAccountDoesNotExist, "account"),
                    model.ErrorMessage);

                GetMock<IMessageService>()
                    .Verify(m =>
                        m.SendOrganizationTransformRequestAcceptedNotice(
                            It.IsAny<User>(),
                            It.IsAny<User>()),
                        Times.Never());

                GetMock<ITelemetryService>()
                    .Verify(
                        t => t.TrackOrganizationTransformCompleted(It.IsAny<Organization>()),
                        Times.Never());
            }

            [Fact]
            public async Task WhenCanTransformReturnsFalse_ShowsError()
            {
                // Arrange
                var accountToTransform = "account";
                var controller = CreateController(accountToTransform, canTransformErrorReason: "error");

                // Act
                var result = await controller.ConfirmTransformToOrganization(accountToTransform, "token") as ViewResult;

                // Assert
                Assert.NotNull(result);

                var model = result.Model as TransformAccountFailedViewModel;
                Assert.Equal(
                    "error",
                    model.ErrorMessage);

                GetMock<IMessageService>()
                    .Verify(m =>
                        m.SendOrganizationTransformRequestAcceptedNotice(
                            It.IsAny<User>(),
                            It.IsAny<User>()),
                        Times.Never());

                GetMock<ITelemetryService>()
                    .Verify(
                        t => t.TrackOrganizationTransformCompleted(It.IsAny<Organization>()),
                        Times.Never());
            }

            [Fact]
            public async Task WhenUserServiceReturnsFalse_ShowsError()
            {
                // Arrange
                var accountToTransform = "account";
                var controller = CreateController(accountToTransform, success: false);

                // Act
                var result = await controller.ConfirmTransformToOrganization(accountToTransform, "token") as ViewResult;

                // Assert
                Assert.NotNull(result);

                var model = result.Model as TransformAccountFailedViewModel;
                Assert.Equal(
                    String.Format(CultureInfo.CurrentCulture,
                        Strings.TransformAccount_Failed, "account"),
                    model.ErrorMessage);

                GetMock<IMessageService>()
                    .Verify(m =>
                        m.SendOrganizationTransformRequestAcceptedNotice(
                            It.IsAny<User>(),
                            It.IsAny<User>()),
                        Times.Never());

                GetMock<ITelemetryService>()
                    .Verify(
                        t => t.TrackOrganizationTransformCompleted(It.IsAny<Organization>()),
                        Times.Never());
            }

            [Fact]
            public async Task WhenUserServiceReturnsSuccess_Redirects()
            {
                // Arrange
                var accountToTransform = "account";
                var controller = CreateController(accountToTransform, success: true);

                // Act
                var result = await controller.ConfirmTransformToOrganization(accountToTransform, "token");

                // Assert
                Assert.NotNull(result);
                Assert.False(controller.TempData.ContainsKey("TransformError"));

                GetMock<IMessageService>()
                    .Verify(m =>
                        m.SendOrganizationTransformRequestAcceptedNotice(
                            It.IsAny<User>(),
                            It.IsAny<User>()));

                GetMock<ITelemetryService>()
                    .Verify(
                        t => t.TrackOrganizationTransformCompleted(It.IsAny<User>()));
            }

            private UsersController CreateController(string accountToTransform, string canTransformErrorReason = "", bool success = true)
            {
                // Arrange
                var configurationService = GetConfigurationService();

                var controller = GetController<UsersController>();
                var currentUser = new User("OrgAdmin") { EmailAddress = "orgadmin@example.com" };
                controller.SetCurrentUser(currentUser);

                GetMock<IUserService>()
                    .Setup(u => u.FindByUsername(accountToTransform))
                    .Returns(new User(accountToTransform)
                    {
                        EmailAddress = $"{accountToTransform}@example.com"
                    });

                GetMock<IUserService>()
                    .Setup(u => u.CanTransformUserToOrganization(It.IsAny<User>(), out canTransformErrorReason))
                    .Returns(string.IsNullOrEmpty(canTransformErrorReason));

                GetMock<IUserService>()
                    .Setup(u => u.CanTransformUserToOrganization(It.IsAny<User>(), It.IsAny<User>(), out canTransformErrorReason))
                    .Returns(string.IsNullOrEmpty(canTransformErrorReason));

                GetMock<IUserService>()
                    .Setup(s => s.TransformUserToOrganization(It.IsAny<User>(), It.IsAny<User>(), It.IsAny<string>()))
                    .Returns(Task.FromResult(success));

                return controller;
            }
        }

        public class TheRejectTransformToOrganizationAction : TestContainer
        {
            [Fact]
            public async Task WhenAccountToTransformIsNotFound_ShowsError()
            {
                // Arrange
                var controller = GetController<UsersController>();
                var currentUser = new User("OrgAdmin") { EmailAddress = "orgadmin@example.com" };
                controller.SetCurrentUser(currentUser);

                // Act
                var result = await controller.RejectTransformToOrganization("account", "token") as RedirectToRouteResult;

                // Assert
                Assert.NotNull(result);
                Assert.Equal(
                    String.Format(CultureInfo.CurrentCulture, Strings.TransformAccount_OrganizationAccountDoesNotExist, "account"), 
                    controller.TempData["Message"]);

                GetMock<IMessageService>()
                    .Verify(m =>
                        m.SendOrganizationTransformRequestRejectedNotice(
                            It.IsAny<User>(),
                            It.IsAny<User>()),
                        Times.Never());

                GetMock<ITelemetryService>()
                    .Verify(
                        t => t.TrackOrganizationTransformDeclined(It.IsAny<Organization>()),
                        Times.Never());
            }

            [Fact]
            public async Task WhenUserServiceReturnsFalse_ShowsError()
            {
                // Arrange
                var accountToTransform = "account";
                var controller = CreateController(accountToTransform, success: false);

                // Act
                var result = await controller.RejectTransformToOrganization(accountToTransform, "token") as RedirectToRouteResult;

                // Assert
                Assert.NotNull(result);
                Assert.Equal(Strings.TransformAccount_FailedMissingRequestToCancel, controller.TempData["Message"]);

                GetMock<IMessageService>()
                    .Verify(m =>
                        m.SendOrganizationTransformRequestRejectedNotice(
                            It.IsAny<User>(),
                            It.IsAny<User>()),
                        Times.Never());

                GetMock<ITelemetryService>()
                    .Verify(
                        t => t.TrackOrganizationTransformDeclined(It.IsAny<Organization>()),
                        Times.Never());
            }

            [Fact]
            public async Task WhenUserServiceReturnsSuccess_Redirects()
            {
                // Arrange
                var accountToTransform = "account";
                var controller = CreateController(accountToTransform, success: true);

                // Act
                var result = await controller.RejectTransformToOrganization(accountToTransform, "token");

                // Assert
                Assert.NotNull(result);
                Assert.Equal(
                    String.Format(CultureInfo.CurrentCulture, Strings.TransformAccount_Rejected, accountToTransform), 
                    controller.TempData["Message"]);

                GetMock<IMessageService>()
                    .Verify(m =>
                        m.SendOrganizationTransformRequestRejectedNotice(
                            It.IsAny<User>(),
                            It.IsAny<User>()));

                GetMock<ITelemetryService>()
                    .Verify(
                        t => t.TrackOrganizationTransformDeclined(It.IsAny<User>()));
            }

            private UsersController CreateController(string accountToTransform, bool success = true)
            {
                // Arrange
                var configurationService = GetConfigurationService();

                var controller = GetController<UsersController>();
                var currentUser = new User("OrgAdmin") { EmailAddress = "orgadmin@example.com" };
                controller.SetCurrentUser(currentUser);

                GetMock<IUserService>()
                    .Setup(u => u.FindByUsername(accountToTransform))
                    .Returns(new User(accountToTransform)
                    {
                        EmailAddress = $"{accountToTransform}@example.com"
                    });

                GetMock<IUserService>()
                    .Setup(s => s.RejectTransformUserToOrganizationRequest(It.IsAny<User>(), It.IsAny<User>(), It.IsAny<string>()))
                    .Returns(Task.FromResult(success));

                return controller;
            }
        }

        public class TheCancelTransformToOrganizationAction : TestContainer
        {
            [Fact]
            public async Task WhenUserServiceReturnsFalse_ShowsError()
            {
                // Arrange
                var controller = CreateController(success: false);

                // Act
                var result = await controller.CancelTransformToOrganization("token") as RedirectToRouteResult;

                // Assert
                Assert.NotNull(result);
                Assert.Equal(
                    Strings.TransformAccount_FailedMissingRequestToCancel,
                    controller.TempData["ErrorMessage"]);

                GetMock<IMessageService>()
                    .Verify(m =>
                        m.SendOrganizationTransformRequestCancelledNotice(
                            It.IsAny<User>(),
                            It.IsAny<User>()),
                        Times.Never());

                GetMock<ITelemetryService>()
                    .Verify(
                        t => t.TrackOrganizationTransformCancelled(It.IsAny<Organization>()),
                        Times.Never());
            }

            [Fact]
            public async Task WhenUserServiceReturnsSuccess_Redirects()
            {
                // Arrange
                var controller = CreateController(success: true);

                // Act
                var result = await controller.CancelTransformToOrganization("token") as RedirectToRouteResult;

                // Assert
                Assert.NotNull(result);
                Assert.Equal(
                    String.Format(CultureInfo.CurrentCulture, Strings.TransformAccount_Cancelled),
                    controller.TempData["Message"]);

                GetMock<IMessageService>()
                    .Verify(m =>
                        m.SendOrganizationTransformRequestCancelledNotice(
                            It.IsAny<User>(),
                            It.IsAny<User>()));

                GetMock<ITelemetryService>()
                    .Verify(
                        t => t.TrackOrganizationTransformCancelled(It.IsAny<User>()));
            }

            private UsersController CreateController(bool success = true)
            {
                // Arrange
                var configurationService = GetConfigurationService();

                var controller = GetController<UsersController>();
                var admin = new User("OrgToBe") { EmailAddress = "org@example.com" };
                var currentUser = new User("OrgToBe")
                {
                    EmailAddress = "orgToBe@example.com",
                    OrganizationMigrationRequest = new OrganizationMigrationRequest
                    {
                        AdminUser = admin,
                        ConfirmationToken = "token"
                    }
                };
                controller.SetCurrentUser(currentUser);

                GetMock<IUserService>()
                    .Setup(s => s.CancelTransformUserToOrganizationRequest(It.IsAny<User>(), It.IsAny<string>()))
                    .Returns(Task.FromResult(success));

                return controller;
            }
        }
    }
}
<|MERGE_RESOLUTION|>--- conflicted
+++ resolved
@@ -2069,10 +2069,7 @@
                 var fakes = Get<Fakes>();
                 var testUser = fakes.CreateUser(userName);
                 testUser.IsDeleted = false;
-<<<<<<< HEAD
-=======
                 testUser.Key = 1;
->>>>>>> 0061d54b
                 controller.SetCurrentUser(fakes.Admin);
 
                 PackageRegistration packageRegistration = new PackageRegistration();
@@ -2111,27 +2108,16 @@
                     .Setup(stub => stub.FindPackagesByAnyMatchingOwner(testUser, It.IsAny<bool>(), false))
                     .Returns(userPackages);
                 GetMock<ISupportRequestService>()
-<<<<<<< HEAD
-                    .Setup(x => x.GetIssues(null, null, null, null))
-                    .Returns(new Issue[0]);
-
-                // act
-                var model = ResultAssert.IsView<DeleteAccountViewModel>(controller.Delete(accountName: userName), viewName: "DeleteUserAccount");
-=======
                     .Setup(stub => stub.GetIssues(null, null, null, null))
                     .Returns(issues);
 
                 // act
                 var model = ResultAssert.IsView<DeleteUserViewModel>(controller.Delete(accountName: userName), viewName: "DeleteUserAccount");
->>>>>>> 0061d54b
 
                 // Assert
                 Assert.Equal(userName, model.AccountName);
                 Assert.Equal(1, model.Packages.Count());
-<<<<<<< HEAD
-=======
                 Assert.Equal(withPendingIssues, model.HasPendingRequests);
->>>>>>> 0061d54b
             }
         }
 
