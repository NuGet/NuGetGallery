// Copyright (c) .NET Foundation. All rights reserved.
// Licensed under the Apache License, Version 2.0. See License.txt in the project root for license information.

using System.Collections.Generic;
using System.Data.Entity;
using System.Linq;
using System.Net.Http;
using System.Threading;
using System.Threading.Tasks;
using System.Web.Http;
using System.Web.Http.OData.Query;
using System.Web.Http.Results;
using Moq;
using NuGet.Services.Entities;
using NuGetGallery.Configuration;
using NuGetGallery.OData;
using NuGetGallery.WebApi;
using Xunit;

namespace NuGetGallery.Controllers
{
    public class ODataV2CuratedFeedControllerFacts
        : ODataFeedControllerFactsBase<ODataV2CuratedFeedController>
    {
        private const string _curatedFeedName = "dummy";

        public class TheGetMethod
        {
            private readonly Package _curatedFeedPackage;
            private readonly Package _mainFeedPackage;
            private readonly FeatureConfiguration _featureConfiguration;
            private readonly Mock<IGalleryConfigurationService> _config;
            private readonly Mock<IAppConfiguration> _appConfig;
            private readonly Mock<ISearchService> _searchService;
            private readonly Mock<IReadOnlyEntityRepository<Package>> _packages;
            private readonly Mock<ITelemetryService> _telemetryService;
            private readonly Mock<IIconUrlProvider> _iconUrlProvider;
            private readonly ODataV2CuratedFeedController _target;
            private readonly HttpRequestMessage _request;
            private readonly ODataQueryOptions<V2FeedPackage> _options;
            private readonly Mock<IEntityRepository<Package>> _readWritePackages;
            private readonly Mock<IFeatureFlagService> _featureFlagService;

            public TheGetMethod()
            {
                _curatedFeedPackage = new Package
                {
                    PackageRegistration = new PackageRegistration
                    {
                        Id = "NuGet.Core",
                    },
                };
                _mainFeedPackage = new Package
                {
                    PackageRegistration = new PackageRegistration
                    {
                        Id = "NuGet.Versioning",
                    },
                };
                _featureConfiguration = new FeatureConfiguration();
                _appConfig = new Mock<IAppConfiguration>();

                _config = new Mock<IGalleryConfigurationService>();
                _searchService = new Mock<ISearchService>();
                _packages = new Mock<IReadOnlyEntityRepository<Package>>();
                _telemetryService = new Mock<ITelemetryService>();
<<<<<<< HEAD
                _iconUrlProvider = new Mock<IIconUrlProvider>();
=======
                _readWritePackages = new Mock<IEntityRepository<Package>>();
                _featureFlagService = new Mock<IFeatureFlagService>();
>>>>>>> 3ab980e3

                _config
                    .Setup(x => x.Current)
                    .Returns(() => _appConfig.Object);
                _config
                    .Setup(x => x.Features)
                    .Returns(() => _featureConfiguration);
                _config
                    .Setup(x => x.GetSiteRoot(It.IsAny<bool>()))
                    .Returns(() => _siteRoot);
                _packages
                    .Setup(x => x.GetAll())
                    .Returns(() => new[] { _mainFeedPackage }.AsQueryable());
                _featureFlagService
                    .Setup(ff => ff.IsODataDatabaseReadOnlyEnabled())
                    .Returns(true);

                _target = new ODataV2CuratedFeedController(
                    _config.Object,
                    _searchService.Object,
                    _packages.Object,
                    _readWritePackages.Object,
                    _telemetryService.Object,
                    _featureFlagService.Object);

                _request = new HttpRequestMessage(HttpMethod.Get, $"{_siteRoot}/api/v2/curated-feed/{_curatedFeedName}/Packages");
                _options = new ODataQueryOptions<V2FeedPackage>(CreateODataQueryContext<V2FeedPackage>(), _request);
                AddRequestToController(_request, _target);
            }

            [Fact]
            public async Task RedirectedCuratedFeedQueriesMainFeed()
            {
                _appConfig
                    .Setup(x => x.RedirectedCuratedFeeds)
                    .Returns(() => new[] { _curatedFeedName });

                var actionResult = _target.Get(_options, _curatedFeedName);

                var list = await GetPackageListAsync(actionResult);
                var package = Assert.Single(list);
                Assert.Equal(_mainFeedPackage.PackageRegistration.Id, package.Id);
                _packages.Verify(x => x.GetAll(), Times.Once);
            }

            [Fact]
            public async Task MissingAndRedirectedCuratedFeedQueriesMainFeed()
            {
                _appConfig
                    .Setup(x => x.RedirectedCuratedFeeds)
                    .Returns(() => new[] { _curatedFeedName });

                var actionResult = _target.Get(_options, _curatedFeedName);

                var list = await GetPackageListAsync(actionResult);
                var package = Assert.Single(list);
                Assert.Equal(_mainFeedPackage.PackageRegistration.Id, package.Id);
                _packages.Verify(x => x.GetAll(), Times.Once);
            }

            [Fact]
            public void NonRedirectCuratedFeedReturnsNotFound()
            {
                var actionResult = _target.Get(_options, _curatedFeedName);

                Assert.IsType<NotFoundResult>(actionResult);
                _packages.Verify(x => x.GetAll(), Times.Never);
            }

            private static async Task<List<V2FeedPackage>> GetPackageListAsync(IHttpActionResult actionResult)
            {
                var queryResult = (QueryResult<V2FeedPackage>)actionResult;
                var httpResponseMessage = await queryResult.ExecuteAsync(CancellationToken.None);
                var objectContent = (ObjectContent<IQueryable<V2FeedPackage>>)httpResponseMessage.Content;
                return ((IQueryable<V2FeedPackage>)objectContent.Value).ToList();
            }
        }

        [Fact]
        public async Task Get_FiltersSemVerV2PackageVersions()
        {
            // Act
            var resultSet = await GetCollection<V2FeedPackage>(
                (controller, options) => controller.Get(options, _curatedFeedName),
                $"/api/v2/curated-feed/{_curatedFeedName}/Packages");

            // Assert
            AssertSemVer2PackagesFilteredFromResult(resultSet);
            Assert.Equal(NonSemVer2Packages.Count, resultSet.Count);
        }

        [Fact]
        public async Task Get_FiltersOutUnavailablePackages()
        {
            // Arrange
            var semVerLevel = "2.0.0";

            // Act
            var resultSet = await GetCollection<V2FeedPackage>(
                (controller, options) => controller.Get(options, _curatedFeedName, semVerLevel),
                $"/api/v2/curated-feed/{_curatedFeedName}/Packages?semVerLevel={semVerLevel}");

            // Assert
            AssertUnavailablePackagesFilteredFromResult(resultSet);
            Assert.Equal(AvailablePackages.Count, resultSet.Count);
        }

        [Theory]
        [InlineData("2.0.0")]
        [InlineData("2.0.1")]
        [InlineData("3.0.0-alpha")]
        [InlineData("3.0.0")]
        public async Task Get_IncludesSemVerV2PackageVersionsWhenSemVerLevel2OrHigher(string semVerLevel)
        {
            // Act
            var resultSet = await GetCollection<V2FeedPackage>(
                (controller, options) => controller.Get(options, _curatedFeedName, semVerLevel),
                $"/api/v2/curated-feed/{_curatedFeedName}/Packages?semVerLevel={semVerLevel}");

            // Assert
            AssertSemVer2PackagesIncludedInResult(resultSet, includePrerelease: true);
            Assert.Equal(AvailablePackages.Count, resultSet.Count);
        }

        [Fact]
        public async Task GetCount_FiltersSemVerV2PackageVersions()
        {
            // Act
            var count = await GetInt<V2FeedPackage>(
                (controller, options) => controller.GetCount(options, _curatedFeedName),
                $"/api/v2/curated-feed/{_curatedFeedName}/Packages/$count");

            // Assert
            Assert.Equal(NonSemVer2Packages.Count, count);
        }

        [Theory]
        [InlineData("2.0.0")]
        [InlineData("2.0.1")]
        [InlineData("3.0.0-alpha")]
        [InlineData("3.0.0")]
        public async Task GetCount_IncludesSemVerV2PackageVersionsWhenSemVerLevel2OrHigher(string semVerLevel)
        {
            // Act
            var count = await GetInt<V2FeedPackage>(
                (controller, options) => controller.GetCount(options, _curatedFeedName, semVerLevel),
                $"/api/v2/curated-feed/{_curatedFeedName}/Packages/$count?semVerLevel={semVerLevel}");

            // Assert
            Assert.Equal(AvailablePackages.Count, count);
        }

        [Fact]
        public async Task FindPackagesById_FiltersSemVerV2PackageVersions()
        {
            // Act
            var resultSet = await GetCollection<V2FeedPackage>(
                async (controller, options) => await controller.FindPackagesById(options, _curatedFeedName, TestPackageId),
                $"/api/v2/curated-feed/{_curatedFeedName}/FindPackagesById?id='{TestPackageId}'");

            // Assert
            AssertSemVer2PackagesFilteredFromResult(resultSet);
            Assert.Equal(NonSemVer2Packages.Count, resultSet.Count);
        }

        [Theory]
        [InlineData("2.0.0")]
        [InlineData("2.0.1")]
        [InlineData("3.0.0-alpha")]
        [InlineData("3.0.0")]
        public async Task FindPackagesById_IncludesSemVerV2PackageVersionsWhenSemVerLevel2OrHigher(string semVerLevel)
        {
            // Act
            var resultSet = await GetCollection<V2FeedPackage>(
                async (controller, options) => await controller.FindPackagesById(options, _curatedFeedName, id: TestPackageId, semVerLevel: semVerLevel),
                $"/api/v2/curated-feed/{_curatedFeedName}/FindPackagesById?id='{TestPackageId}'&semVerLevel={semVerLevel}");

            // Assert
            AssertSemVer2PackagesIncludedInResult(resultSet, includePrerelease: true);
            Assert.Equal(AvailablePackages.Count, resultSet.Count);
        }

        [Fact]
        public async Task FindPackagesByIdCount_FiltersSemVerV2PackageVersions()
        {
            // Act
            var count = await GetInt<V2FeedPackage>(
                async (controller, options) => await controller.FindPackagesByIdCount(options, _curatedFeedName, TestPackageId),
                $"/api/v2/curated-feed/{_curatedFeedName}/FindPackagesById/$count?id='{TestPackageId}'");

            // Assert
            Assert.Equal(NonSemVer2Packages.Count, count);
        }

        [Theory]
        [InlineData("2.0.0")]
        [InlineData("2.0.1")]
        [InlineData("3.0.0-alpha")]
        [InlineData("3.0.0")]
        public async Task FindPackagesByIdCount_IncludesSemVerV2PackageVersionsWhenSemVerLevel2OrHigher(string semVerLevel)
        {
            // Act
            var count = await GetInt<V2FeedPackage>(
                async (controller, options) => await controller.FindPackagesByIdCount(options, _curatedFeedName, id: TestPackageId, semVerLevel: semVerLevel),
                $"/api/v2/curated-feed/{_curatedFeedName}/FindPackagesById/$count?id='{TestPackageId}'&semVerLevel={semVerLevel}");

            // Assert
            Assert.Equal(AvailablePackages.Count, count);
        }

        [Fact]
        public async Task Search_FiltersSemVerV2PackageVersions_ExcludePrerelease()
        {
            // Act
            var resultSet = await GetCollection<V2FeedPackage>(
                async (controller, options) => await controller.Search(options, _curatedFeedName, searchTerm: TestPackageId),
                $"/api/v2/curated-feed/{_curatedFeedName}/Search?searchTerm='{TestPackageId}'");

            // Assert
            AssertSemVer2PackagesFilteredFromResult(resultSet);
            Assert.Equal(NonSemVer2Packages.Where(p => !p.IsPrerelease).Count(), resultSet.Count);
        }

        [Fact]
        public async Task Search_FiltersSemVerV2PackageVersions_IncludePrerelease()
        {
            // Act
            var resultSet = await GetCollection<V2FeedPackage>(
                async (controller, options) => await controller.Search(
                    options,
                    _curatedFeedName,
                    searchTerm: TestPackageId,
                    includePrerelease: true),
                $"/api/v2/curated-feed/{_curatedFeedName}/Search?searchTerm='{TestPackageId}'&includePrerelease=true");

            // Assert
            AssertSemVer2PackagesFilteredFromResult(resultSet);
            Assert.Equal(NonSemVer2Packages.Count, resultSet.Count);
        }

        [Theory]
        [InlineData("2.0.0")]
        [InlineData("2.0.1")]
        [InlineData("3.0.0-alpha")]
        [InlineData("3.0.0")]
        public async Task Search_IncludesSemVerV2PackageVersionsWhenSemVerLevel2OrHigher_ExcludePrerelease(string semVerLevel)
        {
            // Act
            var resultSet = await GetCollection<V2FeedPackage>(
                async (controller, options) => await controller.Search(options, _curatedFeedName, searchTerm: TestPackageId, semVerLevel: semVerLevel),
                $"/api/v2/curated-feed/{_curatedFeedName}/Search?searchTerm='{TestPackageId}'&semVerLevel={semVerLevel}");

            // Assert
            AssertSemVer2PackagesIncludedInResult(resultSet, includePrerelease: false);
            Assert.Equal(AvailablePackages.Where(p => !p.IsPrerelease).Count(), resultSet.Count);
        }

        [Theory]
        [InlineData("2.0.0")]
        [InlineData("2.0.1")]
        [InlineData("3.0.0-alpha")]
        [InlineData("3.0.0")]
        public async Task Search_IncludesSemVerV2PackageVersionsWhenSemVerLevel2OrHigher_IncludePrerelease(string semVerLevel)
        {
            // Act
            var resultSet = await GetCollection<V2FeedPackage>(
                async (controller, options) => await controller.Search(
                    options,
                    _curatedFeedName,
                    searchTerm: TestPackageId,
                    includePrerelease: true,
                    semVerLevel: semVerLevel),
                $"/api/v2/curated-feed/{_curatedFeedName}/Search?searchTerm='{TestPackageId}'&semVerLevel={semVerLevel}&includePrerelease=true");

            // Assert
            AssertSemVer2PackagesIncludedInResult(resultSet, includePrerelease: true);
            Assert.Equal(AvailablePackages.Count, resultSet.Count);
        }

        [Fact]
        public async Task SearchCount_FiltersSemVerV2PackageVersions_IncludePrerelease()
        {
            // Act
            var searchCount = await GetInt<V2FeedPackage>(
                async (controller, options) => await controller.SearchCount(
                    options,
                    _curatedFeedName,
                    searchTerm: TestPackageId,
                    includePrerelease: true),
                $"/api/v2/curated-feed/{_curatedFeedName}/Search/$count?searchTerm='{TestPackageId}'&includePrerelease=true");

            // Assert
            Assert.Equal(NonSemVer2Packages.Count, searchCount);
        }

        [Fact]
        public async Task SearchCount_FiltersSemVerV2PackageVersions_ExcludePrerelease()
        {
            // Act
            var searchCount = await GetInt<V2FeedPackage>(
                async (controller, options) => await controller.SearchCount(
                    options,
                    _curatedFeedName,
                    searchTerm: TestPackageId,
                    includePrerelease: false),
                $"/api/v2/curated-feed/{_curatedFeedName}/Search/$count?searchTerm='{TestPackageId}'");

            // Assert
            Assert.Equal(NonSemVer2Packages.Where(p => !p.IsPrerelease).Count(), searchCount);
        }

        [Fact]
        public async Task SearchCount_FiltersSemVerV2PackageVersionsWhenSemVerLevelLowerThan200_IncludePrerelease()
        {
            // Act
            var searchCount = await GetInt<V2FeedPackage>(
                async (controller, options) => await controller.SearchCount(
                    options,
                    _curatedFeedName,
                    searchTerm: TestPackageId,
                    includePrerelease: true,
                    semVerLevel: "1.0.0"),
                $"/api/v2/curated-feed/{_curatedFeedName}/Search/$count?searchTerm='{TestPackageId}'&includePrerelease=true&semVerLevel=1.0.0");

            // Assert
            Assert.Equal(NonSemVer2Packages.Count, searchCount);
        }

        [Fact]
        public async Task SearchCount_FiltersSemVerV2PackageVersionsWhenSemVerLevelLowerThan200_ExcludePrerelease()
        {
            // Act
            var searchCount = await GetInt<V2FeedPackage>(
                async (controller, options) => await controller.SearchCount(
                    options,
                    _curatedFeedName,
                    searchTerm: TestPackageId,
                    includePrerelease: false,
                    semVerLevel: "1.0.0"),
                $"/api/v2/curated-feed/{_curatedFeedName}/Search/$count?searchTerm='{TestPackageId}'&semVerLevel=1.0.0");

            // Assert
            Assert.Equal(NonSemVer2Packages.Where(p => !p.IsPrerelease).Count(), searchCount);
        }

        [Theory]
        [InlineData("2.0.0")]
        [InlineData("2.0.1")]
        [InlineData("3.0.0-alpha")]
        [InlineData("3.0.0")]
        public async Task SearchCount_IncludesSemVerV2PackageVersionsWhenSemVerLevel2OrHigher_IncludePrerelease(string semVerLevel)
        {
            // Act
            var searchCount = await GetInt<V2FeedPackage>(
                async (controller, options) => await controller.SearchCount(
                    options,
                    _curatedFeedName,
                    searchTerm: TestPackageId,
                    includePrerelease: true,
                    semVerLevel: semVerLevel),
                $"/api/v2/curated-feed/{_curatedFeedName}/Search/$count?searchTerm='{TestPackageId}'&includePrerelease=true&semVerLevel={semVerLevel}");

            // Assert
            Assert.Equal(AvailablePackages.Count, searchCount);
        }

        [Theory]
        [InlineData("2.0.0")]
        [InlineData("2.0.1")]
        [InlineData("3.0.0-alpha")]
        [InlineData("3.0.0")]
        public async Task SearchCount_IncludesSemVerV2PackageVersionsWhenSemVerLevel2OrHigher_ExcludePrerelease(string semVerLevel)
        {
            // Act
            var searchCount = await GetInt<V2FeedPackage>(
                async (controller, options) => await controller.SearchCount(options, _curatedFeedName, searchTerm: TestPackageId, semVerLevel: semVerLevel),
                $"/api/v2/curated-feed/{_curatedFeedName}/Search/$count?searchTerm='{TestPackageId}'&semVerLevel={semVerLevel}");

            // Assert
            Assert.Equal(AvailablePackages.Where(p => !p.IsPrerelease).Count(), searchCount);
        }

        [Theory]
        [InlineData(true)]
        [InlineData(false)]
        public void TestReadOnlyFeatureFlag(bool readOnly)
        {
            var packagesRepositoryMock = new Mock<IReadOnlyEntityRepository<Package>>();
            var readWritePackagesRepositoryMock = new Mock<IEntityRepository<Package>>();
            var configurationService = new Mock<IGalleryConfigurationService>().Object;
            var searchService = new Mock<ISearchService>().Object;
            var telemetryService = new Mock<ITelemetryService>().Object;
            var featureFlagServiceMock = new Mock<IFeatureFlagService>();
            featureFlagServiceMock.Setup(ffs => ffs.IsODataDatabaseReadOnlyEnabled()).Returns(readOnly);

            var testController = new ODataV2CuratedFeedController(
                configurationService,
                searchService,
                packagesRepositoryMock.Object,
                readWritePackagesRepositoryMock.Object,
                telemetryService,
                featureFlagServiceMock.Object);

            var pacakges = testController.GetAll();

            if (readOnly)
            {
                packagesRepositoryMock.Verify(r => r.GetAll(), times: Times.Exactly(1));
                readWritePackagesRepositoryMock.Verify(r => r.GetAll(), times: Times.Never);
            }
            else
            {
                packagesRepositoryMock.Verify(r => r.GetAll(), times: Times.Never);
                readWritePackagesRepositoryMock.Verify(r => r.GetAll(), times: Times.Exactly(1));
            }
        }

        protected override ODataV2CuratedFeedController CreateController(
            IReadOnlyEntityRepository<Package> packagesRepository,
            IEntityRepository<Package> readWritePackagesRepository,
            IGalleryConfigurationService configurationService,
            ISearchService searchService,
            ITelemetryService telemetryService,
<<<<<<< HEAD
            IIconUrlProvider iconUrlProvider)
=======
            IFeatureFlagService featureFlagService)
>>>>>>> 3ab980e3
        {
            configurationService.Current.RedirectedCuratedFeeds = new[] { _curatedFeedName };

            return new ODataV2CuratedFeedController(
                configurationService,
                searchService,
                packagesRepository,
                readWritePackagesRepository,
                telemetryService,
                featureFlagService);
        }

        private static IDbSet<T> GetQueryableMockDbSet<T>(params T[] sourceList) where T : class
        {
            var queryable = sourceList.AsQueryable();

            var dbSet = new Mock<IDbSet<T>>();
            dbSet.As<IQueryable<T>>().Setup(m => m.Provider).Returns(queryable.Provider);
            dbSet.As<IQueryable<T>>().Setup(m => m.Expression).Returns(queryable.Expression);
            dbSet.As<IQueryable<T>>().Setup(m => m.ElementType).Returns(queryable.ElementType);
            dbSet.As<IQueryable<T>>().Setup(m => m.GetEnumerator()).Returns(queryable.GetEnumerator());

            return dbSet.Object;
        }

        private void AssertUnavailablePackagesFilteredFromResult(IEnumerable<V2FeedPackage> resultSet)
        {
            foreach (var feedPackage in resultSet)
            {
                Assert.Empty(UnavailablePackages.Where(p => string.Equals(p.Version, feedPackage.Version)));

                // Assert each of the items in the result set is a non-SemVer v2.0.0 package
                Assert.Single(AvailablePackages.Where(p =>
                    string.Equals(p.Version, feedPackage.Version) &&
                    string.Equals(p.PackageRegistration.Id, feedPackage.Id)));
            }
        }

        private void AssertSemVer2PackagesFilteredFromResult(IEnumerable<V2FeedPackage> resultSet)
        {
            foreach (var feedPackage in resultSet)
            {
                // Assert none of the items in the result set are SemVer v.2.0.0 packages (checking on original version is enough in this case)
                Assert.Empty(SemVer2Packages.Where(p => string.Equals(p.Version, feedPackage.Version)));

                // Assert each of the items in the result set is a non-SemVer v2.0.0 package
                Assert.Single(NonSemVer2Packages.Where(p =>
                    string.Equals(p.Version, feedPackage.Version) &&
                    string.Equals(p.PackageRegistration.Id, feedPackage.Id)));
            }
        }

        private void AssertSemVer2PackagesIncludedInResult(IReadOnlyCollection<V2FeedPackage> resultSet, bool includePrerelease)
        {
            foreach (var package in SemVer2Packages.Where(p => p.IsPrerelease == includePrerelease))
            {
                // Assert all of the SemVer2 packages are included in the result.
                // Whilst at it, also check the NormalizedVersion on the OData feed.
                Assert.Single(resultSet.Where(feedPackage =>
                    string.Equals(feedPackage.Version, package.Version)
                    && string.Equals(feedPackage.NormalizedVersion, package.NormalizedVersion)
                    && string.Equals(feedPackage.Id, package.PackageRegistration.Id)));
            }

            foreach (var package in NonSemVer2Packages.Where(p => p.IsPrerelease == includePrerelease))
            {
                // Assert all of the non-SemVer2 packages are included in the result.
                // Whilst at it, also check the NormalizedVersion on the OData feed.
                Assert.Single(resultSet.Where(feedPackage =>
                    string.Equals(feedPackage.Version, package.Version)
                    && string.Equals(feedPackage.NormalizedVersion, package.NormalizedVersion)
                    && string.Equals(feedPackage.Id, package.PackageRegistration.Id)));
            }
        }
    }
}<|MERGE_RESOLUTION|>--- conflicted
+++ resolved
@@ -64,12 +64,9 @@
                 _searchService = new Mock<ISearchService>();
                 _packages = new Mock<IReadOnlyEntityRepository<Package>>();
                 _telemetryService = new Mock<ITelemetryService>();
-<<<<<<< HEAD
-                _iconUrlProvider = new Mock<IIconUrlProvider>();
-=======
                 _readWritePackages = new Mock<IEntityRepository<Package>>();
                 _featureFlagService = new Mock<IFeatureFlagService>();
->>>>>>> 3ab980e3
+                _iconUrlProvider = new Mock<IIconUrlProvider>();
 
                 _config
                     .Setup(x => x.Current)
@@ -493,11 +490,8 @@
             IGalleryConfigurationService configurationService,
             ISearchService searchService,
             ITelemetryService telemetryService,
-<<<<<<< HEAD
+            IFeatureFlagService featureFlagService,
             IIconUrlProvider iconUrlProvider)
-=======
-            IFeatureFlagService featureFlagService)
->>>>>>> 3ab980e3
         {
             configurationService.Current.RedirectedCuratedFeeds = new[] { _curatedFeedName };
 
