--- conflicted
+++ resolved
@@ -98,15 +98,9 @@
                 var controller = new TestableAuthenticationController();
                 controller.MockUsers
                           .Setup(x => x.FindByUsernameOrEmailAddressAndPassword("theUsername", "thePassword"))
-<<<<<<< HEAD
-                          .Returns(new User("theUsername", null));
-
-                controller.SignIn(
-=======
                           .Returns(new User("theUsername"));
                 
-                controller.LogOn(
->>>>>>> 7772b820
+                controller.SignIn(
                     new SignInRequest { UserNameOrEmail = "theUsername", Password = "thePassword" },
                     "theReturnUrl");
 
@@ -162,7 +156,7 @@
                 var controller = new TestableAuthenticationController();
                 controller.MockUsers
                           .Setup(x => x.FindByUsernameOrEmailAddressAndPassword(It.IsAny<string>(), It.IsAny<string>()))
-                          .Returns(new User("theUsername", null) { EmailAddress = "confirmed@example.com" });
+                          .Returns(new User("theUsername") { EmailAddress = "confirmed@example.com" });
 
                 var result = controller.SignIn(new SignInRequest(), "theReturnUrl");
 
@@ -234,7 +228,7 @@
                 var controller = new TestableAuthenticationController();
                 controller.MockUsers
                           .Setup(x => x.FindByUsernameOrEmailAddressAndPassword(It.IsAny<string>(), It.IsAny<string>()))
-                          .Returns(new User("theUsername") { EmailAddress = "confirmed@example.com" });
+                          .Returns(new User("theUsername", null) { EmailAddress = "confirmed@example.com" });
 
                 var result = controller.Register(new RegisterRequest(), "theReturnUrl");
 
