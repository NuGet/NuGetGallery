--- conflicted
+++ resolved
@@ -350,16 +350,13 @@
                 var result = await controller.Add(Model);
 
                 ResultAssert.IsView<AddOrganizationViewModel>(result);
-<<<<<<< HEAD
-                Assert.Equal(message, controller.TempData["ErrorMessage"]);
+                
+                Assert.Equal(message, controller.TempData["AddOrganizationErrorMessage"]);
 
                 GetMock<ITelemetryService>()
                     .Verify(
                         t => t.TrackOrganizationAdded(It.IsAny<Organization>()),
                         Times.Never());
-=======
-                Assert.Equal(message, controller.TempData["AddOrganizationErrorMessage"]);
->>>>>>> 12bf2d90
             }
 
             [Fact]
