﻿// Copyright (c) .NET Foundation. All rights reserved.
// Licensed under the Apache License, Version 2.0. See License.txt in the project root for license information.

using System;
using System.Collections.Generic;
using System.Collections.Specialized;
using System.Data;
using System.Globalization;
using System.IO;
using System.Linq;
using System.Linq.Expressions;
using System.Net;
using System.Threading.Tasks;
using System.Web;
using System.Web.Mvc;
using System.Web.Routing;
using Moq;
using Newtonsoft.Json.Linq;
using NuGet.Packaging;
using NuGet.Versioning;
using NuGetGallery.Auditing;
using NuGetGallery.Authentication;
using NuGetGallery.Configuration;
using NuGetGallery.Framework;
using NuGetGallery.Infrastructure.Authentication;
using NuGetGallery.Packaging;
using NuGetGallery.Security;
using Xunit;

namespace NuGetGallery
{
    internal class TestableApiController
        : ApiController
    {
        public Mock<IApiScopeEvaluator> MockApiScopeEvaluator { get; private set; }
        public Mock<IEntitiesContext> MockEntitiesContext { get; private set; }
        public Mock<IPackageService> MockPackageService { get; private set; }
        public Mock<IPackageFileService> MockPackageFileService { get; private set; }
        public Mock<IUserService> MockUserService { get; private set; }
        public Mock<IContentService> MockContentService { get; private set; }
        public Mock<IStatisticsService> MockStatisticsService { get; private set; }
        public Mock<IIndexingService> MockIndexingService { get; private set; }
        public Mock<IAutomaticallyCuratePackageCommand> MockAutoCuratePackage { get; private set; }
        public Mock<IMessageService> MockMessageService { get; private set; }
        public Mock<ITelemetryService> MockTelemetryService { get; private set; }
        public Mock<AuthenticationService> MockAuthenticationService { get; private set; }
        public Mock<ISecurityPolicyService> MockSecurityPolicyService { get; private set; }
        public Mock<IReservedNamespaceService> MockReservedNamespaceService { get; private set; }
        public Mock<IPackageUploadService> MockPackageUploadService { get; private set; }
        public Mock<IPackageDeleteService> MockPackageDeleteService { get; set; }

        private Stream PackageFromInputStream { get; set; }

        public TestableApiController(
            IGalleryConfigurationService configurationService,
            MockBehavior behavior = MockBehavior.Default)
        {
            SetOwinContextOverride(Fakes.CreateOwinContext());
            ApiScopeEvaluator = (MockApiScopeEvaluator = new Mock<IApiScopeEvaluator>()).Object;
            EntitiesContext = (MockEntitiesContext = new Mock<IEntitiesContext>()).Object;
            PackageService = (MockPackageService = new Mock<IPackageService>(behavior)).Object;
            UserService = (MockUserService = new Mock<IUserService>(behavior)).Object;
            ContentService = (MockContentService = new Mock<IContentService>()).Object;
            StatisticsService = (MockStatisticsService = new Mock<IStatisticsService>()).Object;
            IndexingService = (MockIndexingService = new Mock<IIndexingService>()).Object;
            AutoCuratePackage = (MockAutoCuratePackage = new Mock<IAutomaticallyCuratePackageCommand>()).Object;
            AuthenticationService = (MockAuthenticationService = new Mock<AuthenticationService>()).Object;
            SecurityPolicyService = (MockSecurityPolicyService = new Mock<ISecurityPolicyService>()).Object;
            ReservedNamespaceService = (MockReservedNamespaceService = new Mock<IReservedNamespaceService>()).Object;
            PackageUploadService = (MockPackageUploadService = new Mock<IPackageUploadService>()).Object;
            PackageDeleteService = (MockPackageDeleteService = new Mock<IPackageDeleteService>()).Object;

            SetupApiScopeEvaluatorOnAllInputs();

            CredentialBuilder = new CredentialBuilder();

            MockPackageFileService = new Mock<IPackageFileService>(MockBehavior.Strict);
            MockPackageFileService.Setup(p => p.SavePackageFileAsync(It.IsAny<Package>(), It.IsAny<Stream>()))
                .Returns(Task.CompletedTask);
            PackageFileService = MockPackageFileService.Object;

            MessageService = (MockMessageService = new Mock<IMessageService>()).Object;

            configurationService.Features.TrackPackageDownloadCountInLocalDatabase = false;
            ConfigurationService = configurationService;

            AuditingService = new TestAuditingService();

            MockTelemetryService = new Mock<ITelemetryService>();
            TelemetryService = MockTelemetryService.Object;

            MockSecurityPolicyService.Setup(s => s.EvaluateUserPoliciesAsync(It.IsAny<SecurityPolicyAction>(), It.IsAny<HttpContextBase>()))
                .Returns(Task.FromResult(SecurityPolicyResult.SuccessResult));
            MockSecurityPolicyService.Setup(s => s.EvaluatePackagePoliciesAsync(It.IsAny<SecurityPolicyAction>(), It.IsAny<HttpContextBase>(), It.IsAny<Package>()))
                .Returns(Task.FromResult(SecurityPolicyResult.SuccessResult));
            
            MockReservedNamespaceService
                .Setup(s => s.GetReservedNamespacesForId(It.IsAny<string>()))
                .Returns(new ReservedNamespace[0]);

            MockPackageUploadService.Setup(x => x.GeneratePackageAsync(It.IsAny<string>(), It.IsAny<PackageArchiveReader>(), It.IsAny<PackageStreamMetadata>(), It.IsAny<User>(), It.IsAny<User>()))
                .Returns((string id, PackageArchiveReader nugetPackage, PackageStreamMetadata packageStreamMetadata, User owner, User currentUser) => {
                    var packageMetadata = PackageMetadata.FromNuspecReader(
                        nugetPackage.GetNuspecReader(),
                        strict: true);

                    var package = new Package();
                    package.PackageRegistration = new PackageRegistration { Id = packageMetadata.Id, IsVerified = false };
                    package.Version = packageMetadata.Version.ToString();
                    package.SemVerLevelKey = SemVerLevelKey.ForPackage(packageMetadata.Version, packageMetadata.GetDependencyGroups().AsPackageDependencyEnumerable());

                    return Task.FromResult(package);
                });

            MockPackageUploadService
                .Setup(x => x.ValidatePackageAsync(
                    It.IsAny<Package>(),
                    It.IsAny<PackageArchiveReader>(),
                    It.IsAny<User>(),
                    It.IsAny<User>()))
                .ReturnsAsync(PackageValidationResult.Accepted());

            var requestMock = new Mock<HttpRequestBase>();
            requestMock.Setup(m => m.IsSecureConnection).Returns(true);
            requestMock.Setup(m => m.Url).Returns(new Uri(TestUtility.GallerySiteRootHttps));

            var httpContextMock = new Mock<HttpContextBase>();
            httpContextMock.Setup(m => m.Request).Returns(requestMock.Object);

            TestUtility.SetupHttpContextMockForUrlGeneration(httpContextMock, this);
        }

        private void SetupApiScopeEvaluatorOnAllInputs()
        {
            MockApiScopeEvaluator
                .Setup(x => x.Evaluate(It.IsAny<User>(), It.IsAny<IEnumerable<Scope>>(), It.IsAny<IActionRequiringEntityPermissions<PackageRegistration>>(), It.IsAny<PackageRegistration>(), It.IsAny<string[]>()))
                .Returns(() => new ApiScopeEvaluationResult(GetCurrentUser(), PermissionsCheckResult.Allowed, scopesAreValid: true));

            MockApiScopeEvaluator
                .Setup(x => x.Evaluate(It.IsAny<User>(), It.IsAny<IEnumerable<Scope>>(), It.IsAny<IActionRequiringEntityPermissions<ActionOnNewPackageContext>>(), It.IsAny<ActionOnNewPackageContext>(), It.IsAny<string[]>()))
                .Returns(() => new ApiScopeEvaluationResult(GetCurrentUser(), PermissionsCheckResult.Allowed, scopesAreValid: true));
        }

        internal void SetupPackageFromInputStream(Stream packageStream)
        {
            PackageFromInputStream = packageStream;
        }

        protected internal override Stream ReadPackageFromRequest()
        {
            return PackageFromInputStream;
        }
    }

    public class ApiControllerFacts
    {
        private static readonly Uri HttpRequestUrl = new Uri("http://nuget.org/api/v2/something");
        private static readonly Uri HttpsRequestUrl = new Uri("https://nuget.org/api/v2/something");

        public static IEnumerable<object[]> InvalidScopes_Data
        {
            get
            {
                yield return MemberDataHelper.AsData(new ApiScopeEvaluationResult(null, PermissionsCheckResult.Unknown, scopesAreValid: false), HttpStatusCode.Forbidden, Strings.ApiKeyNotAuthorized);

                foreach (var result in Enum.GetValues(typeof(PermissionsCheckResult)).Cast<PermissionsCheckResult>())
                {
                    if (result == PermissionsCheckResult.Allowed)
                    {
                        yield return MemberDataHelper.AsData(
                            new ApiScopeEvaluationResult(new User("testOwner") { Key = 94443 }, result, scopesAreValid: true), 
                            HttpStatusCode.Forbidden, 
                            Strings.ApiKeyOwnerUnconfirmed);
                    }

                    if (result == PermissionsCheckResult.Allowed || result == PermissionsCheckResult.Unknown)
                    {
                        continue;
                    }

                    var isReservedNamespaceConflict = result == PermissionsCheckResult.ReservedNamespaceFailure;
                    var statusCode = isReservedNamespaceConflict ? HttpStatusCode.Conflict : HttpStatusCode.Forbidden;
                    var description = isReservedNamespaceConflict ? Strings.UploadPackage_IdNamespaceConflict : Strings.ApiKeyNotAuthorized;
                    yield return MemberDataHelper.AsData(new ApiScopeEvaluationResult(null, result, scopesAreValid: true), statusCode, description);
                }
            }
        }

        public class TheCreatePackageAction
            : TestContainer
        {
            [Fact]
            public async Task CreatePackage_TracksFailureIfUnexpectedExceptionWithoutIdVersion()
            {
                // Arrange
                var controller = new TestableApiController(GetConfigurationService());
                controller.MockSecurityPolicyService
                    .Setup(x => x.EvaluateUserPoliciesAsync(It.IsAny<SecurityPolicyAction>(), It.IsAny<HttpContextBase>()))
                    .Throws<Exception>();
                var user = new User("test") { Key = 1 };
                controller.SetCurrentUser(user);

                // Act
                await Assert.ThrowsAnyAsync<Exception>(() => controller.CreatePackagePut());

                // Assert
                controller.MockTelemetryService.Verify(x => x.TrackPackagePushFailureEvent(null, null), Times.Once());
            }

            [Fact]
            public async Task CreatePackage_TracksFailureIfUnexpectedExceptionWithIdVersion()
            {
                // Arrange
                var user = new User() { EmailAddress = "confirmed@email.com" };
                var packageRegistration = new PackageRegistration();
                packageRegistration.Id = "theId";
                packageRegistration.Owners.Add(user);
                var package = new Package();
                package.PackageRegistration = packageRegistration;
                package.Version = "1.0.42";
                packageRegistration.Packages.Add(package);

                TestGalleryConfigurationService configurationService = GetConfigurationService();
                var controller = new TestableApiController(configurationService);
                controller.SetCurrentUser(user);
                controller.MockPackageUploadService
                    .Setup(p => p.GeneratePackageAsync(
                        It.IsAny<string>(),
                        It.IsAny<PackageArchiveReader>(),
                        It.IsAny<PackageStreamMetadata>(),
                        It.IsAny<User>(),
                        It.IsAny<User>()))
                    .Returns(Task.FromResult(package));
                controller.MockPackageService
                    .Setup(x => x.FindPackageRegistrationById(It.IsAny<string>()))
                    .Throws<Exception>();

                var nuGetPackage = TestPackage.CreateTestPackageStream("theId", "1.0.42");
                controller.SetupPackageFromInputStream(nuGetPackage);

                // Act
                await Assert.ThrowsAnyAsync<Exception>(() => controller.CreatePackagePut());

                // Assert
                controller.MockTelemetryService.Verify(x => x.TrackPackagePushFailureEvent(packageRegistration.Id, new NuGetVersion(package.Version)), Times.Once());
            }

            [Fact]
            public async Task CreatePackage_Returns400IfSecurityPolicyFails()
            {
                // Arrange
                var controller = new TestableApiController(GetConfigurationService());
                controller.MockSecurityPolicyService.Setup(s => s.EvaluateUserPoliciesAsync(It.IsAny<SecurityPolicyAction>(), It.IsAny<HttpContextBase>()))
                    .Returns(Task.FromResult(SecurityPolicyResult.CreateErrorResult("A")));

                // Act
                var result = await controller.CreatePackagePut();

                // Assert
                ResultAssert.IsStatusCode(result, HttpStatusCode.BadRequest, "A");
            }


            [Fact]
            public async Task CreatePackage_Returns400IfPackageSecurityPolicyFails()
            {
                // Arrange
                var packageId = "theId";
                var packageRegistration = new PackageRegistration { Id = packageId };
                packageRegistration.Id = packageId;
                var package = new Package
                {
                    PackageRegistration = packageRegistration,
                    Version = "1.0.42"
                };
                packageRegistration.Packages.Add(package);

                var controller = new TestableApiController(GetConfigurationService());
                
                controller.MockPackageService.Setup(p => p.FindPackageRegistrationById(It.IsAny<string>()))
                    .Returns(packageRegistration);

                var fakes = Get<Fakes>();
                var currentUser = fakes.User;
                controller.SetCurrentUser(currentUser);

                var nuGetPackage = TestPackage.CreateTestPackageStream(packageId, "1.0.42");
                controller.SetupPackageFromInputStream(nuGetPackage);

                var owner = new User("owner") { Key = 2, EmailAddress = "org@confirmed.com" };

                Expression<Func<IApiScopeEvaluator, ApiScopeEvaluationResult>> evaluateApiScope =
                    x => x.Evaluate(
                        currentUser,
                        It.IsAny<IEnumerable<Scope>>(),
                        ActionsRequiringPermissions.UploadNewPackageVersion,
                        packageRegistration,
                        NuGetScopes.PackagePushVersion, NuGetScopes.PackagePush);

                controller.MockApiScopeEvaluator
                    .Setup(evaluateApiScope)
                    .Returns(new ApiScopeEvaluationResult(owner, PermissionsCheckResult.Allowed, scopesAreValid: true));

                controller.MockSecurityPolicyService.Setup(s => s.EvaluatePackagePoliciesAsync(It.IsAny<SecurityPolicyAction>(), It.IsAny<HttpContextBase>(), It.IsAny<Package>()))
                    .Returns(Task.FromResult(SecurityPolicyResult.CreateErrorResult("Package not compliant.")));

                // Act
                var result = await controller.CreatePackagePut();

                // Assert
                ResultAssert.IsStatusCode(result, HttpStatusCode.BadRequest, "Package not compliant.");
            }

            [Fact]
            public async Task WritesAnAuditRecord()
            {
                // Arrange
                var user = new User { EmailAddress = "confirmed@email.com" };
                var packageRegistration = new PackageRegistration();
                packageRegistration.Id = "theId";
                packageRegistration.Owners.Add(user);
                var package = new Package();
                package.PackageRegistration = packageRegistration;
                package.Version = "1.0.42";
                packageRegistration.Packages.Add(package);

                var controller = new TestableApiController(GetConfigurationService());
                controller.SetCurrentUser(user);
                controller.MockPackageUploadService
                    .Setup(p => p.GeneratePackageAsync(
                        It.IsAny<string>(),
                        It.IsAny<PackageArchiveReader>(),
                        It.IsAny<PackageStreamMetadata>(),
                        It.IsAny<User>(),
                        It.IsAny<User>()))
                    .Returns(Task.FromResult(package));

                var nuGetPackage = TestPackage.CreateTestPackageStream("theId", "1.0.42");
                controller.SetupPackageFromInputStream(nuGetPackage);

                // Act
                await controller.CreatePackagePut();

                // Assert
                Assert.True(controller.AuditingService.WroteRecord<PackageAuditRecord>(ar =>
                    ar.Action == AuditedPackageAction.Create
                    && ar.Id == package.PackageRegistration.Id
                    && ar.Version == package.Version));
            }

            [Theory]
            [InlineData(false, false,  true)]
            [InlineData( true, false,  true)]
            [InlineData(false,  true,  true)]
            [InlineData( true,  true, false)]
            public async Task CreatePackageWillSendPackageAddedNotice(bool asyncValidationEnabled, bool blockingValidationEnabled, bool callExpected)
            {
                // Arrange
                var user = new User() { EmailAddress = "confirmed@email.com" };
                var packageRegistration = new PackageRegistration();
                packageRegistration.Id = "theId";
                packageRegistration.Owners.Add(user);
                var package = new Package();
                package.PackageRegistration = packageRegistration;
                package.Version = "1.0.42";
                packageRegistration.Packages.Add(package);

                TestGalleryConfigurationService configurationService = GetConfigurationService();
                configurationService.Current.AsynchronousPackageValidationEnabled = asyncValidationEnabled;
                configurationService.Current.BlockingAsynchronousPackageValidationEnabled = blockingValidationEnabled;
                var controller = new TestableApiController(configurationService);
                controller.SetCurrentUser(user);
                controller.MockPackageUploadService
                    .Setup(p => p.GeneratePackageAsync(
                        It.IsAny<string>(),
                        It.IsAny<PackageArchiveReader>(),
                        It.IsAny<PackageStreamMetadata>(),
                        It.IsAny<User>(),
                        It.IsAny<User>()))
                    .Returns(Task.FromResult(package));

                var nuGetPackage = TestPackage.CreateTestPackageStream("theId", "1.0.42");
                controller.SetupPackageFromInputStream(nuGetPackage);

                // Act
                await controller.CreatePackagePut();

                // Assert
                controller.MockMessageService
<<<<<<< HEAD
                    .Verify(ms => ms.SendPackageAddedNoticeAsync(package, It.IsAny<string>(), It.IsAny<string>(), It.IsAny<string>()),
=======
                    .Verify(ms => ms.SendPackageAddedNotice(package, It.IsAny<string>(), It.IsAny<string>(), It.IsAny<string>(), It.IsAny<IEnumerable<string>>()),
>>>>>>> 073b40b3
                    Times.Exactly(callExpected ? 1 : 0));
            }

            [Fact]
            public async Task CreatePackageWillReturn400IfFileIsNotANuGetPackage()
            {
                // Arrange
                var user = new User() { EmailAddress = "confirmed@email.com" };
                var packageRegistration = new PackageRegistration();
                packageRegistration.Owners.Add(user);

                var controller = new TestableApiController(GetConfigurationService());
                controller.SetCurrentUser(user);
                controller.MockPackageService.Setup(p => p.FindPackageRegistrationById(It.IsAny<string>()))
                    .Returns(packageRegistration);

                byte[] data = new byte[100];
                controller.SetupPackageFromInputStream(new MemoryStream(data));

                // Act
                ActionResult result = await controller.CreatePackagePut();

                // Assert
                ResultAssert.IsStatusCode(result, HttpStatusCode.BadRequest);
            }

            private const string EnsureValidExceptionMessage = "naughty package";

            [Theory]
            [InlineData(typeof(InvalidPackageException), true)]
            [InlineData(typeof(InvalidDataException), true)]
            [InlineData(typeof(EntityException), true)]
            [InlineData(typeof(Exception), false)]
            public async Task CreatePackageReturns400IfEnsureValidThrowsExceptionMessage(Type exceptionType, bool expectExceptionMessageInResponse)
            {
                // Arrange
                var nuGetPackage = TestPackage.CreateTestPackageStream("theId", "1.0.42");

                var user = new User() { EmailAddress = "confirmed@email.com" };
                var controller = new TestableApiController(GetConfigurationService());
                controller.SetCurrentUser(user);
                controller.SetupPackageFromInputStream(nuGetPackage);

                var exception =
                    exceptionType.GetConstructor(new[] { typeof(string) }).Invoke(new[] { EnsureValidExceptionMessage });

                controller.MockPackageService.Setup(p => p.EnsureValid(It.IsAny<PackageArchiveReader>()))
                    .Throws(exception as Exception);

                // Act
                ActionResult result = await controller.CreatePackagePut();

                // Assert
                ResultAssert.IsStatusCode(result, HttpStatusCode.BadRequest);
                Assert.Equal(expectExceptionMessageInResponse ? EnsureValidExceptionMessage : Strings.FailedToReadUploadFile, (result as HttpStatusCodeWithBodyResult).StatusDescription);
            }

            [Theory]
            [InlineData("ILike*Asterisks")]
            [InlineData("I_.Like.-Separators")]
            [InlineData("-StartWithSeparator")]
            [InlineData("EndWithSeparator.")]
            [InlineData("EndsWithHyphen-")]
            [InlineData("$id$")]
            [InlineData("Contains#Invalid$Characters!@#$%^&*")]
            [InlineData("Contains#Invalid$Characters!@#$%^&*EndsOnValidCharacter")]
            public async Task CreatePackageReturns400IfPackageIdIsInvalid(string packageId)
            {
                // Arrange
                var nuGetPackage = TestPackage.CreateTestPackageStream(packageId, "1.0.42");

                var user = new User() { EmailAddress = "confirmed@email.com" };
                var controller = new TestableApiController(GetConfigurationService());
                controller.SetCurrentUser(user);
                controller.SetupPackageFromInputStream(nuGetPackage);

                // Act
                ActionResult result = await controller.CreatePackagePut();

                // Assert
                ResultAssert.IsStatusCode(result, HttpStatusCode.BadRequest);
            }

            [Theory]
            [InlineData(PackageStatus.Available)]
            [InlineData(PackageStatus.Deleted)]
            [InlineData(PackageStatus.Validating)]
            public async Task WillReturnConflictIfAPackageWithTheIdAndSameNormalizedVersionAlreadyExists(PackageStatus status)
            {
                var id = "theId";
                var version = "1.0.42";
                var nuGetPackage = TestPackage.CreateTestPackageStream(id, version);

                var user = new User() { EmailAddress = "confirmed1@email.com" };

                var conflictingPackage = new Package { Version = version, NormalizedVersion = version, PackageStatusKey = status };
                var packageRegistration = new PackageRegistration
                {
                    Id = id,
                    Packages = new List<Package> { conflictingPackage },
                    Owners = new List<User> { user }
                };

                var controller = new TestableApiController(GetConfigurationService());
                controller.SetCurrentUser(new User() { EmailAddress = "confirmed2@email.com" });
                controller.MockPackageService.Setup(x => x.FindPackageRegistrationById(id)).Returns(packageRegistration);
                controller.MockPackageService.Setup(x => x.FindPackageByIdAndVersionStrict(id, version)).Returns(conflictingPackage);
                controller.SetupPackageFromInputStream(nuGetPackage);

                // Act
                var result = await controller.CreatePackagePut();

                // Assert
                controller.MockPackageDeleteService.Verify(
                    x => x.HardDeletePackagesAsync(
                        It.IsAny<IEnumerable<Package>>(), 
                        It.IsAny<User>(), 
                        It.IsAny<string>(), 
                        It.IsAny<string>(), 
                        It.IsAny<bool>()),
                    Times.Never());

                controller.MockTelemetryService.Verify(
                    x => x.TrackPackageReupload(It.IsAny<Package>()),
                    Times.Never());

                ResultAssert.IsStatusCode(
                    result,
                    HttpStatusCode.Conflict,
                    String.Format(Strings.PackageExistsAndCannotBeModified, id, version));
            }

            [Fact]
            public async Task WillAllowReuploadingPackageIfFailedValidation()
            {
                var id = "theId";
                var version = "1.0.42";
                var nuGetPackage = TestPackage.CreateTestPackageStream(id, version);

                var user = new User() { EmailAddress = "confirmed1@email.com" };

                var conflictingPackage = new Package { Version = version, NormalizedVersion = version, PackageStatusKey = PackageStatus.FailedValidation };
                var packageRegistration = new PackageRegistration
                {
                    Id = id,
                    Packages = new List<Package> { conflictingPackage },
                    Owners = new List<User> { user }
                };

                var currentUser = new User() { EmailAddress = "confirmed2@email.com" };

                var controller = new TestableApiController(GetConfigurationService());
                controller.SetCurrentUser(currentUser);
                controller.MockPackageService.Setup(x => x.FindPackageRegistrationById(id)).Returns(packageRegistration);
                controller.MockPackageService.Setup(x => x.FindPackageByIdAndVersionStrict(id, version)).Returns(conflictingPackage);
                controller.SetupPackageFromInputStream(nuGetPackage);

                // Act
                var result = await controller.CreatePackagePut();

                // Assert
                controller.MockPackageDeleteService.Verify(
                    x => x.HardDeletePackagesAsync(
                        new[] { conflictingPackage }, 
                        currentUser,
                        Strings.FailedValidationHardDeleteReason,
                        Strings.AutomatedPackageDeleteSignature,
                        false), 
                    Times.Once());

                controller.MockTelemetryService.Verify(
                    x => x.TrackPackageReupload(conflictingPackage),
                    Times.Once());

                controller.MockPackageUploadService.Verify(
                    x => x.CommitPackageAsync(
                        It.IsAny<Package>(),
                        It.IsAny<Stream>()),
                    Times.Once);
            }

            [Fact]
            public async Task WillReturnConflictIfCommittingPackageReturnsConflict()
            {
                // Arrange
                var user = new User { EmailAddress = "confirmed1@email.com" };
                var controller = new TestableApiController(GetConfigurationService());
                controller.SetCurrentUser(user);
                controller
                    .MockPackageUploadService
                    .Setup(x => x.CommitPackageAsync(It.IsAny<Package>(), It.IsAny<Stream>()))
                    .ReturnsAsync(PackageCommitResult.Conflict);

                var nuGetPackage = TestPackage.CreateTestPackageStream("theId", "1.0.42");
                controller.SetCurrentUser(new User() { EmailAddress = "confirmed2@email.com" });
                controller.SetupPackageFromInputStream(nuGetPackage);

                // Act
                var result = await controller.CreatePackagePut();

                // Assert
                ResultAssert.IsStatusCode(
                    result,
                    HttpStatusCode.Conflict,
                    Strings.UploadPackage_IdVersionConflict);

                controller.MockEntitiesContext.VerifyCommitted(Times.Never());
            }

            [Theory]
            [InlineData(PackageValidationResultType.Invalid)]
            [InlineData(PackageValidationResultType.PackageShouldNotBeSigned)]
            [InlineData(PackageValidationResultType.PackageShouldNotBeSignedButCanManageCertificates)]
            public async Task WillReturnValidationMessageWhenValidationFails(PackageValidationResultType type)
            {
                // Arrange
                var nuGetPackage = TestPackage.CreateTestPackageStream("theId", "1.0.42");
                var user = new User() { EmailAddress = "confirmed@email.com" };
                var message = "The package is just bad.";

                var controller = new TestableApiController(GetConfigurationService());
                controller.SetCurrentUser(user);
                controller.SetupPackageFromInputStream(nuGetPackage);
                controller
                    .MockPackageUploadService
                    .Setup(x => x.ValidatePackageAsync(
                        It.IsAny<Package>(),
                        It.IsAny<PackageArchiveReader>(),
                        It.IsAny<User>(),
                        It.IsAny<User>()))
                    .ReturnsAsync(new PackageValidationResult(type, message));

                // Act
                ActionResult result = await controller.CreatePackagePut();

                // Assert
                ResultAssert.IsStatusCode(result, HttpStatusCode.BadRequest, message);
            }

            public static IEnumerable<object[]> CommitResults => Enum
                .GetValues(typeof(PackageCommitResult))
                .Cast<PackageCommitResult>()
                .Select(r => new object[] { r });

            [Theory]
            [MemberData(nameof(CommitResults))]
            public async Task DoesNotThrowForAnyPackageCommitResult(PackageCommitResult commitResult)
            {
                var nuGetPackage = TestPackage.CreateTestPackageStream("theId", "1.0.42");

                var user = new User() { EmailAddress = "confirmed@email.com" };
                var controller = new TestableApiController(GetConfigurationService());
                controller.SetCurrentUser(user);
                controller.SetupPackageFromInputStream(nuGetPackage);
                controller.MockPackageUploadService
                    .Setup(x => x.CommitPackageAsync(
                        It.IsAny<Package>(),
                        It.IsAny<Stream>()))
                    .ReturnsAsync(commitResult);

                await controller.CreatePackagePut();

                controller.MockPackageUploadService.Verify(
                    x => x.CommitPackageAsync(
                        It.IsAny<Package>(),
                        It.IsAny<Stream>()),
                    Times.Once);
            }

            [Fact]
            public async Task WillCreateAPackageWithNewRegistration()
            {
                var packageId = "theId";
                var nuGetPackage = TestPackage.CreateTestPackageStream(packageId, "1.0.42");

                var currentUser = new User("currentUser") { Key = 1, EmailAddress = "currentUser@confirmed.com" };
                var controller = new TestableApiController(GetConfigurationService());
                controller.SetCurrentUser(currentUser);
                controller.SetupPackageFromInputStream(nuGetPackage);

                var owner = new User("owner") { Key = 2, EmailAddress = "org@confirmed.com" };

                Expression<Func<IApiScopeEvaluator, ApiScopeEvaluationResult>> evaluateApiScope =
                    x => x.Evaluate(
                        currentUser,
                        It.IsAny<IEnumerable<Scope>>(),
                        ActionsRequiringPermissions.UploadNewPackageId,
                        It.Is<ActionOnNewPackageContext>((context) => context.PackageId == packageId),
                        NuGetScopes.PackagePush);

                controller.MockApiScopeEvaluator
                    .Setup(evaluateApiScope)
                    .Returns(new ApiScopeEvaluationResult(owner, PermissionsCheckResult.Allowed, scopesAreValid: true));

                await controller.CreatePackagePut();

                controller.MockPackageUploadService.Verify(
                    x => x.GeneratePackageAsync(
                        It.IsAny<string>(),
                        It.IsAny<PackageArchiveReader>(),
                        It.IsAny<PackageStreamMetadata>(),
                        owner,
                        currentUser),
                    Times.Once);
                
                controller.MockApiScopeEvaluator.Verify(evaluateApiScope);
            }

            /// <remarks>
            /// <see cref="ApiController.CreatePackagePut"/> returns <see cref="HttpStatusCode.Unauthorized"/> instead of <see cref="HttpStatusCode.Forbidden"/>.
            /// </remarks>
            public static IEnumerable<object[]> WillNotCreateAPackageIfScopesInvalid_Data =>
                InvalidScopes_Data
                    .Select(x => x
                        .Select(y => y is HttpStatusCode status && status == HttpStatusCode.Forbidden ? HttpStatusCode.Unauthorized : y)
                        .ToArray());

            [Theory]
            [MemberData(nameof(WillNotCreateAPackageIfScopesInvalid_Data))]
            public async Task WillNotCreateAPackageIfScopesInvalidWithNewRegistration(ApiScopeEvaluationResult scopeEvaluationResult, HttpStatusCode expectedStatusCode, string description)
            {
                // Arrange
                var controller = new TestableApiController(GetConfigurationService());

                var fakes = Get<Fakes>();
                var currentUser = fakes.User;
                controller.SetCurrentUser(currentUser);

                var packageId = "theId";
                var packageVersion = "1.0.42";
                var nuGetPackage = TestPackage.CreateTestPackageStream(packageId, packageVersion);
                controller.SetupPackageFromInputStream(nuGetPackage);

                controller.MockApiScopeEvaluator
                    .Setup(x => x.Evaluate(
                        currentUser,
                        It.IsAny<IEnumerable<Scope>>(),
                        ActionsRequiringPermissions.UploadNewPackageId,
                        It.Is<ActionOnNewPackageContext>((context) => context.PackageId == packageId),
                        NuGetScopes.PackagePush))
                    .Returns(scopeEvaluationResult);

                // Act
                var result = await controller.CreatePackagePut();

                // Assert
                ResultAssert.IsStatusCode(
                    result,
                    expectedStatusCode,
                    description);

                controller.AuditingService.WroteRecord<FailedAuthenticatedOperationAuditRecord>(
                    (record) =>
                    {
                        return 
                            record.UsernameOrEmail == currentUser.Username && 
                            record.Action == AuditedAuthenticatedOperationAction.PackagePushAttemptByNonOwner && 
                            record.AttemptedPackage.Id == packageId &&
                            record.AttemptedPackage.Version == packageVersion;
                    });

                controller.MockPackageUploadService.Verify(
                    x => x.GeneratePackageAsync(
                        It.IsAny<string>(),
                        It.IsAny<PackageArchiveReader>(),
                        It.IsAny<PackageStreamMetadata>(),
                        It.IsAny<User>(),
                        It.IsAny<User>()),
                    Times.Never);
            }

            [Fact]
            public async Task WillCreateAPackageWithExistingRegistration()
            {
                var packageId = "theId";
                var packageRegistration = new PackageRegistration { Id = packageId };
                packageRegistration.Id = packageId;
                var package = new Package
                {
                    PackageRegistration = packageRegistration,
                    Version = "1.0.42"
                };
                packageRegistration.Packages.Add(package);

                var controller = new TestableApiController(GetConfigurationService());
                controller.MockPackageService.Setup(p => p.FindPackageRegistrationById(It.IsAny<string>()))
                    .Returns(packageRegistration);

                var fakes = Get<Fakes>();
                var currentUser = fakes.User;
                controller.SetCurrentUser(currentUser);

                var nuGetPackage = TestPackage.CreateTestPackageStream(packageId, "1.0.42");
                controller.SetupPackageFromInputStream(nuGetPackage);

                var owner = new User("owner") { Key = 2, EmailAddress = "org@confirmed.com" };

                Expression<Func<IApiScopeEvaluator, ApiScopeEvaluationResult>> evaluateApiScope =
                    x => x.Evaluate(
                        currentUser,
                        It.IsAny<IEnumerable<Scope>>(),
                        ActionsRequiringPermissions.UploadNewPackageVersion,
                        packageRegistration,
                        NuGetScopes.PackagePushVersion, NuGetScopes.PackagePush);

                controller.MockApiScopeEvaluator
                    .Setup(evaluateApiScope)
                    .Returns(new ApiScopeEvaluationResult(owner, PermissionsCheckResult.Allowed, scopesAreValid: true));

                await controller.CreatePackagePut();

                controller.MockPackageUploadService.Verify(
                    x => x.GeneratePackageAsync(
                        It.IsAny<string>(),
                        It.IsAny<PackageArchiveReader>(),
                        It.IsAny<PackageStreamMetadata>(),
                        owner,
                        currentUser),
                    Times.Once);

                controller.MockApiScopeEvaluator.Verify(evaluateApiScope);
            }

            [Theory]
            [MemberData(nameof(WillNotCreateAPackageIfScopesInvalid_Data))]
            public async Task WillNotCreateAPackageIfScopesInvalidWithExistingRegistration(ApiScopeEvaluationResult scopeEvaluationResult, HttpStatusCode expectedStatusCode, string description)
            {
                // Arrange
                var packageId = "theId";
                var packageRegistration = new PackageRegistration { Id = packageId };
                packageRegistration.Id = packageId;
                var package = new Package
                {
                    PackageRegistration = packageRegistration,
                    Version = "1.0.42"
                };
                packageRegistration.Packages.Add(package);

                var controller = new TestableApiController(GetConfigurationService());
                controller.MockPackageService.Setup(p => p.FindPackageRegistrationById(It.IsAny<string>()))
                    .Returns(packageRegistration);

                var fakes = Get<Fakes>();
                var currentUser = fakes.User;
                controller.SetCurrentUser(currentUser);

                var nuGetPackage = TestPackage.CreateTestPackageStream(packageId, "1.0.42");
                controller.SetupPackageFromInputStream(nuGetPackage);

                controller.MockApiScopeEvaluator
                    .Setup(x => x.Evaluate(
                        currentUser,
                        It.IsAny<IEnumerable<Scope>>(),
                        ActionsRequiringPermissions.UploadNewPackageVersion,
                        packageRegistration,
                        NuGetScopes.PackagePushVersion, NuGetScopes.PackagePush))
                    .Returns(scopeEvaluationResult);

                // Act
                var result = await controller.CreatePackagePut();

                // Assert
                ResultAssert.IsStatusCode(
                    result,
                    expectedStatusCode,
                    description);

                controller.MockPackageUploadService.Verify(
                    x => x.GeneratePackageAsync(
                        It.IsAny<string>(),
                        It.IsAny<PackageArchiveReader>(),
                        It.IsAny<PackageStreamMetadata>(),
                        It.IsAny<User>(),
                        It.IsAny<User>()),
                    Times.Never);
            }

            [Fact]
            public async Task WillReturnServerWarningWhenCreatingSemVer2Package()
            {
                var nuGetPackage = TestPackage.CreateTestPackageStream("theId", "1.0.42+metadata");

                var user = new User() { EmailAddress = "confirmed@email.com" };
                var controller = new TestableApiController(GetConfigurationService());
                controller.SetCurrentUser(user);
                controller.SetupPackageFromInputStream(nuGetPackage);

                var actionResult = await controller.CreatePackagePut();

                Assert.IsType<HttpStatusCodeWithServerWarningResult>(actionResult);
            }

            [Fact]
            public async Task WillCurateThePackage()
            {
                var nuGetPackage = TestPackage.CreateTestPackageStream("theId", "1.0.42");

                var user = new User() { EmailAddress = "confirmed@email.com" };
                var controller = new TestableApiController(GetConfigurationService());
                controller.SetCurrentUser(user);
                controller.SetupPackageFromInputStream(nuGetPackage);

                await controller.CreatePackagePut();

                controller.MockAutoCuratePackage.Verify(x => x.ExecuteAsync(It.IsAny<Package>(), It.IsAny<PackageArchiveReader>(), false));
            }

            [Fact]
            public async Task WillCurateThePackageViaApi()
            {
                var nuGetPackage = TestPackage.CreateTestPackageStream("theId", "1.0.42");

                var user = new User() { EmailAddress = "confirmed@email.com" };
                var controller = new TestableApiController(GetConfigurationService());
                controller.SetCurrentUser(user);
                controller.SetupPackageFromInputStream(nuGetPackage);

                await controller.CreatePackagePost();

                controller.MockAutoCuratePackage.Verify(x => x.ExecuteAsync(It.IsAny<Package>(), It.IsAny<PackageArchiveReader>(), false));
            }

            [Fact]
            public async Task WillCreateAPackageWithTheUserMatchingTheApiKey()
            {
                var nuGetPackage = TestPackage.CreateTestPackageStream("theId", "1.0.42");

                var user = new User() { EmailAddress = "confirmed@email.com" };
                var controller = new TestableApiController(GetConfigurationService());
                controller.SetCurrentUser(user);
                controller.SetupPackageFromInputStream(nuGetPackage);

                await controller.CreatePackagePut();

                controller.MockPackageUploadService.Verify(
                    x => x.GeneratePackageAsync(
                        It.IsAny<string>(),
                        It.IsAny<PackageArchiveReader>(),
                        It.IsAny<PackageStreamMetadata>(),
                        user,
                        user),
                    Times.Once);
            }

            [Fact]
            public async Task WillSendPackagePushEvent()
            {
                var nuGetPackage = TestPackage.CreateTestPackageStream("theId", "1.0.42");

                var user = new User() { EmailAddress = "confirmed@email.com" };
                var controller = new TestableApiController(GetConfigurationService());
                controller.SetCurrentUser(user);
                controller.SetupPackageFromInputStream(nuGetPackage);

                await controller.CreatePackagePut();

                controller.MockTelemetryService.Verify(x => x.TrackPackagePushEvent(It.IsAny<Package>(), user, controller.OwinContext.Request.User.Identity), Times.Once);
            }

            [Fact]
            public async Task WillFailIfPackageRegistrationIsLocked()
            {
                // Arrange
                const string PackageId = "theId";
                var nuGetPackage = TestPackage.CreateTestPackageStream(PackageId, "1.0.42");

                var user = new User() { EmailAddress = "confirmed1@email.com" };
                var packageRegistration = new PackageRegistration
                {
                    Id = PackageId,
                    IsLocked = true,
                    Owners = new List<User> { user }
                };

                var controller = new TestableApiController(GetConfigurationService());
                controller.SetCurrentUser(new User() { EmailAddress = "confirmed2@email.com" });
                controller.MockPackageService.Setup(x => x.FindPackageRegistrationById(PackageId)).Returns(packageRegistration);
                controller.SetupPackageFromInputStream(nuGetPackage);

                // Act
                var result = await controller.CreatePackagePut();

                // Assert
                var statusCodeResult = result as HttpStatusCodeWithBodyResult;

                Assert.NotNull(statusCodeResult);
                Assert.Equal((int)HttpStatusCode.Forbidden, statusCodeResult.StatusCode);
                Assert.Contains(PackageId, statusCodeResult.StatusDescription);
            }
        }

        public class TheDeletePackageAction
            : TestContainer
        {
            [Fact]
            public async Task WillThrowIfAPackageWithTheIdAndNuGetVersionDoesNotExist()
            {
                var controller = new TestableApiController(GetConfigurationService());
                controller.MockPackageService.Setup(x => x.FindPackageByIdAndVersionStrict("theId", "1.0.42")).Returns((Package)null);
                controller.SetCurrentUser(new User());

                var result = await controller.DeletePackage("theId", "1.0.42");

                Assert.IsType<HttpStatusCodeWithBodyResult>(result);
                var statusCodeResult = (HttpStatusCodeWithBodyResult)result;
                Assert.Equal(404, statusCodeResult.StatusCode);
                Assert.Equal(String.Format(Strings.PackageWithIdAndVersionNotFound, "theId", "1.0.42"), statusCodeResult.StatusDescription);
                controller.MockPackageService.Verify(x => x.MarkPackageUnlistedAsync(It.IsAny<Package>(), true), Times.Never());
            }

            public static IEnumerable<object[]> WillNotUnlistThePackageIfScopesInvalid_Data => InvalidScopes_Data;

            [Theory]
            [MemberData(nameof(WillNotUnlistThePackageIfScopesInvalid_Data))]
            public async Task WillNotUnlistThePackageIfScopesInvalid(ApiScopeEvaluationResult evaluationResult, HttpStatusCode expectedStatusCode, string description)
            {
                var fakes = Get<Fakes>();
                var currentUser = fakes.User;

                var id = "theId";
                var package = new Package
                {
                    PackageRegistration = new PackageRegistration { Id = id }
                };

                var controller = new TestableApiController(GetConfigurationService());
                controller.MockPackageService.Setup(x => x.FindPackageByIdAndVersionStrict(It.IsAny<string>(), It.IsAny<string>())).Returns(package);

                controller.SetCurrentUser(currentUser);

                controller.MockApiScopeEvaluator
                    .Setup(x => x.Evaluate(
                        currentUser,
                        It.IsAny<IEnumerable<Scope>>(),
                        ActionsRequiringPermissions.UnlistOrRelistPackage,
                        package.PackageRegistration,
                        NuGetScopes.PackageUnlist))
                    .Returns(evaluationResult);

                var result = await controller.DeletePackage("theId", "1.0.42");

                ResultAssert.IsStatusCode(
                    result,
                    expectedStatusCode,
                    description);

                controller.MockPackageService.Verify(x => x.MarkPackageUnlistedAsync(package, true), Times.Never());
            }

            [Fact]
            public async Task WillUnlistThePackage()
            {
                var fakes = Get<Fakes>();
                var currentUser = fakes.User;
                
                var id = "theId";
                var package = new Package
                {
                    PackageRegistration = new PackageRegistration { Id = id }
                };

                var controller = new TestableApiController(GetConfigurationService());
                controller.MockPackageService.Setup(x => x.FindPackageByIdAndVersionStrict(It.IsAny<string>(), It.IsAny<string>())).Returns(package);

                controller.SetCurrentUser(currentUser);

                ResultAssert.IsEmpty(await controller.DeletePackage(id, "1.0.42"));

                controller.MockPackageService.Verify(x => x.MarkPackageUnlistedAsync(package, true));
                controller.MockIndexingService.Verify(i => i.UpdatePackage(package));

                controller.MockApiScopeEvaluator
                    .Verify(x => x.Evaluate(
                        currentUser,
                        It.IsAny<IEnumerable<Scope>>(),
                        ActionsRequiringPermissions.UnlistOrRelistPackage,
                        package.PackageRegistration,
                        NuGetScopes.PackageUnlist));
            }

            [Fact]
            public async Task WillNotUnlistThePackageIfItIsLocked()
            {
                // Arrange
                const string PackageId = "theId";
                var owner = new User { Key = 1, EmailAddress = "owner@confirmed.com" };
                var package = new Package
                {
                    PackageRegistration = new PackageRegistration
                    {
                        Id = PackageId,
                        Owners = new[] { new User(), owner },
                        IsLocked = true
                    }
                };

                var controller = new TestableApiController(GetConfigurationService());
                controller.MockPackageService
                    .Setup(x => x.FindPackageByIdAndVersionStrict(It.IsAny<string>(), It.IsAny<string>()))
                    .Returns(package)
                    .Verifiable();

                controller.SetCurrentUser(owner);

                // Act
                var result = await controller.DeletePackage(PackageId, "1.0.42");

                // Assert
                var statusCodeResult = result as HttpStatusCodeWithBodyResult;

                Assert.NotNull(statusCodeResult);
                Assert.Equal((int)HttpStatusCode.Forbidden, statusCodeResult.StatusCode);
                Assert.Contains(PackageId, statusCodeResult.StatusDescription);

                controller.MockPackageService.VerifyAll();
            }
        }

        public class TheGetPackageAction
            : TestContainer
        {
            [Fact]
            public async Task GetPackageReturns400ForEvilPackageName()
            {
                var controller = new TestableApiController(GetConfigurationService());
                var result = await controller.GetPackage("../..", "1.0.0.0");
                var badRequestResult = (HttpStatusCodeWithBodyResult)result;
                Assert.Equal(400, badRequestResult.StatusCode);
            }

            [Fact]
            public async Task GetPackageReturns400ForEvilPackageVersion()
            {
                var controller = new TestableApiController(GetConfigurationService());
                var result2 = await controller.GetPackage("Foo", "10../..1.0");
                var badRequestResult2 = (HttpStatusCodeWithBodyResult)result2;
                Assert.Equal(400, badRequestResult2.StatusCode);
            }

            [Fact]
            public async Task GetPackageReturns404IfPackageIsNotFound()
            {
                // Arrange
                const string packageId = "Baz";
                const string packageVersion = "1.0.1";
                var actionResult = new RedirectResult("http://foo");

                var controller = new TestableApiController(GetConfigurationService(), MockBehavior.Strict);
                controller.MockPackageService
                    .Setup(x => x.FindPackageByIdAndVersion(packageId, packageVersion, SemVerLevelKey.SemVer2, false))
                    .Returns((Package)null).Verifiable();
                controller.MockPackageFileService.Setup(s => s.CreateDownloadPackageActionResultAsync(It.IsAny<Uri>(), packageId, packageVersion))
                              .Returns(Task.FromResult<ActionResult>(actionResult))
                              .Verifiable();

                // Act
                var result = await controller.GetPackage(packageId, packageVersion);

                // Assert
                Assert.IsType<RedirectResult>(result); // all we want to check is that we're redirecting to storage
                //var httpNotFoundResult = (RedirectResult)result;
                //Assert.Equal(String.Format(Strings.PackageWithIdAndVersionNotFound, packageId, packageVersion), httpNotFoundResult.StatusDescription);
                //controller.MockPackageService.Verify();
            }

            [Fact]
            public async Task GetPackageReturnsPackageIfItExists()
            {
                // Arrange
                const string packageId = "Baz";
                var package = new Package() { Version = "1.0.01", NormalizedVersion = "1.0.1" };
                var actionResult = new EmptyResult();
                var controller = new TestableApiController(GetConfigurationService(), MockBehavior.Strict);
                // controller.MockPackageService.Setup(x => x.FindPackageByIdAndVersion(PackageId, "1.0.1", false)).Returns(package);
                // controller.MockPackageService.Setup(x => x.AddDownloadStatistics(It.IsAny<PackageStatistics>())).Verifiable();
                controller.MockPackageFileService.Setup(s => s.CreateDownloadPackageActionResultAsync(HttpRequestUrl, packageId, package.NormalizedVersion))
                              .Returns(Task.FromResult<ActionResult>(actionResult))
                              .Verifiable();

                NameValueCollection headers = new NameValueCollection();
                headers.Add("NuGet-Operation", "Install");

                var httpRequest = new Mock<HttpRequestBase>(MockBehavior.Strict);
                httpRequest.SetupGet(r => r.UserHostAddress).Returns("Foo");
                httpRequest.SetupGet(r => r.UserAgent).Returns("Qux");
                httpRequest.SetupGet(r => r.Headers).Returns(headers);
                httpRequest.SetupGet(r => r.Url).Returns(HttpRequestUrl);
                var httpContext = new Mock<HttpContextBase>(MockBehavior.Strict);
                httpContext.SetupGet(c => c.Request).Returns(httpRequest.Object);

                var controllerContext = new ControllerContext(new RequestContext(httpContext.Object, new RouteData()), controller);
                controller.ControllerContext = controllerContext;

                // Act
                var result = await controller.GetPackage(packageId, "1.0.01");

                // Assert
                Assert.Same(actionResult, result);
                controller.MockPackageFileService.Verify();
                controller.MockPackageService.Verify();
                controller.MockUserService.Verify();
            }

            [Fact]
            public async Task GetPackageReturnsSpecificPackageEvenIfDatabaseIsOffline()
            {
                // Arrange
                var actionResult = new EmptyResult();

                var controller = new TestableApiController(GetConfigurationService(), MockBehavior.Strict);
                //controller.MockPackageService.Setup(x => x.FindPackageByIdAndVersion("Baz", "1.0.0", false)).Throws(new DataException("Can't find the database")).Verifiable();
                controller.MockPackageFileService.Setup(s => s.CreateDownloadPackageActionResultAsync(HttpRequestUrl, "Baz", "1.0.0"))
                              .Returns(Task.FromResult<ActionResult>(actionResult))
                              .Verifiable();

                NameValueCollection headers = new NameValueCollection();
                headers.Add("NuGet-Operation", "Install");

                var httpRequest = new Mock<HttpRequestBase>(MockBehavior.Strict);
                httpRequest.SetupGet(r => r.UserHostAddress).Returns("Foo");
                httpRequest.SetupGet(r => r.UserAgent).Returns("Qux");
                httpRequest.SetupGet(r => r.Headers).Returns(headers);
                httpRequest.SetupGet(r => r.Url).Returns(HttpRequestUrl);
                var httpContext = new Mock<HttpContextBase>(MockBehavior.Strict);
                httpContext.SetupGet(c => c.Request).Returns(httpRequest.Object);

                var controllerContext = new ControllerContext(new RequestContext(httpContext.Object, new RouteData()), controller);
                controller.ControllerContext = controllerContext;

                // Act
                var result = await controller.GetPackage("Baz", "1.0.0");

                // Assert
                Assert.Same(actionResult, result);
                controller.MockPackageFileService.Verify();
                controller.MockPackageService.Verify();
            }

            [Fact]
            public async Task GetPackageReturnsLatestPackageIfNoVersionIsProvided()
            {
                // Arrange
                const string packageId = "Baz";
                var package = new Package() { Version = "1.2.0408", NormalizedVersion = "1.2.408" };
                var actionResult = new EmptyResult();
                var controller = new TestableApiController(GetConfigurationService(), MockBehavior.Strict);
                controller.MockPackageService
                    .Setup(x => x.FindPackageByIdAndVersion(packageId, string.Empty, SemVerLevelKey.SemVer2, false))
                    .Returns(package);
                //controller.MockPackageService.Setup(x => x.AddDownloadStatistics(It.IsAny<PackageStatistics>())).Verifiable();

                controller.MockPackageFileService.Setup(s => s.CreateDownloadPackageActionResultAsync(HttpRequestUrl, packageId, package.NormalizedVersion))
                              .Returns(Task.FromResult<ActionResult>(actionResult))
                              .Verifiable();

                NameValueCollection headers = new NameValueCollection();
                headers.Add("NuGet-Operation", "Install");

                var httpRequest = new Mock<HttpRequestBase>(MockBehavior.Strict);
                httpRequest.SetupGet(r => r.UserHostAddress).Returns("Foo");
                httpRequest.SetupGet(r => r.UserAgent).Returns("Qux");
                httpRequest.SetupGet(r => r.Headers).Returns(headers);
                httpRequest.SetupGet(r => r.Url).Returns(HttpRequestUrl);
                var httpContext = new Mock<HttpContextBase>(MockBehavior.Strict);
                httpContext.SetupGet(c => c.Request).Returns(httpRequest.Object);

                var controllerContext = new ControllerContext(new RequestContext(httpContext.Object, new RouteData()), controller);
                controller.ControllerContext = controllerContext;

                // Act
                var result = await controller.GetPackage(packageId, "");

                // Assert
                Assert.Same(actionResult, result);
                controller.MockPackageFileService.Verify();
                controller.MockPackageService.Verify();
                controller.MockUserService.Verify();
            }

            [Fact]
            public async Task GetPackageReturns503IfNoVersionIsProvidedAndDatabaseUnavailable()
            {
                // Arrange
                const string packageId = "Baz";
                var package = new Package();
                var actionResult = new EmptyResult();
                var controller = new TestableApiController(GetConfigurationService(), MockBehavior.Strict);
                controller.MockPackageService
                    .Setup(x => x.FindPackageByIdAndVersion("Baz", string.Empty, SemVerLevelKey.SemVer2, false))
                    .Throws(new DataException("Oh noes, database broken!"));
                controller.MockPackageFileService.Setup(s => s.CreateDownloadPackageActionResultAsync(HttpRequestUrl, packageId, package.NormalizedVersion))
                            .Returns(Task.FromResult<ActionResult>(actionResult))
                            .Verifiable();

                NameValueCollection headers = new NameValueCollection();
                headers.Add("NuGet-Operation", "Install");

                var httpRequest = new Mock<HttpRequestBase>(MockBehavior.Strict);
                httpRequest.SetupGet(r => r.UserHostAddress).Returns("Foo");
                httpRequest.SetupGet(r => r.UserAgent).Returns("Qux");
                httpRequest.SetupGet(r => r.Headers).Returns(headers);
                httpRequest.SetupGet(r => r.Url).Returns(HttpRequestUrl);
                var httpContext = new Mock<HttpContextBase>(MockBehavior.Strict);
                httpContext.SetupGet(c => c.Request).Returns(httpRequest.Object);

                var controllerContext = new ControllerContext(new RequestContext(httpContext.Object, new RouteData()), controller);
                controller.ControllerContext = controllerContext;

                // Act
                var result = await controller.GetPackage("Baz", "");

                // Assert
                ResultAssert.IsStatusCode(result, HttpStatusCode.ServiceUnavailable, Strings.DatabaseUnavailable_TrySpecificVersion);
                // controller.MockPackageFileService.Verify();
                controller.MockPackageService.Verify();
                // controller.MockUserService.Verify();
            }
        }

        public class ThePublishPackageAction
            : TestContainer
        {
            [Fact]
            public async Task WillThrowIfAPackageWithTheIdAndNuGetVersionDoesNotExist()
            {
                // Arrange
                var controller = new TestableApiController(GetConfigurationService());
                controller.MockPackageService.Setup(x => x.FindPackageByIdAndVersionStrict("theId", "1.0.42")).Returns((Package)null);
                controller.SetCurrentUser(new User());

                // Act
                var result = await controller.PublishPackage("theId", "1.0.42");

                // Assert
                ResultAssert.IsStatusCode(
                    result,
                    HttpStatusCode.NotFound,
                    String.Format(Strings.PackageWithIdAndVersionNotFound, "theId", "1.0.42"));
                controller.MockPackageService.Verify(x => x.MarkPackageListedAsync(It.IsAny<Package>(), It.IsAny<bool>()), Times.Never());
            }

            public static IEnumerable<object[]> WillListThePackageIfScopesInvalid_Data => InvalidScopes_Data;

            [Theory]
            [MemberData(nameof(WillListThePackageIfScopesInvalid_Data))]
            public async Task WillListThePackageIfScopesInvalid(ApiScopeEvaluationResult evaluationResult, HttpStatusCode expectedStatusCode, string description)
            {
                var fakes = Get<Fakes>();
                var currentUser = fakes.User;

                var id = "theId";
                var package = new Package
                {
                    PackageRegistration = new PackageRegistration { Id = id }
                };

                var controller = new TestableApiController(GetConfigurationService());
                controller.MockPackageService.Setup(x => x.FindPackageByIdAndVersionStrict(It.IsAny<string>(), It.IsAny<string>())).Returns(package);

                controller.SetCurrentUser(currentUser);

                controller.MockApiScopeEvaluator
                    .Setup(x => x.Evaluate(
                        currentUser,
                        It.IsAny<IEnumerable<Scope>>(),
                        ActionsRequiringPermissions.UnlistOrRelistPackage,
                        package.PackageRegistration,
                        NuGetScopes.PackageUnlist))
                    .Returns(evaluationResult);

                var result = await controller.PublishPackage("theId", "1.0.42");

                ResultAssert.IsStatusCode(
                    result,
                    expectedStatusCode,
                    description);

                controller.MockPackageService.Verify(x => x.MarkPackageListedAsync(package, true), Times.Never());
            }

            [Fact]
            public async Task WillListThePackage()
            {
                var fakes = Get<Fakes>();
                var currentUser = fakes.User;

                var id = "theId";
                var package = new Package
                {
                    PackageRegistration = new PackageRegistration { Id = id }
                };

                var controller = new TestableApiController(GetConfigurationService());
                controller.MockPackageService.Setup(x => x.FindPackageByIdAndVersionStrict(It.IsAny<string>(), It.IsAny<string>())).Returns(package);

                controller.SetCurrentUser(currentUser);
                
                ResultAssert.IsEmpty(await controller.PublishPackage("theId", "1.0.42"));

                controller.MockPackageService.Verify(x => x.MarkPackageListedAsync(package, true));
                controller.MockIndexingService.Verify(i => i.UpdatePackage(package));

                controller.MockApiScopeEvaluator
                    .Verify(x => x.Evaluate(
                        currentUser,
                        It.IsAny<IEnumerable<Scope>>(),
                        ActionsRequiringPermissions.UnlistOrRelistPackage,
                        package.PackageRegistration,
                        NuGetScopes.PackageUnlist));
            }

            [Fact]
            public async Task WillNotListThePackageIfItIsLocked()
            {
                // Arrange
                const string PackageId = "theId";
                var owner = new User { Key = 1, EmailAddress = "owner@confirmed.com" };
                var package = new Package
                {
                    PackageRegistration = new PackageRegistration
                    {
                        Id = PackageId,
                        Owners = new[] { new User(), owner },
                        IsLocked = true
                    }
                };

                var controller = new TestableApiController(GetConfigurationService());
                controller.MockPackageService
                    .Setup(x => x.FindPackageByIdAndVersionStrict(It.IsAny<string>(), It.IsAny<string>()))
                    .Returns(package)
                    .Verifiable();

                controller.SetCurrentUser(owner);

                // Act
                var result = await controller.PublishPackage(PackageId, "1.0.42");

                // Assert
                var statusCodeResult = result as HttpStatusCodeWithBodyResult;

                Assert.NotNull(statusCodeResult);
                Assert.Equal((int)HttpStatusCode.Forbidden, statusCodeResult.StatusCode);
                Assert.Contains(PackageId, statusCodeResult.StatusDescription);

                controller.MockPackageService.VerifyAll();
            }
        }

        public class PackageVerificationKeyContainer : TestContainer
        {
            public static int UserKey = 1234;
            public static string Username = "testuser";
            public static string PackageId = "foo";
            public static string PackageVersion = "1.0.0";

            internal TestableApiController SetupController(string keyType, Scope scope, Package package, bool isOwner = true)
            {
                var credential = new Credential(keyType, string.Empty, TimeSpan.FromDays(1));
                if (scope != null)
                {
                    credential.Scopes.Add(scope);
                }

                var user = Get<Fakes>().CreateUser(Username);
                user.EmailAddress = "confirmed@email.com";
                user.Key = UserKey;
                user.Credentials.Add(credential);

                if (package != null && isOwner)
                {
                    package.PackageRegistration.Owners.Add(user);
                }

                var controller = new TestableApiController(GetConfigurationService());

                controller.MockAuthenticationService
                    .Setup(s => s.AddCredential(It.IsAny<User>(), It.IsAny<Credential>()))
                    .Callback<User, Credential>((u, c) => u.Credentials.Add(c))
                    .Returns(Task.CompletedTask);

                controller.MockAuthenticationService
                    .Setup(s => s.RemoveCredential(It.IsAny<User>(), It.IsAny<Credential>()))
                    .Callback<User, Credential>((u, c) => u.Credentials.Remove(c))
                    .Returns(Task.CompletedTask);

                var id = package?.PackageRegistration?.Id ?? PackageId;
                var version = package?.Version ?? PackageVersion;
                controller.MockPackageService
                    .Setup(s => s.FindPackageByIdAndVersion(id, version, SemVerLevelKey.SemVer2, true))
                    .Returns(package);

                controller.MockUserService
                    .Setup(x => x.FindByKey(user.Key, false))
                    .Returns(user);

                controller.SetCurrentUser(user, credential);

                return controller;
            }
        }

        public class TheCreatePackageVerificationKeyAsyncAction
            : PackageVerificationKeyContainer
        {
            [Fact]
            public async Task WhenApiKeyHasNoScope_TempKeyHasScopeWithNoOwner()
            {
                var tempScope = await InvokeAsync(null);

                Assert.Null(tempScope.OwnerKey);
                Assert.Equal(PackageId, tempScope.Subject);
                Assert.Equal(NuGetScopes.PackageVerify, tempScope.AllowedAction);
            }

            public static IEnumerable<object[]> TempKeyHasScopeWithNoOwner_Data
            {
                get
                {
                    foreach (var allowedAction in new[] { NuGetScopes.PackagePush, NuGetScopes.PackagePushVersion })
                    {
                        yield return new object[]
                        {
                            allowedAction
                        };
                    }
                }
            }

            [Theory]
            [MemberData(nameof(TempKeyHasScopeWithNoOwner_Data))]
            public async Task WhenApiKeyHasNoOwnerScope_TempKeyHasScopeWithNoOwner(string allowedAction)
            {
                var tempScope = await InvokeAsync(new Scope() { OwnerKey = null, Subject = PackageId, AllowedAction = allowedAction });

                Assert.Null(tempScope.OwnerKey);
                Assert.Equal(PackageId, tempScope.Subject);
                Assert.Equal(NuGetScopes.PackageVerify, tempScope.AllowedAction);
            }

            [Theory]
            [MemberData(nameof(TempKeyHasScopeWithNoOwner_Data))]
            public async Task WhenApiKeyHasOwnerScope_TempKeyHasSameOwner(string allowedAction)
            {
                var tempScope = await InvokeAsync(new Scope() { OwnerKey = 1234, Subject = PackageId, AllowedAction = allowedAction });

                Assert.Equal(1234, tempScope.OwnerKey);
                Assert.Equal(PackageId, tempScope.Subject);
                Assert.Equal(NuGetScopes.PackageVerify, tempScope.AllowedAction);
            }

            private async Task<Scope> InvokeAsync(Scope scope)
            {
                // Arrange
                var controller = SetupController(CredentialTypes.ApiKey.V4, scope, package: null);

                // Act
                var jsonResult = await controller.CreatePackageVerificationKeyAsync(PackageId, PackageVersion) as JsonResult;

                // Assert - the response
                dynamic json = jsonResult?.Data;
                Assert.NotNull(json);

                Guid key;
                Assert.True(Guid.TryParse(json.Key, out key));

                DateTime expires;
                Assert.True(DateTime.TryParse(json.Expires, out expires));

                // Assert - the invocations
                controller.MockAuthenticationService.Verify(s => s.AddCredential(It.IsAny<User>(), It.IsAny<Credential>()), Times.Once);

                controller.MockTelemetryService.Verify(x => x.TrackCreatePackageVerificationKeyEvent(PackageId, PackageVersion,
                    It.IsAny<User>(), controller.OwinContext.Request.User.Identity), Times.Once);

                // Assert - the temp key
                var user = controller.GetCurrentUser();
                var tempKey = user.Credentials.Last();

                Assert.Equal(1, tempKey.Scopes.Count);
                return tempKey.Scopes.First();
            }
        }

        public class TheVerifyPackageKeyAsyncAction
            : PackageVerificationKeyContainer
        {
            private static IEnumerable<string> AllCredentialTypes = new[]
            {
                CredentialTypes.ApiKey.V1,
                CredentialTypes.ApiKey.V2,
                CredentialTypes.ApiKey.V4,
                CredentialTypes.ApiKey.VerifyV1
            };

            private static IEnumerable<string> CredentialTypesExceptVerifyV1 =
                AllCredentialTypes
                    .Except(new[] { CredentialTypes.ApiKey.VerifyV1 });

            public static IEnumerable<object[]> AllCredentialTypes_Data =>
                AllCredentialTypes
                    .Select(t => MemberDataHelper.AsData(t));

            public static IEnumerable<object[]> CredentialTypesExceptVerifyV1_Data =>
                CredentialTypesExceptVerifyV1
                    .Select(t => MemberDataHelper.AsData(t));

            [Theory]
            [MemberData(nameof(AllCredentialTypes_Data))]
            public async Task Returns400IfSecurityPolicyFails(string credentialType)
            {
                // Arrange
                var errorResult = "A";
                var controller = SetupController(credentialType, null, package: null);
                controller.MockSecurityPolicyService.Setup(s => s.EvaluateUserPoliciesAsync(It.IsAny<SecurityPolicyAction>(), It.IsAny<HttpContextBase>()))
                    .Returns(Task.FromResult(SecurityPolicyResult.CreateErrorResult(errorResult)));

                // Act
                var result = await controller.VerifyPackageKeyAsync(PackageId, PackageVersion);

                // Assert
                ResultAssert.IsStatusCode(result, HttpStatusCode.BadRequest, errorResult);
            }

            [Theory]
            [MemberData(nameof(AllCredentialTypes_Data))]
            public async Task Returns404IfPackageDoesNotExist(string credentialType)
            {
                // Arrange
                var controller = SetupController(credentialType, null, package: null);

                // Act
                var result = await controller.VerifyPackageKeyAsync(PackageId, PackageVersion);

                // Assert
                ResultAssert.IsStatusCode(
                    result,
                    HttpStatusCode.NotFound,
                    String.Format(CultureInfo.CurrentCulture, Strings.PackageWithIdAndVersionNotFound, PackageId, PackageVersion));

                controller.MockAuthenticationService.Verify(s => s.RemoveCredential(It.IsAny<User>(), It.IsAny<Credential>()),
                    CredentialTypes.IsPackageVerificationApiKey(credentialType) ? Times.Once() : Times.Never());

                controller.MockTelemetryService.Verify(x => x.TrackVerifyPackageKeyEvent(PackageId, PackageVersion,
                    It.IsAny<User>(), controller.OwinContext.Request.User.Identity, 404), Times.Once);
            }

            public static IEnumerable<object[]> Returns403IfScopeDoesNotMatch_Data => InvalidScopes_Data;

            public static IEnumerable<object[]> Returns403IfScopeDoesNotMatch_NotVerify_Data
            {
                get
                {
                    var notVerifyData = CredentialTypesExceptVerifyV1.Select(t => new object[] { t, new[] { NuGetScopes.PackagePush, NuGetScopes.PackagePushVersion } });
                    return MemberDataHelper.Combine(notVerifyData, Returns403IfScopeDoesNotMatch_Data);
                }
            }

            public static IEnumerable<object[]> Returns403IfScopeDoesNotMatch_Verify_Data
            {
                get
                {
                    return MemberDataHelper.Combine(new[] { new object[] { CredentialTypes.ApiKey.VerifyV1, new[] { NuGetScopes.PackageVerify } } }, Returns403IfScopeDoesNotMatch_Data);
                }
            }

            [Theory]
            [MemberData(nameof(Returns403IfScopeDoesNotMatch_NotVerify_Data))]
            [MemberData(nameof(Returns403IfScopeDoesNotMatch_Verify_Data))]
            public async Task Returns403IfScopeDoesNotMatch(string credentialType, string[] expectedRequestedActions, ApiScopeEvaluationResult apiScopeEvaluationResult, HttpStatusCode expectedStatusCode, string description)
            {
                // Arrange
                var package = new Package
                {
                    PackageRegistration = new PackageRegistration() { Id = PackageId },
                    Version = PackageVersion
                };
                var controller = SetupController(credentialType, null, package);

                controller.MockApiScopeEvaluator
                    .Setup(x => x.Evaluate(
                        It.Is<User>(u => u.Key == UserKey),
                        It.IsAny<IEnumerable<Scope>>(),
                        ActionsRequiringPermissions.VerifyPackage,
                        package.PackageRegistration,
                        expectedRequestedActions))
                    .Returns(apiScopeEvaluationResult);

                // Act
                var result = await controller.VerifyPackageKeyAsync(PackageId, PackageVersion);

                // Assert
                ResultAssert.IsStatusCode(
                    result,
                    expectedStatusCode,
                    description);

                controller.MockAuthenticationService.Verify(s => s.RemoveCredential(It.IsAny<User>(), It.IsAny<Credential>()),
                    CredentialTypes.IsPackageVerificationApiKey(credentialType) ? Times.Once() : Times.Never());

                controller.MockTelemetryService.Verify(x => x.TrackVerifyPackageKeyEvent(PackageId, PackageVersion,
                    It.IsAny<User>(), controller.OwinContext.Request.User.Identity, (int)expectedStatusCode), Times.Once);
            }
            
            [Fact]
            public Task Returns200_VerifyV1()
            {
                return Returns200(CredentialTypes.ApiKey.VerifyV1, true, NuGetScopes.PackageVerify);
            }

            [Theory]
            [MemberData(nameof(CredentialTypesExceptVerifyV1_Data))]
            public Task Returns200_NotVerify(string credentialType)
            {
                return Returns200(credentialType, false, NuGetScopes.PackagePush, NuGetScopes.PackagePushVersion);
            }

            private async Task Returns200(string credentialType, bool isRemoved, params string[] expectedRequestedActions)
            {
                // Arrange
                var package = new Package
                {
                    PackageRegistration = new PackageRegistration() { Id = PackageId },
                    Version = PackageVersion
                };
                var controller = SetupController(credentialType, null, package);

                // Act
                var result = await controller.VerifyPackageKeyAsync(PackageId, PackageVersion);

                // Assert
                ResultAssert.IsEmpty(result);

                controller.MockAuthenticationService.Verify(s => s.RemoveCredential(It.IsAny<User>(), It.IsAny<Credential>()), isRemoved ? Times.Once() : Times.Never());

                controller.MockTelemetryService.Verify(x => x.TrackVerifyPackageKeyEvent(PackageId, PackageVersion,
                    It.IsAny<User>(), controller.OwinContext.Request.User.Identity, 200), Times.Once);

                controller.MockApiScopeEvaluator
                    .Verify(x => x.Evaluate(
                        It.Is<User>(u => u.Key == UserKey),
                        It.IsAny<IEnumerable<Scope>>(),
                        ActionsRequiringPermissions.VerifyPackage,
                        package.PackageRegistration,
                        expectedRequestedActions));
            }

            [Fact]
            public async Task WritesAuditRecord()
            {
                // Arrange
                var package = new Package
                {
                    PackageRegistration = new PackageRegistration() { Id = PackageId },
                    Version = PackageVersion
                };
                var controller = SetupController(CredentialTypes.ApiKey.V4, null, package);

                // Act
                var result = await controller.VerifyPackageKeyAsync(PackageId, PackageVersion);

                // Assert
                Assert.True(controller.AuditingService.WroteRecord<PackageAuditRecord>(ar =>
                    ar.Action == AuditedPackageAction.Verify
                    && ar.Id == package.PackageRegistration.Id
                    && ar.Version == package.Version));
            }
        }

        public class TheGetStatsDownloadsAction
            : TestContainer
        {
            [Fact]
            public async Task VerifyRecentPopularityStatsDownloads()
            {
                JArray report = new JArray
                {
                    new JObject
                    {
                        { "PackageId", "A" },
                        { "PackageVersion", "1.0" },
                        { "Downloads", 3 }
                    },
                    new JObject
                    {
                        { "PackageId", "A" },
                        { "PackageVersion", "1.1" },
                        { "Downloads", 4 }
                    },
                    new JObject
                    {
                        { "PackageId", "B" },
                        { "PackageVersion", "1.0" },
                        { "Downloads", 5 }
                    },
                    new JObject
                    {
                        { "PackageId", "B" },
                        { "PackageVersion", "1.1" },
                        { "Downloads", 6 }
                    },
                };

                var fakePackageVersionReport = report.ToString();

                var fakeReportService = new Mock<IReportService>();

                fakeReportService
                    .Setup(x => x.Load("recentpopularitydetail.json"))
                    .Returns(Task.FromResult(new StatisticsReport(fakePackageVersionReport, DateTime.UtcNow)));

                var controller = new TestableApiController(GetConfigurationService())
                {
                    StatisticsService = new JsonStatisticsService(fakeReportService.Object),
                };

                TestUtility.SetupUrlHelperForUrlGeneration(controller);

                ActionResult actionResult = await controller.GetStatsDownloads(null);

                ContentResult contentResult = (ContentResult)actionResult;

                JArray result = JArray.Parse(contentResult.Content);

                Assert.True((string)result[3]["Gallery"] == "/packages/B/1.1", "unexpected content result[3].Gallery");
                Assert.True((int)result[2]["Downloads"] == 5, "unexpected content result[2].Downloads");
            }

            [Fact]
            public async Task VerifyStatsDownloadsReturnsNotFoundWhenStatsNotAvailable()
            {
                var controller = new TestableApiController(GetConfigurationService());
                controller.MockStatisticsService.Setup(x => x.PackageVersionDownloadsResult).Returns(StatisticsReportResult.Failed);

                TestUtility.SetupUrlHelperForUrlGeneration(controller);

                ActionResult actionResult = await controller.GetStatsDownloads(null);

                ResultAssert.IsStatusCode(
                    actionResult,
                    HttpStatusCode.NotFound);
            }

            [Fact]
            public async Task VerifyRecentPopularityStatsDownloadsCount()
            {
                JArray report = new JArray
                {
                    new JObject { { "PackageId", "A" }, { "PackageVersion", "1.0" }, { "Downloads", 3 } },
                    new JObject { { "PackageId", "A" }, { "PackageVersion", "1.1" }, { "Downloads", 4 } },
                    new JObject { { "PackageId", "B" }, { "PackageVersion", "1.0" }, { "Downloads", 5 } },
                    new JObject { { "PackageId", "B" }, { "PackageVersion", "1.1" }, { "Downloads", 6 } },
                    new JObject { { "PackageId", "C" }, { "PackageVersion", "1.0" }, { "Downloads", 7 } },
                    new JObject { { "PackageId", "C" }, { "PackageVersion", "1.1" }, { "Downloads", 8 } },
                };

                var fakePackageVersionReport = report.ToString();

                var fakeReportService = new Mock<IReportService>();

                fakeReportService.Setup(x => x.Load("recentpopularitydetail.json")).Returns(Task.FromResult(new StatisticsReport(fakePackageVersionReport, DateTime.UtcNow)));

                var controller = new TestableApiController(GetConfigurationService())
                {
                    StatisticsService = new JsonStatisticsService(fakeReportService.Object),
                };

                TestUtility.SetupUrlHelperForUrlGeneration(controller);

                ActionResult actionResult = await controller.GetStatsDownloads(3);

                ContentResult contentResult = (ContentResult)actionResult;

                JArray result = JArray.Parse(contentResult.Content);

                Assert.True(result.Count == 3, "unexpected content");
            }
        }

        public class TheGetNuGetExeAction
            : TestContainer
        {
            [Fact]
            public void RedirectsToDist()
            {
                // Arrange
                var controller = new TestableApiController(GetConfigurationService());

                // Act
                var result = controller.GetNuGetExe();

                // Assert
                var redirect = Assert.IsType<RedirectResult>(result);
                Assert.False(redirect.Permanent, "The redirect should not be permanent");
                Assert.Equal("https://dist.nuget.org/win-x86-commandline/v2.8.6/nuget.exe", redirect.Url);
            }
        }
    }
}<|MERGE_RESOLUTION|>--- conflicted
+++ resolved
@@ -387,11 +387,7 @@
 
                 // Assert
                 controller.MockMessageService
-<<<<<<< HEAD
-                    .Verify(ms => ms.SendPackageAddedNoticeAsync(package, It.IsAny<string>(), It.IsAny<string>(), It.IsAny<string>()),
-=======
-                    .Verify(ms => ms.SendPackageAddedNotice(package, It.IsAny<string>(), It.IsAny<string>(), It.IsAny<string>(), It.IsAny<IEnumerable<string>>()),
->>>>>>> 073b40b3
+                    .Verify(ms => ms.SendPackageAddedNoticeAsync(package, It.IsAny<string>(), It.IsAny<string>(), It.IsAny<string>(), It.IsAny<IEnumerable<string>>()),
                     Times.Exactly(callExpected ? 1 : 0));
             }
 
