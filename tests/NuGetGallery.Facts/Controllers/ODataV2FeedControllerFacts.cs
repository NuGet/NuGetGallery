﻿// Copyright (c) .NET Foundation. All rights reserved.
// Licensed under the Apache License, Version 2.0. See License.txt in the project root for license information.

using System.Collections.Generic;
using System.Linq;
using System.Threading.Tasks;
using Moq;
using NuGet.Services.Entities;
using NuGet.Versioning;
using NuGetGallery.Configuration;
using NuGetGallery.OData;
using Xunit;

namespace NuGetGallery.Controllers
{
    public class ODataV2FeedControllerFacts
        : ODataFeedControllerFactsBase<ODataV2FeedController>
    {
        [Fact]
        public async Task Get_FiltersSemVerV2PackageVersionsByDefault()
        {
            // Act
            var resultSet = await GetCollection<V2FeedPackage>(
                (controller, options) => controller.Get(options),
                "/api/v2/Packages");

            // Assert
            AssertSemVer2PackagesFilteredFromResult(resultSet);
            Assert.Equal(NonSemVer2Packages.Count, resultSet.Count);
        }

        [Theory]
        [InlineData("2.0.0")]
        [InlineData("2.0.1")]
        [InlineData("3.0.0-alpha")]
        [InlineData("3.0.0")]
        public async Task Get_IncludesSemVerV2PackageVersionsWhenSemVerLevel2OrHigher(string semVerLevel)
        {
            // Act
            var resultSet = await GetCollection<V2FeedPackage>(
                (controller, options) => controller.Get(options, semVerLevel),
                $"/api/v2/Packages?semVerLevel={semVerLevel}");

            // Assert
            AssertSemVer2PackagesIncludedInResult(resultSet);
            Assert.Equal(AvailablePackages.Count, resultSet.Count);
        }

        [Fact]
        public async Task GetCount_FiltersSemVerV2PackageVersionsByDefault()
        {
            // Act
            var count = await GetInt<V2FeedPackage>(
                (controller, options) => controller.GetCount(options),
                "/api/v2/Packages/$count");

            // Assert
            Assert.Equal(NonSemVer2Packages.Count, count);
        }

        [Theory]
        [InlineData("2.0.0")]
        [InlineData("2.0.1")]
        [InlineData("3.0.0-alpha")]
        [InlineData("3.0.0")]
        public async Task GetCount_IncludesSemVerV2PackageVersionsWhenSemVerLevel2OrHigher(string semVerLevel)
        {
            // Act
            var count = await GetInt<V2FeedPackage>(
                (controller, options) => controller.GetCount(options, semVerLevel),
                $"/api/v2/Packages/$count?semVerLevel={semVerLevel}");

            // Assert
            Assert.Equal(AvailablePackages.Count, count);
        }

        [Fact]
        public async Task FindPackagesById_FiltersSemVerV2PackageVersionsByDefault()
        {
            // Act
            var resultSet = await GetCollection<V2FeedPackage>(
                async (controller, options) => await controller.FindPackagesById(options, TestPackageId),
                $"/api/v2/FindPackagesById?id='{TestPackageId}'");

            // Assert
            AssertSemVer2PackagesFilteredFromResult(resultSet);
            Assert.Equal(NonSemVer2Packages.Count, resultSet.Count);
        }

        [Theory]
        [InlineData("2.0.0")]
        [InlineData("2.0.1")]
        [InlineData("3.0.0-alpha")]
        [InlineData("3.0.0")]
        public async Task FindPackagesById_IncludesSemVerV2PackageVersionsWhenSemVerLevel2OrHigher(string semVerLevel)
        {
            // Act
            var resultSet = await GetCollection<V2FeedPackage>(
                (controller, options) => controller.FindPackagesById(options, id: TestPackageId, semVerLevel: semVerLevel),
                $"/api/v2/FindPackagesById?id='{TestPackageId}'&semVerLevel={semVerLevel}");

            // Assert
            AssertSemVer2PackagesIncludedInResult(resultSet);
            Assert.Equal(AvailablePackages.Count, resultSet.Count);
        }

        [Fact]
        public async Task FindPackagesByIdCount_FiltersSemVerV2PackageVersionsByDefault()
        {
            // Act
            var count = await GetInt<V2FeedPackage>(
                (controller, options) => controller.FindPackagesByIdCount(options, id: TestPackageId),
                $"/api/v2/FindPackagesById/$count?id='{TestPackageId}'");

            // Assert
            Assert.Equal(NonSemVer2Packages.Count, count);
        }

        [Theory]
        [InlineData("2.0.0")]
        [InlineData("2.0.1")]
        [InlineData("3.0.0-alpha")]
        [InlineData("3.0.0")]
        public async Task FindPackagesByIdCount_IncludesSemVerV2PackageVersionsWhenSemVerLevel2OrHigher(string semVerLevel)
        {
            // Act
            var count = await GetInt<V2FeedPackage>(
                (controller, options) => controller.FindPackagesByIdCount(options, id: TestPackageId, semVerLevel: semVerLevel),
                $"/api/v2/FindPackagesById/$count?id='{TestPackageId}'&semVerLevel={semVerLevel}");

            // Assert
            Assert.Equal(AvailablePackages.Count, count);
        }

        [Fact]
        public async Task Search_FiltersSemVerV2PackageVersionsByDefault_IncludePrerelease()
        {
            // Act
            var resultSet = await GetCollection<V2FeedPackage>(
                async (controller, options) => await controller.Search(
                    options,
                    searchTerm: TestPackageId,
                    includePrerelease: true),
                $"/api/v2/Search?searchTerm='{TestPackageId}'&includePrerelease=true");

            // Assert
            AssertSemVer2PackagesFilteredFromResult(resultSet);
            Assert.Equal(NonSemVer2Packages.Count, resultSet.Count);
        }

        [Fact]
        public async Task Search_FiltersSemVerV2PackageVersionsByDefault_ExcludePrerelease()
        {
            // Act
            var resultSet = await GetCollection<V2FeedPackage>(
                async (controller, options) => await controller.Search(
                    options,
                    searchTerm: TestPackageId,
                    includePrerelease: false),
                $"/api/v2/Search?searchTerm='{TestPackageId}'&includePrerelease=false");

            // Assert
            AssertSemVer2PackagesFilteredFromResult(resultSet);
            Assert.Equal(NonSemVer2Packages.Where(p => !p.IsPrerelease).Count(), resultSet.Count);
        }

        [Fact]
        public async Task SearchIsAbsoluteLatestVersion_ReturnsLatestSemVer2_WhenSemVerLevel200()
        {
            // Act
            var resultSet = await GetCollection<V2FeedPackage>(
                async (controller, options) => await controller.Search(
                    options,
                    searchTerm: TestPackageId,
                    includePrerelease: true,
                    semVerLevel: SemVerLevelKey.SemVerLevel2),
                $"/api/v2/Search?$filter=IsAbsoluteLatestVersion&searchTerm='{TestPackageId}'&includePrerelease=true&semVerLevel=2.0.0");

            // Assert
            Assert.Equal(SemVer2Packages.Single(p => p.IsLatestSemVer2).Version, resultSet.Single().Version);
        }

        [Fact]
        public async Task SearchIsAbsoluteLatestVersion_ReturnsLatest_WhenHigherPrereleaseAvailableAndIncludePrereleaseTrueAndSemVerLevelUndefined()
        {
            // Act
            var resultSet = await GetCollection<V2FeedPackage>(
                async (controller, options) => await controller.Search(
                    options,
                    searchTerm: TestPackageId,
                    includePrerelease: true,
                    semVerLevel: null),
                $"/api/v2/Search?$filter=IsAbsoluteLatestVersion&searchTerm='{TestPackageId}'&includePrerelease=true");

            // Assert
            Assert.Equal(NonSemVer2Packages.Single(p => p.IsLatest).Version, resultSet.Single().Version);
        }

        [Fact]
        public async Task SearchIsLatestVersion_ReturnsLatestStableSemVer2_WhenSemVerLevel200()
        {
            // Act
            var resultSet = await GetCollection<V2FeedPackage>(
                async (controller, options) => await controller.Search(
                    options,
                    searchTerm: TestPackageId,
                    includePrerelease: true,
                    semVerLevel: SemVerLevelKey.SemVerLevel2),
                $"/api/v2/Search?$filter=IsLatestVersion&searchTerm='{TestPackageId}'&includePrerelease=true&semVerLevel=2.0.0");

            // Assert
            Assert.Equal(SemVer2Packages.Single(p => p.IsLatestStableSemVer2).Version, resultSet.Single().Version);
        }

        [Fact]
        public async Task SearchIsLatestVersion_ReturnsLatestStable_WhenIncludePrereleaseFalseAndSemVerLevelUndefined()
        {
            // Act
            var resultSet = await GetCollection<V2FeedPackage>(
                async (controller, options) => await controller.Search(
                    options,
                    searchTerm: TestPackageId,
                    includePrerelease: false,
                    semVerLevel: null),
                $"/api/v2/Search?$filter=IsLatestVersion&searchTerm='{TestPackageId}'");

            // Assert
            Assert.Equal(NonSemVer2Packages.Single(p => p.IsLatestStable).Version, resultSet.Single().Version);
        }

        [Fact]
        public async Task SearchIsLatestVersion_ReturnsLatestStable_WhenIncludePrereleaseFalseAndSemVerLevel100()
        {
            // Act
            var resultSet = await GetCollection<V2FeedPackage>(
                async (controller, options) => await controller.Search(
                    options,
                    searchTerm: TestPackageId,
                    includePrerelease: false,
                    semVerLevel: "1.0.0"),
                $"/api/v2/Search?$filter=IsLatestVersion&searchTerm='{TestPackageId}'&semVerLevel=1.0.0");

            // Assert
            Assert.Equal(NonSemVer2Packages.Single(p => p.IsLatestStable).Version, resultSet.Single().Version);
        }

        [Theory]
        [InlineData("2.0.0")]
        [InlineData("2.0.1")]
        [InlineData("3.0.0-alpha")]
        [InlineData("3.0.0")]
        public async Task Search_IncludesSemVerV2PackageVersionsWhenSemVerLevel2OrHigher(string semVerLevel)
        {
            // Act
            var resultSet = await GetCollection<V2FeedPackage>(
                (controller, options) => controller.Search(
                    options,
                    searchTerm: TestPackageId,
                    includePrerelease: true,
                    semVerLevel: semVerLevel),
                $"/api/v2/Search?searchTerm='{TestPackageId}'?includePrerelease=true&semVerLevel={semVerLevel}");

            // Assert
            AssertSemVer2PackagesIncludedInResult(resultSet);
            Assert.Equal(AvailablePackages.Count, resultSet.Count);
        }

        [Fact]
        public async Task SearchCount_FiltersSemVerV2PackageVersionsByDefault()
        {
            // Act
            var searchCount = await GetInt<V2FeedPackage>(
                async (controller, options) => await controller.SearchCount(
                    options,
                    searchTerm: TestPackageId,
                    includePrerelease: true),
                $"/api/v2/Search/$count?searchTerm='{TestPackageId}'&includePrerelease=true");

            // Assert
            Assert.Equal(NonSemVer2Packages.Count, searchCount);
        }

        [Theory]
        [InlineData("2.0.0")]
        [InlineData("2.0.1")]
        [InlineData("3.0.0-alpha")]
        [InlineData("3.0.0")]
        public async Task SearchCount_IncludesSemVerV2PackageVersionsWhenSemVerLevel2OrHigher(string semVerLevel)
        {
            // Act
            var searchCount = await GetInt<V2FeedPackage>(
                async (controller, options) => await controller.SearchCount(
                    options,
                    searchTerm: TestPackageId,
                    includePrerelease: true,
                    semVerLevel: semVerLevel),
                $"/api/v2/Search/$count?searchTerm='{TestPackageId}'&includePrerelease=true&semVerLevel={semVerLevel}");

            // Assert
            Assert.Equal(AvailablePackages.Count, searchCount);
        }

        [Fact]
        public async Task GetUpdates_FiltersSemVerV2PackageVersionsByDefault()
        {
            // Arrange
            const string currentVersionString = "1.0.0";
            var currentVersion = NuGetVersion.Parse(currentVersionString);
            var expected = NonSemVer2Packages.Where(p => NuGetVersion.Parse(p.Version) > currentVersion);

            // Act
            var resultSet = await GetCollection<V2FeedPackage>(
                (controller, options) => controller.GetUpdates(options, TestPackageId, currentVersionString, includePrerelease: true, includeAllVersions: true),
                $"/api/v2/GetUpdates()?packageIds='{TestPackageId}'&versions='{currentVersionString}'&includePrerelease=true&includeAllVersions=true");

            // Assert
            AssertSemVer2PackagesFilteredFromResult(resultSet);
            Assert.Equal(expected.Count(), resultSet.Count);
        }

        [Theory]
        [InlineData("2.0.0")]
        [InlineData("2.0.1")]
        [InlineData("3.0.0-alpha")]
        [InlineData("3.0.0")]
        public async Task GetUpdates_IncludesSemVerV2PackageVersionsWhenSemVerLevel2OrHigher(string semVerLevel)
        {
            // Arrange
            const string currentVersionString = "1.0.0";
            var currentVersion = NuGetVersion.Parse(currentVersionString);
            var expected = AvailablePackages.Where(p => NuGetVersion.Parse(p.Version) > currentVersion);

            // Act
            var resultSet = await GetCollection<V2FeedPackage>(
                (controller, options) => controller.GetUpdates(options, TestPackageId, currentVersionString, includePrerelease: true, includeAllVersions: true, semVerLevel: semVerLevel),
                $"/api/v2/GetUpdates()?packageIds='{TestPackageId}'&versions='{currentVersionString}'&includePrerelease=true&includeAllVersions=true&semVerLevel={semVerLevel}");

            // Assert
            foreach (var package in SemVer2Packages.Where(p => NuGetVersion.Parse(p.Version) > currentVersion))
            {
                // Assert all of the SemVer2 packages are included in the result.
                // Whilst at it, also check the NormalizedVersion on the OData feed.
                Assert.Single(resultSet.Where(feedPackage =>
                            string.Equals(feedPackage.Version, package.Version)
                            && string.Equals(feedPackage.NormalizedVersion, package.NormalizedVersion)
                            && string.Equals(feedPackage.Id, package.PackageRegistration.Id)));
            }

            foreach (var package in NonSemVer2Packages.Where(p => NuGetVersion.Parse(p.Version) > currentVersion))
            {
                // Assert all of the non-SemVer2 packages are included in the result.
                // Whilst at it, also check the NormalizedVersion on the OData feed.
                Assert.Single(resultSet.Where(feedPackage =>
                            string.Equals(feedPackage.Version, package.Version)
                            && string.Equals(feedPackage.NormalizedVersion, package.NormalizedVersion)
                            && string.Equals(feedPackage.Id, package.PackageRegistration.Id)));
            }

            Assert.Equal(expected.Count(), resultSet.Count);
        }

        [Fact]
        public async Task GetUpdatesCount_FiltersSemVerV2PackageVersionsByDefault()
        {
            // Arrange
            const string currentVersionString = "1.0.0";
            var currentVersion = NuGetVersion.Parse(currentVersionString);
            var expected = NonSemVer2Packages.Where(p => NuGetVersion.Parse(p.Version) > currentVersion);

            // Act
            var updatesCount = await GetInt<V2FeedPackage>(
                (controller, options) => controller.GetUpdatesCount(options, TestPackageId, currentVersionString, includePrerelease: true, includeAllVersions: true),
                $"/api/v2/GetUpdates()?packageIds='{TestPackageId}'&versions='{currentVersionString}'&includePrerelease=true&includeAllVersions=true");

            // Assert
            Assert.Equal(expected.Count(), updatesCount);
        }

        [Theory]
        [InlineData("2.0.0")]
        [InlineData("2.0.1")]
        [InlineData("3.0.0-alpha")]
        [InlineData("3.0.0")]
        public async Task GetUpdatesCount_IncludesSemVerV2PackageVersionsWhenSemVerLevel2OrHigher(string semVerLevel)
        {
            // Arrange
            const string currentVersionString = "1.0.0";
            var currentVersion = NuGetVersion.Parse(currentVersionString);
            var expected = AvailablePackages.Where(p => NuGetVersion.Parse(p.Version) > currentVersion);

            // Act
            var searchCount = await GetInt<V2FeedPackage>(
                (controller, options) => controller.GetUpdatesCount(
                    options,
                    packageIds: TestPackageId,
                    versions: currentVersionString,
                    includePrerelease: true,
                    includeAllVersions: true,
                    semVerLevel: semVerLevel),
                $"/api/v2/GetUpdates()?packageIds='{TestPackageId}'&versions='{currentVersionString}'&includePrerelease=true&includeAllVersions=true&semVerLevel={semVerLevel}");

            // Assert
            Assert.Equal(expected.Count(), searchCount);
        }

        [Theory]
        [InlineData(true)]
        [InlineData(false)]
        public void TestReadOnlyFeatureFlag(bool readOnly)
        {
            var packagesRepositoryMock = new Mock<IReadOnlyEntityRepository<Package>>();          
            var readWritePackagesRepositoryMock = new Mock<IEntityRepository<Package>>();
            var configurationService = new Mock<IGalleryConfigurationService>().Object;
            var searchService = new Mock<ISearchService>().Object;
            var telemetryService = new Mock<ITelemetryService>().Object;
            var featureFlagServiceMock = new Mock<IFeatureFlagService>();
            featureFlagServiceMock.Setup(ffs => ffs.IsODataDatabaseReadOnlyEnabled()).Returns(readOnly);

            var testController = new ODataV2FeedController(
                packagesRepositoryMock.Object,
                readWritePackagesRepositoryMock.Object,
                configurationService,
                searchService,
                telemetryService,
                featureFlagServiceMock.Object);

            var pacakges = testController.GetAll();

            if(readOnly)
            {
                packagesRepositoryMock.Verify(r => r.GetAll(), times: Times.Exactly(1));
                readWritePackagesRepositoryMock.Verify(r => r.GetAll(), times: Times.Never);
            }
            else
            {
                packagesRepositoryMock.Verify(r => r.GetAll(), times: Times.Never);
                readWritePackagesRepositoryMock.Verify(r => r.GetAll(), times: Times.Exactly(1));
            }
        }

        protected override ODataV2FeedController CreateController(
            IReadOnlyEntityRepository<Package> packagesRepository,
            IEntityRepository<Package> readWritePackagesRepository,
            IGalleryConfigurationService configurationService,
            ISearchService searchService,
            ITelemetryService telemetryService,
<<<<<<< HEAD
            IIconUrlProvider iconUrlProvider)
=======
            IFeatureFlagService featureFlagService)
>>>>>>> 3ab980e3
        {
            return new ODataV2FeedController(
                packagesRepository,
                readWritePackagesRepository,
                configurationService,
                searchService,
                telemetryService,
                featureFlagService);
        }

        private void AssertSemVer2PackagesFilteredFromResult(IEnumerable<V2FeedPackage> resultSet)
        {
            foreach (var feedPackage in resultSet)
            {
                // Assert none of the items in the result set are SemVer v.2.0.0 packages (checking on original version is enough in this case)
                Assert.Empty(SemVer2Packages.Where(p => string.Equals(p.Version, feedPackage.Version)));

                // Assert each of the items in the result set is a non-SemVer v2.0.0 package
                Assert.Single(NonSemVer2Packages.Where(p =>
                    string.Equals(p.Version, feedPackage.Version) &&
                    string.Equals(p.PackageRegistration.Id, feedPackage.Id)));
            }
        }

        private void AssertSemVer2PackagesIncludedInResult(IReadOnlyCollection<V2FeedPackage> resultSet)
        {
            foreach (var package in SemVer2Packages)
            {
                // Assert all of the SemVer2 packages are included in the result.
                // Whilst at it, also check the NormalizedVersion on the OData feed.
                Assert.Single(resultSet.Where(feedPackage =>
                    string.Equals(feedPackage.Version, package.Version)
                    && string.Equals(feedPackage.NormalizedVersion, package.NormalizedVersion)
                    && string.Equals(feedPackage.Id, package.PackageRegistration.Id)));
            }

            foreach (var package in NonSemVer2Packages)
            {
                // Assert all of the non-SemVer2 packages are included in the result.
                // Whilst at it, also check the NormalizedVersion on the OData feed.
                Assert.Single(resultSet.Where(feedPackage =>
                    string.Equals(feedPackage.Version, package.Version)
                    && string.Equals(feedPackage.NormalizedVersion, package.NormalizedVersion)
                    && string.Equals(feedPackage.Id, package.PackageRegistration.Id)));
            }
        }
    }
}<|MERGE_RESOLUTION|>--- conflicted
+++ resolved
@@ -444,11 +444,8 @@
             IGalleryConfigurationService configurationService,
             ISearchService searchService,
             ITelemetryService telemetryService,
-<<<<<<< HEAD
+            IFeatureFlagService featureFlagService,
             IIconUrlProvider iconUrlProvider)
-=======
-            IFeatureFlagService featureFlagService)
->>>>>>> 3ab980e3
         {
             return new ODataV2FeedController(
                 packagesRepository,
