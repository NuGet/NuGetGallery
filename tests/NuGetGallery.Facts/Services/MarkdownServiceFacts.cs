--- conflicted
+++ resolved
@@ -111,14 +111,9 @@
                 > This is a note
                 """,
                 """
-<<<<<<< HEAD
                 <div class="markdown-alert markdown-alert-note alert alert-primary" dir="auto">
                 <p class="markdown-alert-title" dir="auto"><svg class="octicon octicon-info mr-2" viewBox="0 0 16 16" version="1.1" width="16" height="16" aria-hidden="true"><path d="M0 8a8 8 0 1 1 16 0A8 8 0 0 1 0 8Zm8-6.5a6.5 6.5 0 1 0 0 13 6.5 6.5 0 0 0 0-13ZM6.5 7.75A.75.75 0 0 1 7.25 7h1a.75.75 0 0 1 .75.75v2.75h.25a.75.75 0 0 1 0 1.5h-2a.75.75 0 0 1 0-1.5h.25v-2h-.25a.75.75 0 0 1-.75-.75ZM8 6a1 1 0 1 1 0-2 1 1 0 0 1 0 2Z"></path></svg>Note</p>
                 <p dir="auto">This is a note</p>
-=======
-                <div class="markdown-alert markdown-alert-note alert alert-primary" role="alert">
-                <p class="mb-0">This is a note</p>
->>>>>>> 86eeeebc
                 </div>
                 """,
                 false, true)]
