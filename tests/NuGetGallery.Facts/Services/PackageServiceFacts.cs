﻿// Copyright (c) .NET Foundation. All rights reserved.
// Licensed under the Apache License, Version 2.0. See License.txt in the project root for license information.

using System;
using System.Collections.Generic;
using System.Linq;
using System.Threading.Tasks;
using Moq;
using NuGet.Frameworks;
using NuGet.Packaging;
using NuGet.Versioning;
using NuGetGallery.Auditing;
using NuGetGallery.Framework;
using NuGetGallery.Packaging;
using Xunit;

namespace NuGetGallery
{
    public class PackageServiceFacts
    {
        private static Mock<TestPackageReader> CreateNuGetPackage(
            string id = "theId",
            string version = "01.0.42.0",
            string title = "theTitle",
            string summary = "theSummary",
            string authors = "theFirstAuthor, theSecondAuthor",
            string owners = "Package owners",
            string description = "theDescription",
            string tags = "theTags",
            string language = null,
            string copyright = "theCopyright",
            string releaseNotes = "theReleaseNotes",
            string minClientVersion = null,
            Uri licenseUrl = null,
            Uri projectUrl = null,
            Uri iconUrl = null,
            bool requireLicenseAcceptance = true,
            IEnumerable<PackageDependencyGroup> packageDependencyGroups = null,
            IEnumerable<NuGet.Packaging.Core.PackageType> packageTypes = null)
        {
            licenseUrl = licenseUrl ?? new Uri("http://thelicenseurl/");
            projectUrl = projectUrl ?? new Uri("http://theprojecturl/");
            iconUrl = iconUrl ?? new Uri("http://theiconurl/");

            if (packageDependencyGroups == null)
            {
                packageDependencyGroups = new[]
                {
                    new PackageDependencyGroup(
                        new NuGetFramework("net40"),
                        new[]
                        {
                            new NuGet.Packaging.Core.PackageDependency(
                                "theFirstDependency",
                                VersionRange.Parse("[1.0.0, 2.0.0)")),

                            new NuGet.Packaging.Core.PackageDependency(
                                "theSecondDependency",
                                VersionRange.Parse("[1.0]")),

                            new NuGet.Packaging.Core.PackageDependency(
                                "theThirdDependency")
                        }),

                    new PackageDependencyGroup(
                        new NuGetFramework("net35"),
                        new[]
                        {
                            new NuGet.Packaging.Core.PackageDependency(
                                "theFourthDependency",
                                VersionRange.Parse("[1.0]"))
                        })
                };
            }

            if (packageTypes == null)
            {
                packageTypes = new[]
                {
                    new NuGet.Packaging.Core.PackageType("dependency", new Version("1.0.0")),
                    new NuGet.Packaging.Core.PackageType("DotNetCliTool", new Version("2.1.1"))
                };
            }

            var testPackage = TestPackage.CreateTestPackageStream(
                id, version, title, summary, authors, owners,
                description, tags, language, copyright, releaseNotes,
                minClientVersion, licenseUrl, projectUrl, iconUrl,
                requireLicenseAcceptance, packageDependencyGroups, packageTypes);

            var mock = new Mock<TestPackageReader>(testPackage);
            mock.CallBase = true;
            return mock;
        }

        private static IPackageService CreateService(
            Mock<IEntityRepository<PackageRegistration>> packageRegistrationRepository = null,
            Mock<IEntityRepository<Package>> packageRepository = null,
            Mock<IEntityRepository<PackageOwnerRequest>> packageOwnerRequestRepo = null,
            Mock<IIndexingService> indexingService = null,
            IPackageNamingConflictValidator packageNamingConflictValidator = null,
            IAuditingService auditingService = null,
            Action<Mock<PackageService>> setup = null)
        {
            packageRegistrationRepository = packageRegistrationRepository ?? new Mock<IEntityRepository<PackageRegistration>>();
            packageRepository = packageRepository ?? new Mock<IEntityRepository<Package>>();
            packageOwnerRequestRepo = packageOwnerRequestRepo ?? new Mock<IEntityRepository<PackageOwnerRequest>>();
            indexingService = indexingService ?? new Mock<IIndexingService>();
            auditingService = auditingService ?? new TestAuditingService();

            if (packageNamingConflictValidator == null)
            {
                packageNamingConflictValidator = new PackageNamingConflictValidator(
                    packageRegistrationRepository.Object,
                    packageRepository.Object);
            }

            var packageService = new Mock<PackageService>(
                packageRegistrationRepository.Object,
                packageRepository.Object,
                packageOwnerRequestRepo.Object,
                indexingService.Object,
                packageNamingConflictValidator,
                auditingService);

            packageService.CallBase = true;

            if (setup != null)
            {
                setup(packageService);
            }

            return packageService.Object;
        }

        public class TheAddPackageOwnerMethod
        {
            [Fact]
            public async Task AddsUserToPackageOwnerCollection()
            {
                var package = new PackageRegistration { Key = 2, Id = "pkg42" };
                var pendingOwner = new User { Key = 100, Username = "teamawesome" };
                var packageRepository = new Mock<IEntityRepository<Package>>();
                packageRepository.Setup(r => r.CommitChangesAsync())
                    .Returns(Task.CompletedTask).Verifiable();
                var service = CreateService(packageRepository: packageRepository);

                await service.AddPackageOwnerAsync(package, pendingOwner);

                Assert.Contains(pendingOwner, package.Owners);
                packageRepository.VerifyAll();
            }

            [Fact]
            public async Task RemovesRelatedPendingOwnerRequest()
            {
                var packageOwnerRequest = new PackageOwnerRequest { PackageRegistrationKey = 2, NewOwnerKey = 100, ConfirmationCode = "secret-token" };
                var package = new PackageRegistration { Key = 2, Id = "pkg42" };
                var pendingOwner = new User { Key = 100, Username = "teamawesome" };
                var repository = new Mock<IEntityRepository<PackageOwnerRequest>>();
                repository.Setup(r => r.DeleteOnCommit(packageOwnerRequest)).Verifiable();
                repository.Setup(r => r.CommitChangesAsync())
                    .Returns(Task.CompletedTask).Verifiable();
                repository.Setup(r => r.GetAll()).Returns(
                    new[]
                        {
                            new PackageOwnerRequest { PackageRegistrationKey = 1, NewOwnerKey = 100, ConfirmationCode = "super-secret-token" },
                            packageOwnerRequest
                        }.AsQueryable());
                var service = CreateService(packageOwnerRequestRepo: repository);

                await service.AddPackageOwnerAsync(package, pendingOwner);

                repository.VerifyAll();
            }

            [Fact]
            public async Task WritesAnAuditRecord()
            {
                // Arrange
                var package = new PackageRegistration { Key = 2, Id = "pkg42" };
                var pendingOwner = new User { Key = 100, Username = "teamawesome" };
                var packageRepository = new Mock<IEntityRepository<Package>>();
                var auditingService = new TestAuditingService();
                var service = CreateService(
                    packageRepository: packageRepository,
                    auditingService: auditingService);

                // Act
                await service.AddPackageOwnerAsync(package, pendingOwner);

                // Assert
                Assert.True(auditingService.WroteRecord<PackageRegistrationAuditRecord>(ar =>
                    ar.Action == AuditedPackageRegistrationAction.AddOwner
                    && ar.Id == package.Id));
            }
        }

        public class TheIsValidPackageOwnerRequestMethod
        {
            [Fact]
            public void ThrowsArgumentNullIfPackageIsNull()
            {
                Assert.Throws<ArgumentNullException>(() => CreateService().IsValidPackageOwnerRequest(null, new User(), "token"));
            }

            [Fact]
            public void ThrowsArgumentNullIfPendingOwnerIsNull()
            {
                Assert.Throws<ArgumentNullException>(() => CreateService().IsValidPackageOwnerRequest(new PackageRegistration(), null, "token"));
            }

            [Theory]
            [InlineData("")]
            [InlineData(null)]
            public void ThrowsArgumentNullIfTokenIsNullOrEmpty(string token)
            {
                Assert.Throws<ArgumentNullException>(() => CreateService().IsValidPackageOwnerRequest(new PackageRegistration(), new User(), token));
            }

            [Theory]
            [InlineData(1, 2, "token", true)]
            [InlineData(2, 2, "token", false)]
            [InlineData(1, 1, "token", false)]
            [InlineData(1, 2, "token2", false)]
            private void ReturnsSuccessIfPackageOwnerRequestMatches(int packageId, int userId, string token, bool success)
            {
                // Arrange
                var repository = new Mock<IEntityRepository<PackageOwnerRequest>>();
                repository.Setup(r => r.GetAll()).Returns(
                    new[] { new PackageOwnerRequest { PackageRegistrationKey = 1, NewOwnerKey = 2, ConfirmationCode = "token" } }
                    .AsQueryable());
                var service = CreateService(packageOwnerRequestRepo: repository);
                var package = new PackageRegistration { Key = packageId, Id = "pkg42" };
                var pendingOwner = new User { Key = userId, Username = "teamawesome" };

                // Act & Assert
                Assert.Equal(success, service.IsValidPackageOwnerRequest(package, pendingOwner, token));
            }
        }

        public class TheCreatePackageMethod
        {
            [Fact]
            public void WillCreateANewPackageRegistrationUsingTheNugetPackIdWhenOneDoesNotAlreadyExist()
            {
                var packageRegistrationRepository = new Mock<IEntityRepository<PackageRegistration>>();
                var service = CreateService(packageRegistrationRepository: packageRegistrationRepository, setup: mockPackageService =>
                    {
                        mockPackageService.Setup(x => x.FindPackageRegistrationById(It.IsAny<string>())).Returns((PackageRegistration)null);
                    });

                var nugetPackage = CreateNuGetPackage();
                var currentUser = new User();

                service.CreatePackageAsync(nugetPackage.Object, new PackageStreamMetadata(), currentUser);

                packageRegistrationRepository.Verify(x => x.InsertOnCommit(It.Is<PackageRegistration>(pr => pr.Id == "theId")));
                packageRegistrationRepository.Verify(x => x.CommitChangesAsync());
            }

            [Fact]
            public async Task WillThrowWhenCreateANewPackageRegistrationWithAnIdThatMatchesAnExistingPackageTitle()
            {
                // Arrange
                var idThatMatchesExistingTitle = "AwesomePackage";

                var currentUser = new User();
                var existingPackageRegistration = new PackageRegistration
                {
                    Id = "SomePackageId",
                    Owners = new HashSet<User>()
                };
                var existingPackage = new Package
                {
                    PackageRegistration = existingPackageRegistration,
                    Version = "1.0.0",
                    Title = idThatMatchesExistingTitle
                };

                var packageRegistrationRepository = new Mock<IEntityRepository<PackageRegistration>>();
                packageRegistrationRepository.Setup(r => r.GetAll()).Returns(new[] { existingPackageRegistration }.AsQueryable());

                var packageRepository = new Mock<IEntityRepository<Package>>();
                packageRepository.Setup(r => r.GetAll()).Returns(new[] { existingPackage }.AsQueryable());

                var service = CreateService(
                    packageRegistrationRepository: packageRegistrationRepository,
                    packageRepository: packageRepository,
                    setup: mockPackageService =>
                    {
                        mockPackageService.Setup(x => x.FindPackageRegistrationById(It.IsAny<string>())).Returns((PackageRegistration)null);
                    });

                // Act
                var nugetPackage = CreateNuGetPackage(id: idThatMatchesExistingTitle);

                // Assert
                var ex = await Assert.ThrowsAsync<InvalidPackageException>(async () => await service.CreatePackageAsync(nugetPackage.Object, new PackageStreamMetadata(), currentUser, true));

                Assert.Equal(String.Format(Strings.NewRegistrationIdMatchesExistingPackageTitle, idThatMatchesExistingTitle), ex.Message);
            }

            [Fact]
            public void WillMakeTheCurrentUserTheOwnerWhenCreatingANewPackageRegistration()
            {
                var packageRegistrationRepository = new Mock<IEntityRepository<PackageRegistration>>();
                var service = CreateService(packageRegistrationRepository: packageRegistrationRepository, setup:
                        mockPackageService => { mockPackageService.Setup(x => x.FindPackageRegistrationById(It.IsAny<string>())).Returns((PackageRegistration)null); });
                var nugetPackage = CreateNuGetPackage();
                var currentUser = new User();

                service.CreatePackageAsync(nugetPackage.Object, new PackageStreamMetadata(), currentUser);

                packageRegistrationRepository.Verify(x => x.InsertOnCommit(It.Is<PackageRegistration>(pr => pr.Owners.Contains(currentUser))));
            }

            [Fact]
            public async Task WillReadThePropertiesFromTheNuGetPackageWhenCreatingANewPackage()
            {
                var packageRegistrationRepository = new Mock<IEntityRepository<PackageRegistration>>();
                var service = CreateService(packageRegistrationRepository: packageRegistrationRepository, setup:
                        mockPackageService => { mockPackageService.Setup(x => x.FindPackageRegistrationById(It.IsAny<string>())).Returns((PackageRegistration)null); });
                var nugetPackage = CreateNuGetPackage();
                var currentUser = new User();

                var package = await service.CreatePackageAsync(nugetPackage.Object, new PackageStreamMetadata(), currentUser);

                // Note that there is no assertion on package identifier, because that's at the package registration level (and covered in another test).
                Assert.Equal("01.0.42.0", package.Version);
                Assert.Equal("1.0.42", package.NormalizedVersion);
                Assert.Equal("theFirstDependency", package.Dependencies.ElementAt(0).Id);
                Assert.Equal("[1.0.0, 2.0.0)", package.Dependencies.ElementAt(0).VersionSpec);
                Assert.Equal("theSecondDependency", package.Dependencies.ElementAt(1).Id);
                Assert.Equal("[1.0.0, 1.0.0]", package.Dependencies.ElementAt(1).VersionSpec);
                Assert.Equal("theDescription", package.Description);
                Assert.Equal("theReleaseNotes", package.ReleaseNotes);
                Assert.Equal("http://theiconurl/", package.IconUrl);
                Assert.Equal("http://thelicenseurl/", package.LicenseUrl);
                Assert.Equal("http://theprojecturl/", package.ProjectUrl);
                Assert.Equal(true, package.RequiresLicenseAcceptance);
                Assert.Equal("theSummary", package.Summary);
                Assert.Equal("theTags", package.Tags);
                Assert.Equal("theTitle", package.Title);
                Assert.Equal("theCopyright", package.Copyright);
                Assert.Null(package.Language);
                Assert.False(package.IsPrerelease);

                Assert.Equal("theFirstAuthor, theSecondAuthor", package.FlattenedAuthors);
                Assert.Equal(
                    "theFirstDependency:[1.0.0, 2.0.0):net40|theSecondDependency:[1.0.0, 1.0.0]:net40|theThirdDependency:(, ):net40|theFourthDependency:[1.0.0, 1.0.0]:net35",
                    package.FlattenedDependencies);
            }

            [Fact]
            public async Task WillReadTheLanguagePropertyFromThePackage()
            {
                var packageRegistrationRepository = new Mock<IEntityRepository<PackageRegistration>>();
                var service = CreateService(packageRegistrationRepository: packageRegistrationRepository, setup:
                        mockPackageService => { mockPackageService.Setup(x => x.FindPackageRegistrationById(It.IsAny<string>())).Returns((PackageRegistration)null); });
                var nugetPackage = CreateNuGetPackage(language: "fr");
                var currentUser = new User();

                var package = await service.CreatePackageAsync(nugetPackage.Object, new PackageStreamMetadata(), currentUser);

                // Assert
                Assert.Equal("fr", package.Language);
            }

            [Fact]
            public async Task WillReadPrereleaseFlagFromNuGetPackage()
            {
                // Arrange
                var packageRegistrationRepository = new Mock<IEntityRepository<PackageRegistration>>(MockBehavior.Strict);
                packageRegistrationRepository.Setup(r => r.GetAll()).Returns(Enumerable.Empty<PackageRegistration>().AsQueryable());
                packageRegistrationRepository.Setup(r => r.InsertOnCommit(It.IsAny<PackageRegistration>())).Returns(1).Verifiable();
                packageRegistrationRepository.Setup(r => r.CommitChangesAsync())
                    .Returns(Task.CompletedTask).Verifiable();
                var service = CreateService(packageRegistrationRepository: packageRegistrationRepository, setup:
                        mockPackageService => { mockPackageService.Setup(x => x.FindPackageRegistrationById(It.IsAny<string>())).Returns((PackageRegistration)null); });
                var nugetPackage = CreateNuGetPackage(version: "2.14.0-a");
                var currentUser = new User();

                // Act
                var package = await service.CreatePackageAsync(nugetPackage.Object, new PackageStreamMetadata(), currentUser);

                // Assert
                Assert.True(package.IsPrerelease);
                packageRegistrationRepository.Verify();
            }

            [Fact]
            public async Task DoNotCommitChangesIfCommitChangesIsFalse()
            {
                // Arrange
                var packageRegistrationRepository = new Mock<IEntityRepository<PackageRegistration>>(MockBehavior.Strict);
                packageRegistrationRepository.Setup(r => r.GetAll()).Returns(Enumerable.Empty<PackageRegistration>().AsQueryable());
                packageRegistrationRepository.Setup(r => r.InsertOnCommit(It.IsAny<PackageRegistration>())).Returns(1).Verifiable();
                var service = CreateService(packageRegistrationRepository: packageRegistrationRepository, setup:
                        mockPackageService => { mockPackageService.Setup(x => x.FindPackageRegistrationById(It.IsAny<string>())).Returns((PackageRegistration)null); });
                var nugetPackage = CreateNuGetPackage(version: "2.14.0-a");
                var currentUser = new User();

                // Act
                var package = await service.CreatePackageAsync(nugetPackage.Object, new PackageStreamMetadata(), currentUser, commitChanges: false);

                // Assert
                packageRegistrationRepository.Verify();
            }

            [Fact]
            public async Task DoNotUpdateIndexIfCommitChangesIsFalse()
            {
                // Arrange
                var packageRegistrationRepository = new Mock<IEntityRepository<PackageRegistration>>(MockBehavior.Strict);
                packageRegistrationRepository.Setup(r => r.GetAll()).Returns(Enumerable.Empty<PackageRegistration>().AsQueryable());
                packageRegistrationRepository.Setup(r => r.InsertOnCommit(It.IsAny<PackageRegistration>())).Returns(1).Verifiable();
                var indexingService = new Mock<IIndexingService>(MockBehavior.Strict);
                var service = CreateService(indexingService: indexingService, packageRegistrationRepository: packageRegistrationRepository, setup:
                        mockPackageService => { mockPackageService.Setup(x => x.FindPackageRegistrationById(It.IsAny<string>())).Returns((PackageRegistration)null); });

                var nugetPackage = CreateNuGetPackage(version: "2.14.0-a");
                var currentUser = new User();

                // Act
                var package = await service.CreatePackageAsync(nugetPackage.Object, new PackageStreamMetadata(), currentUser, commitChanges: false);
            }

            [Fact]
            public async Task UpdateIndexIfCommitChangesIsTrue()
            {
                // Arrange
                var packageRegistrationRepository = new Mock<IEntityRepository<PackageRegistration>>(MockBehavior.Strict);
                packageRegistrationRepository.Setup(r => r.GetAll()).Returns(Enumerable.Empty<PackageRegistration>().AsQueryable());
                packageRegistrationRepository.Setup(r => r.InsertOnCommit(It.IsAny<PackageRegistration>())).Returns(1).Verifiable();
                packageRegistrationRepository.Setup(r => r.CommitChangesAsync())
                    .Returns(Task.CompletedTask).Verifiable();
                var indexingService = new Mock<IIndexingService>(MockBehavior.Strict);
                indexingService.Setup(s => s.UpdateIndex()).Verifiable();
                var service = CreateService(indexingService: indexingService, packageRegistrationRepository: packageRegistrationRepository, setup:
                        mockPackageService => { mockPackageService.Setup(x => x.FindPackageRegistrationById(It.IsAny<string>())).Returns((PackageRegistration)null); });
                var nugetPackage = CreateNuGetPackage(version: "2.14.0-a");
                var currentUser = new User();

                // Act
                var package = await service.CreatePackageAsync(nugetPackage.Object, new PackageStreamMetadata(), currentUser, commitChanges: true);

                // Assert
                indexingService.Verify();
            }

            [Fact]
            public async Task CommitChangesIfCommitChangesIsTrue()
            {
                // Arrange
                var packageRegistrationRepository = new Mock<IEntityRepository<PackageRegistration>>(MockBehavior.Strict);
                packageRegistrationRepository.Setup(r => r.GetAll())
                    .Returns(Enumerable.Empty<PackageRegistration>().AsQueryable());
                packageRegistrationRepository.Setup(r => r.InsertOnCommit(It.IsAny<PackageRegistration>()))
                    .Returns(1).Verifiable();
                packageRegistrationRepository.Setup(r => r.CommitChangesAsync())
                    .Returns(Task.CompletedTask).Verifiable();
                var service = CreateService(packageRegistrationRepository: packageRegistrationRepository, setup:
                        mockPackageService => { mockPackageService.Setup(x => x.FindPackageRegistrationById(It.IsAny<string>())).Returns((PackageRegistration)null); });
                var nugetPackage = CreateNuGetPackage(version: "2.14.0-a");
                var currentUser = new User();

                // Act
                var package = await service.CreatePackageAsync(nugetPackage.Object, new PackageStreamMetadata(), currentUser, commitChanges: true);

                // Assert
                packageRegistrationRepository.Verify();
            }

            [Fact]
            public async Task WillStoreTheHashForTheCreatedPackage()
            {
                var service = CreateService(setup:
                        mockPackageService => { mockPackageService.Setup(x => x.FindPackageRegistrationById(It.IsAny<string>())).Returns((PackageRegistration)null); });
                var nugetPackage = CreateNuGetPackage();
                var currentUser = new User();

                var packageStream = nugetPackage.Object.GetStream().AsSeekableStream();
                var expectedHash = CryptographyService.GenerateHash(packageStream, Constants.Sha512HashAlgorithmId);
                var packageStreamMetadata = new PackageStreamMetadata
                {
                    Hash = expectedHash,
                    HashAlgorithm = Constants.Sha512HashAlgorithmId,
                    Size = packageStream.Length
                };
                var package = await service.CreatePackageAsync(nugetPackage.Object, packageStreamMetadata, currentUser);

                Assert.Equal(expectedHash, package.Hash);
                Assert.Equal(Constants.Sha512HashAlgorithmId, package.HashAlgorithm);
            }

            [Fact]
            public async Task WillNotCreateThePackageInAnUnpublishedState()
            {
                var service = CreateService(setup:
                        mockPackageService => { mockPackageService.Setup(x => x.FindPackageRegistrationById(It.IsAny<string>())).Returns((PackageRegistration)null); });
                var nugetPackage = CreateNuGetPackage();
                var currentUser = new User();

                var package = await service.CreatePackageAsync(nugetPackage.Object, new PackageStreamMetadata(), currentUser);

                Assert.NotNull(package.Published);
            }

            [Fact]
            public async Task WillNotSetTheNewPackagesCreatedAndLastUpdatedTimesAsTheDatabaseShouldDoIt()
            {
                var service = CreateService(setup:
                        mockPackageService => { mockPackageService.Setup(x => x.FindPackageRegistrationById(It.IsAny<string>())).Returns((PackageRegistration)null); });
                var nugetPackage = CreateNuGetPackage();
                var currentUser = new User();

                var package = await service.CreatePackageAsync(nugetPackage.Object, new PackageStreamMetadata(), currentUser);

                Assert.Equal(DateTime.MinValue, package.Created);
            }

            [Fact]
            public async Task WillSetTheNewPackagesLastUpdatedTimes()
            {
                var service = CreateService(setup:
                        mockPackageService => { mockPackageService.Setup(x => x.FindPackageRegistrationById(It.IsAny<string>())).Returns((PackageRegistration)null); });
                var nugetPackage = CreateNuGetPackage();
                var currentUser = new User();

                var package = await service.CreatePackageAsync(nugetPackage.Object, new PackageStreamMetadata(), currentUser);

                Assert.NotEqual(DateTime.MinValue, package.LastUpdated);
            }

            [Fact]
            public async Task WillSaveThePackageFileAndSetThePackageFileSize()
            {
                var service = CreateService(setup:
                        mockPackageService => { mockPackageService.Setup(x => x.FindPackageRegistrationById(It.IsAny<string>())).Returns((PackageRegistration)null); });
                var nugetPackage = CreateNuGetPackage();
                var currentUser = new User();

                var packageStream = nugetPackage.Object.GetStream().AsSeekableStream();
                var packageHash = CryptographyService.GenerateHash(packageStream, Constants.Sha512HashAlgorithmId);
                var packageStreamMetadata = new PackageStreamMetadata
                {
                    Hash = packageHash,
                    HashAlgorithm = Constants.Sha512HashAlgorithmId,
                    Size = 618
                };
                var package = await service.CreatePackageAsync(nugetPackage.Object, packageStreamMetadata, currentUser);

                Assert.Equal(618, package.PackageFileSize);
            }

            [Fact]
            private async Task WillSaveTheCreatedPackageWhenANewPackageRegistrationIsCreated()
            {
                var packageRegistrationRepository = new Mock<IEntityRepository<PackageRegistration>>();
                var service = CreateService(packageRegistrationRepository: packageRegistrationRepository, setup:
                        mockPackageService => { mockPackageService.Setup(x => x.FindPackageRegistrationById(It.IsAny<string>())).Returns((PackageRegistration)null); });
                var nugetPackage = CreateNuGetPackage();
                var currentUser = new User();

                var package = await service.CreatePackageAsync(nugetPackage.Object, new PackageStreamMetadata(), currentUser);

                packageRegistrationRepository.Verify(x => x.InsertOnCommit(It.Is<PackageRegistration>(pr => pr.Packages.ElementAt(0) == package)));
                packageRegistrationRepository.Verify(x => x.CommitChangesAsync());
            }

            [Fact]
            private async Task WillSaveTheCreatedPackageWhenThePackageRegistrationAlreadyExisted()
            {
                var currentUser = new User();
                var packageRegistration = new PackageRegistration
                {
                    Id = "theId",
                    Owners = new HashSet<User> { currentUser },
                };
                var packageRegistrationRepository = new Mock<IEntityRepository<PackageRegistration>>();
                var service = CreateService(packageRegistrationRepository: packageRegistrationRepository, setup:
                        mockPackageService => { mockPackageService.Setup(x => x.FindPackageRegistrationById(It.IsAny<string>())).Returns(packageRegistration); });
                var nugetPackage = CreateNuGetPackage();

                var package = await service.CreatePackageAsync(nugetPackage.Object, new PackageStreamMetadata(), currentUser);

                Assert.Same(packageRegistration.Packages.ElementAt(0), package);
                packageRegistrationRepository.Verify(x => x.CommitChangesAsync());
            }

            [Fact]
            private async Task WillThrowIfThePackageRegistrationAlreadyExistsAndTheCurrentUserIsNotAnOwner()
            {
                var currentUser = new User();
                var packageRegistration = new PackageRegistration
                {
                    Id = "theId",
                    Owners = new HashSet<User>()
                };
                var packageRegistrationRepository = new Mock<IEntityRepository<PackageRegistration>>();
                var service = CreateService(packageRegistrationRepository: packageRegistrationRepository, setup:
                        mockPackageService => { mockPackageService.Setup(x => x.FindPackageRegistrationById(It.IsAny<string>())).Returns(packageRegistration); });
                var nugetPackage = CreateNuGetPackage();

                var ex = await Assert.ThrowsAsync<InvalidPackageException>(async () => await service.CreatePackageAsync(nugetPackage.Object, new PackageStreamMetadata(), currentUser, true));

                Assert.Equal(String.Format(Strings.PackageIdNotAvailable, "theId"), ex.Message);
            }

            [Theory]
            [InlineData("Microsoft.FooBar", "Microsoft.FooBar")]
            [InlineData("Microsoft.FooBar", "microsoft.foobar")]
            [InlineData("Microsoft.FooBar", " microsoft.foObar ")]
            private async Task WillThrowIfThePackageTitleMatchesAnExistingPackageRegistrationId(string existingRegistrationId, string newPackageTitle)
            {
                // Arrange
                var currentUser = new User();
                var existingPackageRegistration = new PackageRegistration
                {
                    Id = existingRegistrationId,
                    Owners = new HashSet<User>()
                };

                var packageRegistrationRepository = new Mock<IEntityRepository<PackageRegistration>>();
                packageRegistrationRepository.Setup(r => r.GetAll()).Returns(new[] { existingPackageRegistration }.AsQueryable());

                var service = CreateService(packageRegistrationRepository: packageRegistrationRepository);

                // Act
                var nugetPackage = CreateNuGetPackage(title: newPackageTitle);

                // Assert
                var ex = await Assert.ThrowsAsync<InvalidPackageException>(async () => await service.CreatePackageAsync(nugetPackage.Object, new PackageStreamMetadata(), currentUser, true));

                Assert.Equal(String.Format(Strings.TitleMatchesExistingRegistration, newPackageTitle), ex.Message);
            }

            [Fact]
            private async Task WillThrowIfTheNuGetPackageIdIsLongerThanMaxPackageIdLength()
            {
                var service = CreateService();
                var nugetPackage = CreateNuGetPackage(id: "theId".PadRight(131, '_'));

                var ex = await Assert.ThrowsAsync<InvalidPackageException>(async () => await service.CreatePackageAsync(nugetPackage.Object, new PackageStreamMetadata(), null));

                Assert.Equal(String.Format(Strings.NuGetPackagePropertyTooLong, "Id", CoreConstants.MaxPackageIdLength), ex.Message);
            }

            [Fact]
            private async Task DoesNotThrowIfTheNuGetPackageSpecialVersionContainsADot()
            {
                var service = CreateService();
                var nugetPackage = CreateNuGetPackage(id: "theId", version: "1.2.3-alpha.0");

                await service.CreatePackageAsync(nugetPackage.Object, new PackageStreamMetadata(), null);
            }

            [Fact]
            private async Task DoesNotThrowIfTheNuGetPackageSpecialVersionContainsOnlyNumbers()
            {
                var service = CreateService();
                var nugetPackage = CreateNuGetPackage(id: "theId", version: "1.2.3-12345");

                await service.CreatePackageAsync(nugetPackage.Object, new PackageStreamMetadata(), null);
            }

            [Fact]
            private async Task WillThrowIfTheNuGetPackageAuthorsIsLongerThan4000()
            {
                var service = CreateService();
                var nugetPackage = CreateNuGetPackage(authors: "theFirstAuthor".PadRight(2001, '_') + ", " + "theSecondAuthor".PadRight(2001, '_'));

                var ex = await Assert.ThrowsAsync<InvalidPackageException>(async () => await service.CreatePackageAsync(nugetPackage.Object, new PackageStreamMetadata(), null));

                Assert.Equal(String.Format(Strings.NuGetPackagePropertyTooLong, "Authors", "4000"), ex.Message);
            }

            [Fact]
            private async Task WillThrowIfTheNuGetPackageCopyrightIsLongerThan4000()
            {
                var service = CreateService();
                var nugetPackage = CreateNuGetPackage(copyright: "theCopyright".PadRight(4001, '_'));

                var ex = await Assert.ThrowsAsync<InvalidPackageException>(async () => await service.CreatePackageAsync(nugetPackage.Object, new PackageStreamMetadata(), null));

                Assert.Equal(String.Format(Strings.NuGetPackagePropertyTooLong, "Copyright", "4000"), ex.Message);
            }

            [Fact]
            private async Task WillThrowIfTheVersionIsLongerThan64Characters()
            {
                var service = CreateService();
                var versionString = "1.0.0-".PadRight(65, 'a');
                var nugetPackage = CreateNuGetPackage(version: versionString);

                var ex = await Assert.ThrowsAsync<InvalidPackageException>(async () => await service.CreatePackageAsync(nugetPackage.Object, new PackageStreamMetadata(), null));

                Assert.Equal(String.Format(Strings.NuGetPackagePropertyTooLong, "Version", "64"), ex.Message);
            }

            [Fact]
            private async Task WillThrowIfTheNuGetPackageDependenciesIsLongerThanInt16MaxValue()
            {
                var service = CreateService();
                var versionSpec = VersionRange.Parse("[1.0]");

                var numDependencies = 5000;
                var packageDependencies = new List<NuGet.Packaging.Core.PackageDependency>();
                for (int i = 0; i < numDependencies; i++)
                {
                    packageDependencies.Add(new NuGet.Packaging.Core.PackageDependency("dependency" + i, versionSpec));
                }

                var nugetPackage = CreateNuGetPackage(packageDependencyGroups: new[]
                {
                    new PackageDependencyGroup(
                        new NuGetFramework("net40"),
                        packageDependencies),
                });

                var ex = await Assert.ThrowsAsync<InvalidPackageException>(async () => await service.CreatePackageAsync(nugetPackage.Object, new PackageStreamMetadata(), null));

                Assert.Equal(String.Format(Strings.NuGetPackagePropertyTooLong, "Dependencies", Int16.MaxValue), ex.Message);
            }

            [Fact]
            private async Task WillThrowIfThePackageDependencyIdIsLongerThanMaxPackageIdLength()
            {
                var service = CreateService();
                var nugetPackage = CreateNuGetPackage(packageDependencyGroups: new[]
                    {
                        new PackageDependencyGroup(
                            new NuGetFramework("net40"),
                            new[]
                                {
                                     new NuGet.Packaging.Core.PackageDependency(
                                        "theFirstDependency".PadRight(129, '_'),
                                        new VersionRange(
                                            minVersion: new NuGetVersion("1.0")))
                                })
                    });

                var ex = await Assert.ThrowsAsync<InvalidPackageException>(async () => await service.CreatePackageAsync(nugetPackage.Object, new PackageStreamMetadata(), null));

                Assert.Equal(String.Format(Strings.NuGetPackagePropertyTooLong, "Dependency.Id", CoreConstants.MaxPackageIdLength), ex.Message);
            }

            [Fact]
            private async Task WillThrowIfThePackageDependencyVersionSpecIsLongerThan256()
            {
                var service = CreateService();
                var nugetPackage = CreateNuGetPackage(packageDependencyGroups: new[]
                    {
                        new PackageDependencyGroup(
                            new NuGetFramework("net40"),
                            new[]
                                {
                                     new NuGet.Packaging.Core.PackageDependency(
                                        "theFirstDependency",
                                        new VersionRange(
                                            minVersion: new NuGetVersion("1.0-".PadRight(257, 'a'))))
                                })
                    });

                var ex = await Assert.ThrowsAsync<InvalidPackageException>(async () => await service.CreatePackageAsync(nugetPackage.Object, new PackageStreamMetadata(), null));

                Assert.Equal(String.Format(Strings.NuGetPackagePropertyTooLong, "Dependency.VersionSpec", 256), ex.Message);
            }

            [Fact]
            public async Task WillThrowIfTheNuGetPackageDescriptionIsNull()
            {
                var service = CreateService();
                var nugetPackage = CreateNuGetPackage(description: null);

                var ex = await Assert.ThrowsAsync<InvalidPackageException>(async () => await service.CreatePackageAsync(nugetPackage.Object, new PackageStreamMetadata(), null));

                Assert.Equal(String.Format(Strings.NuGetPackagePropertyMissing, "Description"), ex.Message);
            }


            [Fact]
            private async Task WillThrowIfTheNuGetPackageDescriptionIsLongerThan4000()
            {
                var service = CreateService();
                var nugetPackage = CreateNuGetPackage(description: "theDescription".PadRight(4001, '_'));

                var ex = await Assert.ThrowsAsync<InvalidPackageException>(async () => await service.CreatePackageAsync(nugetPackage.Object, new PackageStreamMetadata(), null));

                Assert.Equal(String.Format(Strings.NuGetPackagePropertyTooLong, "Description", "4000"), ex.Message);
            }

            [Fact]
            private async Task WillThrowIfTheNuGetPackageIconUrlIsLongerThan4000()
            {
                var service = CreateService();
                var nugetPackage = CreateNuGetPackage(iconUrl: new Uri("http://theIconUrl/".PadRight(4001, '-'), UriKind.Absolute));

                var ex = await Assert.ThrowsAsync<InvalidPackageException>(async () => await service.CreatePackageAsync(nugetPackage.Object, new PackageStreamMetadata(), null));

                Assert.Equal(String.Format(Strings.NuGetPackagePropertyTooLong, "IconUrl", "4000"), ex.Message);
            }

            [Fact]
            private async Task WillThrowIfTheNuGetPackageLicenseUrlIsLongerThan4000()
            {
                var service = CreateService();
                var nugetPackage = CreateNuGetPackage(licenseUrl: new Uri("http://theLicenseUrl/".PadRight(4001, '-'), UriKind.Absolute));

                var ex = await Assert.ThrowsAsync<InvalidPackageException>(async () => await service.CreatePackageAsync(nugetPackage.Object, new PackageStreamMetadata(), null));

                Assert.Equal(String.Format(Strings.NuGetPackagePropertyTooLong, "LicenseUrl", "4000"), ex.Message);
            }

            [Fact]
            private async Task WillThrowIfTheNuGetPackageProjectUrlIsLongerThan4000()
            {
                var service = CreateService();
                var nugetPackage = CreateNuGetPackage(projectUrl: new Uri("http://theProjectUrl/".PadRight(4001, '-'), UriKind.Absolute));

                var ex = await Assert.ThrowsAsync<InvalidPackageException>(async () => await service.CreatePackageAsync(nugetPackage.Object, new PackageStreamMetadata(), null));

                Assert.Equal(String.Format(Strings.NuGetPackagePropertyTooLong, "ProjectUrl", "4000"), ex.Message);
            }

            [Fact]
            private async Task WillThrowIfTheNuGetPackageSummaryIsLongerThan4000()
            {
                var service = CreateService();
                var nugetPackage = CreateNuGetPackage(summary: "theSummary".PadRight(4001, '_'));

                var ex = await Assert.ThrowsAsync<InvalidPackageException>(async () => await service.CreatePackageAsync(nugetPackage.Object, new PackageStreamMetadata(), null));

                Assert.Equal(String.Format(Strings.NuGetPackagePropertyTooLong, "Summary", "4000"), ex.Message);
            }

            [Fact]
            private async Task WillThrowIfTheNuGetPackageTagsIsLongerThan4000()
            {
                var service = CreateService();
                var nugetPackage = CreateNuGetPackage(tags: "theTags".PadRight(4001, '_'));

                var ex = await Assert.ThrowsAsync<InvalidPackageException>(async () => await service.CreatePackageAsync(nugetPackage.Object, new PackageStreamMetadata(), null));

                Assert.Equal(String.Format(Strings.NuGetPackagePropertyTooLong, "Tags", "4000"), ex.Message);
            }

            [Fact]
            private async Task WillThrowIfTheNuGetPackageTitleIsLongerThan4000()
            {
                var service = CreateService();
                var nugetPackage = CreateNuGetPackage(title: "theTitle".PadRight(4001, '_'));

                var ex = await Assert.ThrowsAsync<InvalidPackageException>(async () => await service.CreatePackageAsync(nugetPackage.Object, new PackageStreamMetadata(), null));

                Assert.Equal(String.Format(Strings.NuGetPackagePropertyTooLong, "Title", "256"), ex.Message);
            }

            [Fact]
            private async Task WillThrowIfTheNuGetPackageLanguageIsLongerThan20()
            {
                // Arrange
                var service = CreateService();
                var nugetPackage = CreateNuGetPackage(language: new string('a', 21));

                // Act
                var ex = await Assert.ThrowsAsync<InvalidPackageException>(async () => await service.CreatePackageAsync(nugetPackage.Object, new PackageStreamMetadata(), null));

                // Assert
                Assert.Equal(String.Format(Strings.NuGetPackagePropertyTooLong, "Language", "20"), ex.Message);
            }

            [Fact]
            private async Task WillSaveSupportedFrameworks()
            {
                var packageRegistrationRepository = new Mock<IEntityRepository<PackageRegistration>>();
                var service = CreateService(packageRegistrationRepository: packageRegistrationRepository, setup: mockPackageService =>
                               {
                                   mockPackageService.Setup(p => p.FindPackageRegistrationById(It.IsAny<string>())).Returns((PackageRegistration)null);
                                   mockPackageService.Setup(p => p.GetSupportedFrameworks(It.IsAny<PackageArchiveReader>())).Returns(
                                       new[]
                                       {
                                           NuGetFramework.Parse("net40"),
                                           NuGetFramework.Parse("net35")
                                       });
                               });
                var nugetPackage = CreateNuGetPackage();
                var currentUser = new User();

                var package = await service.CreatePackageAsync(nugetPackage.Object, new PackageStreamMetadata(), currentUser);

                Assert.Equal("net40", package.SupportedFrameworks.First().TargetFramework);
                Assert.Equal("net35", package.SupportedFrameworks.ElementAt(1).TargetFramework);
            }

            [Fact]
            private async Task WillNotSaveAnySupportedFrameworksWhenThereIsAnAnyTargetFramework()
            {
                var packageRegistrationRepository = new Mock<IEntityRepository<PackageRegistration>>();
                var service = CreateService(packageRegistrationRepository: packageRegistrationRepository, setup: mockPackageService =>
                {
                    mockPackageService.Setup(p => p.FindPackageRegistrationById(It.IsAny<string>())).Returns((PackageRegistration)null);
                    mockPackageService.Setup(p => p.GetSupportedFrameworks(It.IsAny<PackageArchiveReader>())).Returns(
                        new[]
                        {
                            NuGetFramework.Parse("any"),
                            NuGetFramework.Parse("net35")
                        });
                });
                var nugetPackage = CreateNuGetPackage();
                var currentUser = new User();

                var package = await service.CreatePackageAsync(nugetPackage.Object, new PackageStreamMetadata(), currentUser);

                Assert.Empty(package.SupportedFrameworks);
            }
        }

        public class TheCreatePackageOwnerRequestMethod
        {
            [Fact]
            public async Task CreatesPackageOwnerRequest()
            {
                var packageOwnerRequestRepository = new Mock<IEntityRepository<PackageOwnerRequest>>();
                var service = CreateService(packageOwnerRequestRepo: packageOwnerRequestRepository);
                var package = new PackageRegistration { Key = 1 };
                var owner = new User { Key = 100 };
                var newOwner = new User { Key = 200 };

                await service.CreatePackageOwnerRequestAsync(package, owner, newOwner);

                packageOwnerRequestRepository.Verify(
                    r => r.InsertOnCommit(
                        It.Is<PackageOwnerRequest>(req => req.PackageRegistrationKey == 1 && req.RequestingOwnerKey == 100 && req.NewOwnerKey == 200))
                    );
            }

            [Fact]
            public async Task ReturnsExistingMatchingPackageOwnerRequest()
            {
                var packageOwnerRequestRepository = new Mock<IEntityRepository<PackageOwnerRequest>>();
                packageOwnerRequestRepository.Setup(r => r.GetAll()).Returns(
                    new[]
                        {
                            new PackageOwnerRequest
                                {
                                    PackageRegistrationKey = 1,
                                    RequestingOwnerKey = 99,
                                    NewOwnerKey = 200
                                }
                        }.AsQueryable());
                var service = CreateService(packageOwnerRequestRepo: packageOwnerRequestRepository);
                var package = new PackageRegistration { Key = 1 };
                var owner = new User { Key = 100 };
                var newOwner = new User { Key = 200 };

                var request = await service.CreatePackageOwnerRequestAsync(package, owner, newOwner);

                Assert.Equal(99, request.RequestingOwnerKey);
            }
        }

        public class TheUpdateIsLatestMethod
        {
            [Fact]
            public async Task DoNotCommitIfCommitChangesIsFalse()
            {
                // Arrange
                var packageRegistration = new PackageRegistration();
                var package = new Package { PackageRegistration = packageRegistration, Version = "1.0.0" };
                packageRegistration.Packages.Add(package);
                var packageRepository = new Mock<IEntityRepository<Package>>();

                var service = CreateService(packageRepository: packageRepository);

                // Act
                await service.UpdateIsLatestAsync(packageRegistration, commitChanges: false);

                // Assert
                packageRepository.Verify(r => r.CommitChangesAsync(), Times.Never());
            }

            [Fact]
            public async Task CommitIfCommitChangesIsTrue()
            {
                // Arrange
                var packageRegistration = new PackageRegistration();
                var package = new Package { PackageRegistration = packageRegistration, Version = "1.0.0" };
                packageRegistration.Packages.Add(package);
                var packageRepository = new Mock<IEntityRepository<Package>>();

                var service = CreateService(packageRepository: packageRepository);

                // Act
                await service.UpdateIsLatestAsync(packageRegistration, true);

                // Assert
                packageRepository.Verify(r => r.CommitChangesAsync(), Times.Once());
            }

            [Fact]
            public async Task ResetsCurrentLatestPackageVersionsBeforeUpdate()
            {
                // Arrange
                var packageRegistration = new PackageRegistration();

                var previousLatestStable = new Package { PackageRegistration = packageRegistration, Version = "1.0.0", IsLatestStable = true };
                packageRegistration.Packages.Add(previousLatestStable);
                var previousLatest = new Package { PackageRegistration = packageRegistration, Version = "1.0.0-alpha", IsLatest = true, IsPrerelease = true };
                packageRegistration.Packages.Add(previousLatest);
                var previousLatestStableSemVer2 = new Package { PackageRegistration = packageRegistration, Version = "1.0.1+metadata", IsLatestStableSemVer2 = true, SemVerLevelKey = SemVerLevelKey.SemVer2 };
                packageRegistration.Packages.Add(previousLatestStableSemVer2);
                var previousLatestSemVer2 = new Package { PackageRegistration = packageRegistration, Version = "1.0.1-alpha.1", IsLatestSemVer2 = true, IsPrerelease = true, SemVerLevelKey = SemVerLevelKey.SemVer2 };
                packageRegistration.Packages.Add(previousLatestSemVer2);

                // Simulates adding newer versions, to ensure the previous latest are no longer latest at end of test.
                var newLatestStable = new Package { PackageRegistration = packageRegistration, Version = "1.0.1", IsLatestStable = true };
                packageRegistration.Packages.Add(newLatestStable);
                var newLatest = new Package { PackageRegistration = packageRegistration, Version = "1.0.2-alpha", IsLatest = true, IsPrerelease = true };
                packageRegistration.Packages.Add(newLatest);
                var newLatestStableSemVer2 = new Package { PackageRegistration = packageRegistration, Version = "1.0.2+metadata", IsLatestStableSemVer2 = true, SemVerLevelKey = SemVerLevelKey.SemVer2 };
                packageRegistration.Packages.Add(newLatestStableSemVer2);
                var newLatestSemVer2 = new Package { PackageRegistration = packageRegistration, Version = "1.0.3-alpha.1", IsLatestSemVer2 = true, IsPrerelease = true, SemVerLevelKey = SemVerLevelKey.SemVer2 };
                packageRegistration.Packages.Add(newLatestSemVer2);

                var packageRepository = new Mock<IEntityRepository<Package>>();

                var service = CreateService(packageRepository: packageRepository);

                // Act
                await service.UpdateIsLatestAsync(packageRegistration, commitChanges: true);

                // Assert
                Assert.False(previousLatestStable.IsLatestStable);
                Assert.False(previousLatest.IsLatest);
                Assert.False(previousLatestSemVer2.IsLatestSemVer2);
                Assert.False(previousLatestStableSemVer2.IsLatestStableSemVer2);
                
                Assert.True(newLatestStable.IsLatestStable);
                Assert.True(newLatest.IsLatest);
                Assert.True(newLatestSemVer2.IsLatestSemVer2);
                Assert.True(newLatestStableSemVer2.IsLatestStableSemVer2);
            }

            [Fact]
            public async Task UpdateIsLatestScenarioForPrereleaseAsAbsoluteLatest()
            {
                // Arrange
                var packages = new HashSet<Package>();
                var packageRegistration = new PackageRegistration { Packages = packages };
                var package10A = new Package { PackageRegistration = packageRegistration, Version = "1.0.0-a", IsPrerelease = true };
                packages.Add(package10A);
                var package09 = new Package { PackageRegistration = packageRegistration, Version = "0.9.0" };
                packages.Add(package09);
                var packageRepository = new Mock<IEntityRepository<Package>>(MockBehavior.Strict);
                packageRepository.Setup(r => r.CommitChangesAsync())
                    .Returns(Task.CompletedTask).Verifiable();
                var service = CreateService(packageRepository: packageRepository);

                // Act
                await service.UpdateIsLatestAsync(packageRegistration, true);

                // Assert
                Assert.True(package10A.IsLatest);
                Assert.True(package10A.IsLatestSemVer2);
                Assert.False(package10A.IsLatestStable);
                Assert.False(package10A.IsLatestStableSemVer2);

                Assert.False(package09.IsLatest);
                Assert.False(package09.IsLatestSemVer2);
                Assert.True(package09.IsLatestStable);
                Assert.True(package09.IsLatestStableSemVer2);

                packageRepository.Verify();
            }

            [Fact]
            public async Task UpdateIsLatestScenarioForStableAsAbsoluteLatest()
            {
                // Arrange
                var packages = new HashSet<Package>();
                var packageRegistration = new PackageRegistration { Packages = packages };
                var package100 = new Package { PackageRegistration = packageRegistration, Version = "1.0.0" };
                packages.Add(package100);
                var package10A = new Package { PackageRegistration = packageRegistration, Version = "1.0.0-a", IsPrerelease = true };
                packages.Add(package10A);
                var package09 = new Package { PackageRegistration = packageRegistration, Version = "0.9.0" };
                packages.Add(package09);
                var packageRepository = new Mock<IEntityRepository<Package>>(MockBehavior.Strict);
                packageRepository.Setup(r => r.CommitChangesAsync())
                    .Returns(Task.CompletedTask).Verifiable();
                var service = CreateService(packageRepository: packageRepository);
<<<<<<< HEAD
=======

                // Act
                await service.UpdateIsLatestAsync(packageRegistration, true);

                // Assert
                Assert.True(package100.IsLatest);
                Assert.True(package100.IsLatestSemVer2);
                Assert.True(package100.IsLatestStable);
                Assert.True(package100.IsLatestStableSemVer2);

                Assert.False(package10A.IsLatest);
                Assert.False(package10A.IsLatestSemVer2);
                Assert.False(package10A.IsLatestStable);
                Assert.False(package10A.IsLatestStableSemVer2);

                Assert.False(package09.IsLatest);
                Assert.False(package09.IsLatestSemVer2);
                Assert.False(package09.IsLatestStable);
                Assert.False(package09.IsLatestStableSemVer2);

                packageRepository.Verify();
            }

            [Fact]
            public async Task UpdateIsLatestScenarioForSemVer2PrereleaseAsAbsoluteLatest()
            {
                // Arrange
                var packages = new HashSet<Package>();
                var packageRegistration = new PackageRegistration { Packages = packages };
                var semVer2Package = new Package { PackageRegistration = packageRegistration, Version = "1.0.1-alpha.1", IsPrerelease = true, SemVerLevelKey = SemVerLevelKey.SemVer2 };
                packages.Add(semVer2Package);
                var package100 = new Package { PackageRegistration = packageRegistration, Version = "1.0.0" };
                packages.Add(package100);
                var package10A = new Package { PackageRegistration = packageRegistration, Version = "1.0.0-a", IsPrerelease = true };
                packages.Add(package10A);
                var package09 = new Package { PackageRegistration = packageRegistration, Version = "0.9.0" };
                packages.Add(package09);
                var packageRepository = new Mock<IEntityRepository<Package>>(MockBehavior.Strict);
                packageRepository.Setup(r => r.CommitChangesAsync())
                    .Returns(Task.CompletedTask).Verifiable();
                var service = CreateService(packageRepository: packageRepository);

                // Act
                await service.UpdateIsLatestAsync(packageRegistration, true);

                // Assert
                Assert.True(semVer2Package.IsLatestSemVer2);
                Assert.False(semVer2Package.IsLatestStableSemVer2);
                Assert.False(semVer2Package.IsLatest);
                Assert.False(semVer2Package.IsLatestStable);

                Assert.True(package100.IsLatest);
                Assert.False(package100.IsLatestSemVer2);
                Assert.True(package100.IsLatestStable);
                Assert.True(package100.IsLatestStableSemVer2);

                Assert.False(package10A.IsLatest);
                Assert.False(package10A.IsLatestSemVer2);
                Assert.False(package10A.IsLatestStable);
                Assert.False(package10A.IsLatestStableSemVer2);

                Assert.False(package09.IsLatest);
                Assert.False(package09.IsLatestSemVer2);
                Assert.False(package09.IsLatestStable);
                Assert.False(package09.IsLatestStableSemVer2);

                packageRepository.Verify();
            }

            [Fact]
            public async Task UpdateIsLatestScenarioForSemVer2StableAsAbsoluteLatest()
            {
                // Arrange
                var packages = new HashSet<Package>();
                var packageRegistration = new PackageRegistration { Packages = packages };
                var semVer2Package = new Package { PackageRegistration = packageRegistration, Version = "1.0.1+metadata", SemVerLevelKey = SemVerLevelKey.SemVer2 };
                packages.Add(semVer2Package);
                var package100 = new Package { PackageRegistration = packageRegistration, Version = "1.0.0" };
                packages.Add(package100);
                var package10A = new Package { PackageRegistration = packageRegistration, Version = "1.0.0-a", IsPrerelease = true };
                packages.Add(package10A);
                var package09 = new Package { PackageRegistration = packageRegistration, Version = "0.9.0" };
                packages.Add(package09);
                var packageRepository = new Mock<IEntityRepository<Package>>(MockBehavior.Strict);
                packageRepository.Setup(r => r.CommitChangesAsync())
                    .Returns(Task.CompletedTask).Verifiable();
                var service = CreateService(packageRepository: packageRepository);
>>>>>>> b5be98f7

                // Act
                await service.UpdateIsLatestAsync(packageRegistration, true);

                // Assert
                Assert.True(semVer2Package.IsLatestSemVer2);
                Assert.True(semVer2Package.IsLatestStableSemVer2);
                Assert.False(semVer2Package.IsLatest);
                Assert.False(semVer2Package.IsLatestStable);

                Assert.True(package100.IsLatest);
<<<<<<< HEAD
                Assert.True(package100.IsLatestSemVer2);
                Assert.True(package100.IsLatestStable);
                Assert.True(package100.IsLatestStableSemVer2);
=======
                Assert.False(package100.IsLatestSemVer2);
                Assert.True(package100.IsLatestStable);
                Assert.False(package100.IsLatestStableSemVer2);
>>>>>>> b5be98f7

                Assert.False(package10A.IsLatest);
                Assert.False(package10A.IsLatestSemVer2);
                Assert.False(package10A.IsLatestStable);
                Assert.False(package10A.IsLatestStableSemVer2);

                Assert.False(package09.IsLatest);
                Assert.False(package09.IsLatestSemVer2);
                Assert.False(package09.IsLatestStable);
                Assert.False(package09.IsLatestStableSemVer2);

<<<<<<< HEAD
                packageRepository.Verify();
            }

            [Fact]
            public async Task UpdateIsLatestScenarioForSemVer2PrereleaseAsAbsoluteLatest()
            {
                // Arrange
                var packages = new HashSet<Package>();
                var packageRegistration = new PackageRegistration { Packages = packages };
                var semVer2Package = new Package { PackageRegistration = packageRegistration, Version = "1.0.1-alpha.1", IsPrerelease = true, SemVerLevelKey = SemVerLevelKey.SemVer2 };
                packages.Add(semVer2Package);
                var package100 = new Package { PackageRegistration = packageRegistration, Version = "1.0.0" };
                packages.Add(package100);
                var package10A = new Package { PackageRegistration = packageRegistration, Version = "1.0.0-a", IsPrerelease = true };
                packages.Add(package10A);
                var package09 = new Package { PackageRegistration = packageRegistration, Version = "0.9.0" };
                packages.Add(package09);
                var packageRepository = new Mock<IEntityRepository<Package>>(MockBehavior.Strict);
                packageRepository.Setup(r => r.CommitChangesAsync())
                    .Returns(Task.CompletedTask).Verifiable();
                var service = CreateService(packageRepository: packageRepository);

                // Act
                await service.UpdateIsLatestAsync(packageRegistration, true);

                // Assert
                Assert.True(semVer2Package.IsLatestSemVer2);
                Assert.False(semVer2Package.IsLatestStableSemVer2);
                Assert.False(semVer2Package.IsLatest);
                Assert.False(semVer2Package.IsLatestStable);

                Assert.True(package100.IsLatest);
                Assert.False(package100.IsLatestSemVer2);
                Assert.True(package100.IsLatestStable);
                Assert.True(package100.IsLatestStableSemVer2);

                Assert.False(package10A.IsLatest);
                Assert.False(package10A.IsLatestSemVer2);
                Assert.False(package10A.IsLatestStable);
                Assert.False(package10A.IsLatestStableSemVer2);

                Assert.False(package09.IsLatest);
                Assert.False(package09.IsLatestSemVer2);
                Assert.False(package09.IsLatestStable);
                Assert.False(package09.IsLatestStableSemVer2);

                packageRepository.Verify();
            }

            [Fact]
            public async Task UpdateIsLatestScenarioForSemVer2StableAsAbsoluteLatest()
            {
                // Arrange
                var packages = new HashSet<Package>();
                var packageRegistration = new PackageRegistration { Packages = packages };
                var semVer2Package = new Package { PackageRegistration = packageRegistration, Version = "1.0.1+metadata", SemVerLevelKey = SemVerLevelKey.SemVer2 };
                packages.Add(semVer2Package);
                var package100 = new Package { PackageRegistration = packageRegistration, Version = "1.0.0" };
                packages.Add(package100);
                var package10A = new Package { PackageRegistration = packageRegistration, Version = "1.0.0-a", IsPrerelease = true };
                packages.Add(package10A);
                var package09 = new Package { PackageRegistration = packageRegistration, Version = "0.9.0" };
                packages.Add(package09);
                var packageRepository = new Mock<IEntityRepository<Package>>(MockBehavior.Strict);
                packageRepository.Setup(r => r.CommitChangesAsync())
                    .Returns(Task.CompletedTask).Verifiable();
                var service = CreateService(packageRepository: packageRepository);

                // Act
                await service.UpdateIsLatestAsync(packageRegistration, true);

                // Assert
                Assert.True(semVer2Package.IsLatestSemVer2);
                Assert.True(semVer2Package.IsLatestStableSemVer2);
                Assert.False(semVer2Package.IsLatest);
                Assert.False(semVer2Package.IsLatestStable);

                Assert.True(package100.IsLatest);
                Assert.False(package100.IsLatestSemVer2);
                Assert.True(package100.IsLatestStable);
                Assert.False(package100.IsLatestStableSemVer2);

                Assert.False(package10A.IsLatest);
                Assert.False(package10A.IsLatestSemVer2);
                Assert.False(package10A.IsLatestStable);
                Assert.False(package10A.IsLatestStableSemVer2);

                Assert.False(package09.IsLatest);
                Assert.False(package09.IsLatestSemVer2);
                Assert.False(package09.IsLatestStable);
                Assert.False(package09.IsLatestStableSemVer2);

=======
>>>>>>> b5be98f7
                packageRepository.Verify();
            }
        }

        public class TheFindPackageByIdAndVersionMethod
        {
            [Fact]
            public void ReturnsTheRequestedPackageVersion()
            {
                var service = CreateService(setup:
                    mockPackageService =>
                    {
                        mockPackageService.Setup(x => x.FindPackageRegistrationById(It.IsAny<string>())).Throws(
                            new Exception("This should not be called when the version is specified."));
                    });

                service.FindPackageByIdAndVersion("theId", "1.0.42");

                // Nothing to assert because it's too complicated to test the actual LINQ expression.
                // What we're testing via the throw above is that it didn't load the registration and get the latest version.
            }

            [Theory]
            [InlineData(null)]
            [InlineData("")]
            public void WillThrowIfIdIsNullOrEmpty(string id)
            {
                var service = CreateService();
                var ex = Assert.Throws<ArgumentNullException>(() => service.FindPackageByIdAndVersion(id, "1.0.42"));
                Assert.Equal("id", ex.ParamName);
            }

            [Theory]
            [InlineData(null)]
            [InlineData("2.0.0")]
            public void ReturnsTheLatestStableVersionIfAvailable(string semVerLevel)
            {
                // Arrange
                var repository = new Mock<IEntityRepository<Package>>(MockBehavior.Strict);
                var packageRegistration = new PackageRegistration { Id = "theId" };
                var package1 = new Package { Version = "1.0", PackageRegistration = packageRegistration, Listed = true, IsLatestStable = true, IsLatestStableSemVer2 = true };
                var package2 = new Package { Version = "1.0.0a", PackageRegistration = packageRegistration, IsPrerelease = true, Listed = true, IsLatest = true };

                repository
                    .Setup(repo => repo.GetAll())
                    .Returns(new[] { package1, package2 }.AsQueryable());
                var service = CreateService(packageRepository: repository);

                // Act
                var result = service.FindPackageByIdAndVersion("theId", version: null, semVerLevelKey: SemVerLevelKey.ForSemVerLevel(semVerLevel));

                // Assert
                Assert.NotNull(result);
                Assert.Equal("1.0", result.Version);
            }

            [Fact]
            public void ReturnsTheLatestStableSemVer2VersionIfAvailable()
            {
                // Arrange
                var repository = new Mock<IEntityRepository<Package>>(MockBehavior.Strict);
                var packageRegistration = new PackageRegistration { Id = "theId" };
                var package0 = new Package { Version = "1.0.0+metadata", PackageRegistration = packageRegistration, Listed = true, IsLatestStableSemVer2 = true };
                var package1 = new Package { Version = "1.0", PackageRegistration = packageRegistration, Listed = true, IsLatestStable = true };
                var package2 = new Package { Version = "1.0.0a", PackageRegistration = packageRegistration, IsPrerelease = true, Listed = true, IsLatest = true };

                repository
                    .Setup(repo => repo.GetAll())
                    .Returns(new[] { package0, package1, package2 }.AsQueryable());
                var service = CreateService(packageRepository: repository);

                // Act
                var result = service.FindPackageByIdAndVersion("theId", version: null, semVerLevelKey: SemVerLevelKey.SemVer2);

                // Assert
                Assert.NotNull(result);
                Assert.Equal("1.0.0+metadata", result.Version);
            }

            [Fact]
            public void ReturnsTheLatestVersionIfNoLatestStableVersionIsAvailable()
            {
                // Arrange
                var repository = new Mock<IEntityRepository<Package>>(MockBehavior.Strict);
                var packageRegistration = new PackageRegistration { Id = "theId" };
                var package1 = new Package { Version = "1.0.0b", PackageRegistration = packageRegistration, IsPrerelease = true, Listed = true, IsLatest = true };
                var package2 = new Package { Version = "1.0.0a", PackageRegistration = packageRegistration, IsPrerelease = true, Listed = true };

                repository
                    .Setup(repo => repo.GetAll())
                    .Returns(new[] { package1, package2 }.AsQueryable());
                var service = CreateService(packageRepository: repository);

                // Act
                var result = service.FindPackageByIdAndVersion("theId", version: null);

                // Assert
                Assert.NotNull(result);
                Assert.Equal("1.0.0b", result.Version);
            }

            [Fact]
            public void ReturnsNullIfNoLatestStableVersionIsAvailableAndPrereleaseIsDisallowed()
            {
                // Arrange
                var repository = new Mock<IEntityRepository<Package>>(MockBehavior.Strict);
                var packageRegistration = new PackageRegistration { Id = "theId" };
                var package1 = new Package { Version = "1.0.0b", PackageRegistration = packageRegistration, IsPrerelease = true, Listed = true, IsLatest = true };
                var package2 = new Package { Version = "1.0.0a", PackageRegistration = packageRegistration, IsPrerelease = true, Listed = true };

                repository
                    .Setup(repo => repo.GetAll())
                    .Returns(new[] { package1, package2 }.AsQueryable());
                var service = CreateService(packageRepository: repository);

                // Act
                var result = service.FindPackageByIdAndVersion("theId", version: null, allowPrerelease: false);

                // Assert
                Assert.Null(result);
            }

            [Fact]
            public void ReturnsTheMostRecentVersionIfNoLatestVersionIsAvailable()
            {
                // Arrange
                var repository = new Mock<IEntityRepository<Package>>(MockBehavior.Strict);
                var packageRegistration = new PackageRegistration { Id = "theId" };
                var package1 = new Package { Version = "1.0.0b", PackageRegistration = packageRegistration, IsPrerelease = true, Listed = false };
                var package2 = new Package { Version = "1.0.0a", PackageRegistration = packageRegistration, IsPrerelease = true, Listed = false };

                repository
                    .Setup(repo => repo.GetAll())
                    .Returns(new[] { package1, package2 }.AsQueryable());
                var service = CreateService(packageRepository: repository);

                // Act
                var result = service.FindPackageByIdAndVersion("theId", null);

                // Assert
                Assert.NotNull(result);
                Assert.Equal("1.0.0b", result.Version);
            }
        }

        public class TheFindAbsoluteLatestPackageByIdMethod
        {
            [Fact]
            public void ReturnsTheLatestVersionWhenSemVerLevelUnknown()
            {
                // Arrange
                var repository = new Mock<IEntityRepository<Package>>(MockBehavior.Strict);
                var packageRegistration = new PackageRegistration { Id = "theId" };
                var package1 = new Package { Version = "1.0", PackageRegistration = packageRegistration, Listed = true, IsLatestStable = true };
                var package2 = new Package { Version = "2.0.0a", PackageRegistration = packageRegistration, IsPrerelease = true, Listed = true, IsLatest = true };

                repository
                    .Setup(repo => repo.GetAll())
                    .Returns(new[] { package1, package2 }.AsQueryable());
                var service = CreateService(packageRepository: repository);

                // Act
                var result = service.FindAbsoluteLatestPackageById("theId", SemVerLevelKey.Unknown);

                // Assert
                Assert.NotNull(result);
                Assert.Equal("2.0.0a", result.Version);
            }

            [Fact]
            public void ReturnsTheLatestVersionWhenSemVerLevel2()
            {
                // Arrange
                var repository = new Mock<IEntityRepository<Package>>(MockBehavior.Strict);
                var packageRegistration = new PackageRegistration { Id = "theId" };
                var package1 = new Package { Version = "1.0", PackageRegistration = packageRegistration, Listed = true, IsLatestStable = true };
                var package2 = new Package { Version = "2.0.0-alpha.1", PackageRegistration = packageRegistration, IsPrerelease = true, Listed = true, IsLatest = true, SemVerLevelKey = SemVerLevelKey.SemVer2 };

                repository
                    .Setup(repo => repo.GetAll())
                    .Returns(new[] { package1, package2 }.AsQueryable());
                var service = CreateService(packageRepository: repository);

                // Act
                var result = service.FindAbsoluteLatestPackageById("theId", SemVerLevelKey.SemVer2);

                // Assert
                Assert.NotNull(result);
                Assert.Equal("2.0.0-alpha.1", result.Version);
            }

            [Fact]
            public void ReturnsTheMostRecentVersionWhenSemVerLevelUnknown()
            {
                // Arrange
                var repository = new Mock<IEntityRepository<Package>>(MockBehavior.Strict);
                var packageRegistration = new PackageRegistration { Id = "theId" };
                var package1 = new Package { Version = "1.0", PackageRegistration = packageRegistration, Listed = true };
                var package2 = new Package { Version = "2.0.0-alpha", PackageRegistration = packageRegistration, IsPrerelease = true, Listed = true };
                var package3 = new Package { Version = "2.0.0", PackageRegistration = packageRegistration, Listed = true, IsLatest = true };

                repository
                    .Setup(repo => repo.GetAll())
                    .Returns(new[] { package1, package2, package3 }.AsQueryable());
                var service = CreateService(packageRepository: repository);

                // Act
                var result = service.FindAbsoluteLatestPackageById("theId", SemVerLevelKey.Unknown);

                // Assert
                Assert.NotNull(result);
                Assert.Equal("2.0.0", result.Version);
            }

            [Fact]
            public void ReturnsTheMostRecentVersionWhenSemVerLevel2()
            {
                // Arrange
                var repository = new Mock<IEntityRepository<Package>>(MockBehavior.Strict);
                var packageRegistration = new PackageRegistration { Id = "theId" };
                var package1 = new Package { Version = "1.0", PackageRegistration = packageRegistration, Listed = true };
                var package2 = new Package { Version = "2.0.0-alpha.1", PackageRegistration = packageRegistration, IsPrerelease = true, Listed = true, SemVerLevelKey = SemVerLevelKey.SemVer2 };
                var package3 = new Package { Version = "2.0.0+metadata", PackageRegistration = packageRegistration, Listed = true, SemVerLevelKey = SemVerLevelKey.SemVer2, IsLatestSemVer2 = true };

                repository
                    .Setup(repo => repo.GetAll())
                    .Returns(new[] { package1, package2, package3 }.AsQueryable());
                var service = CreateService(packageRepository: repository);

                // Act
                var result = service.FindAbsoluteLatestPackageById("theId", SemVerLevelKey.SemVer2);

                // Assert
                Assert.NotNull(result);
                Assert.Equal("2.0.0+metadata", result.Version);
            }
        }

        public class TheFindPackagesByOwnerMethod : TestContainer
        {
            [Fact]
            public void ReturnsAListedPackage()
            {
                var owner = new User { Username = "someone" };
                var packageRegistration = new PackageRegistration { Id = "theId", Owners = { owner } };
                var package = new Package { Version = "1.0", PackageRegistration = packageRegistration, Listed = true, IsLatestSemVer2 = true, IsLatestStableSemVer2 = true };
                packageRegistration.Packages.Add(package);

                var context = GetFakeContext();
                context.Users.Add(owner);
                context.PackageRegistrations.Add(packageRegistration);
                context.Packages.Add(package);
                var service = Get<PackageService>();

                var packages = service.FindPackagesByOwner(owner, includeUnlisted: false);
                Assert.Equal(1, packages.Count());
            }

            [Fact]
            public void ReturnsNoUnlistedPackagesWhenIncludeUnlistedIsFalse()
            {
                var owner = new User { Username = "someone" };
                var packageRegistration = new PackageRegistration { Id = "theId", Owners = { owner } };
                var package = new Package { Version = "1.0", PackageRegistration = packageRegistration, Listed = false, IsLatest = false, IsLatestStable = false };
                packageRegistration.Packages.Add(package);

                var context = GetFakeContext();
                context.Users.Add(owner);
                context.PackageRegistrations.Add(packageRegistration);
                context.Packages.Add(package);
                var service = Get<PackageService>();

                var packages = service.FindPackagesByOwner(owner, includeUnlisted: false);
                Assert.Equal(0, packages.Count());
            }

            [Fact]
            public void ReturnsAnUnlistedPackageWhenIncludeUnlistedIsTrue()
            {
                var owner = new User { Username = "someone" };
                var packageRegistration = new PackageRegistration { Id = "theId", Owners = { owner } };
                var package = new Package { Version = "1.0", PackageRegistration = packageRegistration, Listed = false, IsLatest = false, IsLatestStable = false };
                packageRegistration.Packages.Add(package);

                var context = GetFakeContext();
                context.Users.Add(owner);
                context.PackageRegistrations.Add(packageRegistration);
                context.Packages.Add(package);
                var service = Get<PackageService>();

                var packages = service.FindPackagesByOwner(owner, includeUnlisted: true);
                Assert.Equal(1, packages.Count());
            }

            [Fact]
            public void ReturnsAPackageForEachPackageRegistration()
            {
                var owner = new User { Username = "someone" };
                var packageRegistrationA = new PackageRegistration { Id = "idA", Owners = { owner } };
                var packageRegistrationB = new PackageRegistration { Id = "idB", Owners = { owner } };
                var packageA = new Package { Version = "1.0", PackageRegistration = packageRegistrationA, Listed = true, IsLatestSemVer2 = true, IsLatestStableSemVer2 = true };
                var packageB = new Package { Version = "1.0", PackageRegistration = packageRegistrationB, Listed = true, IsLatestSemVer2 = true, IsLatestStableSemVer2 = true };
                packageRegistrationA.Packages.Add(packageA);
                packageRegistrationB.Packages.Add(packageB);

                var context = GetFakeContext();
                context.Users.Add(owner);
                context.PackageRegistrations.Add(packageRegistrationA);
                context.PackageRegistrations.Add(packageRegistrationB);
                context.Packages.Add(packageA);
                context.Packages.Add(packageB);
                var service = Get<PackageService>();

                var packages = service.FindPackagesByOwner(owner, includeUnlisted: false).ToList();
                Assert.Equal(2, packages.Count);
                Assert.Contains(packageA, packages);
                Assert.Contains(packageB, packages);
            }

            [Fact]
            public void ReturnsOnlyLatestStableSemVer2PackageIfBothExist()
            {
                var owner = new User { Username = "someone" };
                var packageRegistration = new PackageRegistration { Id = "theId", Owners = { owner } };
                var latestPackage = new Package { Version = "2.0.0-alpha", PackageRegistration = packageRegistration, Listed = true, IsLatest = true };
                var latestSemVer2Package = new Package { Version = "2.0.0-alpha.1", PackageRegistration = packageRegistration, Listed = true, IsLatestSemVer2 = true };
                var latestStablePackage = new Package { Version = "1.0", PackageRegistration = packageRegistration, Listed = true, IsLatestStableSemVer2 = true };
                packageRegistration.Packages.Add(latestPackage);
                packageRegistration.Packages.Add(latestStablePackage);

                var context = GetFakeContext();
                context.Users.Add(owner);
                context.PackageRegistrations.Add(packageRegistration);
                context.Packages.Add(latestPackage);
                context.Packages.Add(latestStablePackage);
                var service = Get<PackageService>();

                var packages = service.FindPackagesByOwner(owner, includeUnlisted: false).ToList();
                Assert.Equal(1, packages.Count);
                Assert.Contains(latestStablePackage, packages);
            }

            [Fact]
            public void ReturnsOnlyLatestStablePackageIfNoLatestStableSemVer2Exist()
            {
                var owner = new User { Username = "someone" };
                var packageRegistration = new PackageRegistration { Id = "theId", Owners = { owner } };
                var latestPackage = new Package { Version = "2.0.0-alpha", PackageRegistration = packageRegistration, Listed = true, IsLatest = true };
                var latestStablePackage = new Package { Version = "1.0", PackageRegistration = packageRegistration, Listed = true, IsLatestStable = true };
                packageRegistration.Packages.Add(latestPackage);
                packageRegistration.Packages.Add(latestStablePackage);

                var context = GetFakeContext();
                context.Users.Add(owner);
                context.PackageRegistrations.Add(packageRegistration);
                context.Packages.Add(latestPackage);
                context.Packages.Add(latestStablePackage);
                var service = Get<PackageService>();

                var packages = service.FindPackagesByOwner(owner, includeUnlisted: false).ToList();
                Assert.Equal(1, packages.Count);
                Assert.Contains(latestStablePackage, packages);
            }
        }

        public class TheMarkPackageListedMethod
        {
            [Fact]
            public async Task SetsListedToTrue()
            {
                var packageRegistration = new PackageRegistration { Id = "theId" };
                var package = new Package { Version = "1.0", PackageRegistration = packageRegistration, Listed = false };
                var packageRepository = new Mock<IEntityRepository<Package>>();
                var service = CreateService(packageRepository: packageRepository);

                await service.MarkPackageListedAsync(package);

                Assert.True(package.Listed);
            }

            [Fact]
            public async Task DoNotCommitIfCommitChangesIsFalse()
            {
                // Assert
                var packageRegistration = new PackageRegistration { Id = "theId" };
                var package = new Package { Version = "1.0", PackageRegistration = packageRegistration, Listed = false };
                var packageRepository = new Mock<IEntityRepository<Package>>();
                var service = CreateService(packageRepository: packageRepository);

                // Act
                await service.MarkPackageListedAsync(package, commitChanges: false);

                // Assert
                packageRepository.Verify(p => p.CommitChangesAsync(), Times.Never());
            }

            [Fact]
            public async Task CommitIfCommitChangesIsTrue()
            {
                // Assert
                var packageRegistration = new PackageRegistration { Id = "theId" };
                var package = new Package { Version = "1.0", PackageRegistration = packageRegistration, Listed = false };
                var packageRepository = new Mock<IEntityRepository<Package>>();
                var service = CreateService(packageRepository: packageRepository);

                // Act
                await service.MarkPackageListedAsync(package, commitChanges: true);

                // Assert
                packageRepository.Verify(p => p.CommitChangesAsync(), Times.Once());
            }

            [Fact]
            public async Task OnPackageVersionHigherThanLatestSetsItToLatestVersion()
            {
                var packageRegistration = new PackageRegistration { Id = "theId" };
                var packages = new[]
                    {
                        new Package
                            {
                                Version = "1.0.1",
                                PackageRegistration = packageRegistration,
                                Listed = false,
                                IsLatest = false,
                                IsLatestStable = false
                            },
                        new Package
                            {
                                Version = "1.0.0",
                                PackageRegistration = packageRegistration,
                                Listed = true,
                                IsLatest = true,
                                IsLatestStable = true
                            }
                    }.ToList();
                packageRegistration.Packages = packages;
                var packageRepository = new Mock<IEntityRepository<Package>>();
                var service = CreateService(packageRepository: packageRepository);

                await service.MarkPackageListedAsync(packages[0]);

                Assert.True(packageRegistration.Packages.ElementAt(0).IsLatest);
                Assert.True(packageRegistration.Packages.ElementAt(0).IsLatestStable);
                Assert.False(packages.ElementAt(1).IsLatest);
                Assert.False(packages.ElementAt(1).IsLatestStable);
            }


            [Fact]
            public async Task ThrowsWhenPackageDeleted()
            {
                var packageRegistration = new PackageRegistration { Id = "theId" };
                var package = new Package { Version = "1.0", PackageRegistration = packageRegistration, Listed = false, Deleted = true };
                var packageRepository = new Mock<IEntityRepository<Package>>();
                var service = CreateService(packageRepository: packageRepository);

                await Assert.ThrowsAsync<InvalidOperationException>(async () => await service.MarkPackageListedAsync(package));
            }

            [Fact]
            public async Task WritesAnAuditRecord()
            {
                // Arrange
                var packageRegistration = new PackageRegistration { Id = "theId" };
                var package = new Package { Version = "1.0", PackageRegistration = packageRegistration, Listed = false };
                var packageRepository = new Mock<IEntityRepository<Package>>();
                var auditingService = new TestAuditingService();
                var service = CreateService(
                    packageRepository: packageRepository,
                    auditingService: auditingService);

                // Act
                await service.MarkPackageListedAsync(package);

                // Assert
                Assert.True(auditingService.WroteRecord<PackageAuditRecord>(ar =>
                    ar.Action == AuditedPackageAction.List
                    && ar.Id == package.PackageRegistration.Id
                    && ar.Version == package.Version));
            }
        }

        public class TheMarkPackageUnlistedMethod
        {
            [Fact]
            public async Task SetsListedToFalse()
            {
                var packageRegistration = new PackageRegistration { Id = "theId" };
                var package = new Package { Version = "1.0", PackageRegistration = packageRegistration };
                var packageRepository = new Mock<IEntityRepository<Package>>();
                var service = CreateService(packageRepository: packageRepository);

                await service.MarkPackageUnlistedAsync(package);

                Assert.False(package.Listed);
            }

            [Fact]
            public async Task CommitIfCommitChangesIfTrue()
            {
                // Act
                var packageRegistration = new PackageRegistration { Id = "theId" };
                var package = new Package { Version = "1.0", PackageRegistration = packageRegistration };
                var packageRepository = new Mock<IEntityRepository<Package>>();
                var service = CreateService(packageRepository: packageRepository);

                // Act
                await service.MarkPackageUnlistedAsync(package, commitChanges: true);

                // Assert
                packageRepository.Verify(p => p.CommitChangesAsync(), Times.Once());
            }

            [Fact]
            public async Task DoNotCommitIfCommitChangesIfFalse()
            {
                // Act
                var packageRegistration = new PackageRegistration { Id = "theId" };
                var package = new Package { Version = "1.0", PackageRegistration = packageRegistration };
                var packageRepository = new Mock<IEntityRepository<Package>>();
                var service = CreateService(packageRepository: packageRepository);

                // Act
                await service.MarkPackageUnlistedAsync(package, commitChanges: false);

                // Assert
                packageRepository.Verify(p => p.CommitChangesAsync(), Times.Never());
            }

            [Fact]
            public async Task OnLatestPackageVersionSetsPreviousToLatestVersion()
            {
                var packageRegistration = new PackageRegistration { Id = "theId" };
                var packages = new[]
                    {
                        new Package
                            { Version = "1.0.1", PackageRegistration = packageRegistration, IsLatest = true, IsLatestStable = true },
                        new Package
                            { Version = "1.0.0", PackageRegistration = packageRegistration, IsLatest = false, IsLatestStable = false }
                    }.ToList();
                packageRegistration.Packages = packages;
                var packageRepository = new Mock<IEntityRepository<Package>>();
                var service = CreateService(packageRepository: packageRepository);

                await service.MarkPackageUnlistedAsync(packages[0]);

                Assert.False(packageRegistration.Packages.ElementAt(0).IsLatest);
                Assert.False(packageRegistration.Packages.ElementAt(0).IsLatestStable);
                Assert.True(packages.ElementAt(1).IsLatest);
                Assert.True(packages.ElementAt(1).IsLatestStable);
            }

            [Fact]
            public async Task OnOnlyListedPackageSetsNoPackageToLatestVersion()
            {
                var packageRegistration = new PackageRegistration { Id = "theId" };
                var package = new Package { Version = "1.0.1", PackageRegistration = packageRegistration, IsLatest = true, IsLatestStable = true };
                packageRegistration.Packages = new List<Package>(new[] { package });
                var packageRepository = new Mock<IEntityRepository<Package>>();
                var service = CreateService(packageRepository: packageRepository);

                await service.MarkPackageUnlistedAsync(package);

                Assert.False(package.IsLatest, "IsLatest");
                Assert.False(package.IsLatestStable, "IsLatestStable");
            }

            [Fact]
            public async Task WritesAnAuditRecord()
            {
                // Arrange
                var packageRegistration = new PackageRegistration { Id = "theId" };
                var package = new Package { Version = "1.0", PackageRegistration = packageRegistration, Listed = true };
                var packageRepository = new Mock<IEntityRepository<Package>>();
                var auditingService = new TestAuditingService();
                var service = CreateService(
                    packageRepository: packageRepository,
                    auditingService: auditingService);

                // Act
                await service.MarkPackageUnlistedAsync(package);

                // Assert
                Assert.True(auditingService.WroteRecord<PackageAuditRecord>(ar =>
                    ar.Action == AuditedPackageAction.Unlist
                    && ar.Id == package.PackageRegistration.Id
                    && ar.Version == package.Version));
            }
        }

        public class ThePublishPackageMethod
        {
            [Fact]
            public async Task WillSetThePublishedDateOnThePackageBeingPublished()
            {
                var package = new Package
                {
                    Version = "1.0.42",
                    PackageRegistration = new PackageRegistration
                    {
                        Id = "theId",
                        Packages = new HashSet<Package>()
                    }
                };
                package.PackageRegistration.Packages.Add(package);
                var packageRepository = new Mock<IEntityRepository<Package>>();
                var service = CreateService(packageRepository: packageRepository, setup:
                        mockPackageService => { mockPackageService.Setup(x => x.FindPackageByIdAndVersionStrict(It.IsAny<string>(), It.IsAny<string>())).Returns(package); });

                await service.PublishPackageAsync("theId", "1.0.42");

                Assert.NotNull(package.Published);
                packageRepository.Verify(x => x.CommitChangesAsync());
            }

            [Fact]
            public async Task WillSetThePublishedDateOnThePackageBeingPublishedWithOverload()
            {
                var package = new Package
                {
                    Version = "1.0.42",
                    PackageRegistration = new PackageRegistration
                    {
                        Id = "theId",
                        Packages = new HashSet<Package>()
                    }
                };
                package.PackageRegistration.Packages.Add(package);
                var packageRepository = new Mock<IEntityRepository<Package>>();
                var service = CreateService(packageRepository: packageRepository, setup:
                        mockPackageService => { mockPackageService.Setup(x => x.FindPackageByIdAndVersionStrict(It.IsAny<string>(), It.IsAny<string>())).Returns(package); });

                await service.PublishPackageAsync(package, commitChanges: false);

                Assert.NotNull(package.Published);
                packageRepository.Verify(x => x.CommitChangesAsync(), Times.Never());
            }

            [Fact]
            public async Task WillSetUpdateIsLatestStableOnThePackageWhenItIsTheLatestVersionWithOverload()
            {
                var package = new Package
                {
                    Version = "1.0.42",
                    PackageRegistration = new PackageRegistration
                    {
                        Id = "theId",
                        Packages = new HashSet<Package>()
                    }
                };

                package.PackageRegistration.Packages.Add(package);
                var packageRepository = new Mock<IEntityRepository<Package>>();
                var service = CreateService(packageRepository: packageRepository, setup:
                        mockPackageService => { mockPackageService.Setup(x => x.FindPackageByIdAndVersionStrict(It.IsAny<string>(), It.IsAny<string>())).Returns(package); });

                await service.PublishPackageAsync(package);

                Assert.True(package.IsLatestStable);
            }

            [Fact]
            public async Task WillSetUpdateIsLatestStableOnThePackageWhenItIsTheLatestVersion()
            {
                var package = new Package
                {
                    Version = "1.0.42",
                    PackageRegistration = new PackageRegistration
                    {
                        Id = "theId",
                        Packages = new HashSet<Package>()
                    }
                };
                package.PackageRegistration.Packages.Add(package);
                package.PackageRegistration.Packages.Add(new Package { Version = "1.0", PackageRegistration = package.PackageRegistration });
                var packageRepository = new Mock<IEntityRepository<Package>>();
                var service = CreateService(packageRepository: packageRepository, setup:
                        mockPackageService => { mockPackageService.Setup(x => x.FindPackageByIdAndVersionStrict(It.IsAny<string>(), It.IsAny<string>())).Returns(package); });

                await service.PublishPackageAsync("theId", "1.0.42");

                Assert.True(package.IsLatestStable);
            }

            [Fact]
            public async Task WillNotSetUpdateIsLatestStableOnThePackageWhenItIsNotTheLatestVersionWithOverload()
            {
                var package = new Package
                {
                    Version = "1.0.42",
                    PackageRegistration = new PackageRegistration
                    {
                        Id = "theId",
                        Packages = new HashSet<Package>()
                    }
                };
                package.PackageRegistration.Packages.Add(package);
                package.PackageRegistration.Packages.Add(
                    new Package
                    {
                        Version = "2.0",
                        PackageRegistration = package.PackageRegistration,
                        Published = DateTime.UtcNow
                    });
                var packageRepository = new Mock<IEntityRepository<Package>>();
                var service = CreateService(packageRepository: packageRepository, setup:
                        mockPackageService => { mockPackageService.Setup(x => x.FindPackageByIdAndVersionStrict(It.IsAny<string>(), It.IsAny<string>())).Returns(package); });

                await service.PublishPackageAsync(package);

                Assert.False(package.IsLatestStable);
            }

            [Fact]
            public async Task PublishPackageUpdatesIsAbsoluteLatestForPrereleasePackage()
            {
                var package = new Package
                {
                    Version = "1.0.42-alpha",
                    Published = DateTime.UtcNow,
                    PackageRegistration = new PackageRegistration
                    {
                        Id = "theId",
                        Packages = new HashSet<Package>()
                    },
                    IsPrerelease = true,
                };
                package.PackageRegistration.Packages.Add(package);
                var package39 = new Package
                {
                    Version = "1.0.39",
                    PackageRegistration = package.PackageRegistration,
                    Published = DateTime.UtcNow.AddDays(-1)
                };
                package.PackageRegistration.Packages.Add(package39);
                var packageRepository = new Mock<IEntityRepository<Package>>();
                var service = CreateService(packageRepository: packageRepository, setup:
                        mockPackageService => { mockPackageService.Setup(x => x.FindPackageByIdAndVersionStrict(It.IsAny<string>(), It.IsAny<string>())).Returns(package); });

                await service.PublishPackageAsync("theId", "1.0.42-alpha");
                Assert.True(package39.IsLatestStable);
                Assert.False(package39.IsLatest);
                Assert.False(package.IsLatestStable);
                Assert.True(package.IsLatest);
            }

            [Fact]
            public async Task PublishPackageUpdatesIsAbsoluteLatestForPrereleasePackageWithOverload()
            {
                var package = new Package
                {
                    Version = "1.0.42-alpha",
                    Published = DateTime.UtcNow,
                    PackageRegistration = new PackageRegistration
                    {
                        Id = "theId",
                        Packages = new HashSet<Package>()
                    },
                    IsPrerelease = true,
                };
                package.PackageRegistration.Packages.Add(package);
                var package39 = new Package
                {
                    Version = "1.0.39",
                    PackageRegistration = package.PackageRegistration,
                    Published = DateTime.UtcNow.AddDays(-1)
                };
                package.PackageRegistration.Packages.Add(package39);
                var packageRepository = new Mock<IEntityRepository<Package>>();
                var service = CreateService(packageRepository: packageRepository, setup:
                        mockPackageService => { mockPackageService.Setup(x => x.FindPackageByIdAndVersionStrict(It.IsAny<string>(), It.IsAny<string>())).Returns(package); });

                await service.PublishPackageAsync(package);

                Assert.True(package39.IsLatestStable);
                Assert.False(package39.IsLatest);
                Assert.False(package.IsLatestStable);
                Assert.True(package.IsLatest);
            }

            [Fact]
            public async Task SetUpdateDoesNotSetIsLatestStableForAnyIfAllPackagesArePrerelease()
            {
                var package = new Package
                {
                    Version = "1.0.42-alpha",
                    Published = DateTime.UtcNow,
                    IsPrerelease = true,
                    PackageRegistration = new PackageRegistration
                    {
                        Id = "theId",
                        Packages = new HashSet<Package>()
                    }
                };
                package.PackageRegistration.Packages.Add(package);
                var package39 = new Package
                {
                    Version = "1.0.39-beta",
                    PackageRegistration = package.PackageRegistration,
                    Published = DateTime.UtcNow.AddDays(-1),
                    IsPrerelease = true
                };
                package.PackageRegistration.Packages.Add(package39);
                var packageRepository = new Mock<IEntityRepository<Package>>();
                var service = CreateService(packageRepository: packageRepository, setup:
                        mockPackageService => { mockPackageService.Setup(x => x.FindPackageByIdAndVersionStrict(It.IsAny<string>(), It.IsAny<string>())).Returns(package); });

                await service.PublishPackageAsync("theId", "1.0.42-alpha");
                Assert.False(package39.IsLatestStable);
                Assert.False(package39.IsLatest);
                Assert.False(package.IsLatestStable);
                Assert.True(package.IsLatest);
            }

            [Fact]
            public async Task SetUpdateDoesNotSetIsLatestStableForAnyIfAllPackagesArePrereleaseWithOverload()
            {
                var package = new Package
                {
                    Version = "1.0.42-alpha",
                    Published = DateTime.UtcNow,
                    IsPrerelease = true,
                    PackageRegistration = new PackageRegistration
                    {
                        Id = "theId",
                        Packages = new HashSet<Package>()
                    }
                };
                package.PackageRegistration.Packages.Add(package);
                var package39 = new Package
                {
                    Version = "1.0.39-beta",
                    PackageRegistration = package.PackageRegistration,
                    Published = DateTime.UtcNow.AddDays(-1),
                    IsPrerelease = true
                };
                package.PackageRegistration.Packages.Add(package39);
                var packageRepository = new Mock<IEntityRepository<Package>>();
                var service = CreateService(packageRepository: packageRepository, setup:
                        mockPackageService => { mockPackageService.Setup(x => x.FindPackageByIdAndVersionStrict(It.IsAny<string>(), It.IsAny<string>())).Returns(package); });

                await service.PublishPackageAsync(package);
                Assert.False(package39.IsLatestStable);
                Assert.False(package39.IsLatest);
                Assert.False(package.IsLatestStable);
                Assert.True(package.IsLatest);
            }

            [Fact]
            public async Task WillThrowIfThePackageDoesNotExist()
            {
                var service = CreateService(setup:
                        mockPackageService =>
                        {
                            mockPackageService.Setup(x => x.FindPackageByIdAndVersionStrict(It.IsAny<string>(), It.IsAny<string>())).Returns(
                                (Package)null);
                        });

                var ex = await Assert.ThrowsAsync<EntityException>(async () => await service.PublishPackageAsync("theId", "1.0.42"));

                Assert.Equal(String.Format(Strings.PackageWithIdAndVersionNotFound, "theId", "1.0.42"), ex.Message);
            }

            [Fact]
            public async Task WillThrowIfThePackageIsNull()
            {
                var service = CreateService();

                await Assert.ThrowsAsync<ArgumentNullException>(async () => await service.PublishPackageAsync(null));
            }
        }

        public class TheRemovePackageOwnerMethod
        {
            [Fact]
            public async Task RemovesPackageOwner()
            {
                var service = CreateService();
                var owner1 = new User { Key = 1, Username = "Owner1" };
                var owner2 = new User { Key = 2, Username = "Owner2" };
                var package = new PackageRegistration { Owners = new List<User> { owner1, owner2 } };

                await service.RemovePackageOwnerAsync(package, owner1);

                Assert.DoesNotContain(owner1, package.Owners);
            }

            [Fact]
            public async Task WontRemoveLastOwner()
            {
                var service = CreateService();
                var singleOwner = new User { Key = 1, Username = "Owner" };
                var package = new PackageRegistration { Owners = new List<User> { singleOwner } };

                await Assert.ThrowsAsync<InvalidOperationException>(
                    async () => await service.RemovePackageOwnerAsync(package, singleOwner));
            }

            [Fact]
            public async Task RemovesPendingPackageOwner()
            {
                var packageOwnerRequest = new PackageOwnerRequest
                {
                    PackageRegistrationKey = 1,
                    RequestingOwnerKey = 99,
                    NewOwnerKey = 200
                };
                var packageOwnerRequestRepository = new Mock<IEntityRepository<PackageOwnerRequest>>();
                packageOwnerRequestRepository.Setup(r => r.GetAll()).Returns(new[] { packageOwnerRequest }.AsQueryable());
                packageOwnerRequestRepository.Setup(r => r.DeleteOnCommit(packageOwnerRequest)).Verifiable();
                packageOwnerRequestRepository.Setup(r => r.CommitChangesAsync())
                    .Returns(Task.CompletedTask).Verifiable();
                var service = CreateService(packageOwnerRequestRepo: packageOwnerRequestRepository);
                var pendingOwner = new User { Key = 200 };
                var owner = new User();
                var package = new PackageRegistration { Key = 1, Owners = new List<User> { owner } };

                await service.RemovePackageOwnerAsync(package, pendingOwner);

                Assert.Contains(owner, package.Owners);
                packageOwnerRequestRepository.VerifyAll();
            }

            [Fact]
            public async Task WritesAnAuditRecord()
            {
                // Arrange
                var package = new PackageRegistration { Key = 2, Id = "pkg42" };
                var ownerToRemove = new User { Key = 100, Username = "teamawesome" };
                var packageRepository = new Mock<IEntityRepository<Package>>();
                var auditingService = new TestAuditingService();
                var service = CreateService(
                    packageRepository: packageRepository,
                    auditingService: auditingService);

                // Act
                await service.RemovePackageOwnerAsync(package, ownerToRemove);

                // Assert
                Assert.True(auditingService.WroteRecord<PackageRegistrationAuditRecord>(ar =>
                    ar.Action == AuditedPackageRegistrationAction.RemoveOwner
                    && ar.Id == package.Id));
            }
        }

        public class TheSetLicenseReportVisibilityMethod
        {
            [Fact]
            public void SetsHideLicenseReportFalseWhenVisibleTrue()
            {
                var package = new Package
                {
                    PackageRegistration = new PackageRegistration { Id = "Foo" },
                    Version = "1.0",
                    HideLicenseReport = true
                };
                var packageRepository = new Mock<IEntityRepository<Package>>();
                var service = CreateService(packageRepository: packageRepository);

                service.SetLicenseReportVisibilityAsync(package, true);

                Assert.False(package.HideLicenseReport);
            }

            [Fact]
            public void SetsHideLicenseReportTrueWhenVisibleFalse()
            {
                var package = new Package
                {
                    PackageRegistration = new PackageRegistration { Id = "Foo" },
                    Version = "1.0",
                    HideLicenseReport = false
                };
                var packageRepository = new Mock<IEntityRepository<Package>>();
                var service = CreateService(packageRepository: packageRepository);

                service.SetLicenseReportVisibilityAsync(package, false);

                Assert.True(package.HideLicenseReport);
            }
        }
    }
}<|MERGE_RESOLUTION|>--- conflicted
+++ resolved
@@ -1091,8 +1091,6 @@
                 packageRepository.Setup(r => r.CommitChangesAsync())
                     .Returns(Task.CompletedTask).Verifiable();
                 var service = CreateService(packageRepository: packageRepository);
-<<<<<<< HEAD
-=======
 
                 // Act
                 await service.UpdateIsLatestAsync(packageRegistration, true);
@@ -1180,7 +1178,6 @@
                 packageRepository.Setup(r => r.CommitChangesAsync())
                     .Returns(Task.CompletedTask).Verifiable();
                 var service = CreateService(packageRepository: packageRepository);
->>>>>>> b5be98f7
 
                 // Act
                 await service.UpdateIsLatestAsync(packageRegistration, true);
@@ -1192,15 +1189,9 @@
                 Assert.False(semVer2Package.IsLatestStable);
 
                 Assert.True(package100.IsLatest);
-<<<<<<< HEAD
-                Assert.True(package100.IsLatestSemVer2);
-                Assert.True(package100.IsLatestStable);
-                Assert.True(package100.IsLatestStableSemVer2);
-=======
                 Assert.False(package100.IsLatestSemVer2);
                 Assert.True(package100.IsLatestStable);
                 Assert.False(package100.IsLatestStableSemVer2);
->>>>>>> b5be98f7
 
                 Assert.False(package10A.IsLatest);
                 Assert.False(package10A.IsLatestSemVer2);
@@ -1212,101 +1203,6 @@
                 Assert.False(package09.IsLatestStable);
                 Assert.False(package09.IsLatestStableSemVer2);
 
-<<<<<<< HEAD
-                packageRepository.Verify();
-            }
-
-            [Fact]
-            public async Task UpdateIsLatestScenarioForSemVer2PrereleaseAsAbsoluteLatest()
-            {
-                // Arrange
-                var packages = new HashSet<Package>();
-                var packageRegistration = new PackageRegistration { Packages = packages };
-                var semVer2Package = new Package { PackageRegistration = packageRegistration, Version = "1.0.1-alpha.1", IsPrerelease = true, SemVerLevelKey = SemVerLevelKey.SemVer2 };
-                packages.Add(semVer2Package);
-                var package100 = new Package { PackageRegistration = packageRegistration, Version = "1.0.0" };
-                packages.Add(package100);
-                var package10A = new Package { PackageRegistration = packageRegistration, Version = "1.0.0-a", IsPrerelease = true };
-                packages.Add(package10A);
-                var package09 = new Package { PackageRegistration = packageRegistration, Version = "0.9.0" };
-                packages.Add(package09);
-                var packageRepository = new Mock<IEntityRepository<Package>>(MockBehavior.Strict);
-                packageRepository.Setup(r => r.CommitChangesAsync())
-                    .Returns(Task.CompletedTask).Verifiable();
-                var service = CreateService(packageRepository: packageRepository);
-
-                // Act
-                await service.UpdateIsLatestAsync(packageRegistration, true);
-
-                // Assert
-                Assert.True(semVer2Package.IsLatestSemVer2);
-                Assert.False(semVer2Package.IsLatestStableSemVer2);
-                Assert.False(semVer2Package.IsLatest);
-                Assert.False(semVer2Package.IsLatestStable);
-
-                Assert.True(package100.IsLatest);
-                Assert.False(package100.IsLatestSemVer2);
-                Assert.True(package100.IsLatestStable);
-                Assert.True(package100.IsLatestStableSemVer2);
-
-                Assert.False(package10A.IsLatest);
-                Assert.False(package10A.IsLatestSemVer2);
-                Assert.False(package10A.IsLatestStable);
-                Assert.False(package10A.IsLatestStableSemVer2);
-
-                Assert.False(package09.IsLatest);
-                Assert.False(package09.IsLatestSemVer2);
-                Assert.False(package09.IsLatestStable);
-                Assert.False(package09.IsLatestStableSemVer2);
-
-                packageRepository.Verify();
-            }
-
-            [Fact]
-            public async Task UpdateIsLatestScenarioForSemVer2StableAsAbsoluteLatest()
-            {
-                // Arrange
-                var packages = new HashSet<Package>();
-                var packageRegistration = new PackageRegistration { Packages = packages };
-                var semVer2Package = new Package { PackageRegistration = packageRegistration, Version = "1.0.1+metadata", SemVerLevelKey = SemVerLevelKey.SemVer2 };
-                packages.Add(semVer2Package);
-                var package100 = new Package { PackageRegistration = packageRegistration, Version = "1.0.0" };
-                packages.Add(package100);
-                var package10A = new Package { PackageRegistration = packageRegistration, Version = "1.0.0-a", IsPrerelease = true };
-                packages.Add(package10A);
-                var package09 = new Package { PackageRegistration = packageRegistration, Version = "0.9.0" };
-                packages.Add(package09);
-                var packageRepository = new Mock<IEntityRepository<Package>>(MockBehavior.Strict);
-                packageRepository.Setup(r => r.CommitChangesAsync())
-                    .Returns(Task.CompletedTask).Verifiable();
-                var service = CreateService(packageRepository: packageRepository);
-
-                // Act
-                await service.UpdateIsLatestAsync(packageRegistration, true);
-
-                // Assert
-                Assert.True(semVer2Package.IsLatestSemVer2);
-                Assert.True(semVer2Package.IsLatestStableSemVer2);
-                Assert.False(semVer2Package.IsLatest);
-                Assert.False(semVer2Package.IsLatestStable);
-
-                Assert.True(package100.IsLatest);
-                Assert.False(package100.IsLatestSemVer2);
-                Assert.True(package100.IsLatestStable);
-                Assert.False(package100.IsLatestStableSemVer2);
-
-                Assert.False(package10A.IsLatest);
-                Assert.False(package10A.IsLatestSemVer2);
-                Assert.False(package10A.IsLatestStable);
-                Assert.False(package10A.IsLatestStableSemVer2);
-
-                Assert.False(package09.IsLatest);
-                Assert.False(package09.IsLatestSemVer2);
-                Assert.False(package09.IsLatestStable);
-                Assert.False(package09.IsLatestStableSemVer2);
-
-=======
->>>>>>> b5be98f7
                 packageRepository.Verify();
             }
         }
