--- conflicted
+++ resolved
@@ -69,11 +69,7 @@
                 var testableService = new DeleteAccountTestService(testUser, registration);
                 var deleteAccountService = testableService.GetDeleteAccountService();
 
-<<<<<<< HEAD
                 // Assert
-=======
-                //Assert
->>>>>>> 5f93d5ee
                 await Assert.ThrowsAsync<ArgumentNullException>(() => deleteAccountService.DeleteGalleryUserAccountAsync(new User("TestUser"), null, "Signature", unlistOrphanPackages: true, commitAsTransaction: false));
             }
 
