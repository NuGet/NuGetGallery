--- conflicted
+++ resolved
@@ -95,13 +95,8 @@
                 var testableService = new DeleteAccountTestService(testUser, registration);
                 var deleteAccountService = testableService.GetDeleteAccountService();
 
-<<<<<<< HEAD
                 // Assert
                 await Assert.ThrowsAsync<ArgumentNullException>(() => deleteAccountService.DeleteGalleryUserAccountAsync(new User("TestUser"),null , "Signature", unlistOrphanPackages: true, commitAsTransaction: false));
-=======
-                //Assert
-                await Assert.ThrowsAsync<ArgumentNullException>(() => deleteAccountService.DeleteGalleryUserAccountAsync(new User("TestUser"), null, "Signature", unlistOrphanPackages: true, commitAsTransaction: false));
->>>>>>> 5f93d5ee
             }
 
             /// <summary>
@@ -282,17 +277,19 @@
                 var deleteAccountService = testableService.GetDeleteAccountService();
 
                 // Act
-                await deleteAccountService.
-                    DeleteGalleryOrganizationAccountAsync(organization,
-                                                member,
-                                                commitAsTransaction: false);
-
+                var status = await deleteAccountService.
+                    DeleteGalleryOrganizationAccountAsync(
+                        organization,
+                        member,
+                        commitAsTransaction: false);
+
+                // Assert
+                Assert.True(status.Success);
+                Assert.Null(testableService.User);
                 Assert.Equal(0, registration.Owners.Count());
                 Assert.Equal(0, organization.SecurityPolicies.Count());
                 Assert.Equal(0, organization.ReservedNamespaces.Count());
-                Assert.Null(organization.EmailAddress);
-                Assert.Equal(1, testableService.DeletedAccounts.Count());
-                Assert.Equal(AccountDelete.NonAdminSignature, testableService.DeletedAccounts.ElementAt(0).Signature);
+                Assert.Equal(0, testableService.DeletedAccounts.Count());
                 Assert.Equal(1, testableService.SupportRequests.Count);
                 Assert.Equal(0, testableService.PackageOwnerRequests.Count);
                 Assert.Equal(1, testableService.AuditService.Records.Count);
@@ -421,6 +418,8 @@
             private Mock<IEntitiesContext> SetupEntitiesContext()
             {
                 var mockContext = new Mock<IEntitiesContext>();
+                mockContext.Setup(m => m.DeleteOnCommit(_user))
+                              .Callback(() => _user = null);
                 var dbContext = new Mock<DbContext>();
                 mockContext.Setup(m => m.GetDatabase()).Returns(new DatabaseWrapper(dbContext.Object.Database));
                 return mockContext;
