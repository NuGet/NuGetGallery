--- conflicted
+++ resolved
@@ -544,10 +544,8 @@
                     NewOwner = _user
                 });
 
-<<<<<<< HEAD
                 AccountDeletedByUser = new AccountDelete { DeletedBy = _user, DeletedByKey = _user.Key };
                 PackageDeletedByUser = new PackageDelete { DeletedBy = _user, DeletedByKey = _user.Key };
-=======
                 PackagePushedByUser = new Package
                 {
                     User = _user,
@@ -559,7 +557,6 @@
                     DeprecatedByUser = _user,
                     DeprecatedByUserKey = _user.Key
                 };
->>>>>>> 33ef0031
             }
 
             public DeleteAccountTestService()
@@ -570,11 +567,8 @@
             {
                 return new DeleteAccountService(
                     SetupAccountDeleteRepository().Object,
-<<<<<<< HEAD
                     SetupPackageDeleteRepository().Object,
-=======
                     SetupDeprecationRepository().Object,
->>>>>>> 33ef0031
                     SetupUserRepository().Object,
                     SetupScopeRepository().Object,
                     SetupEntitiesContext().Object,
@@ -659,7 +653,6 @@
             private Mock<IEntityRepository<AccountDelete>> SetupAccountDeleteRepository()
             {
                 var accountDeleteRepository = new Mock<IEntityRepository<AccountDelete>>();
-<<<<<<< HEAD
 
                 if (AccountDeletedByUser != null)
                 {
@@ -668,8 +661,6 @@
                         .Returns(new[] { AccountDeletedByUser }.AsQueryable());
                 }
 
-=======
->>>>>>> 33ef0031
                 accountDeleteRepository
                     .Setup(m => m.InsertOnCommit(It.IsAny<AccountDelete>()))
                     .Callback<AccountDelete>(account => DeletedAccounts.Add(account));
@@ -677,7 +668,6 @@
                 return accountDeleteRepository;
             }
 
-<<<<<<< HEAD
             private Mock<IEntityRepository<PackageDelete>> SetupPackageDeleteRepository()
             {
                 var packageDeleteRepository = new Mock<IEntityRepository<PackageDelete>>();
@@ -690,7 +680,8 @@
                 }
 
                 return packageDeleteRepository;
-=======
+            }
+          
             private Mock<IEntityRepository<PackageDeprecation>> SetupDeprecationRepository()
             {
                 var deprecationRepository = new Mock<IEntityRepository<PackageDeprecation>>();
@@ -703,7 +694,6 @@
                     .Returns(deprecations.AsQueryable());
 
                 return deprecationRepository;
->>>>>>> 33ef0031
             }
 
             private Mock<IEntityRepository<User>> SetupUserRepository()
