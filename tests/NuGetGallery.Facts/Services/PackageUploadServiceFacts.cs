--- conflicted
+++ resolved
@@ -69,12 +69,9 @@
                 new Mock<IEntitiesContext>().Object,
                 reservedNamespaceService.Object,
                 validationService.Object,
-<<<<<<< HEAD
+                config.Object,
                 symbolPackageService.Object,
                 symbolPackageFileService.Object);
-=======
-                config.Object);
->>>>>>> 50f4335c
 
             return packageUploadService.Object;
         }
@@ -680,12 +677,9 @@
             protected readonly Mock<IEntitiesContext> _entitiesContext;
             protected readonly Mock<IReservedNamespaceService> _reservedNamespaceService;
             protected readonly Mock<IValidationService> _validationService;
-<<<<<<< HEAD
+            protected readonly Mock<IAppConfiguration> _config;
             protected readonly Mock<ISymbolPackageService> _symbolPackageService;
             protected readonly Mock<ISymbolPackageFileService> _symbolPackageFileService;
-=======
-            protected readonly Mock<IAppConfiguration> _config;
->>>>>>> 50f4335c
             protected Package _package;
             protected Stream _packageFile;
             protected ArgumentException _unexpectedException;
@@ -700,12 +694,9 @@
                 _entitiesContext = new Mock<IEntitiesContext>();
                 _reservedNamespaceService = new Mock<IReservedNamespaceService>();
                 _validationService = new Mock<IValidationService>();
-<<<<<<< HEAD
+                _config = new Mock<IAppConfiguration>();
                 _symbolPackageService = new Mock<ISymbolPackageService>();
                 _symbolPackageFileService = new Mock<ISymbolPackageFileService>();
-=======
-                _config = new Mock<IAppConfiguration>();
->>>>>>> 50f4335c
 
                 _package = new Package
                 {
@@ -726,12 +717,9 @@
                     _entitiesContext.Object,
                     _reservedNamespaceService.Object,
                     _validationService.Object,
-<<<<<<< HEAD
+                    _config.Object,
                     _symbolPackageService.Object,
                     _symbolPackageFileService.Object);
-=======
-                    _config.Object);
->>>>>>> 50f4335c
             }
         }
     }
