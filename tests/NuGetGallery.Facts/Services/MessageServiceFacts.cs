﻿// Copyright (c) .NET Foundation. All rights reserved.
// Licensed under the Apache License, Version 2.0. See License.txt in the project root for license information.

using System;
using System.Collections.Generic;
using System.Collections.ObjectModel;
using System.Linq;
using System.Net.Mail;
using AnglicanGeek.MarkdownMailer;
using Moq;
using NuGetGallery.Authentication;
using NuGetGallery.Configuration;
using NuGetGallery.Framework;
using NuGetGallery.Infrastructure.Authentication;
using Xunit;
using NuGet.Versioning;

namespace NuGetGallery
{
    public class MessageServiceFacts
    {
        public static readonly MailAddress TestGalleryOwner = new MailAddress("joe@example.com", "Joe Shmoe");
        public static readonly MailAddress TestGalleryNoReplyAddress = new MailAddress("noreply@example.com", "No Reply");

        public class TheReportAbuseMethod
            : TestContainer
        {
            [Fact]
            public void WillSendEmailToGalleryOwner()
            {
                // Arrange
                var from = new MailAddress("legit@example.com", "too");
                var package = new Package
                {
                    PackageRegistration = new PackageRegistration { Id = "smangit" },
                    Version = "1.42.0.1"
                };
                
                var messageService = TestableMessageService.Create(GetConfigurationService());

                // Act
                messageService.ReportAbuse(
                    new ReportPackageRequest
                    {
                        AlreadyContactedOwners = true,
                        FromAddress = from,
                        Message = "Abuse!",
                        Package = package,
                        Reason = "Reason!",
                        RequestingUser = null,
                        Signature = "Joe Schmoe",
                        Url = TestUtility.MockUrlHelper(),
                    });
                var message = messageService.MockMailSender.Sent.Last();

                // Assert
                Assert.Equal(TestGalleryOwner, message.To.Single());
                Assert.Equal(TestGalleryOwner, message.From);
                Assert.Equal(from, message.ReplyToList.Single());
                Assert.Equal("[Joe Shmoe] Support Request for 'smangit' version 1.42.0.1 (Reason: Reason!)", message.Subject);
                Assert.Contains("Reason!", message.Body);
                Assert.Contains("Abuse!", message.Body);
                Assert.Contains("too (legit@example.com)", message.Body);
                Assert.Contains("smangit", message.Body);
                Assert.Contains("1.42.0.1", message.Body);
                Assert.Contains("Yes", message.Body);
            }

            [Fact]
            public void WillCopySenderIfAsked()
            {
                var from = new MailAddress("legit@example.com", "too");
                var package = new Package
                {
                    PackageRegistration = new PackageRegistration { Id = "smangit" },
                    Version = "1.42.0.1",
                };
                
                var messageService = TestableMessageService.Create(GetConfigurationService());

                var reportPackageRequest = new ReportPackageRequest
                {
                    AlreadyContactedOwners = true,
                    FromAddress = from,
                    Message = "Abuse!",
                    Package = package,
                    Reason = "Reason!",
                    RequestingUser = new User
                    {
                        Username = "Joe Schmoe",
                        EmailAddress = "joe@example.com"
                    },
                    Signature = "Joe Schmoe",
                    Url = TestUtility.MockUrlHelper(),
                    CopySender = true,
                };
                messageService.ReportAbuse(reportPackageRequest);

                var message = messageService.MockMailSender.Sent.Single();
                Assert.Equal(TestGalleryOwner, message.To.Single());
                Assert.Equal(TestGalleryOwner, message.From);
                Assert.Equal(reportPackageRequest.FromAddress, message.ReplyToList.Single());
                Assert.Equal(reportPackageRequest.FromAddress, message.CC.Single());
                Assert.DoesNotContain("Owners", message.Body);
            }
        }

        public class TheReportMyPackageMethod
            : TestContainer
        {
            [Fact]
            public void WillSendEmailToGalleryOwner()
            {
                var from = new MailAddress("legit@example.com", "too");
                var owner = new User
                {
                    Username = "too",
                    EmailAddress = "legit@example.com",
                };
                var package = new Package
                {
                    PackageRegistration = new PackageRegistration
                    {
                        Id = "smangit",
                        Owners = new Collection<User> { owner }
                    },
                    Version = "1.42.0.1"
                };
                
                var messageService = TestableMessageService.Create(GetConfigurationService());

                messageService.ReportMyPackage(
                    new ReportPackageRequest
                    {
                        FromAddress = from,
                        Message = "Abuse!",
                        Package = package,
                        Reason = "Reason!",
                        RequestingUser = owner,
                        Signature = "Joe Schmoe",
                        Url = TestUtility.MockUrlHelper(),
                    });

                var message = messageService.MockMailSender.Sent.Last();

                Assert.Equal(TestGalleryOwner, message.To[0]);
                Assert.Equal(TestGalleryOwner, message.From);
                Assert.Equal("legit@example.com", message.ReplyToList.Single().Address);
                Assert.Equal("[Joe Shmoe] Owner Support Request for 'smangit' version 1.42.0.1 (Reason: Reason!)", message.Subject);
                Assert.Contains("Reason!", message.Body);
                Assert.Contains("Abuse!", message.Body);
                Assert.Contains("too (legit@example.com)", message.Body);
                Assert.Contains("smangit", message.Body);
                Assert.Contains("1.42.0.1", message.Body);
            }

            [Fact]
            public void WillCopySenderIfAsked()
            {
                var from = new MailAddress("legit@example.com", "too");
                var package = new Package
                {
                    PackageRegistration = new PackageRegistration { Id = "smangit" },
                    Version = "1.42.0.1",
                };
                
                var messageService = TestableMessageService.Create(GetConfigurationService());

                var reportPackageRequest = new ReportPackageRequest
                {
                    AlreadyContactedOwners = true,
                    FromAddress = from,
                    Message = "Abuse!",
                    Package = package,
                    Reason = "Reason!",
                    RequestingUser = new User
                    {
                        Username = "Joe Schmoe",
                        EmailAddress = "joe@example.com"
                    },
                    Signature = "Joe Schmoe",
                    Url = TestUtility.MockUrlHelper(),
                    CopySender = true,
                };
                messageService.ReportMyPackage(reportPackageRequest);

                var message = messageService.MockMailSender.Sent.Single();
                Assert.Equal(TestGalleryOwner, message.To.Single());
                Assert.Equal(TestGalleryOwner, message.From);
                Assert.Equal(reportPackageRequest.FromAddress, message.ReplyToList.Single());
                Assert.Equal(reportPackageRequest.FromAddress, message.CC.Single());
                Assert.DoesNotContain("Owners", message.Body);
            }
        }

        public class TheSendContactOwnersMessageMethod
            : TestContainer
        {
            [Fact]
            public void WillCopySenderIfAsked()
            {
                // arrange
                var packageId = "smangit";
                var packageVersion = "1.0.0";
                var fromAddress = "smangit@example.com";
                var fromName = "flossy";
                var ownerAddress = "yung@example.com";
                var ownerAddress2 = "flynt@example.com";

                var from = new MailAddress(fromAddress, fromName);
                var package = new Package
                {
                    PackageRegistration = new PackageRegistration
                    {
                        Id = packageId,
                        Owners = new[]
                        {
                            new User { EmailAddress = ownerAddress, EmailAllowed = true },
                            new User { EmailAddress = ownerAddress2, EmailAllowed = true }
                        }
                    },
                    Version = packageVersion
                };

                var messageService = TestableMessageService.Create(GetConfigurationService());

<<<<<<< HEAD
                // act
                messageService.SendContactOwnersMessage(from, package, "Test message", "http://someurl/", true);
=======
                messageService.SendContactOwnersMessage(from, package, "http://someurl/", "Test message", "http://someotherurl/", true);

>>>>>>> 68d75565
                var messages = messageService.MockMailSender.Sent;

                // assert
                Assert.Equal(2, messages.Count);
                Assert.Equal(package.PackageRegistration.Owners.Count, messages[0].To.Count);
                Assert.Equal(1, messages[1].To.Count);
                Assert.Equal(ownerAddress, messages[0].To[0].Address);
                Assert.Equal(ownerAddress2, messages[0].To[1].Address);
                Assert.Equal(messages[1].ReplyToList.Single(), messages[1].To.First());
                Assert.Equal(TestGalleryOwner, messages[0].From);
                Assert.Equal(TestGalleryOwner, messages[1].From);
                Assert.Equal(fromAddress, messages[0].ReplyToList.Single().Address);
                Assert.Equal(fromAddress, messages[1].ReplyToList.Single().Address);
            }

            [Fact]
            public void WillSendEmailToAllOwners()
            {
<<<<<<< HEAD
                // arrange
                var packageId = "smangit";
                var packageVersion = "1.0.0";
                var fromAddress = "smangit@example.com";
                var fromName = "flossy";
                var ownerAddress = "yung@example.com";
                var ownerAddress2 = "flynt@example.com";
                var messageText = "Test message";

                var from = new MailAddress(fromAddress, fromName);
                var package = new Package
                {
                    PackageRegistration =new PackageRegistration
                    {
                        Id = packageId,
                        Owners = new[]
                        {
                            new User { EmailAddress = ownerAddress, EmailAllowed = true },
                            new User { EmailAddress = ownerAddress2, EmailAllowed = true }
                        }
                    },
                    Version = packageVersion
=======
                var id = "smangit";
                var owner1Email = "yung@example.com";
                var owner2Email = "flynt@example.com";
                var userUsername = "flossy";
                var userEmail = "smangit@example.com";
                var from = new MailAddress(userEmail, userUsername);
                var package = new PackageRegistration
                {
                    Id = id,
                    Owners = new[]
                    {
                        new User { EmailAddress = owner1Email, EmailAllowed = true },
                        new User { EmailAddress = owner2Email, EmailAllowed = true }
                    }
>>>>>>> 68d75565
                };

                var messageService = TestableMessageService.Create(GetConfigurationService());

<<<<<<< HEAD
                // act
                messageService.SendContactOwnersMessage(from, package, messageText, "http://someurl/", false);
                var message = messageService.MockMailSender.Sent.Last();

                // assert
                Assert.Equal(ownerAddress, message.To[0].Address);
                Assert.Equal(ownerAddress2, message.To[1].Address);
                Assert.Equal(TestGalleryOwner, message.From);
                Assert.Equal(fromAddress, message.ReplyToList.Single().Address);
                Assert.Contains($"[{TestGalleryOwner.DisplayName}] Message for owners of the package '{packageId}'", message.Subject);
                Assert.Contains(messageText, message.Body);
                Assert.Contains(
                    $"User {fromName} &lt;{fromAddress}&gt; sends the following message to the owners of package '{packageId} {packageVersion}'.", message.Body);
=======
                var packageUrl = "http://packageUrl/";
                messageService.SendContactOwnersMessage(from, package, packageUrl, "Test message", "http://emailSettingsUrl/", false);
                var message = messageService.MockMailSender.Sent.Last();

                Assert.Equal(owner1Email, message.To[0].Address);
                Assert.Equal(owner2Email, message.To[1].Address);
                Assert.Equal(TestGalleryOwner, message.From);
                Assert.Equal(userEmail, message.ReplyToList.Single().Address);
                Assert.Contains($"[Joe Shmoe] Message for owners of the package '{id}'", message.Subject);
                Assert.Contains("Test message", message.Body);
                Assert.Contains(
                    $"User {userUsername} &lt;{userEmail}&gt; sends the following message to the owners of Package '[{id}]({packageUrl})'.", 
                    message.Body);
>>>>>>> 68d75565
            }

            [Fact]
            public void WillNotSendEmailToOwnerThatOptsOut()
            {
                // arrange
                var packageId = "smangit";
                var packageVersion = "1.0.0";
                var fromAddress = "smangit@example.com";
                var fromName = "flossy";
                var ownerAddress = "yung@example.com";
                var ownerAddress2 = "flynt@example.com";
                var messageText = "Test message";

                var from = new MailAddress(fromAddress, fromName);
                var package = new Package
                {
                    PackageRegistration = new PackageRegistration
                    {
                        Id = packageId,
                        Owners = new[]
                        {
                            new User { EmailAddress = ownerAddress, EmailAllowed = true },
                            new User { EmailAddress = ownerAddress2, EmailAllowed = false }
                        }
                    },
                    Version = packageVersion
                };

                var messageService = TestableMessageService.Create(GetConfigurationService());

<<<<<<< HEAD
                // act
                messageService.SendContactOwnersMessage(from, package, messageText, "http://someurl/", false);
=======
                messageService.SendContactOwnersMessage(from, package, "http://someurl/", "Test message", "http://someotherurl/", false);
>>>>>>> 68d75565
                var message = messageService.MockMailSender.Sent.Last();

                // assert
                Assert.Equal(ownerAddress, message.To[0].Address);
                Assert.Equal(1, message.To.Count);
            }

            [Fact]
            public void WillNotAttemptToSendIfNoOwnersAllow()
            {
                // arrange
                var packageId = "smangit";
                var packageVersion = "1.0.0";
                var fromAddress = "smangit@example.com";
                var fromName = "flossy";
                var ownerAddress = "yung@example.com";
                var ownerAddress2 = "flynt@example.com";
                var messageText = "Test message";

                var from = new MailAddress(fromAddress, fromName);
                var package = new Package
                {
                    PackageRegistration = new PackageRegistration
                    {
                        Id = packageId,
                        Owners = new[]
                        {
                            new User { EmailAddress = ownerAddress, EmailAllowed = false },
                            new User { EmailAddress = ownerAddress2, EmailAllowed = false }
                        }
                    },
                    Version = packageVersion
                };

                var messageService = TestableMessageService.Create(GetConfigurationService());
<<<<<<< HEAD
=======
                messageService.SendContactOwnersMessage(from, package, "http://someurl/", "Test message", "http://someotherurl/", false);
>>>>>>> 68d75565

                // act
                messageService.SendContactOwnersMessage(from, package, messageText, "http://someurl/", false);

                // assert
                Assert.Empty(messageService.MockMailSender.Sent);
            }

            [Fact]
            public void WillNotCopySenderIfNoOwnersAllow()
            {
                // arrange
                var packageId = "smangit";
                var packageVersion = "1.0.0";
                var fromAddress = "smangit@example.com";
                var fromName = "flossy";
                var ownerAddress = "yung@example.com";
                var ownerAddress2 = "flynt@example.com";
                var messageText = "Test message";

                var from = new MailAddress(fromAddress, fromName);
                var package = new Package
                {
                    PackageRegistration = new PackageRegistration
                    {
                        Id = packageId,
                        Owners = new[]
                        {
                            new User { EmailAddress = ownerAddress, EmailAllowed = false },
                            new User { EmailAddress = ownerAddress2, EmailAllowed = false }
                        }
                    },
                    Version = packageVersion
                };

                var messageService = TestableMessageService.Create(GetConfigurationService());
<<<<<<< HEAD
=======
                messageService.SendContactOwnersMessage(from, package, "http://someurl/", "Test message", "http://someotherurl/", false);
>>>>>>> 68d75565

                // act
                messageService.SendContactOwnersMessage(from, package, messageText, "http://someurl/", false);

                // assert
                Assert.Empty(messageService.MockMailSender.Sent);
            }
        }

        public class TheSendNewAccountEmailMethod
            : TestContainer
        {
            [Fact]
            public void WillSendEmailToNewUser()
            {
                var to = new MailAddress("legit@example.com", "too");

                var messageService = TestableMessageService.Create(GetConfigurationService());
                messageService.SendNewAccountEmail(to, "http://example.com/confirmation-token-url");
                var message = messageService.MockMailSender.Sent.Last();

                Assert.Equal("legit@example.com", message.To[0].Address);
                Assert.Equal(TestGalleryNoReplyAddress.Address, message.From.Address);
                Assert.Equal("[Joe Shmoe] Please verify your account.", message.Subject);
                Assert.Contains("http://example.com/confirmation-token-url", message.Body);
            }
        }

        public class TheSendPackageOwnerRequestMethod
            : TestContainer
        {
            [Fact]
            public void SendsPackageOwnerRequestConfirmationUrl()
            {
                var to = new User { Username = "Noob", EmailAddress = "new-owner@example.com", EmailAllowed = true };
                var from = new User { Username = "Existing", EmailAddress = "existing-owner@example.com" };
                var package = new PackageRegistration { Id = "CoolStuff" };
                const string packageUrl = "http://nuget.local/packages/CoolStuff";
                const string confirmationUrl = "http://example.com/confirmation-token-url";
                const string rejectionUrl = "http://example.com/rejection-token-url";
                const string userMessage = "Hello World!";

                var messageService = TestableMessageService.Create(GetConfigurationService());
                messageService.SendPackageOwnerRequest(from, to, package, packageUrl, confirmationUrl, rejectionUrl, userMessage, string.Empty);
                var message = messageService.MockMailSender.Sent.Last();

                Assert.Equal("new-owner@example.com", message.To[0].Address);
                Assert.Equal(TestGalleryNoReplyAddress.Address, message.From.Address);
                Assert.Equal("existing-owner@example.com", message.ReplyToList.Single().Address);
                Assert.Equal("[Joe Shmoe] The user 'Existing' would like to add you as an owner of the package 'CoolStuff'.", message.Subject);
                Assert.Contains("The user 'Existing' added the following message for you", message.Body);
                Assert.Contains(userMessage, message.Body);
                Assert.Contains(confirmationUrl, message.Body);
                Assert.Contains(userMessage, message.Body);
                Assert.Contains("The user 'Existing' wants to add you as an owner of the package 'CoolStuff'.", message.Body);
            }

            [Fact]
            public void SendsPackageOwnerRequestConfirmationUrlWithoutUserMessage()
            {
                var to = new User { Username = "Noob", EmailAddress = "new-owner@example.com", EmailAllowed = true };
                var from = new User { Username = "Existing", EmailAddress = "existing-owner@example.com" };
                var package = new PackageRegistration { Id = "CoolStuff" };
                const string packageUrl = "http://nuget.local/packages/CoolStuff";
                const string confirmationUrl = "http://example.com/confirmation-token-url";
                const string rejectionUrl = "http://example.com/rejection-token-url";

                var messageService = TestableMessageService.Create(GetConfigurationService());
                messageService.SendPackageOwnerRequest(from, to, package, packageUrl, confirmationUrl, rejectionUrl, string.Empty, string.Empty);
                var message = messageService.MockMailSender.Sent.Last();

                Assert.DoesNotContain("The user 'Existing' added the following message for you", message.Body);
            }

            [Fact]
            public void DoesNotSendRequestIfUserDoesNotAllowEmails()
            {
                var to = new User { Username = "Noob", EmailAddress = "new-owner@example.com", EmailAllowed = false };
                var from = new User { Username = "Existing", EmailAddress = "existing-owner@example.com" };
                var package = new PackageRegistration { Id = "CoolStuff" };
                const string packageUrl = "http://nuget.local/packages/CoolStuff";
                const string confirmationUrl = "http://example.com/confirmation-token-url";
                const string rejectionUrl = "http://example.com/rejection-token-url";

                var messageService = TestableMessageService.Create(GetConfigurationService());
                messageService.SendPackageOwnerRequest(from, to, package, packageUrl, confirmationUrl, rejectionUrl, string.Empty, string.Empty);

                Assert.Empty(messageService.MockMailSender.Sent);
            }
        }

        public class TheSendPackageOwnerRequestRejectionNoticeMethod
            : TestContainer
        {
            [Fact]
            public void SendsNotice()
            {
                var requestingOwner = new User { Username = "Existing", EmailAddress = "existing-owner@example.com", EmailAllowed = true };
                var newOwner = new User { Username = "Noob", EmailAddress = "new-owner@example.com" };
                var package = new PackageRegistration { Id = "CoolStuff" };

                var request = new PackageOwnerRequest
                {
                    PackageRegistration = package,
                    RequestingOwner = requestingOwner,
                    NewOwner = newOwner
                };

                var messageService = TestableMessageService.Create(GetConfigurationService());
                messageService.SendPackageOwnerRequestRejectionNotice(requestingOwner, newOwner, package);
                var message = messageService.MockMailSender.Sent.Last();

                Assert.Equal(requestingOwner.EmailAddress, message.To[0].Address);
                Assert.Equal(TestGalleryNoReplyAddress.Address, message.From.Address);
                Assert.Equal(newOwner.EmailAddress, message.ReplyToList.Single().Address);
                Assert.Equal("[Joe Shmoe] The user 'Noob' has rejected your request to add them as an owner of the package 'CoolStuff'.", message.Subject);
                Assert.Contains("The user 'Noob' has rejected your request to add them as an owner of the package 'CoolStuff'.", message.Body);
            }

            [Fact]
            public void DoesNotSendNoticeIfUserDoesNotAllowEmails()
            {
                var requestingOwner = new User { Username = "Existing", EmailAddress = "existing-owner@example.com" };
                var newOwner = new User { Username = "Noob", EmailAddress = "new-owner@example.com" };
                var package = new PackageRegistration { Id = "CoolStuff" };

                var request = new PackageOwnerRequest
                {
                    PackageRegistration = package,
                    RequestingOwner = requestingOwner,
                    NewOwner = newOwner
                };

                var messageService = TestableMessageService.Create(GetConfigurationService());
                messageService.SendPackageOwnerRequestRejectionNotice(requestingOwner, newOwner, package);

                Assert.Empty(messageService.MockMailSender.Sent);
            }
        }

        public class TheSendPackageOwnerRequestCancellationNoticeMethod
            : TestContainer
        {
            [Fact]
            public void SendsNotice()
            {
                var requestingOwner = new User { Username = "Existing", EmailAddress = "existing-owner@example.com" };
                var newOwner = new User { Username = "Noob", EmailAddress = "new-owner@example.com", EmailAllowed = true };
                var package = new PackageRegistration { Id = "CoolStuff" };

                var messageService = TestableMessageService.Create(GetConfigurationService());
                messageService.SendPackageOwnerRequestCancellationNotice(requestingOwner, newOwner, package);
                var message = messageService.MockMailSender.Sent.Last();

                Assert.Equal(newOwner.EmailAddress, message.To[0].Address);
                Assert.Equal(TestGalleryNoReplyAddress.Address, message.From.Address);
                Assert.Equal(requestingOwner.EmailAddress, message.ReplyToList.Single().Address);
                Assert.Equal("[Joe Shmoe] The user 'Existing' has cancelled their request for you to be added as an owner of the package 'CoolStuff'.", message.Subject);
                Assert.Contains("The user 'Existing' has cancelled their request for you to be added as an owner of the package 'CoolStuff'.", message.Body);
            }

            [Fact]
            public void DoesNotSendNoticeIfUserDoesNotAllowEmails()
            {
                var requestingOwner = new User { Username = "Existing", EmailAddress = "existing-owner@example.com" };
                var newOwner = new User { Username = "Noob", EmailAddress = "new-owner@example.com" };
                var package = new PackageRegistration { Id = "CoolStuff" };

                var request = new PackageOwnerRequest
                {
                    PackageRegistration = package,
                    RequestingOwner = requestingOwner,
                    NewOwner = newOwner
                };

                var messageService = TestableMessageService.Create(GetConfigurationService());
                messageService.SendPackageOwnerRequestCancellationNotice(requestingOwner, newOwner, package);

                Assert.Empty(messageService.MockMailSender.Sent);
            }
        }

        public class TheSendPackageOwnerAddedNoticeMethod
            : TestContainer
        {
            [Fact]
            public void SendsPackageOwnerAddedNotice()
            {
                // Arrange
                var toUser = new User { Username = "Existing", EmailAddress = "existing-owner@example.com", EmailAllowed = true };
                var newUser = new User { Username = "Noob", EmailAddress = "new-owner@example.com" };
                var package = new PackageRegistration { Id = "CoolStuff" };
                var messageService = TestableMessageService.Create(GetConfigurationService());

                // Act
                messageService.SendPackageOwnerAddedNotice(toUser, newUser, package, "packageUrl", "policyMessage");

                // Assert
                var message = messageService.MockMailSender.Sent.Last();
                Assert.Equal("existing-owner@example.com", message.To[0].Address);
                Assert.Equal(TestGalleryNoReplyAddress.Address, "noreply@example.com");
                Assert.Contains("The user 'Noob' is now an owner of the package 'CoolStuff'.", message.Subject);
                Assert.Contains("This is to inform you that 'Noob' is now an owner of the package", message.Body);
                Assert.Contains("policyMessage", message.Body);
            }

            [Fact]
            public void DoesNotSendPackageOwnerAddedNoticeIfUserDoesNotAllowEmails()
            {
                // Arrange
                var toUser = new User { Username = "Existing", EmailAddress = "existing-owner@example.com" };
                var newUser = new User { Username = "Noob", EmailAddress = "new-owner@example.com", EmailAllowed = false };
                var package = new PackageRegistration { Id = "CoolStuff" };
                var messageService = TestableMessageService.Create(GetConfigurationService());

                // Act
                messageService.SendPackageOwnerAddedNotice(toUser, newUser, package, "packageUrl", "policyMessage");

                // Assert
                Assert.Empty(messageService.MockMailSender.Sent);
            }
        }

        public class TheSendPackageOwnerRemovedNoticeMethod
            : TestContainer
        {
            [Fact]
            public void SendsPackageOwnerRemovedNotice()
            {
                var to = new User { Username = "Noob", EmailAddress = "old-owner@example.com", EmailAllowed = true };
                var from = new User { Username = "Existing", EmailAddress = "existing-owner@example.com" };
                var package = new PackageRegistration { Id = "CoolStuff" };

                var messageService = TestableMessageService.Create(GetConfigurationService());
                messageService.SendPackageOwnerRemovedNotice(from, to, package);
                var message = messageService.MockMailSender.Sent.Last();

                Assert.Equal("old-owner@example.com", message.To[0].Address);
                Assert.Equal(TestGalleryNoReplyAddress.Address, message.From.Address);
                Assert.Equal("existing-owner@example.com", message.ReplyToList.Single().Address);
                Assert.Contains("The user 'Existing' has removed you as an owner of the package 'CoolStuff'.", message.Subject);
                Assert.Contains("The user 'Existing' removed you as an owner of the package 'CoolStuff'", message.Body);
            }

            [Fact]
            public void DoesNotSendRemovedNoticeIfUserDoesNotAllowEmails()
            {
                var to = new User { Username = "Noob", EmailAddress = "old-owner@example.com", EmailAllowed = false };
                var from = new User { Username = "Existing", EmailAddress = "existing-owner@example.com" };
                var package = new PackageRegistration { Id = "CoolStuff" };

                var messageService = TestableMessageService.Create(GetConfigurationService());
                messageService.SendPackageOwnerRemovedNotice(from, to, package);

                Assert.Empty(messageService.MockMailSender.Sent);
            }
        }

        public class TheSendResetPasswordInstructionsMethod
            : TestContainer
        {
            [Fact]
            public void WillSendInstructions()
            {
                var user = new User { EmailAddress = "legit@example.com", Username = "too" };

                var messageService = TestableMessageService.Create(GetConfigurationService());
                messageService.SendPasswordResetInstructions(user, "http://example.com/pwd-reset-token-url", true);
                var message = messageService.MockMailSender.Sent.Last();

                Assert.Equal("legit@example.com", message.To[0].Address);
                Assert.Equal(TestGalleryNoReplyAddress.Address, message.From.Address);
                Assert.Equal("[Joe Shmoe] Please reset your password.", message.Subject);
                Assert.Contains("Click the following link within the next", message.Body);
                Assert.Contains("http://example.com/pwd-reset-token-url", message.Body);
            }
        }

        public class TheSendCredentialRemovedNoticeMethod
            : TestContainer
        {
            private AuthenticationService _authenticationService;

            public TheSendCredentialRemovedNoticeMethod()
            {
                _authenticationService = GetService<AuthenticationService>();
            }

            [Fact]
            public void UsesProviderNounToDescribeCredentialIfPresent()
            {
                var user = new User { EmailAddress = "legit@example.com", Username = "foo" };
                var cred = new CredentialBuilder().CreateExternalCredential("MicrosoftAccount", "abc123", "Test User");
                const string MicrosoftAccountCredentialName = "Microsoft account";

                var messageService = TestableMessageService.Create(GetConfigurationService());

                messageService.SendCredentialRemovedNotice(user, _authenticationService.DescribeCredential(cred));
                var message = messageService.MockMailSender.Sent.Last();

                Assert.Equal(user.ToMailAddress(), message.To[0]);
                Assert.Equal(TestGalleryOwner, message.From);
                Assert.Equal(string.Format(Strings.Emails_CredentialRemoved_Subject, TestGalleryOwner.DisplayName, MicrosoftAccountCredentialName), message.Subject);
                Assert.Contains(string.Format(Strings.Emails_CredentialRemoved_Body, MicrosoftAccountCredentialName), message.Body);
            }

            [Fact]
            public void UsesTypeCaptionToDescribeCredentialIfNoProviderNounPresent()
            {
                var user = new User { EmailAddress = "legit@example.com", Username = "foo" };
                var cred = new CredentialBuilder().CreatePasswordCredential("bogus");

                var messageService = TestableMessageService.Create(GetConfigurationService());
                messageService.SendCredentialRemovedNotice(user, _authenticationService.DescribeCredential(cred));
                var message = messageService.MockMailSender.Sent.Last();

                Assert.Equal(user.ToMailAddress(), message.To[0]);
                Assert.Equal(TestGalleryOwner, message.From);
                Assert.Equal(string.Format(Strings.Emails_CredentialRemoved_Subject, TestGalleryOwner.DisplayName, Strings.CredentialType_Password), message.Subject);
                Assert.Contains(string.Format(Strings.Emails_CredentialRemoved_Body, Strings.CredentialType_Password), message.Body);
            }

            [Fact]
            public void ApiKeyRemovedMessageIsCorrect()
            {
                var user = new User { EmailAddress = "legit@example.com", Username = "foo" };
                var cred = TestCredentialHelper.CreateV2ApiKey(Guid.NewGuid(), TimeSpan.FromDays(1)).WithDefaultScopes();
                cred.Description = "new api key";
                cred.User = user;

                var messageService = TestableMessageService.Create(GetConfigurationService());
                messageService.SendCredentialRemovedNotice(user, _authenticationService.DescribeCredential(cred));
                var message = messageService.MockMailSender.Sent.Last();

                Assert.Equal(user.ToMailAddress(), message.To[0]);
                Assert.Equal(TestGalleryOwner, message.From);
                Assert.Equal(string.Format(Strings.Emails_CredentialRemoved_Subject, TestGalleryOwner.DisplayName, Strings.CredentialType_ApiKey), message.Subject);
                Assert.Contains(string.Format(Strings.Emails_ApiKeyRemoved_Body, cred.Description), message.Body);
            }
        }

        public class TheSendCredentialAddedNoticeMethod
            : TestContainer
        {
            private AuthenticationService _authenticationService;

            public TheSendCredentialAddedNoticeMethod()
            {
                _authenticationService = GetService<AuthenticationService>();
            }

            [Fact]
            public void UsesProviderNounToDescribeCredentialIfPresent()
            {
                var user = new User { EmailAddress = "legit@example.com", Username = "foo" };
                var cred = new CredentialBuilder().CreateExternalCredential("MicrosoftAccount", "abc123", "Test User");
                const string MicrosoftAccountCredentialName = "Microsoft account";

                var messageService = TestableMessageService.Create(GetConfigurationService());
                messageService.SendCredentialAddedNotice(user, _authenticationService.DescribeCredential(cred));
                var message = messageService.MockMailSender.Sent.Last();

                Assert.Equal(user.ToMailAddress(), message.To[0]);
                Assert.Equal(TestGalleryOwner, message.From);
                Assert.Equal(string.Format(Strings.Emails_CredentialAdded_Subject, TestGalleryOwner.DisplayName, MicrosoftAccountCredentialName), message.Subject);
                Assert.Contains(string.Format(Strings.Emails_CredentialAdded_Body, MicrosoftAccountCredentialName), message.Body);
            }

            [Fact]
            public void UsesTypeCaptionToDescribeCredentialIfNoProviderNounPresent()
            {
                var user = new User { EmailAddress = "legit@example.com", Username = "foo" };
                var cred = new CredentialBuilder().CreatePasswordCredential("bogus");

                var messageService = TestableMessageService.Create(GetConfigurationService());
                messageService.SendCredentialAddedNotice(user, _authenticationService.DescribeCredential(cred));
                var message = messageService.MockMailSender.Sent.Last();

                Assert.Equal(user.ToMailAddress(), message.To[0]);
                Assert.Equal(TestGalleryOwner, message.From);
                Assert.Equal(string.Format(Strings.Emails_CredentialAdded_Subject, TestGalleryOwner.DisplayName, Strings.CredentialType_Password), message.Subject);
                Assert.Contains(string.Format(Strings.Emails_CredentialAdded_Body, Strings.CredentialType_Password), message.Body);
            }

            [Fact]
            public void ApiKeyAddedMessageIsCorrect()
            {
                var user = new User { EmailAddress = "legit@example.com", Username = "foo" };
                var cred = TestCredentialHelper.CreateV2ApiKey(Guid.NewGuid(), TimeSpan.FromDays(1)).WithDefaultScopes();
                cred.Description = "new api key";
                cred.User = user;

                var messageService = TestableMessageService.Create(GetConfigurationService());
                messageService.SendCredentialAddedNotice(user, _authenticationService.DescribeCredential(cred));
                var message = messageService.MockMailSender.Sent.Last();

                Assert.Equal(user.ToMailAddress(), message.To[0]);
                Assert.Equal(TestGalleryOwner, message.From);
                Assert.Equal(string.Format(Strings.Emails_CredentialAdded_Subject, TestGalleryOwner.DisplayName, Strings.CredentialType_ApiKey), message.Subject);
                Assert.Contains(string.Format(Strings.Emails_ApiKeyAdded_Body, cred.Description), message.Body);
            }
        }

        public class TheSendPackageAddedNoticeMethod
            : TestContainer
        {
            [Theory]
            [InlineData("1.2.3")]
            [InlineData("1.2.3-alpha")]
            [InlineData("1.2.3-alpha.1")]
            [InlineData("1.2.3+metadata")]
            [InlineData("1.2.3-alpha+metadata")]
            [InlineData("1.2.3-alpha.1+metadata")]
            public void WillSendEmailToAllOwners(string version)
            {
                // Arrange
                var nugetVersion = new NuGetVersion(version);
                var packageRegistration = new PackageRegistration
                {
                    Id = "smangit",
                    Owners = new[]
                    {
                        new User { EmailAddress = "yung@example.com", NotifyPackagePushed = true },
                        new User { EmailAddress = "flynt@example.com", NotifyPackagePushed = true }
                    }
                };
                var package = new Package
                {
                    Version = version,
                    PackageRegistration = packageRegistration
                };
                packageRegistration.Packages.Add(package);

                // Act
                var messageService = TestableMessageService.Create(GetConfigurationService());
                var packageUrl = $"https://localhost/packages/{packageRegistration.Id}/{nugetVersion.ToNormalizedString()}";
                var supportUrl = $"https://localhost/packages/{packageRegistration.Id}/{nugetVersion.ToNormalizedString()}/ReportMyPackage";
                var emailSettingsUrl = "https://localhost/account";
                messageService.SendPackageAddedNotice(package, packageUrl, supportUrl, emailSettingsUrl);

                // Assert
                var message = messageService.MockMailSender.Sent.Last();

                Assert.Equal("yung@example.com", message.To[0].Address);
                Assert.Equal("flynt@example.com", message.To[1].Address);
                Assert.Equal(TestGalleryNoReplyAddress, message.From);
                Assert.Contains($"[Joe Shmoe] Package published - {packageRegistration.Id} {nugetVersion.ToNormalizedString()}", message.Subject);
                Assert.Contains(
                    $"The package [{packageRegistration.Id} {nugetVersion.ToFullString()}]({packageUrl}) was just published on Joe Shmoe. If this was not intended, please [contact support]({supportUrl}).", message.Body);
            }

            [Fact]
            public void WillNotSendEmailToOwnerThatOptsOut()
            {
                // Arrange
                var packageRegistration = new PackageRegistration
                {
                    Id = "smangit",
                    Owners = new[]
                    {
                        new User { EmailAddress = "yung@example.com", NotifyPackagePushed = true },
                        new User { EmailAddress = "flynt@example.com", NotifyPackagePushed = false }
                    }
                };
                var package = new Package
                {
                    Version = "1.2.3",
                    PackageRegistration = packageRegistration
                };
                packageRegistration.Packages.Add(package);

                // Act
                var messageService = TestableMessageService.Create(GetConfigurationService());
                messageService.SendPackageAddedNotice(package, "http://dummy1", "http://dummy2", "http://dummy3");

                // Assert
                var message = messageService.MockMailSender.Sent.Last();

                Assert.Equal("yung@example.com", message.To[0].Address);
                Assert.Equal(1, message.To.Count);
            }

            [Fact]
            public void WillNotAttemptToSendIfNoOwnersAllow()
            {
                // Arrange
                var packageRegistration = new PackageRegistration
                {
                    Id = "smangit",
                    Owners = new[]
                    {
                        new User { EmailAddress = "yung@example.com", EmailAllowed = false },
                        new User { EmailAddress = "flynt@example.com", EmailAllowed = false }
                    }
                };
                var package = new Package
                {
                    Version = "1.2.3",
                    PackageRegistration = packageRegistration
                };
                packageRegistration.Packages.Add(package);

                // Act
                var messageService = TestableMessageService.Create(GetConfigurationService());
                messageService.SendPackageAddedNotice(package, "http://dummy1", "http://dummy2", "http://dummy3");

                // Assert
                Assert.Empty(messageService.MockMailSender.Sent);
            }
        }

        public class TheSendPackageValidationFailedNoticeMethod
            : TestContainer
        {
            [Theory]
            [InlineData("1.2.3")]
            [InlineData("1.2.3-alpha")]
            [InlineData("1.2.3-alpha.1")]
            [InlineData("1.2.3+metadata")]
            [InlineData("1.2.3-alpha+metadata")]
            [InlineData("1.2.3-alpha.1+metadata")]
            public void WillSendEmailToAllOwners(string version)
            {
                // Arrange
                var nugetVersion = new NuGetVersion(version);
                var packageRegistration = new PackageRegistration
                {
                    Id = "smangit",
                    Owners = new[]
                    {
                        new User { EmailAddress = "yung@example.com", NotifyPackagePushed = true },
                        new User { EmailAddress = "flynt@example.com", NotifyPackagePushed = true }
                    }
                };
                var package = new Package
                {
                    Version = version,
                    PackageRegistration = packageRegistration
                };
                packageRegistration.Packages.Add(package);

                // Act
                var messageService = TestableMessageService.Create(GetConfigurationService());
                var packageUrl = $"https://localhost/packages/{packageRegistration.Id}/{nugetVersion.ToNormalizedString()}";
                var supportUrl = $"https://localhost/packages/{packageRegistration.Id}/{nugetVersion.ToNormalizedString()}/ReportMyPackage";
                messageService.SendPackageValidationFailedNotice(package, packageUrl, supportUrl);

                // Assert
                var message = messageService.MockMailSender.Sent.Last();

                Assert.Equal("yung@example.com", message.To[0].Address);
                Assert.Equal("flynt@example.com", message.To[1].Address);
                Assert.Equal(TestGalleryNoReplyAddress, message.From);
                Assert.Contains($"[Joe Shmoe] Package validation failed - {packageRegistration.Id} {nugetVersion.ToNormalizedString()}", message.Subject);
                Assert.Contains(
                    $"The package [{packageRegistration.Id} {nugetVersion.ToFullString()}]({packageUrl}) failed validation and was therefore not published on Joe Shmoe. " +
                    $"Note that the package will not be available for consumption and you will not be able to push the same package ID and version until further action is taken. " +
                    $"Please [contact support]({supportUrl}) for next steps.", message.Body);
            }

            public static IEnumerable<object[]> EmailSettingsCombinations
                => from u1pa in new[] { true, false }
                   from u2pa in new[] { true, false }
                   from u1ea in new[] { true, false }
                   from u2ea in new[] { true, false }
                   select new object[] { u1pa, u2pa, u1ea, u2ea };

            [Theory]
            [MemberData(nameof(EmailSettingsCombinations))]
            public void WillSendEmailToOwnersRegardlessOfSettings(bool user1PushAllowed, bool user2PushAllowed, bool user1EmailAllowed, bool user2EmailAllowed)
            {
                // Arrange
                var packageRegistration = new PackageRegistration
                {
                    Id = "smangit",
                    Owners = new[]
                    {
                        new User { EmailAddress = "yung@example.com", NotifyPackagePushed = user1PushAllowed, EmailAllowed = user1EmailAllowed },
                        new User { EmailAddress = "flynt@example.com", NotifyPackagePushed = user2PushAllowed, EmailAllowed = user2EmailAllowed }
                    }
                };
                var package = new Package
                {
                    Version = "1.2.3",
                    PackageRegistration = packageRegistration
                };
                packageRegistration.Packages.Add(package);

                // Act
                var messageService = TestableMessageService.Create(GetConfigurationService());
                messageService.SendPackageValidationFailedNotice(package, "http://dummy1", "http://dummy2");

                // Assert
                var message = messageService.MockMailSender.Sent.Last();

                Assert.Equal("yung@example.com", message.To[0].Address);
                Assert.Equal("flynt@example.com", message.To[1].Address);
                Assert.Equal(2, message.To.Count);
            }
        }

        public class TheSendSignedPackageNotAllowedNoticeMethod
            : TestContainer
        {
            [Theory]
            [InlineData("1.2.3")]
            [InlineData("1.2.3-alpha")]
            [InlineData("1.2.3-alpha.1")]
            [InlineData("1.2.3+metadata")]
            [InlineData("1.2.3-alpha+metadata")]
            [InlineData("1.2.3-alpha.1+metadata")]
            public void WillSendEmailToAllOwners(string version)
            {
                // Arrange
                var nugetVersion = new NuGetVersion(version);
                var packageRegistration = new PackageRegistration
                {
                    Id = "smangit",
                    Owners = new[]
                    {
                        new User { EmailAddress = "yung@example.com", NotifyPackagePushed = true },
                        new User { EmailAddress = "flynt@example.com", NotifyPackagePushed = true }
                    }
                };
                var package = new Package
                {
                    Version = version,
                    PackageRegistration = packageRegistration
                };
                packageRegistration.Packages.Add(package);

                // Act
                var messageService = TestableMessageService.Create(GetConfigurationService());
                var packageUrl = $"https://localhost/packages/{packageRegistration.Id}/{nugetVersion.ToNormalizedString()}";
                var supportUrl = $"https://localhost/packages/{packageRegistration.Id}/{nugetVersion.ToNormalizedString()}/ReportMyPackage";
                var announcementsUrl = "https://example.com/announcements";
                var twitterUrl = "https://example.com/twitter";
                messageService.SendSignedPackageNotAllowedNotice(package, packageUrl, announcementsUrl, twitterUrl);

                // Assert
                var message = messageService.MockMailSender.Sent.Last();

                Assert.Equal("yung@example.com", message.To[0].Address);
                Assert.Equal("flynt@example.com", message.To[1].Address);
                Assert.Equal(TestGalleryNoReplyAddress, message.From);
                Assert.Contains($"[Joe Shmoe] Package validation failed - {packageRegistration.Id} {nugetVersion.ToNormalizedString()}", message.Subject);
                Assert.Contains(
                    $"The package [{packageRegistration.Id} {nugetVersion.ToFullString()}]({packageUrl}) could not be published since it is signed. " +
                    $"Joe Shmoe does not accept signed packages at this moment. To be notified when Joe Shmoe starts accepting signed packages, " +
                    $"and more, watch our [Announcements]({announcementsUrl}) page or follow us on [Twitter]({twitterUrl}).", message.Body);
            }

            public static IEnumerable<object[]> EmailSettingsCombinations
                => from u1pa in new[] { true, false }
                   from u2pa in new[] { true, false }
                   from u1ea in new[] { true, false }
                   from u2ea in new[] { true, false }
                   select new object[] { u1pa, u2pa, u1ea, u2ea };

            [Theory]
            [MemberData(nameof(EmailSettingsCombinations))]
            public void WillSendEmailToOwnersRegardlessOfSettings(bool user1PushAllowed, bool user2PushAllowed, bool user1EmailAllowed, bool user2EmailAllowed)
            {
                // Arrange
                var packageRegistration = new PackageRegistration
                {
                    Id = "smangit",
                    Owners = new[]
                    {
                        new User { EmailAddress = "yung@example.com", NotifyPackagePushed = user1PushAllowed, EmailAllowed = user1EmailAllowed },
                        new User { EmailAddress = "flynt@example.com", NotifyPackagePushed = user2PushAllowed, EmailAllowed = user2EmailAllowed }
                    }
                };
                var package = new Package
                {
                    Version = "1.2.3",
                    PackageRegistration = packageRegistration
                };
                packageRegistration.Packages.Add(package);

                // Act
                var messageService = TestableMessageService.Create(GetConfigurationService());
                messageService.SendSignedPackageNotAllowedNotice(package, "http://dummy1", "http://dummy2", "http://dummy3");

                // Assert
                var message = messageService.MockMailSender.Sent.Last();

                Assert.Equal("yung@example.com", message.To[0].Address);
                Assert.Equal("flynt@example.com", message.To[1].Address);
                Assert.Equal(2, message.To.Count);
            }
        }

        public class TheSendPackageUploadedNoticeMethod
            : TestContainer
        {
            [Theory]
            [InlineData("1.2.3")]
            [InlineData("1.2.3-alpha")]
            [InlineData("1.2.3-alpha.1")]
            [InlineData("1.2.3+metadata")]
            [InlineData("1.2.3-alpha+metadata")]
            [InlineData("1.2.3-alpha.1+metadata")]
            public void WillSendEmailToAllOwners(string version)
            {
                // Arrange
                var nugetVersion = new NuGetVersion(version);
                var packageRegistration = new PackageRegistration
                {
                    Id = "smangit",
                    Owners = new[]
                    {
                        new User { EmailAddress = "yung@example.com", NotifyPackagePushed = true },
                        new User { EmailAddress = "flynt@example.com", NotifyPackagePushed = true }
                    }
                };
                var package = new Package
                {
                    Version = version,
                    PackageRegistration = packageRegistration
                };
                packageRegistration.Packages.Add(package);

                // Act
                var messageService = TestableMessageService.Create(GetConfigurationService());
                var packageUrl = $"https://localhost/packages/{packageRegistration.Id}/{nugetVersion.ToNormalizedString()}";
                var supportUrl = $"https://localhost/packages/{packageRegistration.Id}/{nugetVersion.ToNormalizedString()}/ReportMyPackage";
                var emailSettingsUrl = "https://localhost/account";
                messageService.SendPackageUploadedNotice(package, packageUrl, supportUrl, emailSettingsUrl);

                // Assert
                var message = messageService.MockMailSender.Sent.Last();

                Assert.Equal("yung@example.com", message.To[0].Address);
                Assert.Equal("flynt@example.com", message.To[1].Address);
                Assert.Equal(TestGalleryNoReplyAddress, message.From);
                Assert.Contains($"[Joe Shmoe] Package uploaded - {packageRegistration.Id} {nugetVersion.ToNormalizedString()}", message.Subject);
                Assert.DoesNotContain("publish", message.Subject);
                Assert.Contains(
                    $"The package [{packageRegistration.Id} {nugetVersion.ToFullString()}]({packageUrl}) was just uploaded to Joe Shmoe. If this was not intended, please [contact support]({supportUrl}).", message.Body);
            }

            [Fact]
            public void WillNotSendEmailToOwnerThatOptsOut()
            {
                // Arrange
                var packageRegistration = new PackageRegistration
                {
                    Id = "smangit",
                    Owners = new[]
                    {
                        new User { EmailAddress = "yung@example.com", NotifyPackagePushed = true },
                        new User { EmailAddress = "flynt@example.com", NotifyPackagePushed = false }
                    }
                };
                var package = new Package
                {
                    Version = "1.2.3",
                    PackageRegistration = packageRegistration
                };
                packageRegistration.Packages.Add(package);

                // Act
                var messageService = TestableMessageService.Create(GetConfigurationService());
                messageService.SendPackageUploadedNotice(package, "http://dummy1", "http://dummy2", "http://dummy3");

                // Assert
                var message = messageService.MockMailSender.Sent.Last();

                Assert.Equal("yung@example.com", message.To[0].Address);
                Assert.Equal(1, message.To.Count);
            }

            [Fact]
            public void WillNotAttemptToSendIfNoOwnersAllow()
            {
                // Arrange
                var packageRegistration = new PackageRegistration
                {
                    Id = "smangit",
                    Owners = new[]
                    {
                        new User { EmailAddress = "yung@example.com", EmailAllowed = false },
                        new User { EmailAddress = "flynt@example.com", EmailAllowed = false }
                    }
                };
                var package = new Package
                {
                    Version = "1.2.3",
                    PackageRegistration = packageRegistration
                };
                packageRegistration.Packages.Add(package);

                // Act
                var messageService = TestableMessageService.Create(GetConfigurationService());
                messageService.SendPackageUploadedNotice(package, "http://dummy1", "http://dummy2", "http://dummy3");

                // Assert
                Assert.Empty(messageService.MockMailSender.Sent);
            }
        }

        public class TheSendPackageDeletedNoticeMethod
            : TestContainer
        {
            [Fact]
            public void WillSendEmailToAllOwners()
            {
                // Arrange
                var nugetVersion = new NuGetVersion("3.1.0");
                var packageRegistration = new PackageRegistration
                {
                    Id = "smangit",
                    Owners = new[]
                    {
                        new User { EmailAddress = "yung@example.com" },
                        new User { EmailAddress = "flynt@example.com" }
                    }
                };
                var package = new Package
                {
                    Version = "3.1.0",
                    PackageRegistration = packageRegistration
                };
                packageRegistration.Packages.Add(package);
                
                var messageService = TestableMessageService.Create(GetConfigurationService());
                var packageUrl = $"https://localhost/packages/{packageRegistration.Id}/{nugetVersion.ToNormalizedString()}";
                var supportUrl = $"https://localhost/packages/{packageRegistration.Id}/{nugetVersion.ToNormalizedString()}/ReportMyPackage";

                // Act
                messageService.SendPackageDeletedNotice(package, packageUrl, supportUrl);

                // Assert
                var message = messageService.MockMailSender.Sent.Last();

                Assert.Equal("yung@example.com", message.To[0].Address);
                Assert.Equal("flynt@example.com", message.To[1].Address);
                Assert.Equal(TestGalleryNoReplyAddress, message.From);
                Assert.Contains($"[Joe Shmoe] Package deleted - {packageRegistration.Id} {nugetVersion.ToNormalizedString()}", message.Subject);
                Assert.Contains(
                    $"The package [{packageRegistration.Id} {nugetVersion.ToFullString()}]({packageUrl}) was just deleted from Joe Shmoe. If this was not intended, please [contact support]({supportUrl}).", message.Body);
            }
        }

        public class TestableMessageService 
            : MessageService
        {
            private TestableMessageService(IGalleryConfigurationService configurationService)
            {
                configurationService.Current.GalleryOwner = TestGalleryOwner;
                configurationService.Current.GalleryNoReplyAddress = TestGalleryNoReplyAddress;

                Config = configurationService.Current;
                MailSender = MockMailSender = new TestMailSender();
            }

            public Mock<AuthenticationService> MockAuthService { get; protected set; }
            public TestMailSender MockMailSender { get; protected set; }

            public static TestableMessageService Create(IGalleryConfigurationService configurationService)
            {
                return new TestableMessageService(configurationService);
            }
        }

        // Normally I don't like hand-written mocks, but this actually seems appropriate - anurse
        public class TestMailSender : IMailSender
        {
            public IList<MailMessage> Sent { get; private set; }

            public TestMailSender()
            {
                Sent = new List<MailMessage>();
            }

            public void Send(MailMessage mailMessage)
            {
                Sent.Add(mailMessage);
            }

            public void Send(MailAddress fromAddress, MailAddress toAddress, string subject, string markdownBody)
            {
                Send(new MailMessage(fromAddress, toAddress)
                {
                    Subject = subject,
                    Body = markdownBody
                });
            }

            public void Send(string fromAddress, string toAddress, string subject, string markdownBody)
            {
                Send(new MailMessage(fromAddress, toAddress, subject, markdownBody));
            }
        }
    }
}<|MERGE_RESOLUTION|>--- conflicted
+++ resolved
@@ -224,13 +224,8 @@
 
                 var messageService = TestableMessageService.Create(GetConfigurationService());
 
-<<<<<<< HEAD
                 // act
-                messageService.SendContactOwnersMessage(from, package, "Test message", "http://someurl/", true);
-=======
                 messageService.SendContactOwnersMessage(from, package, "http://someurl/", "Test message", "http://someotherurl/", true);
-
->>>>>>> 68d75565
                 var messages = messageService.MockMailSender.Sent;
 
                 // assert
@@ -249,20 +244,16 @@
             [Fact]
             public void WillSendEmailToAllOwners()
             {
-<<<<<<< HEAD
-                // arrange
-                var packageId = "smangit";
-                var packageVersion = "1.0.0";
-                var fromAddress = "smangit@example.com";
-                var fromName = "flossy";
-                var ownerAddress = "yung@example.com";
-                var ownerAddress2 = "flynt@example.com";
-                var messageText = "Test message";
-
-                var from = new MailAddress(fromAddress, fromName);
-                var package = new Package
-                {
-                    PackageRegistration =new PackageRegistration
+                var id = "smangit";
+                var version = "1.0.0";
+                var owner1Email = "yung@example.com";
+                var owner2Email = "flynt@example.com";
+                var userUsername = "flossy";
+                var userEmail = "smangit@example.com";
+                var from = new MailAddress(userEmail, userUsername);
+                var package = new Package
+                {
+                    PackageRegistration = new PackageRegistration
                     {
                         Id = packageId,
                         Owners = new[]
@@ -271,42 +262,11 @@
                             new User { EmailAddress = ownerAddress2, EmailAllowed = true }
                         }
                     },
-                    Version = packageVersion
-=======
-                var id = "smangit";
-                var owner1Email = "yung@example.com";
-                var owner2Email = "flynt@example.com";
-                var userUsername = "flossy";
-                var userEmail = "smangit@example.com";
-                var from = new MailAddress(userEmail, userUsername);
-                var package = new PackageRegistration
-                {
-                    Id = id,
-                    Owners = new[]
-                    {
-                        new User { EmailAddress = owner1Email, EmailAllowed = true },
-                        new User { EmailAddress = owner2Email, EmailAllowed = true }
-                    }
->>>>>>> 68d75565
-                };
-
-                var messageService = TestableMessageService.Create(GetConfigurationService());
-
-<<<<<<< HEAD
-                // act
-                messageService.SendContactOwnersMessage(from, package, messageText, "http://someurl/", false);
-                var message = messageService.MockMailSender.Sent.Last();
-
-                // assert
-                Assert.Equal(ownerAddress, message.To[0].Address);
-                Assert.Equal(ownerAddress2, message.To[1].Address);
-                Assert.Equal(TestGalleryOwner, message.From);
-                Assert.Equal(fromAddress, message.ReplyToList.Single().Address);
-                Assert.Contains($"[{TestGalleryOwner.DisplayName}] Message for owners of the package '{packageId}'", message.Subject);
-                Assert.Contains(messageText, message.Body);
-                Assert.Contains(
-                    $"User {fromName} &lt;{fromAddress}&gt; sends the following message to the owners of package '{packageId} {packageVersion}'.", message.Body);
-=======
+                    Version = version
+                };
+
+                var messageService = TestableMessageService.Create(GetConfigurationService());
+
                 var packageUrl = "http://packageUrl/";
                 messageService.SendContactOwnersMessage(from, package, packageUrl, "Test message", "http://emailSettingsUrl/", false);
                 var message = messageService.MockMailSender.Sent.Last();
@@ -320,7 +280,6 @@
                 Assert.Contains(
                     $"User {userUsername} &lt;{userEmail}&gt; sends the following message to the owners of Package '[{id}]({packageUrl})'.", 
                     message.Body);
->>>>>>> 68d75565
             }
 
             [Fact]
@@ -352,12 +311,7 @@
 
                 var messageService = TestableMessageService.Create(GetConfigurationService());
 
-<<<<<<< HEAD
-                // act
-                messageService.SendContactOwnersMessage(from, package, messageText, "http://someurl/", false);
-=======
                 messageService.SendContactOwnersMessage(from, package, "http://someurl/", "Test message", "http://someotherurl/", false);
->>>>>>> 68d75565
                 var message = messageService.MockMailSender.Sent.Last();
 
                 // assert
@@ -393,13 +347,7 @@
                 };
 
                 var messageService = TestableMessageService.Create(GetConfigurationService());
-<<<<<<< HEAD
-=======
                 messageService.SendContactOwnersMessage(from, package, "http://someurl/", "Test message", "http://someotherurl/", false);
->>>>>>> 68d75565
-
-                // act
-                messageService.SendContactOwnersMessage(from, package, messageText, "http://someurl/", false);
 
                 // assert
                 Assert.Empty(messageService.MockMailSender.Sent);
@@ -433,13 +381,7 @@
                 };
 
                 var messageService = TestableMessageService.Create(GetConfigurationService());
-<<<<<<< HEAD
-=======
                 messageService.SendContactOwnersMessage(from, package, "http://someurl/", "Test message", "http://someotherurl/", false);
->>>>>>> 68d75565
-
-                // act
-                messageService.SendContactOwnersMessage(from, package, messageText, "http://someurl/", false);
 
                 // assert
                 Assert.Empty(messageService.MockMailSender.Sent);
