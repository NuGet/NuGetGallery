﻿// Copyright (c) .NET Foundation. All rights reserved.
// Licensed under the Apache License, Version 2.0. See License.txt in the project root for license information.

using System;
using System.Collections.Generic;
using System.Web.Mvc;
using System.Web.Routing;
using Moq;
using NuGet.Services.Entities;
using NuGetGallery.Framework;
using Xunit;

namespace NuGetGallery
{
    public class UrlHelperExtensionsFacts
    {
        public class TheEnsureTrailingSlashHelperMethod
        {
            [Fact]
            public void Works()
            {
                string fixedUrl = UrlHelperExtensions.EnsureTrailingSlash("http://nuget.org/packages/FooPackage.CS");
                Assert.EndsWith("/", fixedUrl);
            }

            [Fact]
            public void PropagatesNull()
            {
                string fixedUrl = UrlHelperExtensions.EnsureTrailingSlash(null);
                Assert.Null(fixedUrl);
            }
        }

        public class ThePackageHelperMethod
            : TestContainer
        {
            [Fact]
            public void UsesNormalizedVersionInUrls()
            {
                var package = new Package
                {
                    PackageRegistration = new PackageRegistration
                    {
                        Id = "TestPackageId"
                    },
                    NormalizedVersion = "1.0.0-alpha.1",
                    Version = "1.0.0-alpha.1+metadata"
                };

                string fixedUrl = UrlHelperExtensions.Package(TestUtility.MockUrlHelper(), package);

                Assert.DoesNotContain("metadata", fixedUrl);
                Assert.EndsWith(package.NormalizedVersion, fixedUrl);
            }

            [Theory]
            [InlineData("https://nuget.org", true, "/packages/id/1.0.0")]
            [InlineData("https://nuget.org", false, "https://nuget.org/packages/id/1.0.0")]
            [InlineData("https://localhost:66", true, "/packages/id/1.0.0")]
            [InlineData("https://localhost:66", false, "https://localhost:66/packages/id/1.0.0")]
            public void ReturnsCorrectRouteLink(string siteRoot, bool relativeUrl, string expectedUrl)
            {
                // Arrange
                var configurationService = GetConfigurationService();
                configurationService.Current.SiteRoot = siteRoot;

                var urlHelper = TestUtility.MockUrlHelper(siteRoot);

                // Act
                var result = urlHelper.Package("id", "1.0.0", relativeUrl);

                // Assert
                Assert.Equal(expectedUrl, result);
            }
        }

        public class TheLicenseMethod
            : TestContainer
        {
            [Theory]
            [InlineData("https://nuget.org", "TestPackageId", "1.0.0", "/packages/TestPackageId/1.0.0/License", true)]
            [InlineData("https://nuget.org", "TestPackageId", "1.0.0", "https://nuget.org/packages/TestPackageId/1.0.0/License", false)]
            [InlineData("https://localhost:66", "AnotherTestPackageId", "3.0.0", "/packages/AnotherTestPackageId/3.0.0/License", true)]
            [InlineData("https://localhost:66", "AnotherTestPackageId", "3.0.0", "https://localhost:66/packages/AnotherTestPackageId/3.0.0/License", false)]
            public void ReturnsCorrectLicenseLink(string siteRoot, string packageId, string packageVersion, string expectedUrl, bool relativeUrl)
            {
                // Arrange
                var configurationService = GetConfigurationService();
                configurationService.Current.SiteRoot = siteRoot;

                var urlHelper = TestUtility.MockUrlHelper(siteRoot);

                // Act
                var result = urlHelper.License(new TrivialPackageVersionModel(packageId, packageVersion), relativeUrl);

                // Assert
                Assert.Equal(expectedUrl, result);
            }
        }

        public class ThePackageRegistrationTemplateHelperMethod
            : TestContainer
        {
            [Fact]
            public void ResolvePathIsCorrect()
            {
                // Arrange
                var package = new Package
                {
                    PackageRegistration = new PackageRegistration
                    {
                        Id = "TestPackageId"
                    },
                    Version = "1.0.0"
                };

                var urlHelper = TestUtility.MockUrlHelper();

                // Act
                var result = urlHelper.PackageRegistrationTemplate()
<<<<<<< HEAD
                    .Resolve(new ListPackageItemViewModel().Setup(package, currentUser: null, iconUrlProvider: Mock.Of<IIconUrlProvider>()));
=======
                    .Resolve(new ListPackageItemViewModelFactory().Create(package, currentUser: null));
>>>>>>> aca7bdc3

                // Assert
                Assert.Equal(urlHelper.Package(package.PackageRegistration), result);
            }
        }

        public class ThePackageVersionActionTemplate
            : TestContainer
        {
            public static IEnumerable<object[]> ResolvePathIsCorrect_Data
            {
                get
                {
                    yield return new object[]
                    {
                        nameof(PackagesController.Manage),
                        new Func<UrlHelper, IPackageVersionModel, string>(
                            (url, package) => url.ManagePackage(package))
                    };

                    yield return new object[]
                    {
                        nameof(PackagesController.Reflow),
                        new Func<UrlHelper, IPackageVersionModel, string>(
                            (url, package) => url.ReflowPackage(package))
                    };

                    yield return new object[]
                    {
                        nameof(PackagesController.Revalidate),
                        new Func<UrlHelper, IPackageVersionModel, string>(
                            (url, package) => url.RevalidatePackage(package))
                    };

                    yield return new object[]
                    {
                        nameof(PackagesController.RevalidateSymbols),
                        new Func<UrlHelper, IPackageVersionModel, string>(
                            (url, package) => url.RevalidateSymbolsPackage(package))
                    };

                    yield return new object[]
                    {
                        nameof(PackagesController.DeleteSymbols),
                        new Func<UrlHelper, IPackageVersionModel, string>(
                            (url, package) => url.DeleteSymbolsPackage(package))
                    };

                    yield return new object[]
                    {
                        nameof(PackagesController.ReportMyPackage),
                        new Func<UrlHelper, IPackageVersionModel, string>(
                            (url, package) => url.ReportPackage(package))
                    };

                    yield return new object[]
                    {
                        nameof(PackagesController.ContactOwners),
                        new Func<UrlHelper, IPackageVersionModel, string>(
                            (url, package) => url.ContactOwners(package))
                    };

                    yield return new object[]
                    {
                        nameof(PackagesController.License),
                        new Func<UrlHelper, IPackageVersionModel, string>(
                            (url, package) => url.License(package))
                    };
                }
            }

            [Theory]
            [MemberData(nameof(ResolvePathIsCorrect_Data))]
            public void ResolvePathIsCorrect(string action, Func<UrlHelper, IPackageVersionModel, string> caller)
            {
                // Arrange
                var packageId = "TestPackageId";
                var package = new Package
                {
                    PackageRegistration = new PackageRegistration
                    {
                        Id = packageId
                    },
                    Version = "1.0.0"
                };

                var urlHelper = TestUtility.MockUrlHelper();
                
                var idModel = new TrivialPackageVersionModel(packageId, version: null);
<<<<<<< HEAD
                var versionModel = new ListPackageItemViewModel().Setup(package, currentUser: null, iconUrlProvider: Mock.Of<IIconUrlProvider>());
=======
                var versionModel = new ListPackageItemViewModelFactory().Create(package, currentUser: null);
>>>>>>> aca7bdc3

                // Act
                var idResult = urlHelper.PackageVersionAction(action, idModel);
                var versionResult = urlHelper.PackageVersionAction(action, versionModel);

                // Assert
                // Id
                Assert.Equal("/packages/" + packageId + "/" + action, idResult);
                Assert.Equal(urlHelper.PackageVersionAction(action, packageId, version: null), idResult);
                Assert.Equal(caller(urlHelper, idModel), idResult);

                // Id and version
                Assert.Equal("/packages/" + packageId + "/" + package.Version + "/" + action, versionResult);
                Assert.Equal(urlHelper.PackageVersionAction(action, packageId, package.Version), versionResult);
                Assert.Equal(urlHelper.PackageVersionActionTemplate(action).Resolve(versionModel), versionResult);
                Assert.Equal(caller(urlHelper, versionModel), versionResult);
            }
        }

        public class TheUserTemplateHelperMethod
            : TestContainer
        {
            [Fact]
            public void ResolvePathIsCorrect()
            {
                // Arrange
                var user = new User("theUser");

                var urlHelper = TestUtility.MockUrlHelper();

                // Act
                var result = urlHelper.UserTemplate().Resolve(user);

                // Assert
                Assert.Equal(urlHelper.User(user), result);
            }
        }

        public class TheGetAbsoluteReturnUrlMethod
        {
            [Theory]
            [InlineData("/", "https", "unittest.nuget.org", "https://unittest.nuget.org")]
            [InlineData("/Account/SignIn", "https", "unittest.nuget.org", "https://unittest.nuget.org/Account/SignIn")]
            [InlineData("/Account/SignInNuGetAccount", "https", "unittest.nuget.org", "https://unittest.nuget.org/Account/SignInNuGetAccount")]
            [InlineData("https://localhost", "https", "unittest.nuget.org", "https://unittest.nuget.org")]
            [InlineData("https://localhost/Account/SignIn", "https", "unittest.nuget.org", "https://unittest.nuget.org/Account/SignIn")]
            [InlineData("https://localhost/Account/SignInNuGetAccount", "https", "unittest.nuget.org", "https://unittest.nuget.org/Account/SignInNuGetAccount")]
            [InlineData("https://localhost/Account/SignIn?returnUrl=%2F", "https", "unittest.nuget.org", "https://unittest.nuget.org/Account/SignIn?returnUrl=%2F")]
            [InlineData("https://localhost/Account/SignInNuGetAccount?returnUrl=%2F", "https", "unittest.nuget.org", "https://unittest.nuget.org/Account/SignInNuGetAccount?returnUrl=%2F")]
            public void UsesConfiguredSiteRootInAbsoluteUri(
                string returnUrl,
                string protocol,
                string hostName,
                string expectedReturnUrl)
            {
                var absoluteReturnUrl = UrlHelperExtensions.GetAbsoluteReturnUrl(returnUrl, protocol, hostName);

                Assert.Equal(expectedReturnUrl, absoluteReturnUrl);
            }
        }

        public class TheGetActionLinkMethod : TestContainer
        {
            public static IEnumerable<object[]> GeneratesTheCorrectActionLink_Data
            {
                get
                {
                    var routeValueDictionary = new RouteValueDictionary();
                    routeValueDictionary["a"] = "b";

                    yield return new object[]
                    {
                        "https://nuget.org",
                        "ListPackages",
                        "Packages",
                        routeValueDictionary,
                        true,
                        "/packages?a=b"
                    };

                    yield return new object[]
                    {
                        "https://localhost:55",
                        "ListPackages",
                        "Packages",
                        routeValueDictionary,
                        true,
                        "/packages?a=b"
                    };

                    yield return new object[]
                    {
                        "https://nuget.org",
                        "ListPackages",
                        "Packages",
                        routeValueDictionary,
                        false,
                        "https://nuget.org/packages?a=b"
                    };

                    yield return new object[]
                    {
                        "https://localhost:55",
                        "ListPackages",
                        "Packages",
                        routeValueDictionary,
                        false,
                        "https://localhost:55/packages?a=b"
                    };
                }
            }

            [Theory]
            [MemberData(nameof(GeneratesTheCorrectActionLink_Data))]
            public void GeneratesTheCorrectActionLink(string siteRoot, string actionName, string controllerName, RouteValueDictionary routeValues, bool relativeUrl, string expectedActionLink)
            {
                // Arrange
                var configurationService = GetConfigurationService();
                configurationService.Current.SiteRoot = siteRoot;

                var urlHelper = TestUtility.MockUrlHelper(siteRoot);

                // Act
                var result = UrlHelperExtensions.GetActionLink(urlHelper, actionName, controllerName, relativeUrl, routeValues);

                // Assert
                Assert.Equal(expectedActionLink, result);
            }
        }

        public class TheDeleteUserCertificateTemplateMethod : TestContainer
        {
            [Fact]
            public void ResolvePathIsCorrect()
            {
                var urlHelper = TestUtility.MockUrlHelper();

                var result = urlHelper.DeleteUserCertificateTemplate().Resolve("thumbprint");

                Assert.Equal("/account/certificates/thumbprint", result);
            }
        }

        public class TheDeleteOrganizationCertificateTemplateMethod : TestContainer
        {
            [Fact]
            public void ResolvePathIsCorrect()
            {
                var urlHelper = TestUtility.MockUrlHelper();

                var result = urlHelper.DeleteOrganizationCertificateTemplate("accountName").Resolve("thumbprint");

                Assert.Equal("/organization/accountName/certificates/thumbprint", result);
            }
        }

        public class TheSetRequiredSignerTemplateMethod : TestContainer
        {
            [Fact]
            public void ResolvePathIsCorrect()
            {
                var urlHelper = TestUtility.MockUrlHelper();
                var model = new StubPackageVersionModel();

                var result = urlHelper.SetRequiredSignerTemplate().Resolve(model);

                Assert.Equal("/packages/packageId/required-signer/{username}", result);
            }

            private sealed class StubPackageVersionModel : IPackageVersionModel
            {
                public string Id => "packageId";

                public string Version
                {
                    get => throw new NotImplementedException();
                    set => throw new NotImplementedException();
                }

                public string Title => throw new NotImplementedException();
            }
        }
    }
}<|MERGE_RESOLUTION|>--- conflicted
+++ resolved
@@ -118,11 +118,7 @@
 
                 // Act
                 var result = urlHelper.PackageRegistrationTemplate()
-<<<<<<< HEAD
-                    .Resolve(new ListPackageItemViewModel().Setup(package, currentUser: null, iconUrlProvider: Mock.Of<IIconUrlProvider>()));
-=======
-                    .Resolve(new ListPackageItemViewModelFactory().Create(package, currentUser: null));
->>>>>>> aca7bdc3
+                    .Resolve(new ListPackageItemViewModelFactory(Mock.Of<IIconUrlProvider>()).Create(package, currentUser: null));
 
                 // Assert
                 Assert.Equal(urlHelper.Package(package.PackageRegistration), result);
@@ -212,11 +208,7 @@
                 var urlHelper = TestUtility.MockUrlHelper();
                 
                 var idModel = new TrivialPackageVersionModel(packageId, version: null);
-<<<<<<< HEAD
-                var versionModel = new ListPackageItemViewModel().Setup(package, currentUser: null, iconUrlProvider: Mock.Of<IIconUrlProvider>());
-=======
-                var versionModel = new ListPackageItemViewModelFactory().Create(package, currentUser: null);
->>>>>>> aca7bdc3
+                var versionModel = new ListPackageItemViewModelFactory(Mock.Of<IIconUrlProvider>()).Create(package, currentUser: null);
 
                 // Act
                 var idResult = urlHelper.PackageVersionAction(action, idModel);
