--- conflicted
+++ resolved
@@ -38,12 +38,9 @@
             IEnumerable<ClientPackageType> packageTypes = null,
             bool isSymbolPackage = false,
             RepositoryMetadata repositoryMetadata = null,
-<<<<<<< HEAD
+            Func<string> getCustomNodes = null,
             string licenseExpression = null,
             string licenseFilename = null)
-=======
-            Func<string> getCustomNodes = null)
->>>>>>> 62d038d3
         {
             var fullNuspec = (@"<?xml version=""1.0""?>
                 <package xmlns=""http://schemas.microsoft.com/packaging/2011/08/nuspec.xsd"">
@@ -197,13 +194,10 @@
             Action<ZipArchive> populatePackage = null,
             bool isSymbolPackage = false,
             int? desiredTotalEntryCount = null,
-<<<<<<< HEAD
+            Func<string> getCustomNuspecNodes = null,
             string licenseExpression = null,
             string licenseFilename = null,
             byte[] licenseFileContents = null)
-=======
-            Func<string> getCustomNuspecNodes = null)
->>>>>>> 62d038d3
         {
             return CreateTestPackageStream(packageArchive =>
             {
@@ -213,8 +207,7 @@
                     WriteNuspec(stream, true, id, version, title, summary, authors, owners, description, tags, language,
                         copyright, releaseNotes, minClientVersion, licenseUrl, projectUrl, iconUrl,
                         requireLicenseAcceptance, packageDependencyGroups, packageTypes, isSymbolPackage, repositoryMetadata,
-<<<<<<< HEAD
-                        licenseExpression, licenseFilename);
+                        getCustomNuspecNodes, licenseExpression, licenseFilename);
                 }
 
                 if (licenseFileContents != null && licenseFilename != null)
@@ -224,9 +217,6 @@
                     {
                         licenseStream.Write(licenseFileContents, 0, licenseFileContents.Length);
                     }
-=======
-                        getCustomNuspecNodes);
->>>>>>> 62d038d3
                 }
 
                 if (populatePackage != null)
