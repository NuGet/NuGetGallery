// Copyright (c) .NET Foundation. All rights reserved.
// Licensed under the Apache License, Version 2.0. See License.txt in the project root for license information.

using System;
using System.Collections.Generic;
<<<<<<< HEAD
using System.Collections.Specialized;
using System.Linq;
using System.Security.Claims;
=======
using System.Linq;
>>>>>>> 7d8689d1
using System.Text.Json;
using System.Threading.Tasks;
using Microsoft.Extensions.Logging;
using Microsoft.IdentityModel.JsonWebTokens;
using Microsoft.IdentityModel.Tokens;
using Moq;
using NuGet.Services.Entities;
using NuGetGallery.Auditing;
using Xunit;

#nullable enable

namespace NuGetGallery.Services.Authentication
{
    public class FederatedCredentialPolicyEvaluatorFacts
    {
        public class TheGetMatchingPolicyAsyncMethod : FederatedCredentialPolicyEvaluatorFacts
        {
            [Fact]
            public async Task ReturnsNoMatchingPolicyWhenNoneAreProvided()
            {
                // Act
                var evaluation = await Target.GetMatchingPolicyAsync([], BearerToken, RequestHeaders);

                // Assert
                Assert.Equal(EvaluatedFederatedCredentialPoliciesType.NoMatchingPolicy, evaluation.Type);
                Assert.Empty(evaluation.Results);

                AssertNoPoliciesCredentialAudit();
            }

            [Fact]
            public async Task RejectsUnknownCredentialType()
            {
                // Arrange
                Policies[0].Type = (FederatedCredentialType)int.MaxValue;

                // Act
                var evaluation = await Target.GetMatchingPolicyAsync(Policies, BearerToken, RequestHeaders);

                // Assert
                Assert.Equal(EvaluatedFederatedCredentialPoliciesType.NoMatchingPolicy, evaluation.Type);
                var result = Assert.Single(evaluation.Results);
                Assert.Equal(FederatedCredentialPolicyResultType.Unauthorized, result.Type);
                Assert.Equal("The policy type does not match the token issuer.", result.InternalReason);

                AssertValidCredentialAudits(matchedPolicy: false);
            }

            /// <summary>
            /// This property should be set by the caller (such as when the API key is created).
            /// </summary>
            [Fact]
            public async Task DoesNotSetLastMatchedOnPolicy()
            {
                // Act
                await Target.GetMatchingPolicyAsync(Policies, BearerToken, RequestHeaders);

                // Assert
                Assert.Null(Policies[0].LastMatched);
            }

            [Fact]
            public async Task DoesNotSetLastMatchedWhenNoPolicyIsMatched()
            {
                // Act
                await Target.GetMatchingPolicyAsync(Policies, "bad token", RequestHeaders);

                // Assert
                Assert.All(Policies, x => Assert.Null(x.LastMatched));
            }

            [Fact]
            public async Task PrefersOlderMatchingPolicy()
            {
                // Arrange
                var newerPolicy = new FederatedCredentialPolicy
                {
                    Key = 24,
                    Type = FederatedCredentialType.EntraIdServicePrincipal,
                    Criteria = JsonSerializer.Serialize(new EntraIdServicePrincipalCriteria(TenantId, ObjectId)),
                    Created = Policies[0].Created.AddDays(1),
                };
                Policies.Insert(0, newerPolicy);

                // Act
                var evaluation = await Target.GetMatchingPolicyAsync(Policies, BearerToken, RequestHeaders);

                // Assert
                Assert.Equal(EvaluatedFederatedCredentialPoliciesType.MatchedPolicy, evaluation.Type);
                Assert.Same(Policies[1], evaluation.MatchedPolicy);
                Assert.Equal(23, evaluation.FederatedCredential.FederatedCredentialPolicyKey);
                var result = Assert.Single(evaluation.Results);
                Assert.Equal(FederatedCredentialPolicyResultType.Success, result.Type);
                Assert.Same(evaluation.MatchedPolicy, result.Policy);
                Assert.Same(evaluation.FederatedCredential, result.FederatedCredential);

                AssertValidCredentialAudits(matchedPolicy: true);
            }

            [Fact]
            public async Task RejectsInvalidTokenFormat()
            {
                // Act
                var evaluation = await Target.GetMatchingPolicyAsync(Policies, "bad token", RequestHeaders);

                // Assert
                Assert.Equal(EvaluatedFederatedCredentialPoliciesType.BadToken, evaluation.Type);
                Assert.Equal("The bearer token could not be parsed as a JSON web token.", evaluation.UserError);

                AssertInvalidCredentialAudit();
            }


            [Theory]
            [InlineData("aud", "The JSON web token must have exactly one aud claim value.")]
            [InlineData("iss", "The JSON web token must have an iss claim.")]
            public async Task RejectsMissingClaim(string claim, string userError)
            {
                // Arrange
                Claims.Remove(claim);

                // Act
                var evaluation = await Target.GetMatchingPolicyAsync(Policies, BearerToken, RequestHeaders);

                // Assert
                Assert.Equal(EvaluatedFederatedCredentialPoliciesType.BadToken, evaluation.Type);
                Assert.Equal(userError, evaluation.UserError);

                AssertInvalidCredentialAudit();
            }

            [Theory]
            [InlineData("aud", "  ", "The JSON web token must have an aud claim.")]
            [InlineData("iss", "  ", "The JSON web token must have an iss claim.")]
            [InlineData("iss", "foo", "The JSON web token iss claim must be a valid HTTPS URL.")]
            [InlineData("iss", "http://login.microsoftonline.com/c311b905-19a2-483e-a014-41d0fcdc99cf/v2.0", "The JSON web token iss claim must be a valid HTTPS URL.")]
            [InlineData("iss", "https://localhost/custom", "The JSON web token iss claim is not supported.")]
            public async Task RejectsInvalidClaim(string claim, object value, string userError)
            {
                // Arrange
                Claims[claim] = value;

                // Act
                var evaluation = await Target.GetMatchingPolicyAsync(Policies, BearerToken, RequestHeaders);

                // Assert
                Assert.Equal(EvaluatedFederatedCredentialPoliciesType.BadToken, evaluation.Type);
                Assert.Equal(userError, evaluation.UserError);

                AssertInvalidCredentialAudit();
            }

            [Fact]
            public async Task RejectsMultipleAudiences()
            {
                // Arrange
                Claims["aud"] = new[] { "nuget.org", "microsoft.com" };

                // Act
                var evaluation = await Target.GetMatchingPolicyAsync(Policies, BearerToken, RequestHeaders);

                // Assert
                Assert.Equal(EvaluatedFederatedCredentialPoliciesType.BadToken, evaluation.Type);
                Assert.Equal("The JSON web token must have exactly one aud claim value.", evaluation.UserError);

                AssertInvalidCredentialAudit();
<<<<<<< HEAD
            }

            [Fact]
            public async Task RejectsInvalidBearerTokenWhenAdditionalValidatorPasses()
            {
                // Arrange
                AdditionalValidatorA
                    .Setup(x => x.ValidateAsync(It.IsAny<NameValueCollection>(), It.IsAny<FederatedCredentialIssuerType>(), It.IsAny<IEnumerable<Claim>>()))
                    .ReturnsAsync(FederatedCredentialValidation.Valid);

                // Act
                var evaluation = await Target.GetMatchingPolicyAsync(Policies, "bad token", RequestHeaders);

                // Assert
                Assert.Equal(EvaluatedFederatedCredentialPoliciesType.BadToken, evaluation.Type);
                Assert.Equal("The bearer token could not be parsed as a JSON web token.", evaluation.UserError);

                Assert.Single(AdditionalValidatorA.Invocations);
                Assert.Single(AdditionalValidatorB.Invocations);
                Assert.Single(Logger.Invocations.Where(x => x.Arguments[0].Equals(LogLevel.Warning)));

                AssertInvalidCredentialAudit();
            }

            [Fact]
            public async Task RejectsValidBearerTokenWhenAdditionalValidatorFails()
            {
                // Arrange
                AdditionalValidatorA
                    .Setup(x => x.ValidateAsync(It.IsAny<NameValueCollection>(), It.IsAny<FederatedCredentialIssuerType>(), It.IsAny<IEnumerable<Claim>>()))
                    .ReturnsAsync(FederatedCredentialValidation.Unauthorized("Not gonna work bruv"));

                // Act
                var evaluation = await Target.GetMatchingPolicyAsync(Policies, BearerToken, RequestHeaders);

                // Assert
                Assert.Equal(EvaluatedFederatedCredentialPoliciesType.BadToken, evaluation.Type);
                Assert.Equal("Not gonna work bruv", evaluation.UserError);

                Assert.Single(AdditionalValidatorA.Invocations);
                Assert.Single(AdditionalValidatorB.Invocations);
                Assert.Single(Logger.Invocations.Where(x => x.Arguments[0].Equals(LogLevel.Warning)));

                AssertInvalidCredentialAudit();
            }

            [Fact]
            public async Task RejectsInvalidBearerTokenWhenAdditionalValidatorFails()
            {
                // Arrange
                AdditionalValidatorA
                    .Setup(x => x.ValidateAsync(It.IsAny<NameValueCollection>(), It.IsAny<FederatedCredentialIssuerType>(), It.IsAny<IEnumerable<Claim>>()))
                    .ReturnsAsync(FederatedCredentialValidation.Unauthorized("Not gonna work bruv"));
                AdditionalValidatorB
                    .Setup(x => x.ValidateAsync(It.IsAny<NameValueCollection>(), It.IsAny<FederatedCredentialIssuerType>(), It.IsAny<IEnumerable<Claim>>()))
                    .ReturnsAsync(FederatedCredentialValidation.Unauthorized(userError: null));

                // Act
                var evaluation = await Target.GetMatchingPolicyAsync(Policies, "bad token", RequestHeaders);

                // Assert
                Assert.Equal(EvaluatedFederatedCredentialPoliciesType.BadToken, evaluation.Type);
                Assert.Equal("The bearer token could not be parsed as a JSON web token.", evaluation.UserError);

                Assert.Single(AdditionalValidatorA.Invocations);
                Assert.Single(AdditionalValidatorB.Invocations);
                Assert.DoesNotContain(Logger.Invocations, x => x.Arguments[0].Equals(LogLevel.Warning));

                AssertInvalidCredentialAudit();
            }

            [Fact]
            public async Task UsesFirstNonNullUserErrorFromAdditionalValidators()
            {
                // Arrange
                AdditionalValidatorA
                    .Setup(x => x.ValidateAsync(It.IsAny<NameValueCollection>(), It.IsAny<FederatedCredentialIssuerType>(), It.IsAny<IEnumerable<Claim>>()))
                    .ReturnsAsync(FederatedCredentialValidation.Unauthorized(userError: null));
                AdditionalValidatorB
                    .Setup(x => x.ValidateAsync(It.IsAny<NameValueCollection>(), It.IsAny<FederatedCredentialIssuerType>(), It.IsAny<IEnumerable<Claim>>()))
                    .ReturnsAsync(FederatedCredentialValidation.Unauthorized(userError: "Not gonna work bruv"));

                // Act
                var evaluation = await Target.GetMatchingPolicyAsync(Policies, BearerToken, RequestHeaders);

                // Assert
                Assert.Equal(EvaluatedFederatedCredentialPoliciesType.BadToken, evaluation.Type);
                Assert.Equal("Not gonna work bruv", evaluation.UserError);

                AssertInvalidCredentialAudit();
            }

            [Fact]
            public async Task PrefersFirstUserErrorFromAdditionalValidators()
            {
                // Arrange
                AdditionalValidatorA
                    .Setup(x => x.ValidateAsync(It.IsAny<NameValueCollection>(), It.IsAny<FederatedCredentialIssuerType>(), It.IsAny<IEnumerable<Claim>>()))
                    .ReturnsAsync(FederatedCredentialValidation.Unauthorized(userError: "A"));
                AdditionalValidatorB
                    .Setup(x => x.ValidateAsync(It.IsAny<NameValueCollection>(), It.IsAny<FederatedCredentialIssuerType>(), It.IsAny<IEnumerable<Claim>>()))
                    .ReturnsAsync(FederatedCredentialValidation.Unauthorized(userError: "B"));

                // Act
                var evaluation = await Target.GetMatchingPolicyAsync(Policies, BearerToken, RequestHeaders);

                // Assert
                Assert.Equal(EvaluatedFederatedCredentialPoliciesType.BadToken, evaluation.Type);
                Assert.Equal("A", evaluation.UserError);

                AssertInvalidCredentialAudit();
            }

            [Fact]
            public async Task UsesGenericUserErrorWhenAdditionalValidatorFails()
            {
                // Arrange
                AdditionalValidatorA
                    .Setup(x => x.ValidateAsync(It.IsAny<NameValueCollection>(), It.IsAny<FederatedCredentialIssuerType>(), It.IsAny<IEnumerable<Claim>>()))
                    .ReturnsAsync(FederatedCredentialValidation.Unauthorized(userError: null));

                // Act
                var evaluation = await Target.GetMatchingPolicyAsync(Policies, BearerToken, RequestHeaders);

                // Assert
                Assert.Equal(EvaluatedFederatedCredentialPoliciesType.BadToken, evaluation.Type);
                Assert.Equal("The request could not be authenticated.", evaluation.UserError);

                AssertInvalidCredentialAudit();
=======
>>>>>>> 7d8689d1
            }
        }

        public class EntraId : FederatedCredentialPolicyEvaluatorFacts
        {
            [Fact]
            public async Task RejectsTokenWhenEntraIdEvaluatorRejectsIt()
            {
                // Arrange
                EntraIdTokenResult.IsValid = false;

                // Act
                var evaluation = await Target.GetMatchingPolicyAsync(Policies, BearerToken, RequestHeaders);

                // Assert
                Assert.Equal(EvaluatedFederatedCredentialPoliciesType.BadToken, evaluation.Type);
                Assert.Equal("The JSON web token could not be validated.", evaluation.UserError);

                AssertInvalidCredentialAudit();
            }

            [Theory]
            [InlineData(typeof(SecurityTokenExpiredException), "The JSON web token has expired.")]
            [InlineData(typeof(SecurityTokenInvalidAudienceException), "The JSON web token has an incorrect audience.")]
            [InlineData(typeof(SecurityTokenInvalidSignatureException), "The JSON web token has an invalid signature.")]
            public async Task ProvidesSpecificErrorMessageForKnownValidationException(Type exceptionType, string userError)
            {
                // Arrange
                EntraIdTokenResult.IsValid = false;
                EntraIdTokenResult.Exception = (Exception)Activator.CreateInstance(exceptionType);

                // Act
                var evaluation = await Target.GetMatchingPolicyAsync(Policies, BearerToken, RequestHeaders);

                // Assert
                Assert.Equal(EvaluatedFederatedCredentialPoliciesType.BadToken, evaluation.Type);
                Assert.Equal(userError, evaluation.UserError);

                AssertInvalidCredentialAudit();
            }

            [Fact]
            public async Task UsesDefaultMessageForUnknownValidationException()
            {
                // Arrange
                EntraIdTokenResult.IsValid = false;
                EntraIdTokenResult.Exception = new InvalidOperationException("I'm sorry, Dave. I'm afraid I can't do that.");

                // Act
                var evaluation = await Target.GetMatchingPolicyAsync(Policies, BearerToken, RequestHeaders);

                // Assert
                Assert.Equal(EvaluatedFederatedCredentialPoliciesType.BadToken, evaluation.Type);
                Assert.Equal("The JSON web token could not be validated.", evaluation.UserError);

                AssertInvalidCredentialAudit();
            }

            [Theory]
            [InlineData("uti", "The JSON web token must have a uti claim.")]
            public async Task RejectsMissingClaim(string claim, string userError)
            {
                // Arrange
                Claims.Remove(claim);

                // Act
                var evaluation = await Target.GetMatchingPolicyAsync(Policies, BearerToken, RequestHeaders);

                // Assert
                Assert.Equal(EvaluatedFederatedCredentialPoliciesType.BadToken, evaluation.Type);
                Assert.Equal(userError, evaluation.UserError);

                AssertInvalidCredentialAudit();
            }

            [Theory]
            [InlineData("uti", "  ", "The JSON web token must have a uti claim.")]
            public async Task RejectsInvalidClaim(string claim, object value, string userError)
            {
                // Arrange
                Claims[claim] = value;

                // Act
                var evaluation = await Target.GetMatchingPolicyAsync(Policies, BearerToken, RequestHeaders);

                // Assert
                Assert.Equal(EvaluatedFederatedCredentialPoliciesType.BadToken, evaluation.Type);
                Assert.Equal(userError, evaluation.UserError);

                AssertInvalidCredentialAudit();
            }
        }

        public class EntraIdServicePrincipal : FederatedCredentialPolicyEvaluatorFacts
        {
            [Theory]
            [InlineData("tid")]
            [InlineData("oid")]
            [InlineData("azpacr")]
            [InlineData("idtyp")]
            [InlineData("ver")]
            public async Task RejectsMissingClaim(string claim)
            {
                // Arrange
                Claims.Remove(claim);

                // Act
                var evaluation = await Target.GetMatchingPolicyAsync(Policies, BearerToken, RequestHeaders);

                // Assert
                Assert.Equal(EvaluatedFederatedCredentialPoliciesType.NoMatchingPolicy, evaluation.Type);
                Assert.Equal(FederatedCredentialPolicyResultType.Unauthorized, Assert.Single(evaluation.Results).Type);

                AssertValidCredentialAudits(matchedPolicy: false);
            }

            [Fact]
            public async Task RejectsInvalidCredentialType()
            {
                // Arrange
                Claims["azpacr"] = "1";

                // Act
                var evaluation = await Target.GetMatchingPolicyAsync(Policies, BearerToken, RequestHeaders);

                // Assert
                Assert.Equal(EvaluatedFederatedCredentialPoliciesType.NoMatchingPolicy, evaluation.Type);
                Assert.Equal(FederatedCredentialPolicyResultType.Unauthorized, Assert.Single(evaluation.Results).Type);

                AssertValidCredentialAudits(matchedPolicy: false);
            }

            [Fact]
            public async Task RejectsInvalidIdentityType()
            {
                // Arrange
                Claims["idtyp"] = "app+user";

                // Act
                var evaluation = await Target.GetMatchingPolicyAsync(Policies, BearerToken, RequestHeaders);

                // Assert
                Assert.Equal(EvaluatedFederatedCredentialPoliciesType.NoMatchingPolicy, evaluation.Type);
                Assert.Equal(FederatedCredentialPolicyResultType.Unauthorized, Assert.Single(evaluation.Results).Type);

                AssertValidCredentialAudits(matchedPolicy: false);
            }

            [Fact]
            public async Task RejectsInvalidVersion()
            {
                // Arrange
                Claims["ver"] = "1.0";

                // Act
                var evaluation = await Target.GetMatchingPolicyAsync(Policies, BearerToken, RequestHeaders);

                // Assert
                Assert.Equal(EvaluatedFederatedCredentialPoliciesType.NoMatchingPolicy, evaluation.Type);
                Assert.Equal(FederatedCredentialPolicyResultType.Unauthorized, Assert.Single(evaluation.Results).Type);

                AssertValidCredentialAudits(matchedPolicy: false);
            }

            [Fact]
            public async Task RejectsOidNotMatchingSub()
            {
                // Arrange
                Claims["sub"] = "my-client";

                // Act
                var evaluation = await Target.GetMatchingPolicyAsync(Policies, BearerToken, RequestHeaders);

                // Assert
                Assert.Equal(EvaluatedFederatedCredentialPoliciesType.NoMatchingPolicy, evaluation.Type);
                Assert.Equal(FederatedCredentialPolicyResultType.Unauthorized, Assert.Single(evaluation.Results).Type);

                AssertValidCredentialAudits(matchedPolicy: false);
            }

            [Fact]
            public async Task RejectsWrongTenantId()
            {
                // Arrange
                Claims["tid"] = "d8f0bfc3-5def-4079-b08c-618832b6ae16";

                // Act
                var evaluation = await Target.GetMatchingPolicyAsync(Policies, BearerToken, RequestHeaders);

                // Assert
                Assert.Equal(EvaluatedFederatedCredentialPoliciesType.NoMatchingPolicy, evaluation.Type);
                Assert.Equal(FederatedCredentialPolicyResultType.Unauthorized, Assert.Single(evaluation.Results).Type);

                AssertValidCredentialAudits(matchedPolicy: false);
            }

            [Fact]
            public async Task RejectsNotAllowedTenantId()
            {
                // Arrange
                EntraIdTokenValidator
                    .Setup(x => x.IsTenantAllowed(TenantId))
                    .Returns(() => false);

                // Act
                var evaluation = await Target.GetMatchingPolicyAsync(Policies, BearerToken, RequestHeaders);

                // Assert
                Assert.Equal(EvaluatedFederatedCredentialPoliciesType.NoMatchingPolicy, evaluation.Type);
                Assert.Equal(FederatedCredentialPolicyResultType.Unauthorized, Assert.Single(evaluation.Results).Type);

                AssertValidCredentialAudits(matchedPolicy: false);
            }

            [Fact]
            public async Task RejectsWrongObjectId()
            {
                // Arrange
                Claims["oid"] = "d8f0bfc3-5def-4079-b08c-618832b6ae16";
                Claims["sub"] = "d8f0bfc3-5def-4079-b08c-618832b6ae16";

                // Act
                var evaluation = await Target.GetMatchingPolicyAsync(Policies, BearerToken, RequestHeaders);

                // Assert
                Assert.Equal(EvaluatedFederatedCredentialPoliciesType.NoMatchingPolicy, evaluation.Type);
                Assert.Equal(FederatedCredentialPolicyResultType.Unauthorized, Assert.Single(evaluation.Results).Type);

                AssertValidCredentialAudits(matchedPolicy: false);
            }

            [Fact]
            public async Task GeneratesCredentialForMatchingPolicy()
            {
                // Act
                var evaluation = await Target.GetMatchingPolicyAsync(Policies, BearerToken, RequestHeaders);

                // Assert
                Assert.Equal(EvaluatedFederatedCredentialPoliciesType.MatchedPolicy, evaluation.Type);

                Assert.Same(Policies[0], evaluation.MatchedPolicy);
                var result = Assert.Single(evaluation.Results);
                Assert.Equal(FederatedCredentialPolicyResultType.Success, result.Type);
                Assert.Same(evaluation.MatchedPolicy, result.Policy);
                Assert.Same(evaluation.FederatedCredential, result.FederatedCredential);

                Assert.NotNull(evaluation.FederatedCredential);
                Assert.Equal("fate's wink", evaluation.FederatedCredential.Identity);
                Assert.Equal(23, evaluation.FederatedCredential.FederatedCredentialPolicyKey);
                Assert.Equal(FederatedCredentialType.EntraIdServicePrincipal, evaluation.FederatedCredential.Type);
                Assert.Equal(UtcNow, evaluation.FederatedCredential.Created);
                Assert.Equal(Expires, evaluation.FederatedCredential.Expires);

                AssertValidCredentialAudits(matchedPolicy: true);
            }
        }

        public FederatedCredentialPolicyEvaluatorFacts()
        {
            EntraIdTokenValidator = new Mock<IEntraIdTokenValidator>();
            AuditingService = new Mock<IAuditingService>();
            DateTimeProvider = new Mock<IDateTimeProvider>();
            Logger = new Mock<ILogger<FederatedCredentialPolicyEvaluator>>();
            AdditionalValidatorA = new Mock<IFederatedCredentialValidator>();
            AdditionalValidatorB = new Mock<IFederatedCredentialValidator>();
            AdditionalValidators = new List<Mock<IFederatedCredentialValidator>> { AdditionalValidatorA, AdditionalValidatorB };

            TenantId = new Guid("c311b905-19a2-483e-a014-41d0fcdc99cf");
            ObjectId = new Guid("d17083b8-74e0-46c6-b69f-764da2e6fc0e");
            Claims = new Dictionary<string, object>
            {
                { "aud", "nuget.org" },
                { "iss", $"https://login.microsoftonline.com/{TenantId}/v2.0" },
                { "tid", TenantId.ToString() },
                { "oid", ObjectId.ToString() },
                { "sub", ObjectId.ToString() },
                { "uti", "fate's wink" },
                { "azpacr", "2" },
                { "idtyp", "app" },
                { "ver", "2.0" },
            };
            Policies = new List<FederatedCredentialPolicy>
            {
                new FederatedCredentialPolicy
                {
                    Key = 23,
                    Type = FederatedCredentialType.EntraIdServicePrincipal,
                    Criteria = JsonSerializer.Serialize(new EntraIdServicePrincipalCriteria(TenantId, ObjectId)),
                    Created = new DateTime(2024, 9, 10, 11, 12, 13, DateTimeKind.Utc),
                    CreatedBy = new User { Username = "creator" },
                    PackageOwner = new User { Username = "owner" },
                }
            };
            EntraIdTokenResult = new TokenValidationResult { IsValid = true };
            UtcNow = new DateTimeOffset(2024, 10, 10, 13, 35, 0, TimeSpan.Zero);
            Expires = new DateTimeOffset(2024, 10, 11, 0, 0, 0, TimeSpan.Zero);
            RequestHeaders = new NameValueCollection();

            EntraIdTokenValidator
                .Setup(x => x.IsTenantAllowed(TenantId))
                .Returns(() => true);
            EntraIdTokenValidator
                .Setup(x => x.ValidateAsync(It.IsAny<JsonWebToken>()))
                .ReturnsAsync(() => EntraIdTokenResult);
            DateTimeProvider
                .Setup(x => x.UtcNow)
                .Returns(() => UtcNow.UtcDateTime);
<<<<<<< HEAD
            AdditionalValidatorA
                .Setup(x => x.ValidateAsync(It.IsAny<NameValueCollection>(), It.IsAny<FederatedCredentialIssuerType>(), It.IsAny<IEnumerable<Claim>>()))
                .ReturnsAsync(FederatedCredentialValidation.NotApplicable);
            AdditionalValidatorB
                .Setup(x => x.ValidateAsync(It.IsAny<NameValueCollection>(), It.IsAny<FederatedCredentialIssuerType>(), It.IsAny<IEnumerable<Claim>>()))
                .ReturnsAsync(FederatedCredentialValidation.NotApplicable);
        }

        public Mock<IEntraIdTokenValidator> EntraIdTokenValidator { get; }
        public List<Mock<IFederatedCredentialValidator>> AdditionalValidators { get; }
=======

            Target = new FederatedCredentialPolicyEvaluator(
                EntraIdTokenValidator.Object,
                AuditingService.Object,
                DateTimeProvider.Object,
                Logger.Object);
        }

        public Mock<IEntraIdTokenValidator> EntraIdTokenValidator { get; }
>>>>>>> 7d8689d1
        public Mock<IAuditingService> AuditingService { get; }
        public Mock<IDateTimeProvider> DateTimeProvider { get; }
        public Mock<ILogger<FederatedCredentialPolicyEvaluator>> Logger { get; }
        public Mock<IFederatedCredentialValidator> AdditionalValidatorA { get; }
        public Mock<IFederatedCredentialValidator> AdditionalValidatorB { get; }
        public Guid TenantId { get; }
        public Guid ObjectId { get; }
        public Dictionary<string, object> Claims { get; }
        public List<FederatedCredentialPolicy> Policies { get; }
        public TokenValidationResult EntraIdTokenResult { get; }
        public DateTimeOffset UtcNow { get; }
        public DateTimeOffset Expires { get; }
        public NameValueCollection RequestHeaders { get; }

        public string BearerToken => new JsonWebTokenHandler().CreateToken(new SecurityTokenDescriptor { Claims = Claims, Expires = Expires.UtcDateTime });

<<<<<<< HEAD
        public FederatedCredentialPolicyEvaluator Target => new FederatedCredentialPolicyEvaluator(
            EntraIdTokenValidator.Object,
            AdditionalValidators.Select(x => x.Object).ToList(),
            AuditingService.Object,
            DateTimeProvider.Object,
            Logger.Object);
=======
        public FederatedCredentialPolicyEvaluator Target { get; }
>>>>>>> 7d8689d1

        protected List<AuditRecord> AssertAuditResourceTypes(params string[] resourceTypeOrder)
        {
            var records = AuditingService
                .Invocations
                .Where(x => x.Method.Name == nameof(IAuditingService.SaveAuditRecordAsync))
                .Select(x => x.Arguments[0])
                .Cast<AuditRecord>()
                .ToList();
            Assert.Equal(resourceTypeOrder, records.Select(x => x.GetResourceType()).ToArray());
            return records;
        }

        private void AssertNoPoliciesCredentialAudit()
        {
            var audits = AssertAuditResourceTypes(ExternalSecurityTokenAuditRecord.ResourceType);
            var tokenAudit = Assert.IsType<ExternalSecurityTokenAuditRecord>(audits[0]);
            Assert.Equal(AuditedExternalSecurityTokenAction.Validated, tokenAudit.Action);
        }

        private void AssertInvalidCredentialAudit()
        {
            var audits = AssertAuditResourceTypes(ExternalSecurityTokenAuditRecord.ResourceType);
            var tokenAudit = Assert.IsType<ExternalSecurityTokenAuditRecord>(audits[0]);
            Assert.Equal(AuditedExternalSecurityTokenAction.Rejected, tokenAudit.Action);
        }

        private void AssertValidCredentialAudits(bool matchedPolicy)
        {
            var audits = AssertAuditResourceTypes(ExternalSecurityTokenAuditRecord.ResourceType, FederatedCredentialPolicyAuditRecord.ResourceType);
            var tokenAudit = Assert.IsType<ExternalSecurityTokenAuditRecord>(audits[0]);
            Assert.Equal(AuditedExternalSecurityTokenAction.Validated, tokenAudit.Action);
            var policyAudit = Assert.IsType<FederatedCredentialPolicyAuditRecord>(audits[1]);
            Assert.Equal(AuditedFederatedCredentialPolicyAction.Compare, policyAudit.Action);
            Assert.Equal(matchedPolicy, policyAudit.Success);
        }
    }
}<|MERGE_RESOLUTION|>--- conflicted
+++ resolved
@@ -3,13 +3,9 @@
 
 using System;
 using System.Collections.Generic;
-<<<<<<< HEAD
 using System.Collections.Specialized;
 using System.Linq;
 using System.Security.Claims;
-=======
-using System.Linq;
->>>>>>> 7d8689d1
 using System.Text.Json;
 using System.Threading.Tasks;
 using Microsoft.Extensions.Logging;
@@ -177,7 +173,6 @@
                 Assert.Equal("The JSON web token must have exactly one aud claim value.", evaluation.UserError);
 
                 AssertInvalidCredentialAudit();
-<<<<<<< HEAD
             }
 
             [Fact]
@@ -307,8 +302,6 @@
                 Assert.Equal("The request could not be authenticated.", evaluation.UserError);
 
                 AssertInvalidCredentialAudit();
-=======
->>>>>>> 7d8689d1
             }
         }
 
@@ -616,7 +609,6 @@
             DateTimeProvider
                 .Setup(x => x.UtcNow)
                 .Returns(() => UtcNow.UtcDateTime);
-<<<<<<< HEAD
             AdditionalValidatorA
                 .Setup(x => x.ValidateAsync(It.IsAny<NameValueCollection>(), It.IsAny<FederatedCredentialIssuerType>(), It.IsAny<IEnumerable<Claim>>()))
                 .ReturnsAsync(FederatedCredentialValidation.NotApplicable);
@@ -627,17 +619,6 @@
 
         public Mock<IEntraIdTokenValidator> EntraIdTokenValidator { get; }
         public List<Mock<IFederatedCredentialValidator>> AdditionalValidators { get; }
-=======
-
-            Target = new FederatedCredentialPolicyEvaluator(
-                EntraIdTokenValidator.Object,
-                AuditingService.Object,
-                DateTimeProvider.Object,
-                Logger.Object);
-        }
-
-        public Mock<IEntraIdTokenValidator> EntraIdTokenValidator { get; }
->>>>>>> 7d8689d1
         public Mock<IAuditingService> AuditingService { get; }
         public Mock<IDateTimeProvider> DateTimeProvider { get; }
         public Mock<ILogger<FederatedCredentialPolicyEvaluator>> Logger { get; }
@@ -654,16 +635,12 @@
 
         public string BearerToken => new JsonWebTokenHandler().CreateToken(new SecurityTokenDescriptor { Claims = Claims, Expires = Expires.UtcDateTime });
 
-<<<<<<< HEAD
         public FederatedCredentialPolicyEvaluator Target => new FederatedCredentialPolicyEvaluator(
             EntraIdTokenValidator.Object,
             AdditionalValidators.Select(x => x.Object).ToList(),
             AuditingService.Object,
             DateTimeProvider.Object,
             Logger.Object);
-=======
-        public FederatedCredentialPolicyEvaluator Target { get; }
->>>>>>> 7d8689d1
 
         protected List<AuditRecord> AssertAuditResourceTypes(params string[] resourceTypeOrder)
         {
@@ -692,6 +669,34 @@
         }
 
         private void AssertValidCredentialAudits(bool matchedPolicy)
+
+        protected List<AuditRecord> AssertAuditResourceTypes(params string[] resourceTypeOrder)
+        {
+            var records = AuditingService
+                .Invocations
+                .Where(x => x.Method.Name == nameof(IAuditingService.SaveAuditRecordAsync))
+                .Select(x => x.Arguments[0])
+                .Cast<AuditRecord>()
+                .ToList();
+            Assert.Equal(resourceTypeOrder, records.Select(x => x.GetResourceType()).ToArray());
+            return records;
+        }
+
+        private void AssertNoPoliciesCredentialAudit()
+        {
+            var audits = AssertAuditResourceTypes(ExternalSecurityTokenAuditRecord.ResourceType);
+            var tokenAudit = Assert.IsType<ExternalSecurityTokenAuditRecord>(audits[0]);
+            Assert.Equal(AuditedExternalSecurityTokenAction.Validated, tokenAudit.Action);
+        }
+
+        private void AssertInvalidCredentialAudit()
+        {
+            var audits = AssertAuditResourceTypes(ExternalSecurityTokenAuditRecord.ResourceType);
+            var tokenAudit = Assert.IsType<ExternalSecurityTokenAuditRecord>(audits[0]);
+            Assert.Equal(AuditedExternalSecurityTokenAction.Rejected, tokenAudit.Action);
+        }
+
+        private void AssertValidCredentialAudits(bool matchedPolicy)
         {
             var audits = AssertAuditResourceTypes(ExternalSecurityTokenAuditRecord.ResourceType, FederatedCredentialPolicyAuditRecord.ResourceType);
             var tokenAudit = Assert.IsType<ExternalSecurityTokenAuditRecord>(audits[0]);
