--- conflicted
+++ resolved
@@ -110,15 +110,12 @@
     <Compile Include="Services\SearchSideBySideServiceFacts.cs" />
     <Compile Include="Services\PackageUpdateServiceFacts.cs" />
     <Compile Include="Services\StatusServiceFacts.cs" />
-<<<<<<< HEAD
     <Compile Include="TestStrings.Designer.cs">
       <DependentUpon>TestStrings.resx</DependentUpon>
       <AutoGen>True</AutoGen>
       <DesignTime>True</DesignTime>
     </Compile>
     <Compile Include="Telemetry\DeploymentIdTelemetryEnricherFacts.cs" />
-=======
->>>>>>> 8680f654
     <Compile Include="TestData\TestDataResourceUtility.cs" />
     <Compile Include="UsernameValidationRegex.cs" />
     <Compile Include="Extensions\NumberExtensionsFacts.cs" />
