﻿<?xml version="1.0" encoding="utf-8"?>
<Project ToolsVersion="15.0" DefaultTargets="Build" xmlns="http://schemas.microsoft.com/developer/msbuild/2003">
  <PropertyGroup>
    <Configuration Condition=" '$(Configuration)' == '' ">Debug</Configuration>
    <Platform Condition=" '$(Platform)' == '' ">AnyCPU</Platform>
    <ProductVersion>8.0.30703</ProductVersion>
    <SchemaVersion>2.0</SchemaVersion>
    <ProjectGuid>{FDC76BEF-3360-45AC-A13E-AE8F14D343D5}</ProjectGuid>
    <OutputType>Library</OutputType>
    <AppDesignerFolder>Properties</AppDesignerFolder>
    <RootNamespace>NuGetGallery</RootNamespace>
    <AssemblyName>NuGetGallery.Facts</AssemblyName>
    <TargetFrameworkVersion>v4.6.2</TargetFrameworkVersion>
    <FileAlignment>512</FileAlignment>
    <AutoGenerateBindingRedirects>true</AutoGenerateBindingRedirects>
    <TargetFrameworkProfile />
    <NuGetPackageImportStamp>
    </NuGetPackageImportStamp>
  </PropertyGroup>
  <PropertyGroup Condition=" '$(Configuration)|$(Platform)' == 'Debug|AnyCPU' ">
    <DebugSymbols>true</DebugSymbols>
    <DebugType>full</DebugType>
    <Optimize>false</Optimize>
    <OutputPath>bin\Debug\</OutputPath>
    <DefineConstants>DEBUG;TRACE</DefineConstants>
    <ErrorReport>prompt</ErrorReport>
    <WarningLevel>4</WarningLevel>
    <TreatWarningsAsErrors>true</TreatWarningsAsErrors>
    <Prefer32Bit>false</Prefer32Bit>
    <CodeAnalysisRuleSet>ManagedMinimumRules.ruleset</CodeAnalysisRuleSet>
  </PropertyGroup>
  <PropertyGroup Condition=" '$(Configuration)|$(Platform)' == 'Release|AnyCPU' ">
    <DebugType>pdbonly</DebugType>
    <Optimize>true</Optimize>
    <OutputPath>bin\Release\</OutputPath>
    <DefineConstants>TRACE</DefineConstants>
    <ErrorReport>prompt</ErrorReport>
    <WarningLevel>4</WarningLevel>
    <Prefer32Bit>false</Prefer32Bit>
  </PropertyGroup>
  <ItemGroup>
    <Reference Include="System" />
    <Reference Include="System.ComponentModel.Composition" />
    <Reference Include="System.ComponentModel.DataAnnotations" />
    <Reference Include="System.Configuration" />
    <Reference Include="System.Core" />
    <Reference Include="System.Data.Services.Client" />
    <Reference Include="System.IO.Compression" />
    <Reference Include="System.Net" />
    <Reference Include="System.Net.Http" />
    <Reference Include="System.Net.Http.WebRequest" />
    <Reference Include="System.Runtime.Serialization" />
    <Reference Include="System.ServiceModel" />
    <Reference Include="System.Web" />
    <Reference Include="System.Xml.Linq" />
    <Reference Include="System.Data.DataSetExtensions" />
    <Reference Include="Microsoft.CSharp" />
    <Reference Include="System.Data" />
    <Reference Include="System.Xml" />
  </ItemGroup>
  <ItemGroup>
    <Compile Include="AppConfigIsCorrectlyApplied.cs" />
    <Compile Include="App_Start\StorageDependentFacts.cs" />
    <Compile Include="App_Start\RuntimeServiceProviderTests.cs" />
    <Compile Include="Areas\Admin\Controllers\DeleteAccountControllerFacts.cs" />
    <Compile Include="Areas\Admin\Controllers\DeleteControllerFacts.cs" />
    <Compile Include="Areas\Admin\Controllers\LockPackageControllerFacts.cs" />
    <Compile Include="Areas\Admin\Controllers\ReservedNamespaceControllerFacts.cs" />
    <Compile Include="Areas\Admin\Controllers\SecurityPolicyControllerFacts.cs" />
    <Compile Include="Areas\Admin\HelperFacts.cs" />
    <Compile Include="Areas\Admin\Services\RevalidationAdminServiceFacts.cs" />
    <Compile Include="Areas\Admin\Services\ValidationAdminServiceFacts.cs" />
    <Compile Include="Authentication\ApiScopeEvaluationResultFacts.cs" />
    <Compile Include="Authentication\ApiScopeEvaluatorFacts.cs" />
    <Compile Include="Authentication\AuthenticatorFacts.cs" />
    <Compile Include="Authentication\Providers\ApiKey\ApiKeyAuthenticationHandlerFacts.cs" />
    <Compile Include="Authentication\AuthenticationServiceFacts.cs" />
    <Compile Include="Authentication\Providers\CommonAuth\AzureActiveDirectoryV2AuthenticatorFacts.cs" />
    <Compile Include="Authentication\TestCredentialHelper.cs" />
    <Compile Include="AutocompleteServiceQueryFacts.cs" />
    <Compile Include="Controllers\ExperimentsControllerFacts.cs" />
    <Compile Include="Controllers\FeaturesControllerFacts.cs" />
    <Compile Include="Controllers\ManageDeprecationJsonApiControllerFacts.cs" />
    <Compile Include="Configuration\ConfigurationServiceFacts.cs" />
    <Compile Include="Controllers\AccountsControllerFacts.cs" />
    <Compile Include="Controllers\OrganizationsControllerFacts.cs" />
    <Compile Include="Controllers\SupportControllerFacts.cs" />
    <Compile Include="Infrastructure\Lucene\SearchPolicyFacts.cs" />
    <Compile Include="Infrastructure\Lucene\ResilientSearchServiceFacts.cs" />
    <Compile Include="Infrastructure\Lucene\GallerySearchServiceFacts.cs" />
    <Compile Include="Helpers\StreamHelperFacts.cs" />
    <Compile Include="Infrastructure\Mail\Messages\SearchSideBySideMessageFacts.cs" />
<<<<<<< HEAD
    <Compile Include="Services\ConfigurationIconFileProviderFacts.cs" />
=======
    <Compile Include="Services\FeatureFlagServiceFacts.cs" />
>>>>>>> d8dc32d9
    <Compile Include="Services\PackageDeprecationServiceFacts.cs" />
    <Compile Include="Services\SearchSideBySideServiceFacts.cs" />
    <Compile Include="Services\PackageUpdateServiceFacts.cs" />
    <Compile Include="Services\StatusServiceFacts.cs" />
    <Compile Include="Telemetry\DeploymentIdTelemetryEnricherFacts.cs" />
    <Compile Include="TestData\TestDataResourceUtility.cs" />
    <Compile Include="UsernameValidationRegex.cs" />
    <Compile Include="Extensions\NumberExtensionsFacts.cs" />
    <Compile Include="Extensions\RouteExtensionsFacts.cs" />
    <Compile Include="Filters\UIAuthorizeAttributeFacts.cs" />
    <Compile Include="Framework\MemberDataHelper.cs" />
    <Compile Include="Helpers\ObfuscationHelperFacts.cs" />
    <Compile Include="Helpers\PackageHelperTests.cs" />
    <Compile Include="Helpers\TextHelperFacts.cs" />
    <Compile Include="Helpers\UploadHelperFacts.cs" />
    <Compile Include="Infrastructure\Authentication\ApiKeyV3Facts.cs" />
    <Compile Include="Infrastructure\Authentication\ApiKeyV4Facts.cs" />
    <Compile Include="Infrastructure\Authentication\V3HasherTests.cs" />
    <Compile Include="AutocompleteServicePackageIdsQueryFacts.cs" />
    <Compile Include="AutocompleteServicePackageVersionsQueryFacts.cs" />
    <Compile Include="App_Start\ConfigurationServiceFacts.cs" />
    <Compile Include="Controllers\AppControllerFacts.cs" />
    <Compile Include="Controllers\AuthenticationControllerFacts.cs" />
    <Compile Include="Controllers\ApiControllerFacts.cs" />
    <Compile Include="Controllers\ControllerTests.cs" />
    <Compile Include="Controllers\JsonApiControllerFacts.cs" />
    <Compile Include="Controllers\ODataFeedControllerFactsBase.cs" />
    <Compile Include="Controllers\ODataV2CuratedFeedControllerFacts.cs" />
    <Compile Include="Controllers\ODataV2FeedControllerFacts.cs" />
    <Compile Include="Controllers\ODataV1FeedControllerFacts.cs" />
    <Compile Include="Controllers\PackagesControllerFacts.cs" />
    <Compile Include="Controllers\PagesControllerFacts.cs" />
    <Compile Include="Controllers\StatisticsControllerFacts.cs" />
    <Compile Include="Controllers\UsersControllerFacts.cs" />
    <Compile Include="Extensions\PrincipalExtensionsFacts.cs" />
    <Compile Include="Extensions\ScopeExtensionsFacts.cs" />
    <Compile Include="Extensions\UserExtensionsFacts.cs" />
    <Compile Include="Filters\ApiScopeRequiredAttributeFacts.cs" />
    <Compile Include="Framework\TestGalleryConfigurationService.cs" />
    <Compile Include="Helpers\HtmlExtensionsFacts.cs" />
    <Compile Include="HttpContextBaseExtensionsFacts.cs" />
    <Compile Include="Infrastructure\Authentication\Base32EncoderTests.cs" />
    <Compile Include="Infrastructure\HttpStatusCodeWithBodyResultFacts.cs" />
    <Compile Include="Infrastructure\Lucene\ExternalSearchServiceFacts.cs" />
    <Compile Include="Infrastructure\Mail\Messages\ContactSupportMessageFacts.cs" />
    <Compile Include="Infrastructure\Mail\Messages\PackageAddedWithWarningsMessageFacts.cs" />
    <Compile Include="Infrastructure\Mail\Messages\SigninAssistanceMessageFacts.cs" />
    <Compile Include="Infrastructure\Mail\Messages\ReportMyPackageMessageFacts.cs" />
    <Compile Include="Infrastructure\Mail\Messages\ReportAbuseMessageFacts.cs" />
    <Compile Include="Infrastructure\Mail\Messages\PackageOwnershipRequestMessageFacts.cs" />
    <Compile Include="Infrastructure\Mail\Messages\PackageOwnershipRequestDeclinedMessageFacts.cs" />
    <Compile Include="Infrastructure\Mail\Messages\PackageOwnershipRequestInitiatedMessageFacts.cs" />
    <Compile Include="Infrastructure\Mail\Messages\PackageOwnershipRequestCanceledMessageFacts.cs" />
    <Compile Include="Infrastructure\Mail\Messages\PackageOwnerRemovedMessageFacts.cs" />
    <Compile Include="Infrastructure\Mail\Messages\PackageOwnerAddedMessageFacts.cs" />
    <Compile Include="Infrastructure\Mail\Messages\PackageDeletedNoticeMessageFacts.cs" />
    <Compile Include="Infrastructure\Mail\Messages\CredentialAddedMessageFacts.cs" />
    <Compile Include="Infrastructure\Mail\Messages\ContactOwnersMessageFacts.cs" />
    <Compile Include="Infrastructure\Mail\Messages\AccountDeleteNoticeMessageFacts.cs" />
    <Compile Include="Infrastructure\Mail\Messages\CredentialRemovedMessageFacts.cs" />
    <Compile Include="Infrastructure\Mail\Messages\EmailChangeConfirmationMessageFacts.cs" />
    <Compile Include="Infrastructure\Mail\Messages\EmailChangeNoticeToPreviousEmailAddressMessageFacts.cs" />
    <Compile Include="Infrastructure\Mail\Messages\NewAccountMessageFacts.cs" />
    <Compile Include="Infrastructure\Mail\Messages\OrganizationMemberRemovedMessageFacts.cs" />
    <Compile Include="Infrastructure\Mail\Messages\OrganizationTransformRequestMessageFacts.cs" />
    <Compile Include="Infrastructure\Mail\Messages\OrganizationMembershipRequestMessageFacts.cs" />
    <Compile Include="Infrastructure\Mail\Messages\OrganizationMembershipRequestInitiatedMessageFacts.cs" />
    <Compile Include="Infrastructure\Mail\Messages\OrganizationMembershipRequestDeclinedMessageFacts.cs" />
    <Compile Include="Infrastructure\Mail\Messages\OrganizationMembershipRequestCanceledMessageFacts.cs" />
    <Compile Include="Infrastructure\Mail\Messages\OrganizationTransformInitiatedMessageFacts.cs" />
    <Compile Include="Infrastructure\Mail\Messages\OrganizationTransformRejectedMessageFacts.cs" />
    <Compile Include="Infrastructure\Mail\Messages\OrganizationTransformAcceptedMessageFacts.cs" />
    <Compile Include="Infrastructure\Mail\Messages\OrganizationMemberUpdatedMessageFacts.cs" />
    <Compile Include="Infrastructure\Mail\TestableMarkdownMessageService.cs" />
    <Compile Include="Infrastructure\Mail\TestMailSender.cs" />
    <Compile Include="Infrastructure\Mail\TestMessageServiceConfiguration.cs" />
    <Compile Include="Security\ControlRequiredSignerPolicyFacts.cs" />
    <Compile Include="Security\AutomaticallyOverwriteRequiredSignerPolicyFacts.cs" />
    <Compile Include="Security\MicrosoftTeamSubscriptionFacts.cs" />
    <Compile Include="Security\RequireMinProtocolVersionForPushPolicyFacts.cs" />
    <Compile Include="Security\RequireOrganizationTenantPolicyFacts.cs" />
    <Compile Include="Security\RequirePackageMetadataCompliancePolicyFacts.cs" />
    <Compile Include="Services\ActionRequiringEntityPermissionsFacts.cs" />
    <Compile Include="Services\CertificatesConfigurationFacts.cs" />
    <Compile Include="Infrastructure\Mail\MarkdownMessageServiceFacts.cs" />
    <Compile Include="Services\TyposquattingCheckListCacheServiceFacts.cs" />
    <Compile Include="Services\TyposquattingServiceFacts.cs" />
    <Compile Include="Services\CloudDownloadCountServiceFacts.cs" />
    <Compile Include="Services\CertificateServiceFacts.cs" />
    <Compile Include="Services\CertificateValidatorFacts.cs" />
    <Compile Include="Services\DeleteAccountServiceFacts.cs" />
    <Compile Include="Services\JsonStatisticsServiceFacts.cs" />
    <Compile Include="Services\ContentObjectServiceFacts.cs" />
    <Compile Include="Services\PackageFileServiceMetadataFacts.cs" />
    <Compile Include="Services\PackageOwnerRequestServiceFacts.cs" />
    <Compile Include="Services\PackageOwnershipManagementServiceFacts.cs" />
    <Compile Include="Services\LoginDiscontinuationConfigurationFacts.cs" />
    <Compile Include="Services\SymbolPackageUploadServiceFacts.cs" />
    <Compile Include="Services\SymbolPackageServiceFacts.cs" />
    <Compile Include="Services\PermissionsHelpersFacts.cs" />
    <Compile Include="Services\ReadMeServiceFacts.cs" />
    <Compile Include="Infrastructure\UserAuditRecordFacts.cs" />
    <Compile Include="OData\Filter\ODataFilterFacts.cs" />
    <Compile Include="OData\SearchService\SearchHijackerFacts.cs" />
    <Compile Include="OData\Serializers\V1FeedPackageAnnotationStrategyFacts.cs" />
    <Compile Include="OData\Serializers\V2FeedPackageAnnotationStrategyFacts.cs" />
    <Compile Include="PasswordValidationRegexTests.cs" />
    <Compile Include="SearchClient\CorrelatingHttpClientHandlerFacts.cs" />
    <Compile Include="SearchClient\RequestInspectingHandler.cs" />
    <Compile Include="SearchClient\WebApiCorrelationHandlerFacts.cs" />
    <Compile Include="Security\RequirePackageVerifyScopePolicyFacts.cs" />
    <Compile Include="Security\SecurityPolicyServiceFacts.cs" />
    <Compile Include="Security\DefaultSubscriptionFacts.cs" />
    <Compile Include="Security\TestSecurityPolicyService.cs" />
    <Compile Include="Security\TestUserSecurityPolicyData.cs" />
    <Compile Include="Services\AllowLocalHttpRedirectPolicyFacts.cs" />
    <Compile Include="Services\AsynchronousPackageValidationInitiatorFacts.cs" />
    <Compile Include="Services\ImmediatePackageValidatorFacts.cs" />
    <Compile Include="Services\NoLessSecureDestinationRedirectPolicyFacts.cs" />
    <Compile Include="Services\PackageUploadServiceFacts.cs" />
    <Compile Include="Services\ReflowPackageServiceFacts.cs" />
    <Compile Include="Services\ReservedNamespaceServiceFacts.cs" />
    <Compile Include="Services\SearchAdaptorFacts.cs" />
    <Compile Include="Services\SupportRequestServiceFacts.cs" />
    <Compile Include="Services\TelemetryServiceFacts.cs" />
    <Compile Include="Services\TestableActionRequiringEntityPermissions.cs" />
    <Compile Include="Services\TestablePermissionsEntity.cs" />
    <Compile Include="Services\ValidationServiceFacts.cs" />
    <Compile Include="Telemetry\ClientInformationTelemetryEnricherTests.cs" />
    <Compile Include="Telemetry\ClientTelemetryPIIProcessorTests.cs" />
    <Compile Include="Telemetry\ObfuscatorFacts.cs" />
    <Compile Include="Telemetry\QuietLogFacts.cs" />
    <Compile Include="TestUtils\TestServiceUtility.cs" />
    <Compile Include="TestUtils\Infrastructure\TestableV1Feed.cs" />
    <Compile Include="TestUtils\Infrastructure\TestableV2Feed.cs" />
    <Compile Include="TestUtils\Infrastructure\TestDependencyResolver.cs" />
    <Compile Include="OData\Interceptors\NormalizeVersionInterceptorFacts.cs" />
    <Compile Include="OData\Interceptors\PackageExtensionsFacts.cs" />
    <Compile Include="Diagnostics\DiagnosticsServiceFacts.cs" />
    <Compile Include="EmailValidationRegex.cs" />
    <Compile Include="Entities\EntitiesContextFacts.cs" />
    <Compile Include="Entities\PackageFacts.cs" />
    <Compile Include="ExtensionMethodsFacts.cs" />
    <Compile Include="Filters\ApiAuthorizeAttributeFacts.cs" />
    <Compile Include="Filters\RequiresAccountConfirmationAttributeFacts.cs" />
    <Compile Include="Framework\AssertEx.cs" />
    <Compile Include="Framework\Fakes.cs" />
    <Compile Include="Framework\LooseMocksRegistrationSource.cs" />
    <Compile Include="Framework\MockWiringExtensions.cs" />
    <Compile Include="Framework\TestAuditingService.cs" />
    <Compile Include="Framework\TestContainer.cs" />
    <Compile Include="Framework\TestExtensionMethods.cs" />
    <Compile Include="Framework\UnitTestBindings.cs" />
    <Compile Include="Helpers\EnumHelperFacts.cs" />
    <Compile Include="Infrastructure\AnalysisHelperFacts.cs" />
    <Compile Include="Infrastructure\CookieTempDataProviderFacts.cs" />
    <Compile Include="Infrastructure\PackageIndexEntityFacts.cs" />
    <Compile Include="Infrastructure\LuceneSearchServiceFacts.cs" />
    <Compile Include="Infrastructure\NuGetQueryParserFacts.cs" />
    <Compile Include="PolicyFacts.cs" />
    <Compile Include="Properties\AssemblyInfo.cs" />
    <Compile Include="Routing\VersionRouteConstraintFacts.cs" />
    <Compile Include="SemanticVersionExtensionsFacts.cs" />
    <Compile Include="Services\CloudBlobFileStorageServiceFacts.cs" />
    <Compile Include="Services\ContentServiceFacts.cs" />
    <Compile Include="TestUtils\Infrastructure\FeedServiceHelpers.cs" />
    <Compile Include="Services\FileSystemFileStorageServiceFacts.cs" />
    <Compile Include="Services\ODataRemoveSorterFacts.cs" />
    <Compile Include="Services\PackageFileServiceFacts.cs" />
    <Compile Include="Services\PackageDeleteServiceFacts.cs" />
    <Compile Include="Services\PackageServiceFacts.cs" />
    <Compile Include="Services\TestFileReference.cs" />
    <Compile Include="Services\UploadFileServiceFacts.cs" />
    <Compile Include="Services\UserServiceFacts.cs" />
    <Compile Include="Services\FeedServiceFacts.cs" />
    <Compile Include="TestUtils\ContractAssert.cs" />
    <Compile Include="TestUtils\FakeEntitiesContext.cs" />
    <Compile Include="TestUtils\MockExtensions.cs" />
    <Compile Include="TestUtils\MockHandler.cs" />
    <Compile Include="TestUtils\ModelStateAssert.cs" />
    <Compile Include="TestUtils\HttpActionResultExtensions.cs" />
    <Compile Include="TestUtils\OwinAssert.cs" />
    <Compile Include="TestUtils\OwinTestExtensions.cs" />
    <Compile Include="TestUtils\ResultAssert.cs" />
    <Compile Include="TestUtils\StubHttpPostedFile.cs" />
    <Compile Include="TestUtils\TestDataUtility.cs" />
    <Compile Include="TestUtils\TestUtility.cs" />
    <Compile Include="UriExtensionsFacts.cs" />
    <Compile Include="UrlHelperExtensionsFacts.cs" />
    <Compile Include="ViewModels\DependencySetsViewModelFacts.cs" />
    <Compile Include="ViewModels\DisplayLicenseViewModelFacts.cs" />
    <Compile Include="ViewModels\DisplayPackageViewModelFacts.cs" />
    <Compile Include="ViewModels\ListCertificateItemViewModelFacts.cs" />
    <Compile Include="ViewModels\ListPackageItemRequiredSignerViewModelFacts.cs" />
    <Compile Include="ViewModels\ListPackageItemViewModelFacts.cs" />
    <Compile Include="ViewModels\PackageViewModelFacts.cs" />
    <Compile Include="ViewModels\PreviousNextPagerViewModelFacts.cs" />
    <Compile Include="ViewModels\SignerViewModelFacts.cs" />
    <Compile Include="ViewModels\UserProfileModelFacts.cs" />
    <Compile Include="Views\Packages\ValidationIssueFacts.cs" />
    <Compile Include="Views\UrlHelperFacts.cs" />
  </ItemGroup>
  <ItemGroup>
    <EmbeddedResource Include="..\..\src\NuGetGallery\Views\Packages\_ValidationIssue.cshtml">
      <Link>Views\Packages\_ValidationIssue.cshtml</Link>
    </EmbeddedResource>
    <None Include="App.config">
      <SubType>Designer</SubType>
    </None>
    <EmbeddedResource Include="TestData\certificate.cer" />
  </ItemGroup>
  <ItemGroup>
    <ProjectReference Include="..\..\src\NuGet.Services.Entities\NuGet.Services.Entities.csproj">
      <Project>{6262f4fc-29be-4226-b676-db391c89d396}</Project>
      <Name>NuGet.Services.Entities</Name>
    </ProjectReference>
    <ProjectReference Include="..\..\src\NuGetGallery.Core\NuGetGallery.Core.csproj">
      <Project>{097b2cdd-9623-4c34-93c2-d373d51f5b4e}</Project>
      <Name>NuGetGallery.Core</Name>
    </ProjectReference>
    <ProjectReference Include="..\..\src\NuGetGallery.Services\NuGetGallery.Services.csproj">
      <Project>{c7d5e850-33fa-4ec5-8d7f-b1c8dd5d48f9}</Project>
      <Name>NuGetGallery.Services</Name>
    </ProjectReference>
    <ProjectReference Include="..\..\src\NuGetGallery\NuGetGallery.csproj">
      <Project>{1DACF781-5CD0-4123-8BAC-CD385D864BE5}</Project>
      <Name>NuGetGallery</Name>
    </ProjectReference>
    <ProjectReference Include="..\NuGetGallery.Core.Facts\NuGetGallery.Core.Facts.csproj">
      <Project>{8ac9e39e-366c-47e5-80ae-38e71cd31386}</Project>
      <Name>NuGetGallery.Core.Facts</Name>
    </ProjectReference>
  </ItemGroup>
  <ItemGroup>
    <Service Include="{82A7F48D-3B50-4B1E-B82E-3ADA8210C358}" />
  </ItemGroup>
  <ItemGroup>
    <PackageReference Include="Microsoft.Data.Services">
      <Version>5.8.4</Version>
    </PackageReference>
    <PackageReference Include="Moq">
      <Version>4.8.2</Version>
    </PackageReference>
    <PackageReference Include="RazorEngine">
      <Version>3.10.0</Version>
    </PackageReference>
    <PackageReference Include="xunit.abstractions">
      <Version>2.0.1</Version>
    </PackageReference>
    <PackageReference Include="xunit.assert">
      <Version>2.3.1</Version>
    </PackageReference>
    <PackageReference Include="xunit.core">
      <Version>2.3.1</Version>
    </PackageReference>
    <PackageReference Include="xunit.runner.visualstudio">
      <Version>2.4.1</Version>
      <IncludeAssets>runtime; build; native; contentfiles</IncludeAssets>
      <ExcludeAssets>analyzers</ExcludeAssets>
      <PrivateAssets>all</PrivateAssets>
    </PackageReference>
  </ItemGroup>
  <ItemGroup>
    <WCFMetadata Include="Connected Services\" />
  </ItemGroup>
  <Import Project="$(MSBuildToolsPath)\Microsoft.CSharp.targets" />
  <PropertyGroup>
    <SignPath>..\..\build</SignPath>
    <SignPath Condition="'$(BUILD_SOURCESDIRECTORY)' != ''">$(BUILD_SOURCESDIRECTORY)\build</SignPath>
    <SignPath Condition="'$(NuGetBuildPath)' != ''">$(NuGetBuildPath)</SignPath>
  </PropertyGroup>
  <Import Project="$(SignPath)\sign.targets" Condition="Exists('$(SignPath)\sign.targets')" />
</Project><|MERGE_RESOLUTION|>--- conflicted
+++ resolved
@@ -90,11 +90,8 @@
     <Compile Include="Infrastructure\Lucene\GallerySearchServiceFacts.cs" />
     <Compile Include="Helpers\StreamHelperFacts.cs" />
     <Compile Include="Infrastructure\Mail\Messages\SearchSideBySideMessageFacts.cs" />
-<<<<<<< HEAD
     <Compile Include="Services\ConfigurationIconFileProviderFacts.cs" />
-=======
     <Compile Include="Services\FeatureFlagServiceFacts.cs" />
->>>>>>> d8dc32d9
     <Compile Include="Services\PackageDeprecationServiceFacts.cs" />
     <Compile Include="Services\SearchSideBySideServiceFacts.cs" />
     <Compile Include="Services\PackageUpdateServiceFacts.cs" />
