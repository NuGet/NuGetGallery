﻿<?xml version="1.0" encoding="utf-8"?>
<Project ToolsVersion="14.0" DefaultTargets="Build" xmlns="http://schemas.microsoft.com/developer/msbuild/2003">
  <Import Project="..\..\packages\xunit.runner.visualstudio.2.0.1\build\net20\xunit.runner.visualstudio.props" Condition="Exists('..\..\packages\xunit.runner.visualstudio.2.0.1\build\net20\xunit.runner.visualstudio.props')" />
  <Import Project="..\..\packages\xunit.core.2.0.0\build\portable-net45+win+wpa81+wp80+monotouch+monoandroid+Xamarin.iOS\xunit.core.props" Condition="Exists('..\..\packages\xunit.core.2.0.0\build\portable-net45+win+wpa81+wp80+monotouch+monoandroid+Xamarin.iOS\xunit.core.props')" />
  <PropertyGroup>
    <Configuration Condition=" '$(Configuration)' == '' ">Debug</Configuration>
    <Platform Condition=" '$(Platform)' == '' ">AnyCPU</Platform>
    <ProductVersion>8.0.30703</ProductVersion>
    <SchemaVersion>2.0</SchemaVersion>
    <ProjectGuid>{FDC76BEF-3360-45AC-A13E-AE8F14D343D5}</ProjectGuid>
    <OutputType>Library</OutputType>
    <AppDesignerFolder>Properties</AppDesignerFolder>
    <RootNamespace>NuGetGallery</RootNamespace>
    <AssemblyName>NuGetGallery.Facts</AssemblyName>
    <TargetFrameworkVersion>v4.6.1</TargetFrameworkVersion>
    <FileAlignment>512</FileAlignment>
    <TargetFrameworkProfile />
    <NuGetPackageImportStamp>
    </NuGetPackageImportStamp>
  </PropertyGroup>
  <PropertyGroup Condition=" '$(Configuration)|$(Platform)' == 'Debug|AnyCPU' ">
    <DebugSymbols>true</DebugSymbols>
    <DebugType>full</DebugType>
    <Optimize>false</Optimize>
    <OutputPath>bin\Debug\</OutputPath>
    <DefineConstants>DEBUG;TRACE</DefineConstants>
    <ErrorReport>prompt</ErrorReport>
    <WarningLevel>4</WarningLevel>
    <TreatWarningsAsErrors>true</TreatWarningsAsErrors>
    <Prefer32Bit>false</Prefer32Bit>
    <NoWarn>0618</NoWarn>
    <CodeAnalysisRuleSet>Sdl7.0.ruleset</CodeAnalysisRuleSet>
  </PropertyGroup>
  <PropertyGroup Condition=" '$(Configuration)|$(Platform)' == 'Release|AnyCPU' ">
    <DebugType>pdbonly</DebugType>
    <Optimize>true</Optimize>
    <OutputPath>bin\Release\</OutputPath>
    <DefineConstants>TRACE</DefineConstants>
    <ErrorReport>prompt</ErrorReport>
    <WarningLevel>4</WarningLevel>
    <Prefer32Bit>false</Prefer32Bit>
  </PropertyGroup>
  <ItemGroup>
    <Reference Include="AnglicanGeek.MarkdownMailer, Version=1.2.0.0, Culture=neutral, processorArchitecture=MSIL">
      <SpecificVersion>False</SpecificVersion>
      <HintPath>..\..\packages\AnglicanGeek.MarkdownMailer.1.2\lib\net40\AnglicanGeek.MarkdownMailer.dll</HintPath>
      <Private>True</Private>
    </Reference>
    <Reference Include="Autofac, Version=3.5.0.0, Culture=neutral, PublicKeyToken=17863af14b0044da, processorArchitecture=MSIL">
      <SpecificVersion>False</SpecificVersion>
      <HintPath>..\..\packages\Autofac.3.5.2\lib\net40\Autofac.dll</HintPath>
      <Private>True</Private>
    </Reference>
    <Reference Include="EntityFramework, Version=6.0.0.0, Culture=neutral, PublicKeyToken=b77a5c561934e089, processorArchitecture=MSIL">
      <SpecificVersion>False</SpecificVersion>
      <HintPath>..\..\packages\EntityFramework.6.1.3\lib\net45\EntityFramework.dll</HintPath>
      <Private>True</Private>
    </Reference>
    <Reference Include="EntityFramework.SqlServer, Version=6.0.0.0, Culture=neutral, PublicKeyToken=b77a5c561934e089, processorArchitecture=MSIL">
      <SpecificVersion>False</SpecificVersion>
      <HintPath>..\..\packages\EntityFramework.6.1.3\lib\net45\EntityFramework.SqlServer.dll</HintPath>
      <Private>True</Private>
    </Reference>
    <Reference Include="Hyak.Common, Version=1.0.0.0, Culture=neutral, PublicKeyToken=31bf3856ad364e35, processorArchitecture=MSIL">
      <HintPath>..\..\packages\Hyak.Common.1.0.2\lib\net45\Hyak.Common.dll</HintPath>
      <Private>True</Private>
    </Reference>
    <Reference Include="ICSharpCode.SharpZipLib, Version=0.86.0.518, Culture=neutral, PublicKeyToken=1b03e6acf1164f73, processorArchitecture=MSIL">
      <SpecificVersion>False</SpecificVersion>
      <HintPath>..\..\packages\SharpZipLib.0.86.0\lib\20\ICSharpCode.SharpZipLib.dll</HintPath>
      <Private>True</Private>
    </Reference>
    <Reference Include="Lucene.Net, Version=3.0.3.0, Culture=neutral, PublicKeyToken=85089178b9ac3181, processorArchitecture=MSIL">
      <SpecificVersion>False</SpecificVersion>
      <HintPath>..\..\packages\Lucene.Net.3.0.3\lib\NET40\Lucene.Net.dll</HintPath>
      <Private>True</Private>
    </Reference>
    <Reference Include="MarkdownSharp, Version=0.0.0.0, Culture=neutral, processorArchitecture=MSIL">
      <SpecificVersion>False</SpecificVersion>
      <HintPath>..\..\packages\MarkdownSharp.1.13.0.0\lib\35\MarkdownSharp.dll</HintPath>
      <Private>True</Private>
    </Reference>
    <Reference Include="Microsoft.Azure.Common, Version=2.0.0.0, Culture=neutral, PublicKeyToken=31bf3856ad364e35, processorArchitecture=MSIL">
      <HintPath>..\..\packages\Microsoft.Azure.Common.2.0.4\lib\net45\Microsoft.Azure.Common.dll</HintPath>
      <Private>True</Private>
    </Reference>
    <Reference Include="Microsoft.Azure.Common.NetFramework, Version=1.0.0.0, Culture=neutral, PublicKeyToken=31bf3856ad364e35, processorArchitecture=MSIL">
      <HintPath>..\..\packages\Microsoft.Azure.Common.2.0.4\lib\net45\Microsoft.Azure.Common.NetFramework.dll</HintPath>
      <Private>True</Private>
    </Reference>
    <Reference Include="Microsoft.Azure.KeyVault, Version=1.0.0.0, Culture=neutral, PublicKeyToken=31bf3856ad364e35, processorArchitecture=MSIL">
      <HintPath>..\..\packages\Microsoft.Azure.KeyVault.1.0.0\lib\net45\Microsoft.Azure.KeyVault.dll</HintPath>
      <Private>True</Private>
    </Reference>
    <Reference Include="Microsoft.Data.Edm, Version=5.6.5.0, Culture=neutral, PublicKeyToken=31bf3856ad364e35, processorArchitecture=MSIL">
      <SpecificVersion>False</SpecificVersion>
      <HintPath>..\..\packages\Microsoft.Data.Edm.5.6.5-beta\lib\net40\Microsoft.Data.Edm.dll</HintPath>
      <Private>True</Private>
    </Reference>
    <Reference Include="Microsoft.Data.OData, Version=5.6.5.0, Culture=neutral, PublicKeyToken=31bf3856ad364e35, processorArchitecture=MSIL">
      <SpecificVersion>False</SpecificVersion>
      <HintPath>..\..\packages\Microsoft.Data.OData.5.6.5-beta\lib\net40\Microsoft.Data.OData.dll</HintPath>
      <Private>True</Private>
    </Reference>
    <Reference Include="Microsoft.Data.Services, Version=5.6.5.0, Culture=neutral, PublicKeyToken=31bf3856ad364e35, processorArchitecture=MSIL">
      <SpecificVersion>False</SpecificVersion>
      <HintPath>..\..\packages\Microsoft.Data.Services.5.6.5-beta\lib\net40\Microsoft.Data.Services.dll</HintPath>
      <Private>True</Private>
    </Reference>
    <Reference Include="Microsoft.Data.Services.Client, Version=5.6.5.0, Culture=neutral, PublicKeyToken=31bf3856ad364e35, processorArchitecture=MSIL">
      <SpecificVersion>False</SpecificVersion>
      <HintPath>..\..\packages\Microsoft.Data.Services.Client.5.6.5-beta\lib\net40\Microsoft.Data.Services.Client.dll</HintPath>
      <Private>True</Private>
    </Reference>
    <Reference Include="Microsoft.IdentityModel.Clients.ActiveDirectory, Version=3.13.4.878, Culture=neutral, PublicKeyToken=31bf3856ad364e35, processorArchitecture=MSIL">
      <HintPath>..\..\packages\Microsoft.IdentityModel.Clients.ActiveDirectory.3.13.4\lib\net45\Microsoft.IdentityModel.Clients.ActiveDirectory.dll</HintPath>
      <Private>True</Private>
    </Reference>
    <Reference Include="Microsoft.IdentityModel.Clients.ActiveDirectory.Platform, Version=3.13.4.878, Culture=neutral, PublicKeyToken=31bf3856ad364e35, processorArchitecture=MSIL">
      <HintPath>..\..\packages\Microsoft.IdentityModel.Clients.ActiveDirectory.3.13.4\lib\net45\Microsoft.IdentityModel.Clients.ActiveDirectory.Platform.dll</HintPath>
      <Private>True</Private>
    </Reference>
    <Reference Include="Microsoft.Owin, Version=3.0.1.0, Culture=neutral, PublicKeyToken=31bf3856ad364e35, processorArchitecture=MSIL">
      <SpecificVersion>False</SpecificVersion>
      <HintPath>..\..\packages\Microsoft.Owin.3.0.1\lib\net45\Microsoft.Owin.dll</HintPath>
      <Private>True</Private>
    </Reference>
    <Reference Include="Microsoft.Owin.Host.SystemWeb, Version=3.0.1.0, Culture=neutral, PublicKeyToken=31bf3856ad364e35, processorArchitecture=MSIL">
      <SpecificVersion>False</SpecificVersion>
      <HintPath>..\..\packages\Microsoft.Owin.Host.SystemWeb.3.0.1\lib\net45\Microsoft.Owin.Host.SystemWeb.dll</HintPath>
      <Private>True</Private>
    </Reference>
    <Reference Include="Microsoft.Owin.Security, Version=3.0.1.0, Culture=neutral, PublicKeyToken=31bf3856ad364e35, processorArchitecture=MSIL">
      <SpecificVersion>False</SpecificVersion>
      <HintPath>..\..\packages\Microsoft.Owin.Security.3.0.1\lib\net45\Microsoft.Owin.Security.dll</HintPath>
      <Private>True</Private>
    </Reference>
    <Reference Include="Microsoft.Owin.Security.Cookies, Version=3.0.1.0, Culture=neutral, PublicKeyToken=31bf3856ad364e35, processorArchitecture=MSIL">
      <SpecificVersion>False</SpecificVersion>
      <HintPath>..\..\packages\Microsoft.Owin.Security.Cookies.3.0.1\lib\net45\Microsoft.Owin.Security.Cookies.dll</HintPath>
      <Private>True</Private>
    </Reference>
    <Reference Include="Microsoft.Threading.Tasks, Version=1.0.12.0, Culture=neutral, PublicKeyToken=b03f5f7f11d50a3a, processorArchitecture=MSIL">
      <SpecificVersion>False</SpecificVersion>
      <HintPath>..\..\packages\Microsoft.Bcl.Async.1.0.168\lib\net40\Microsoft.Threading.Tasks.dll</HintPath>
      <Private>True</Private>
    </Reference>
    <Reference Include="Microsoft.Threading.Tasks.Extensions, Version=1.0.12.0, Culture=neutral, PublicKeyToken=b03f5f7f11d50a3a, processorArchitecture=MSIL">
      <SpecificVersion>False</SpecificVersion>
      <HintPath>..\..\packages\Microsoft.Bcl.Async.1.0.168\lib\net40\Microsoft.Threading.Tasks.Extensions.dll</HintPath>
      <Private>True</Private>
    </Reference>
    <Reference Include="Microsoft.Threading.Tasks.Extensions.Desktop, Version=1.0.168.0, Culture=neutral, PublicKeyToken=b03f5f7f11d50a3a, processorArchitecture=MSIL">
      <SpecificVersion>False</SpecificVersion>
      <HintPath>..\..\packages\Microsoft.Bcl.Async.1.0.168\lib\net40\Microsoft.Threading.Tasks.Extensions.Desktop.dll</HintPath>
      <Private>True</Private>
    </Reference>
    <Reference Include="Microsoft.Web.Infrastructure, Version=1.0.0.0, Culture=neutral, PublicKeyToken=31bf3856ad364e35, processorArchitecture=MSIL">
      <HintPath>..\..\packages\Microsoft.Web.Infrastructure.1.0.0.0\lib\net40\Microsoft.Web.Infrastructure.dll</HintPath>
      <Private>True</Private>
    </Reference>
    <Reference Include="Microsoft.Web.XmlTransform, Version=2.1.0.0, Culture=neutral, PublicKeyToken=b03f5f7f11d50a3a, processorArchitecture=MSIL">
      <SpecificVersion>False</SpecificVersion>
      <HintPath>..\..\packages\Microsoft.Web.Xdt.2.1.1\lib\net40\Microsoft.Web.XmlTransform.dll</HintPath>
      <Private>True</Private>
    </Reference>
    <Reference Include="Microsoft.Win32.Primitives, Version=4.0.1.0, Culture=neutral, PublicKeyToken=b03f5f7f11d50a3a, processorArchitecture=MSIL">
      <HintPath>..\..\packages\Microsoft.Win32.Primitives.4.0.1\lib\net46\Microsoft.Win32.Primitives.dll</HintPath>
      <Private>True</Private>
    </Reference>
    <Reference Include="Microsoft.WindowsAzure.Configuration, Version=3.0.0.0, Culture=neutral, PublicKeyToken=31bf3856ad364e35, processorArchitecture=MSIL">
      <SpecificVersion>False</SpecificVersion>
      <HintPath>..\..\packages\Microsoft.WindowsAzure.ConfigurationManager.3.1.0\lib\net40\Microsoft.WindowsAzure.Configuration.dll</HintPath>
      <Private>True</Private>
    </Reference>
    <Reference Include="Microsoft.WindowsAzure.Storage, Version=4.3.0.0, Culture=neutral, PublicKeyToken=31bf3856ad364e35, processorArchitecture=MSIL">
      <SpecificVersion>False</SpecificVersion>
      <HintPath>..\..\packages\WindowsAzure.Storage.4.3.0\lib\net40\Microsoft.WindowsAzure.Storage.dll</HintPath>
      <Private>True</Private>
    </Reference>
    <Reference Include="Moq, Version=4.2.1510.2205, Culture=neutral, PublicKeyToken=69f491c39445e920, processorArchitecture=MSIL">
      <SpecificVersion>False</SpecificVersion>
      <HintPath>..\..\packages\Moq.4.2.1510.2205\lib\net40\Moq.dll</HintPath>
      <Private>True</Private>
    </Reference>
    <Reference Include="MvcHaack.Ajax, Version=2.0.0.0, Culture=neutral, processorArchitecture=MSIL">
      <SpecificVersion>False</SpecificVersion>
      <HintPath>..\..\packages\MvcHaack.Ajax.MVC4.2.0.0.0\lib\net40\MvcHaack.Ajax.dll</HintPath>
      <Private>True</Private>
    </Reference>
    <Reference Include="Newtonsoft.Json, Version=6.0.0.0, Culture=neutral, PublicKeyToken=30ad4fe6b2a6aeed, processorArchitecture=MSIL">
      <HintPath>..\..\packages\Newtonsoft.Json.6.0.8\lib\net45\Newtonsoft.Json.dll</HintPath>
      <Private>True</Private>
    </Reference>
    <Reference Include="NuGet.Common, Version=3.5.0.0, Culture=neutral, PublicKeyToken=31bf3856ad364e35, processorArchitecture=MSIL">
      <HintPath>..\..\packages\NuGet.Common.3.5.0-rc1-final\lib\net45\NuGet.Common.dll</HintPath>
      <Private>True</Private>
    </Reference>
    <Reference Include="NuGet.Frameworks, Version=3.5.0.0, Culture=neutral, PublicKeyToken=31bf3856ad364e35, processorArchitecture=MSIL">
      <HintPath>..\..\packages\NuGet.Frameworks.3.5.0-rc1-final\lib\net45\NuGet.Frameworks.dll</HintPath>
      <Private>True</Private>
    </Reference>
    <Reference Include="NuGet.Logging, Version=3.5.0.0, Culture=neutral, PublicKeyToken=31bf3856ad364e35, processorArchitecture=MSIL">
      <SpecificVersion>False</SpecificVersion>
      <HintPath>..\..\packages\NuGet.Logging.3.5.0-beta-1160\lib\net45\NuGet.Logging.dll</HintPath>
      <Private>True</Private>
    </Reference>
    <Reference Include="NuGet.Packaging, Version=3.5.0.0, Culture=neutral, PublicKeyToken=31bf3856ad364e35, processorArchitecture=MSIL">
      <HintPath>..\..\packages\NuGet.Packaging.3.5.0-rc1-final\lib\net45\NuGet.Packaging.dll</HintPath>
      <Private>True</Private>
    </Reference>
    <Reference Include="NuGet.Packaging.Core, Version=3.5.0.0, Culture=neutral, PublicKeyToken=31bf3856ad364e35, processorArchitecture=MSIL">
      <HintPath>..\..\packages\NuGet.Packaging.Core.3.5.0-rc1-final\lib\net45\NuGet.Packaging.Core.dll</HintPath>
      <Private>True</Private>
    </Reference>
    <Reference Include="NuGet.Packaging.Core.Types, Version=3.5.0.0, Culture=neutral, PublicKeyToken=31bf3856ad364e35, processorArchitecture=MSIL">
      <HintPath>..\..\packages\NuGet.Packaging.Core.Types.3.5.0-rc1-final\lib\net45\NuGet.Packaging.Core.Types.dll</HintPath>
      <Private>True</Private>
    </Reference>
    <Reference Include="NuGet.Services.KeyVault, Version=1.0.0.0, Culture=neutral, processorArchitecture=MSIL">
      <HintPath>..\..\packages\NuGet.Services.KeyVault.1.0.0.0\lib\net45\NuGet.Services.KeyVault.dll</HintPath>
      <Private>True</Private>
    </Reference>
    <Reference Include="NuGet.Versioning, Version=3.5.0.0, Culture=neutral, PublicKeyToken=31bf3856ad364e35, processorArchitecture=MSIL">
      <HintPath>..\..\packages\NuGet.Versioning.3.5.0-rc1-final\lib\net45\NuGet.Versioning.dll</HintPath>
      <Private>True</Private>
    </Reference>
    <Reference Include="Owin, Version=1.0.0.0, Culture=neutral, PublicKeyToken=f0ebd12fd5e55cc5, processorArchitecture=MSIL">
      <SpecificVersion>False</SpecificVersion>
      <HintPath>..\..\packages\Owin.1.0\lib\net40\Owin.dll</HintPath>
      <Private>True</Private>
    </Reference>
    <Reference Include="PoliteCaptcha, Version=0.4.0.0, Culture=neutral, processorArchitecture=MSIL">
      <SpecificVersion>False</SpecificVersion>
      <HintPath>..\..\packages\PoliteCaptcha.0.4.0.1\lib\net40\PoliteCaptcha.dll</HintPath>
      <Private>True</Private>
    </Reference>
    <Reference Include="Recaptcha, Version=1.0.5.0, Culture=neutral, PublicKeyToken=9afc4d65b28c38c2, processorArchitecture=MSIL">
      <SpecificVersion>False</SpecificVersion>
      <HintPath>..\..\packages\recaptcha.1.0.5.0\lib\.NetFramework 4.0\Recaptcha.dll</HintPath>
      <Private>True</Private>
    </Reference>
    <Reference Include="System" />
    <Reference Include="System.ComponentModel.Composition" />
    <Reference Include="System.ComponentModel.DataAnnotations" />
    <Reference Include="System.Configuration" />
    <Reference Include="System.Core" />
    <Reference Include="System.Data.Services.Client" />
    <Reference Include="System.Diagnostics.DiagnosticSource, Version=4.0.0.0, Culture=neutral, PublicKeyToken=cc7b13ffcd2ddd51, processorArchitecture=MSIL">
      <HintPath>..\..\packages\System.Diagnostics.DiagnosticSource.4.0.0\lib\net46\System.Diagnostics.DiagnosticSource.dll</HintPath>
      <Private>True</Private>
    </Reference>
    <Reference Include="System.IO.Compression" />
    <Reference Include="System.Net" />
    <Reference Include="System.Net.Http, Version=4.1.1.0, Culture=neutral, PublicKeyToken=b03f5f7f11d50a3a, processorArchitecture=MSIL">
      <HintPath>..\..\packages\System.Net.Http.4.3.0-beta-24431-01\lib\net46\System.Net.Http.dll</HintPath>
      <Private>True</Private>
    </Reference>
    <Reference Include="System.Net.Http.Extensions, Version=2.2.29.0, Culture=neutral, PublicKeyToken=b03f5f7f11d50a3a, processorArchitecture=MSIL">
      <SpecificVersion>False</SpecificVersion>
      <HintPath>..\..\packages\Microsoft.Net.Http.2.2.29\lib\net45\System.Net.Http.Extensions.dll</HintPath>
      <Private>True</Private>
    </Reference>
    <Reference Include="System.Net.Http.Formatting, Version=5.2.3.0, Culture=neutral, PublicKeyToken=31bf3856ad364e35, processorArchitecture=MSIL">
      <SpecificVersion>False</SpecificVersion>
      <HintPath>..\..\packages\Microsoft.AspNet.WebApi.Client.5.2.3\lib\net45\System.Net.Http.Formatting.dll</HintPath>
      <Private>True</Private>
    </Reference>
    <Reference Include="System.Net.Http.Primitives, Version=4.2.29.0, Culture=neutral, PublicKeyToken=b03f5f7f11d50a3a, processorArchitecture=MSIL">
      <SpecificVersion>False</SpecificVersion>
      <HintPath>..\..\packages\Microsoft.Net.Http.2.2.29\lib\net45\System.Net.Http.Primitives.dll</HintPath>
      <Private>True</Private>
    </Reference>
    <Reference Include="System.Net.Http.WebRequest" />
    <Reference Include="System.Runtime.Serialization" />
    <Reference Include="System.Runtime.Serialization.Primitives, Version=4.1.1.0, Culture=neutral, PublicKeyToken=b03f5f7f11d50a3a, processorArchitecture=MSIL">
      <HintPath>..\..\packages\System.Runtime.Serialization.Primitives.4.1.1\lib\net46\System.Runtime.Serialization.Primitives.dll</HintPath>
      <Private>True</Private>
    </Reference>
    <Reference Include="System.Security.Cryptography.Algorithms, Version=4.1.0.0, Culture=neutral, PublicKeyToken=b03f5f7f11d50a3a, processorArchitecture=MSIL">
      <HintPath>..\..\packages\System.Security.Cryptography.Algorithms.4.2.0\lib\net461\System.Security.Cryptography.Algorithms.dll</HintPath>
      <Private>True</Private>
    </Reference>
    <Reference Include="System.Security.Cryptography.Encoding, Version=4.0.0.0, Culture=neutral, PublicKeyToken=b03f5f7f11d50a3a, processorArchitecture=MSIL">
      <HintPath>..\..\packages\System.Security.Cryptography.Encoding.4.0.0\lib\net46\System.Security.Cryptography.Encoding.dll</HintPath>
      <Private>True</Private>
    </Reference>
    <Reference Include="System.Security.Cryptography.Primitives, Version=4.0.0.0, Culture=neutral, PublicKeyToken=b03f5f7f11d50a3a, processorArchitecture=MSIL">
      <HintPath>..\..\packages\System.Security.Cryptography.Primitives.4.0.0\lib\net46\System.Security.Cryptography.Primitives.dll</HintPath>
      <Private>True</Private>
    </Reference>
    <Reference Include="System.Security.Cryptography.X509Certificates, Version=4.1.0.0, Culture=neutral, PublicKeyToken=b03f5f7f11d50a3a, processorArchitecture=MSIL">
      <HintPath>..\..\packages\System.Security.Cryptography.X509Certificates.4.1.0\lib\net461\System.Security.Cryptography.X509Certificates.dll</HintPath>
      <Private>True</Private>
    </Reference>
    <Reference Include="System.ServiceModel" />
    <Reference Include="System.Spatial, Version=5.6.5.0, Culture=neutral, PublicKeyToken=31bf3856ad364e35, processorArchitecture=MSIL">
      <SpecificVersion>False</SpecificVersion>
      <HintPath>..\..\packages\System.Spatial.5.6.5-beta\lib\net40\System.Spatial.dll</HintPath>
      <Private>True</Private>
    </Reference>
    <Reference Include="System.Web" />
    <Reference Include="System.Web.Helpers, Version=3.0.0.0, Culture=neutral, PublicKeyToken=31bf3856ad364e35, processorArchitecture=MSIL">
      <SpecificVersion>False</SpecificVersion>
      <HintPath>..\..\packages\Microsoft.AspNet.WebPages.3.2.3\lib\net45\System.Web.Helpers.dll</HintPath>
      <Private>True</Private>
    </Reference>
    <Reference Include="System.Web.Http, Version=5.2.3.0, Culture=neutral, PublicKeyToken=31bf3856ad364e35, processorArchitecture=MSIL">
      <SpecificVersion>False</SpecificVersion>
      <HintPath>..\..\packages\Microsoft.AspNet.WebApi.Core.5.2.3\lib\net45\System.Web.Http.dll</HintPath>
      <Private>True</Private>
    </Reference>
    <Reference Include="System.Web.Http.OData, Version=5.5.1.0, Culture=neutral, PublicKeyToken=31bf3856ad364e35, processorArchitecture=MSIL">
      <SpecificVersion>False</SpecificVersion>
      <HintPath>..\..\packages\Microsoft.AspNet.WebApi.OData.5.5.1\lib\net45\System.Web.Http.OData.dll</HintPath>
      <Private>True</Private>
    </Reference>
    <Reference Include="System.Web.Mvc, Version=5.2.3.0, Culture=neutral, PublicKeyToken=31bf3856ad364e35, processorArchitecture=MSIL">
      <SpecificVersion>False</SpecificVersion>
      <HintPath>..\..\packages\Microsoft.AspNet.Mvc.5.2.3\lib\net45\System.Web.Mvc.dll</HintPath>
      <Private>True</Private>
    </Reference>
    <Reference Include="System.Web.Razor, Version=3.0.0.0, Culture=neutral, PublicKeyToken=31bf3856ad364e35, processorArchitecture=MSIL">
      <SpecificVersion>False</SpecificVersion>
      <HintPath>..\..\packages\Microsoft.AspNet.Razor.3.2.3\lib\net45\System.Web.Razor.dll</HintPath>
      <Private>True</Private>
    </Reference>
    <Reference Include="System.Web.WebPages, Version=3.0.0.0, Culture=neutral, PublicKeyToken=31bf3856ad364e35, processorArchitecture=MSIL">
      <SpecificVersion>False</SpecificVersion>
      <HintPath>..\..\packages\Microsoft.AspNet.WebPages.3.2.3\lib\net45\System.Web.WebPages.dll</HintPath>
      <Private>True</Private>
    </Reference>
    <Reference Include="System.Web.WebPages.Deployment, Version=3.0.0.0, Culture=neutral, PublicKeyToken=31bf3856ad364e35, processorArchitecture=MSIL">
      <SpecificVersion>False</SpecificVersion>
      <HintPath>..\..\packages\Microsoft.AspNet.WebPages.3.2.3\lib\net45\System.Web.WebPages.Deployment.dll</HintPath>
      <Private>True</Private>
    </Reference>
    <Reference Include="System.Web.WebPages.Razor, Version=3.0.0.0, Culture=neutral, PublicKeyToken=31bf3856ad364e35, processorArchitecture=MSIL">
      <SpecificVersion>False</SpecificVersion>
      <HintPath>..\..\packages\Microsoft.AspNet.WebPages.3.2.3\lib\net45\System.Web.WebPages.Razor.dll</HintPath>
      <Private>True</Private>
    </Reference>
    <Reference Include="System.Xml.Linq" />
    <Reference Include="System.Data.DataSetExtensions" />
    <Reference Include="Microsoft.CSharp" />
    <Reference Include="System.Data" />
    <Reference Include="System.Xml" />
    <Reference Include="WebActivator, Version=1.4.4.0, Culture=neutral, processorArchitecture=MSIL">
      <SpecificVersion>False</SpecificVersion>
      <HintPath>..\..\packages\WebActivator.1.4.4\lib\net40\WebActivator.dll</HintPath>
      <Private>True</Private>
    </Reference>
    <Reference Include="WebActivatorEx, Version=2.0.0.0, Culture=neutral, PublicKeyToken=7b26dc2a43f6a0d4, processorArchitecture=MSIL">
      <SpecificVersion>False</SpecificVersion>
      <HintPath>..\..\packages\WebActivatorEx.2.0.6\lib\net40\WebActivatorEx.dll</HintPath>
      <Private>True</Private>
    </Reference>
    <Reference Include="WebBackgrounder, Version=0.2.0.0, Culture=neutral, processorArchitecture=MSIL">
      <SpecificVersion>False</SpecificVersion>
      <HintPath>..\..\packages\WebBackgrounder.0.2.0\lib\net40\WebBackgrounder.dll</HintPath>
      <Private>True</Private>
    </Reference>
    <Reference Include="WebBackgrounder.EntityFramework, Version=0.1.0.0, Culture=neutral, processorArchitecture=MSIL">
      <SpecificVersion>False</SpecificVersion>
      <HintPath>..\..\packages\WebBackgrounder.EntityFramework.0.1\lib\net40\WebBackgrounder.EntityFramework.dll</HintPath>
      <Private>True</Private>
    </Reference>
    <Reference Include="xunit.abstractions, Version=2.0.0.0, Culture=neutral, PublicKeyToken=8d05b1bb7a6fdb6c, processorArchitecture=MSIL">
      <SpecificVersion>False</SpecificVersion>
      <HintPath>..\..\packages\xunit.abstractions.2.0.0\lib\net35\xunit.abstractions.dll</HintPath>
      <Private>True</Private>
    </Reference>
    <Reference Include="xunit.assert, Version=2.0.0.2929, Culture=neutral, PublicKeyToken=8d05b1bb7a6fdb6c, processorArchitecture=MSIL">
      <SpecificVersion>False</SpecificVersion>
      <HintPath>..\..\packages\xunit.assert.2.0.0\lib\portable-net45+win+wpa81+wp80+monotouch+monoandroid+Xamarin.iOS\xunit.assert.dll</HintPath>
      <Private>True</Private>
    </Reference>
    <Reference Include="xunit.core, Version=2.0.0.2929, Culture=neutral, PublicKeyToken=8d05b1bb7a6fdb6c, processorArchitecture=MSIL">
      <SpecificVersion>False</SpecificVersion>
      <HintPath>..\..\packages\xunit.extensibility.core.2.0.0\lib\portable-net45+win+wpa81+wp80+monotouch+monoandroid+Xamarin.iOS\xunit.core.dll</HintPath>
      <Private>True</Private>
    </Reference>
  </ItemGroup>
  <ItemGroup>
    <Compile Include="AppConfigIsCorrectlyApplied.cs" />
    <Compile Include="Authentication\AuthenticatorFacts.cs" />
    <Compile Include="Authentication\Providers\ApiKey\ApiKeyAuthenticationHandlerFacts.cs" />
    <Compile Include="Authentication\AuthenticationServiceFacts.cs" />
    <Compile Include="Authentication\ForceSslWhenAuthenticatedMiddlewareFacts.cs" />
    <Compile Include="Authentication\TestCredentialBuilder.cs" />
    <Compile Include="Authentication\V3HasherTests.cs" />
    <Compile Include="AutocompleteServicePackageIdsQueryFacts.cs" />
    <Compile Include="AutocompleteServicePackageVersionsQueryFacts.cs" />
    <Compile Include="Commands\AutomaticallyCuratePackageCommandFacts.cs" />
    <Compile Include="App_Start\ConfigurationServiceFacts.cs" />
    <Compile Include="App_Start\CachingSecretReaderFacts.cs" />
    <Compile Include="Controllers\AppControllerFacts.cs" />
    <Compile Include="Controllers\AuthenticationControllerFacts.cs" />
    <Compile Include="Controllers\ApiControllerFacts.cs" />
    <Compile Include="Controllers\CuratedFeedsControllerFacts.cs" />
    <Compile Include="Controllers\CuratedPackagesControllerFacts.cs" />
    <Compile Include="Controllers\JsonApiControllerFacts.cs" />
    <Compile Include="Controllers\PackagesControllerFacts.cs" />
    <Compile Include="Controllers\StatisticsControllerFacts.cs" />
    <Compile Include="Controllers\UsersControllerFacts.cs" />
    <Compile Include="Framework\TestGalleryConfigurationService.cs" />
<<<<<<< HEAD
    <Compile Include="OData\Filter\ODataFilterFacts.cs" />
=======
    <Compile Include="OData\SearchService\SearchHijackerFacts.cs" />
>>>>>>> b31a5dd3
    <Compile Include="PasswordValidationRegexTests.cs" />
    <Compile Include="SearchClient\CorrelatingHttpClientHandlerFacts.cs" />
    <Compile Include="SearchClient\RequestInspectingHandler.cs" />
    <Compile Include="SearchClient\WebApiCorrelationHandlerFacts.cs" />
    <Compile Include="Services\PagerDutyClientFacts.cs" />
    <Compile Include="Services\ReflowPackageServiceFacts.cs" />
    <Compile Include="Services\SearchAdaptorFacts.cs" />
    <Compile Include="TestUtils\Infrastructure\TestableV1Feed.cs" />
    <Compile Include="TestUtils\Infrastructure\TestableV2Feed.cs" />
    <Compile Include="TestUtils\Infrastructure\TestDependencyResolver.cs" />
    <Compile Include="OData\Interceptors\NormalizeVersionInterceptorFacts.cs" />
    <Compile Include="OData\Interceptors\PackageExtensionsFacts.cs" />
    <Compile Include="Diagnostics\DiagnosticsServiceFacts.cs" />
    <Compile Include="EmailValidationRegex.cs" />
    <Compile Include="Entities\EntitiesContextFacts.cs" />
    <Compile Include="Entities\PackageFacts.cs" />
    <Compile Include="ExtensionMethodsFacts.cs" />
    <Compile Include="Filters\ApiAuthorizeAttributeFacts.cs" />
    <Compile Include="Filters\RequiresAccountConfirmationAttributeFacts.cs" />
    <Compile Include="Filters\RequireSslAttributeFacts.cs" />
    <Compile Include="Services\PackageNamingConflictValidatorFacts.cs" />
    <Compile Include="TestPackage.cs" />
    <Compile Include="Framework\AssertEx.cs" />
    <Compile Include="Framework\Fakes.cs" />
    <Compile Include="Framework\LooseMocksRegistrationSource.cs" />
    <Compile Include="Framework\MockWiringExtensions.cs" />
    <Compile Include="Framework\TestAuditingService.cs" />
    <Compile Include="Framework\TestContainer.cs" />
    <Compile Include="Framework\TestExtensionMethods.cs" />
    <Compile Include="Framework\UnitTestBindings.cs" />
    <Compile Include="Helpers\EnumHelperFacts.cs" />
    <Compile Include="Infrastructure\AnalysisHelperFacts.cs" />
    <Compile Include="Infrastructure\CookieTempDataProviderFacts.cs" />
    <Compile Include="Infrastructure\PackageIndexEntityFacts.cs" />
    <Compile Include="Infrastructure\LuceneSearchServiceFacts.cs" />
    <Compile Include="Infrastructure\NuGetQueryParserFacts.cs" />
    <Compile Include="PackageCurators\Windows8PackageCuratorFacts.cs" />
    <Compile Include="PackageCurators\WebMatrixPackageCuratorFacts.cs" />
    <Compile Include="PolicyFacts.cs" />
    <Compile Include="Properties\AssemblyInfo.cs" />
    <Compile Include="Routing\VersionRouteConstraintFacts.cs" />
    <Compile Include="SearchClient\RetryingHttpClientWrapperFacts.cs" />
    <Compile Include="SemanticVersionExtensionsFacts.cs" />
    <Compile Include="Services\CloudBlobFileStorageServiceFacts.cs" />
    <Compile Include="Services\CuratedFeedServiceFacts.cs" />
    <Compile Include="Services\ContentServiceFacts.cs" />
    <Compile Include="TestUtils\Infrastructure\FeedServiceHelpers.cs" />
    <Compile Include="Services\FileSystemFileStorageServiceFacts.cs" />
    <Compile Include="Services\MessageServiceFacts.cs" />
    <Compile Include="Services\NuGetExeDownloaderServiceFacts.cs" />
    <Compile Include="Services\ODataRemoveVersionSorterFacts.cs" />
    <Compile Include="Services\PackageFileServiceFacts.cs" />
    <Compile Include="Services\PackageDeleteServiceFacts.cs" />
    <Compile Include="Services\PackageServiceFacts.cs" />
    <Compile Include="Services\TestFileReference.cs" />
    <Compile Include="Services\UploadFileServiceFacts.cs" />
    <Compile Include="Services\UserServiceFacts.cs" />
    <Compile Include="Services\FeedServiceFacts.cs" />
    <Compile Include="TestPackageReader.cs" />
    <Compile Include="TestUtils\ContractAssert.cs" />
    <Compile Include="TestUtils\FakeDbSet.cs" />
    <Compile Include="TestUtils\FakeEntitiesContext.cs" />
    <Compile Include="TestUtils\MockExtensions.cs" />
    <Compile Include="TestUtils\MockHandler.cs" />
    <Compile Include="TestUtils\ModelStateAssert.cs" />
    <Compile Include="TestUtils\HttpActionResultExtensions.cs" />
    <Compile Include="TestUtils\OwinAssert.cs" />
    <Compile Include="TestUtils\OwinTestExtensions.cs" />
    <Compile Include="TestUtils\ResultAssert.cs" />
    <Compile Include="TestUtils\TaskAssert.cs" />
    <Compile Include="TestUtils\TestUtility.cs" />
    <Compile Include="UrlExtensionsFacts.cs" />
    <Compile Include="ViewModels\DependencySetsViewModelFacts.cs" />
    <Compile Include="ViewModels\DisplayPackageViewModelFacts.cs" />
    <Compile Include="ViewModels\PackageViewModelFacts.cs" />
    <Compile Include="ViewModels\PreviousNextPagerViewModelFacts.cs" />
  </ItemGroup>
  <ItemGroup>
    <None Include="App.config">
      <SubType>Designer</SubType>
    </None>
    <None Include="packages.config">
      <SubType>Designer</SubType>
    </None>
  </ItemGroup>
  <ItemGroup>
    <ProjectReference Include="..\..\src\NuGet.Services.Search.Client\NuGet.Services.Search.Client.csproj">
      <Project>{6931c2ee-e081-4518-9798-d34d83b35bf6}</Project>
      <Name>NuGet.Services.Search.Client</Name>
    </ProjectReference>
    <ProjectReference Include="..\..\src\NuGetGallery.Core\NuGetGallery.Core.csproj">
      <Project>{097b2cdd-9623-4c34-93c2-d373d51f5b4e}</Project>
      <Name>NuGetGallery.Core</Name>
    </ProjectReference>
    <ProjectReference Include="..\..\src\NuGetGallery\NuGetGallery.csproj">
      <Project>{1DACF781-5CD0-4123-8BAC-CD385D864BE5}</Project>
      <Name>NuGetGallery</Name>
    </ProjectReference>
  </ItemGroup>
  <ItemGroup>
    <Service Include="{82A7F48D-3B50-4B1E-B82E-3ADA8210C358}" />
  </ItemGroup>
  <Import Project="$(MSBuildToolsPath)\Microsoft.CSharp.targets" />
  <Import Project="..\..\packages\Microsoft.Bcl.Build.1.0.21\build\Microsoft.Bcl.Build.targets" Condition="Exists('..\..\packages\Microsoft.Bcl.Build.1.0.21\build\Microsoft.Bcl.Build.targets')" />
  <Target Name="EnsureNuGetPackageBuildImports" BeforeTargets="PrepareForBuild">
    <PropertyGroup>
      <ErrorText>This project references NuGet package(s) that are missing on this computer. Use NuGet Package Restore to download them.  For more information, see http://go.microsoft.com/fwlink/?LinkID=322105. The missing file is {0}.</ErrorText>
    </PropertyGroup>
    <Error Condition="!Exists('..\..\packages\Microsoft.Bcl.Build.1.0.21\build\Microsoft.Bcl.Build.targets')" Text="$([System.String]::Format('$(ErrorText)', '..\..\packages\Microsoft.Bcl.Build.1.0.21\build\Microsoft.Bcl.Build.targets'))" />
    <Error Condition="!Exists('..\..\packages\xunit.core.2.0.0\build\portable-net45+win+wpa81+wp80+monotouch+monoandroid+Xamarin.iOS\xunit.core.props')" Text="$([System.String]::Format('$(ErrorText)', '..\..\packages\xunit.core.2.0.0\build\portable-net45+win+wpa81+wp80+monotouch+monoandroid+Xamarin.iOS\xunit.core.props'))" />
    <Error Condition="!Exists('..\..\packages\xunit.runner.visualstudio.2.0.1\build\net20\xunit.runner.visualstudio.props')" Text="$([System.String]::Format('$(ErrorText)', '..\..\packages\xunit.runner.visualstudio.2.0.1\build\net20\xunit.runner.visualstudio.props'))" />
  </Target>
</Project><|MERGE_RESOLUTION|>--- conflicted
+++ resolved
@@ -404,11 +404,8 @@
     <Compile Include="Controllers\StatisticsControllerFacts.cs" />
     <Compile Include="Controllers\UsersControllerFacts.cs" />
     <Compile Include="Framework\TestGalleryConfigurationService.cs" />
-<<<<<<< HEAD
     <Compile Include="OData\Filter\ODataFilterFacts.cs" />
-=======
     <Compile Include="OData\SearchService\SearchHijackerFacts.cs" />
->>>>>>> b31a5dd3
     <Compile Include="PasswordValidationRegexTests.cs" />
     <Compile Include="SearchClient\CorrelatingHttpClientHandlerFacts.cs" />
     <Compile Include="SearchClient\RequestInspectingHandler.cs" />
