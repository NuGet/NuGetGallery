--- conflicted
+++ resolved
@@ -22,11 +22,7 @@
                 PackageRegistration = new PackageRegistration { Id = "SomeId" },
                 NormalizedVersion = "1.3.0" // Different just to prove the View Model is using the DB column.
             };
-<<<<<<< HEAD
-            var packageViewModel = new ListPackageItemViewModel(package, currentUser: null, overrideIconUrl: null);
-=======
             var packageViewModel = new ListPackageItemViewModel().Setup(package, currentUser: null);
->>>>>>> 2cfeac69
             Assert.Equal("1.3.0", packageViewModel.Version);
         }
 
@@ -38,11 +34,7 @@
                 Version = "01.02.00.00",
                 PackageRegistration = new PackageRegistration { Id = "SomeId" },
             };
-<<<<<<< HEAD
-            var packageViewModel = new ListPackageItemViewModel(package, currentUser: null, overrideIconUrl: null);
-=======
             var packageViewModel = new ListPackageItemViewModel().Setup(package, currentUser: null);
->>>>>>> 2cfeac69
             Assert.Equal("1.2.0", packageViewModel.Version);
         }
 
@@ -59,11 +51,7 @@
                 Description = description
             };
 
-<<<<<<< HEAD
-            var listPackageItemViewModel = new ListPackageItemViewModel(package, currentUser: null, overrideIconUrl: null);
-=======
-            var listPackageItemViewModel = new ListPackageItemViewModel().Setup(package, currentUser: null);
->>>>>>> 2cfeac69
+            var listPackageItemViewModel = new ListPackageItemViewModel().Setup(package, currentUser: null);
 
             Assert.Equal(description, listPackageItemViewModel.ShortDescription);
             Assert.False(listPackageItemViewModel.IsDescriptionTruncated);
@@ -84,11 +72,7 @@
                 Description = description
             };
 
-<<<<<<< HEAD
-            var listPackageItemViewModel = new ListPackageItemViewModel(package, currentUser: null, overrideIconUrl: null);
-=======
-            var listPackageItemViewModel = new ListPackageItemViewModel().Setup(package, currentUser: null);
->>>>>>> 2cfeac69
+            var listPackageItemViewModel = new ListPackageItemViewModel().Setup(package, currentUser: null);
 
             Assert.NotEqual(description, listPackageItemViewModel.ShortDescription);
             Assert.True(listPackageItemViewModel.IsDescriptionTruncated);
@@ -110,11 +94,7 @@
                 Description = description
             };
 
-<<<<<<< HEAD
-            var listPackageItemViewModel = new ListPackageItemViewModel(package, currentUser: null, overrideIconUrl: null);
-=======
-            var listPackageItemViewModel = new ListPackageItemViewModel().Setup(package, currentUser: null);
->>>>>>> 2cfeac69
+            var listPackageItemViewModel = new ListPackageItemViewModel().Setup(package, currentUser: null);
 
             Assert.Equal(charLimit + omission.Length, listPackageItemViewModel.ShortDescription.Length);
             Assert.True(listPackageItemViewModel.IsDescriptionTruncated);
@@ -130,11 +110,7 @@
                 PackageRegistration = new PackageRegistration { Id = "SomeId" },
             };
 
-<<<<<<< HEAD
-            var listPackageItemViewModel = new ListPackageItemViewModel(package, currentUser: null, overrideIconUrl: null);
-=======
-            var listPackageItemViewModel = new ListPackageItemViewModel().Setup(package, currentUser: null);
->>>>>>> 2cfeac69
+            var listPackageItemViewModel = new ListPackageItemViewModel().Setup(package, currentUser: null);
 
             Assert.Null(listPackageItemViewModel.Tags);
         }
@@ -149,11 +125,7 @@
                 Tags = "tag1 tag2 tag3"
             };
 
-<<<<<<< HEAD
-            var listPackageItemViewModel = new ListPackageItemViewModel(package, currentUser: null, overrideIconUrl: null);
-=======
-            var listPackageItemViewModel = new ListPackageItemViewModel().Setup(package, currentUser: null);
->>>>>>> 2cfeac69
+            var listPackageItemViewModel = new ListPackageItemViewModel().Setup(package, currentUser: null);
 
             Assert.Equal(3, listPackageItemViewModel.Tags.Count());
             Assert.Contains("tag1", listPackageItemViewModel.Tags);
@@ -189,11 +161,7 @@
                 FlattenedAuthors = flattenedAuthors
             };
 
-<<<<<<< HEAD
-            var listPackageItemViewModel = new ListPackageItemViewModel(package, currentUser: null, overrideIconUrl: null);
-=======
-            var listPackageItemViewModel = new ListPackageItemViewModel().Setup(package, currentUser: null);
->>>>>>> 2cfeac69
+            var listPackageItemViewModel = new ListPackageItemViewModel().Setup(package, currentUser: null);
 
             Assert.Equal(flattenedAuthors, listPackageItemViewModel.Authors);
         }
@@ -209,11 +177,7 @@
                 IsLatestStable = false
             };
 
-<<<<<<< HEAD
-            var listPackageItemViewModel = new ListPackageItemViewModel(package, currentUser: null, overrideIconUrl: null);
-=======
-            var listPackageItemViewModel = new ListPackageItemViewModel().Setup(package, currentUser: null);
->>>>>>> 2cfeac69
+            var listPackageItemViewModel = new ListPackageItemViewModel().Setup(package, currentUser: null);
             Assert.True(listPackageItemViewModel.UseVersion);
 
             listPackageItemViewModel.LatestVersion = false;
@@ -241,11 +205,7 @@
                 IsLatestStableSemVer2 = false
             };
 
-<<<<<<< HEAD
-            var listPackageItemViewModel = new ListPackageItemViewModel(package, currentUser: null, overrideIconUrl: null);
-=======
-            var listPackageItemViewModel = new ListPackageItemViewModel().Setup(package, currentUser: null);
->>>>>>> 2cfeac69
+            var listPackageItemViewModel = new ListPackageItemViewModel().Setup(package, currentUser: null);
             Assert.True(listPackageItemViewModel.UseVersion);
 
             listPackageItemViewModel.LatestVersionSemVer2 = false;
@@ -314,11 +274,7 @@
             [Fact]
             public void WhenCannotDisplayPrivateMetadata_ReturnsNull()
             {
-<<<<<<< HEAD
-                var viewModel = new ListPackageItemViewModel(_package, _user1, overrideIconUrl: null);
-=======
-                var viewModel = new ListPackageItemViewModel().Setup(_package, _user1);
->>>>>>> 2cfeac69
+                var viewModel = new ListPackageItemViewModel().Setup(_package, _user1);
 
                 Assert.False(viewModel.CanDisplayPrivateMetadata);
                 Assert.Null(viewModel.SignatureInformation);
@@ -329,11 +285,7 @@
             {
                 _packageRegistration.Owners.Add(_user1);
 
-<<<<<<< HEAD
-                var viewModel = new ListPackageItemViewModel(_package, _user1, overrideIconUrl: null);
-=======
-                var viewModel = new ListPackageItemViewModel().Setup(_package, _user1);
->>>>>>> 2cfeac69
+                var viewModel = new ListPackageItemViewModel().Setup(_package, _user1);
 
                 Assert.True(viewModel.CanDisplayPrivateMetadata);
                 Assert.Null(viewModel.SignatureInformation);
@@ -344,11 +296,7 @@
             {
                 SignPackage();
 
-<<<<<<< HEAD
-                var viewModel = new ListPackageItemViewModel(_package, _user1, overrideIconUrl: null);
-=======
-                var viewModel = new ListPackageItemViewModel().Setup(_package, _user1);
->>>>>>> 2cfeac69
+                var viewModel = new ListPackageItemViewModel().Setup(_package, _user1);
 
                 viewModel.CanDisplayPrivateMetadata = true;
 
@@ -363,11 +311,7 @@
                 ActivateCertificate(_user1);
                 SignPackage();
 
-<<<<<<< HEAD
-                var viewModel = new ListPackageItemViewModel(_package, _user1, overrideIconUrl: null);
-=======
-                var viewModel = new ListPackageItemViewModel().Setup(_package, _user1);
->>>>>>> 2cfeac69
+                var viewModel = new ListPackageItemViewModel().Setup(_package, _user1);
 
                 Assert.True(viewModel.CanDisplayPrivateMetadata);
                 Assert.Equal("Signed with A's certificate (E)", viewModel.SignatureInformation);
@@ -383,11 +327,7 @@
                 ActivateCertificate(_user2);
                 SignPackage();
 
-<<<<<<< HEAD
-                var viewModel = new ListPackageItemViewModel(_package, _user1, overrideIconUrl: null);
-=======
-                var viewModel = new ListPackageItemViewModel().Setup(_package, _user1);
->>>>>>> 2cfeac69
+                var viewModel = new ListPackageItemViewModel().Setup(_package, _user1);
 
                 Assert.True(viewModel.CanDisplayPrivateMetadata);
                 Assert.Equal("Signed with A and B's certificate (E)", viewModel.SignatureInformation);
@@ -405,11 +345,7 @@
                 ActivateCertificate(_user3);
                 SignPackage();
 
-<<<<<<< HEAD
-                var viewModel = new ListPackageItemViewModel(_package, _user1, overrideIconUrl: null);
-=======
-                var viewModel = new ListPackageItemViewModel().Setup(_package, _user1);
->>>>>>> 2cfeac69
+                var viewModel = new ListPackageItemViewModel().Setup(_package, _user1);
 
                 Assert.True(viewModel.CanDisplayPrivateMetadata);
                 Assert.Equal("Signed with A, B, and C's certificate (E)", viewModel.SignatureInformation);
