﻿// Copyright (c) .NET Foundation. All rights reserved.
// Licensed under the Apache License, Version 2.0. See License.txt in the project root for license information.

using Moq;
using NuGet.Services.Entities;
using NuGet.Services.Licenses;
using System.Collections.Generic;
using Xunit;

namespace NuGetGallery.ViewModels
{
    public class DisplayLicenseViewModelFactoryFacts
    {
        [Theory]
        [InlineData(EmbeddedLicenseFileType.Absent, "some expression")]
        [InlineData(EmbeddedLicenseFileType.Markdown, "some expression")]
        [InlineData(EmbeddedLicenseFileType.PlainText, "some expression")]
        [InlineData(EmbeddedLicenseFileType.PlainText, null)]
        public void ItInitializesLicenseFileTypeAndLicenseExpression(EmbeddedLicenseFileType embeddedLicenseType, string licenseExpression)
        {
            // arrange
            var package = new Package
            {
                Version = "1.0.0",
                PackageRegistration = new PackageRegistration { Id = "SomeId" },
                EmbeddedLicenseType = embeddedLicenseType,
                LicenseExpression = licenseExpression,
            };

            // act
<<<<<<< HEAD
            var model = CreateDisplayLicenseViewModel(package);
=======
            var model = new DisplayLicenseViewModelFactory().Create(package, licenseExpressionSegments: null, licenseFileContents: null);
>>>>>>> aca7bdc3

            // assert
            Assert.Equal(embeddedLicenseType, model.EmbeddedLicenseType);
            Assert.Equal(licenseExpression, model.LicenseExpression);
        }

        [Fact]
        public void LicenseNamesAreParsedByCommas()
        {
            // arrange
            var licenseUrl = "https://mylicense/";
            var package = new Package
            {
                LicenseUrl = licenseUrl,
                Version = "1.0.0",
                PackageRegistration = new PackageRegistration { Id = "SomeId" },
                LicenseNames = "l1,l2, l3 ,l4  ,  l5 ",
            };

            // act
<<<<<<< HEAD
            var model = CreateDisplayLicenseViewModel(package);
=======
            var model = new DisplayLicenseViewModelFactory().Create(package, licenseExpressionSegments: null, licenseFileContents: null);
>>>>>>> aca7bdc3

            // assert
            Assert.Equal(new string[] { "l1", "l2", "l3", "l4", "l5" }, model.LicenseNames);
            Assert.Equal(licenseUrl, model.LicenseUrl);
        }

        [Theory]
        [InlineData(null, null)]
        [InlineData("not a url", null)]
        [InlineData("git://github.com/notavalidscheme", null)]
        [InlineData("http://www.microsoft.com/web/webpi/eula/webpages_2_eula_enu.htm", "https://www.microsoft.com/web/webpi/eula/webpages_2_eula_enu.htm")]
        [InlineData("http://aspnetwebstack.codeplex.com/license", "https://aspnetwebstack.codeplex.com/license")]
        [InlineData("http://go.microsoft.com/?linkid=9809688", "https://go.microsoft.com/?linkid=9809688")]
        [InlineData("http://github.com/url", "https://github.com/url")]
        [InlineData("http://githubpages.github.io/my.page/license.html", "https://githubpages.github.io/my.page/license.html")]
        [InlineData("http://githubpages.github.com", "https://githubpages.github.com/")]
        public void ItInitializesLicenseUrl(string licenseUrl, string expected)
        {
            // arrange
            var package = new Package
            {
                Version = "1.0.0",
                PackageRegistration = new PackageRegistration { Id = "SomeId" },
                LicenseUrl = licenseUrl
            };

            // act
<<<<<<< HEAD
            var model = CreateDisplayLicenseViewModel(package);
=======
            var model = new DisplayLicenseViewModelFactory().Create(package, licenseExpressionSegments: null, licenseFileContents: null);
>>>>>>> aca7bdc3

            // assert
            Assert.Equal(expected, model.LicenseUrl);
        }

        [Fact]
        public void ItInitializesLicenseExpressionSegments()
        {
            // arrange
            var package = new Package
            {
                Version = "1.0.0",
                PackageRegistration = new PackageRegistration { Id = "SomeId" },
            };
            var segments = new List<CompositeLicenseExpressionSegment>();

            // act
<<<<<<< HEAD
            var model = CreateDisplayLicenseViewModel(package, licenseExpressionSegments: segments);
=======
            var model = new DisplayLicenseViewModelFactory().Create(package, licenseExpressionSegments: segments, licenseFileContents: null);
>>>>>>> aca7bdc3

            // assert
            Assert.Equal(segments, model.LicenseExpressionSegments);
        }

        [Fact]
        public void ItInitializesLicenseFileContents()
        {
            // arrange
            var package = new Package
            {
                Version = "1.0.0",
                PackageRegistration = new PackageRegistration { Id = "SomeId" },
            };
            var licenseFileContents = "It's a license";

            // act
<<<<<<< HEAD
            var model = CreateDisplayLicenseViewModel(package, licenseFileContents: licenseFileContents);
=======
            var model = new DisplayLicenseViewModelFactory().Create(package, licenseExpressionSegments: null, licenseFileContents: licenseFileContents);
>>>>>>> aca7bdc3

            // assert
            Assert.Equal(licenseFileContents, model.LicenseFileContents);
        }

        private static DisplayLicenseViewModel CreateDisplayLicenseViewModel(
            Package package,
            IReadOnlyCollection<CompositeLicenseExpressionSegment> licenseExpressionSegments = null,
            string licenseFileContents = null)
        {
            return new DisplayLicenseViewModel().Setup(
                package,
                licenseExpressionSegments,
                licenseFileContents,
                iconUrlProvider: Mock.Of<IIconUrlProvider>());
        }
    }
}<|MERGE_RESOLUTION|>--- conflicted
+++ resolved
@@ -28,11 +28,7 @@
             };
 
             // act
-<<<<<<< HEAD
-            var model = CreateDisplayLicenseViewModel(package);
-=======
-            var model = new DisplayLicenseViewModelFactory().Create(package, licenseExpressionSegments: null, licenseFileContents: null);
->>>>>>> aca7bdc3
+            var model = CreateDisplayLicenseViewModel(package, licenseExpressionSegments: null, licenseFileContents: null);
 
             // assert
             Assert.Equal(embeddedLicenseType, model.EmbeddedLicenseType);
@@ -53,11 +49,7 @@
             };
 
             // act
-<<<<<<< HEAD
-            var model = CreateDisplayLicenseViewModel(package);
-=======
-            var model = new DisplayLicenseViewModelFactory().Create(package, licenseExpressionSegments: null, licenseFileContents: null);
->>>>>>> aca7bdc3
+            var model = CreateDisplayLicenseViewModel(package, licenseExpressionSegments: null, licenseFileContents: null);
 
             // assert
             Assert.Equal(new string[] { "l1", "l2", "l3", "l4", "l5" }, model.LicenseNames);
@@ -85,11 +77,7 @@
             };
 
             // act
-<<<<<<< HEAD
-            var model = CreateDisplayLicenseViewModel(package);
-=======
-            var model = new DisplayLicenseViewModelFactory().Create(package, licenseExpressionSegments: null, licenseFileContents: null);
->>>>>>> aca7bdc3
+            var model = CreateDisplayLicenseViewModel(package, licenseExpressionSegments: null, licenseFileContents: null);
 
             // assert
             Assert.Equal(expected, model.LicenseUrl);
@@ -107,11 +95,7 @@
             var segments = new List<CompositeLicenseExpressionSegment>();
 
             // act
-<<<<<<< HEAD
-            var model = CreateDisplayLicenseViewModel(package, licenseExpressionSegments: segments);
-=======
-            var model = new DisplayLicenseViewModelFactory().Create(package, licenseExpressionSegments: segments, licenseFileContents: null);
->>>>>>> aca7bdc3
+            var model = CreateDisplayLicenseViewModel(package, licenseExpressionSegments: segments, licenseFileContents: null);
 
             // assert
             Assert.Equal(segments, model.LicenseExpressionSegments);
@@ -129,11 +113,7 @@
             var licenseFileContents = "It's a license";
 
             // act
-<<<<<<< HEAD
-            var model = CreateDisplayLicenseViewModel(package, licenseFileContents: licenseFileContents);
-=======
-            var model = new DisplayLicenseViewModelFactory().Create(package, licenseExpressionSegments: null, licenseFileContents: licenseFileContents);
->>>>>>> aca7bdc3
+            var model = CreateDisplayLicenseViewModel(package, licenseExpressionSegments: null, licenseFileContents: licenseFileContents);
 
             // assert
             Assert.Equal(licenseFileContents, model.LicenseFileContents);
@@ -144,11 +124,10 @@
             IReadOnlyCollection<CompositeLicenseExpressionSegment> licenseExpressionSegments = null,
             string licenseFileContents = null)
         {
-            return new DisplayLicenseViewModel().Setup(
+            return new DisplayLicenseViewModelFactory(Mock.Of<IIconUrlProvider>()).Create(
                 package,
                 licenseExpressionSegments,
-                licenseFileContents,
-                iconUrlProvider: Mock.Of<IIconUrlProvider>());
+                licenseFileContents);
         }
     }
 }