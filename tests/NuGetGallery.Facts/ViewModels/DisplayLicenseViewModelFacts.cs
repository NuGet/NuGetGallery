﻿﻿// Copyright (c) .NET Foundation. All rights reserved.
// Licensed under the Apache License, Version 2.0. See License.txt in the project root for license information.

using NuGet.Services.Entities;
using NuGet.Services.Licenses;
using System.Collections.Generic;
using Xunit;

namespace NuGetGallery.ViewModels
{
    public class DisplayLicenseViewModelFacts
    {
        [Theory]
        [InlineData(EmbeddedLicenseFileType.Absent, "some expression")]
        [InlineData(EmbeddedLicenseFileType.Markdown, "some expression")]
        [InlineData(EmbeddedLicenseFileType.PlainText, "some expression")]
        [InlineData(EmbeddedLicenseFileType.PlainText, null)]
        public void ItInitializesLicenseFileTypeAndLicenseExpression(EmbeddedLicenseFileType embeddedLicenseType, string licenseExpression)
        {
            // arrange
            var package = new Package
            {
                Version = "1.0.0",
                PackageRegistration = new PackageRegistration { Id = "SomeId" },
                EmbeddedLicenseType = embeddedLicenseType,
                LicenseExpression = licenseExpression,
            };

            // act
<<<<<<< HEAD
            var model = new DisplayLicenseViewModel(package, licenseExpressionSegments: null, licenseFileContents: null, overrideIconUrl: null);
=======
            var model = new DisplayLicenseViewModel().Setup(package, licenseExpressionSegments: null, licenseFileContents: null);
>>>>>>> 2cfeac69

            // assert
            Assert.Equal(embeddedLicenseType, model.EmbeddedLicenseType);
            Assert.Equal(licenseExpression, model.LicenseExpression);
        }

        [Fact]
        public void LicenseNamesAreParsedByCommas()
        {
            // arrange
            var licenseUrl = "https://mylicense/";
            var package = new Package
            {
                LicenseUrl = licenseUrl,
                Version = "1.0.0",
                PackageRegistration = new PackageRegistration { Id = "SomeId" },
                LicenseNames = "l1,l2, l3 ,l4  ,  l5 ",
            };

            // act
<<<<<<< HEAD
            var model = new DisplayLicenseViewModel(package, licenseExpressionSegments: null, licenseFileContents: null, overrideIconUrl: null);
=======
            var model = new DisplayLicenseViewModel().Setup(package, licenseExpressionSegments: null, licenseFileContents: null);
>>>>>>> 2cfeac69

            // assert
            Assert.Equal(new string[] { "l1", "l2", "l3", "l4", "l5" }, model.LicenseNames);
            Assert.Equal(licenseUrl, model.LicenseUrl);
        }

        [Theory]
        [InlineData(null, null)]
        [InlineData("not a url", null)]
        [InlineData("git://github.com/notavalidscheme", null)]
        [InlineData("http://www.microsoft.com/web/webpi/eula/webpages_2_eula_enu.htm", "https://www.microsoft.com/web/webpi/eula/webpages_2_eula_enu.htm")]
        [InlineData("http://aspnetwebstack.codeplex.com/license", "https://aspnetwebstack.codeplex.com/license")]
        [InlineData("http://go.microsoft.com/?linkid=9809688", "https://go.microsoft.com/?linkid=9809688")]
        [InlineData("http://github.com/url", "https://github.com/url")]
        [InlineData("http://githubpages.github.io/my.page/license.html", "https://githubpages.github.io/my.page/license.html")]
        [InlineData("http://githubpages.github.com", "https://githubpages.github.com/")]
        public void ItInitializesLicenseUrl(string licenseUrl, string expected)
        {
            // arrange
            var package = new Package
            {
                Version = "1.0.0",
                PackageRegistration = new PackageRegistration { Id = "SomeId" },
                LicenseUrl = licenseUrl
            };

            // act
<<<<<<< HEAD
            var model = new DisplayLicenseViewModel(package, licenseExpressionSegments: null, licenseFileContents: null, overrideIconUrl: null);
=======
            var model = new DisplayLicenseViewModel().Setup(package, licenseExpressionSegments: null, licenseFileContents: null);
>>>>>>> 2cfeac69

            // assert
            Assert.Equal(expected, model.LicenseUrl);
        }

        [Fact]
        public void ItInitializesLicenseExpressionSegments()
        {
            // arrange
            var package = new Package
            {
                Version = "1.0.0",
                PackageRegistration = new PackageRegistration { Id = "SomeId" },
            };
            var segments = new List<CompositeLicenseExpressionSegment>();

            // act
<<<<<<< HEAD
            var model = new DisplayLicenseViewModel(package, licenseExpressionSegments: segments, licenseFileContents: null, overrideIconUrl: null);
=======
            var model = new DisplayLicenseViewModel().Setup(package, licenseExpressionSegments: segments, licenseFileContents: null);
>>>>>>> 2cfeac69

            // assert
            Assert.Equal(segments, model.LicenseExpressionSegments);
        }

        [Fact]
        public void ItInitializesLicenseFileContents()
        {
            // arrange
            var package = new Package
            {
                Version = "1.0.0",
                PackageRegistration = new PackageRegistration { Id = "SomeId" },
            };
            var licenseFileContents = "It's a license";

            // act
<<<<<<< HEAD
            var model = new DisplayLicenseViewModel(package, licenseExpressionSegments: null, licenseFileContents: licenseFileContents, overrideIconUrl: null);
=======
            var model = new DisplayLicenseViewModel().Setup(package, licenseExpressionSegments: null, licenseFileContents: licenseFileContents);
>>>>>>> 2cfeac69

            // assert
            Assert.Equal(licenseFileContents, model.LicenseFileContents);
        }
    }
}<|MERGE_RESOLUTION|>--- conflicted
+++ resolved
@@ -27,11 +27,7 @@
             };
 
             // act
-<<<<<<< HEAD
-            var model = new DisplayLicenseViewModel(package, licenseExpressionSegments: null, licenseFileContents: null, overrideIconUrl: null);
-=======
             var model = new DisplayLicenseViewModel().Setup(package, licenseExpressionSegments: null, licenseFileContents: null);
->>>>>>> 2cfeac69
 
             // assert
             Assert.Equal(embeddedLicenseType, model.EmbeddedLicenseType);
@@ -52,11 +48,7 @@
             };
 
             // act
-<<<<<<< HEAD
-            var model = new DisplayLicenseViewModel(package, licenseExpressionSegments: null, licenseFileContents: null, overrideIconUrl: null);
-=======
             var model = new DisplayLicenseViewModel().Setup(package, licenseExpressionSegments: null, licenseFileContents: null);
->>>>>>> 2cfeac69
 
             // assert
             Assert.Equal(new string[] { "l1", "l2", "l3", "l4", "l5" }, model.LicenseNames);
@@ -84,11 +76,7 @@
             };
 
             // act
-<<<<<<< HEAD
-            var model = new DisplayLicenseViewModel(package, licenseExpressionSegments: null, licenseFileContents: null, overrideIconUrl: null);
-=======
             var model = new DisplayLicenseViewModel().Setup(package, licenseExpressionSegments: null, licenseFileContents: null);
->>>>>>> 2cfeac69
 
             // assert
             Assert.Equal(expected, model.LicenseUrl);
@@ -106,11 +94,7 @@
             var segments = new List<CompositeLicenseExpressionSegment>();
 
             // act
-<<<<<<< HEAD
-            var model = new DisplayLicenseViewModel(package, licenseExpressionSegments: segments, licenseFileContents: null, overrideIconUrl: null);
-=======
             var model = new DisplayLicenseViewModel().Setup(package, licenseExpressionSegments: segments, licenseFileContents: null);
->>>>>>> 2cfeac69
 
             // assert
             Assert.Equal(segments, model.LicenseExpressionSegments);
@@ -128,11 +112,7 @@
             var licenseFileContents = "It's a license";
 
             // act
-<<<<<<< HEAD
-            var model = new DisplayLicenseViewModel(package, licenseExpressionSegments: null, licenseFileContents: licenseFileContents, overrideIconUrl: null);
-=======
             var model = new DisplayLicenseViewModel().Setup(package, licenseExpressionSegments: null, licenseFileContents: licenseFileContents);
->>>>>>> 2cfeac69
 
             // assert
             Assert.Equal(licenseFileContents, model.LicenseFileContents);
