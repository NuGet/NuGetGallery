﻿// Copyright (c) .NET Foundation. All rights reserved.
// Licensed under the Apache License, Version 2.0. See License.txt in the project root for license information.

using System;
using System.Collections.Concurrent;
using System.Collections.Generic;
using System.Linq;
using System.Threading.Tasks;
using Microsoft.Azure.Search.Models;
using Microsoft.Extensions.Options;
using Moq;
using NuGet.Services.AzureSearch.AuxiliaryFiles;
using NuGet.Services.AzureSearch.Support;
using NuGet.Services.AzureSearch.Wrappers;
using NuGetGallery;
using Xunit;
using Xunit.Abstractions;

namespace NuGet.Services.AzureSearch.Auxiliary2AzureSearch
{
    public class Auxiliary2AzureSearchCommandFacts
    {
        public class ExecuteAsync : Facts
        {
            public ExecuteAsync(ITestOutputHelper output) : base(output)
            {
            }

            [Fact]
            public async Task PushesAddedVerifiedPackage()
            {
                NewVerifiedPackagesData.Add("NuGet.Versioning");

                await Target.ExecuteAsync();

                VerifyCompletedTelemetry(JobOutcome.Success);
                VerifiedPackagesDataClient.Verify(
                    x => x.ReplaceLatestAsync(NewVerifiedPackagesData, OldVerifiedPackagesResult.AccessCondition),
                    Times.Once);
            }

            [Fact]
            public async Task PushesRemovedVerifiedPackage()
            {
                OldVerifiedPackagesData.Add("NuGet.Versioning");

                await Target.ExecuteAsync();

                VerifyCompletedTelemetry(JobOutcome.Success);
                VerifiedPackagesDataClient.Verify(
                    x => x.ReplaceLatestAsync(NewVerifiedPackagesData, OldVerifiedPackagesResult.AccessCondition),
                    Times.Once);
            }

            [Fact]
            public async Task DoesNotPushUnchangedVerifiedPackages()
            {
                await Target.ExecuteAsync();

                VerifyCompletedTelemetry(JobOutcome.NoOp);
                VerifiedPackagesDataClient.Verify(
                    x => x.ReplaceLatestAsync(It.IsAny<HashSet<string>>(), It.IsAny<IAccessCondition>()),
                    Times.Never);
            }

            [Fact]
            public async Task PushesNothingWhenThereAreNoChanges()
            {
                await Target.ExecuteAsync();

                VerifyCompletedTelemetry(JobOutcome.NoOp);
                VerifyAllIdsAreProcessed(changeCount: 0);
                IndexActionBuilder.Verify(
                    x => x.UpdateAsync(
                        It.IsAny<string>(),
                        It.IsAny<Func<SearchFilters, KeyedDocument>>()),
                    Times.Never);
                BatchPusher.Verify(x => x.FinishAsync(), Times.Never);
                BatchPusher.Verify(x => x.PushFullBatchesAsync(), Times.Never);
                DownloadDataClient.Verify(
                    x => x.ReplaceLatestIndexedAsync(It.IsAny<DownloadData>(), It.IsAny<IAccessCondition>()),
                    Times.Never);
            }

            [Theory]
            [InlineData(1, 7, 4,  1)] // 1, 2, ... 7 + 4 = 11 is greater than 10 so 7 is the batch size.
            [InlineData(2, 8, 7,  1)] // 2, 4, ... 8 + 4 = 12 is greater than 10 so 8 is the batch size.
            [InlineData(3, 9, 10, 0)] // 3, 6,     9 + 4 = 13 is greater than 10 so 9 is the batch size.
            [InlineData(4, 8, 15, 0)] // 4,        8 + 4 = 12 is greater than 10 so 8 is the batch size.
            public async Task RespectsAzureSearchBatchSize(int documentsPerId, int batchSize, int fullPushes, int partialPushes)
            {
                var changeCount = 30;
                var expectedPushes = fullPushes + partialPushes;
                Config.AzureSearchBatchSize = 10;

                IndexActions = new IndexActions(
                    new List<IndexAction<KeyedDocument>>(
                        Enumerable
                            .Range(0, documentsPerId)
                            .Select(x => IndexAction.Merge(new KeyedDocument()))),
                    new List<IndexAction<KeyedDocument>>(),
                    new ResultAndAccessCondition<VersionListData>(
                        new VersionListData(new Dictionary<string, VersionPropertiesData>()),
                        new Mock<IAccessCondition>().Object));      

                AddChanges(changeCount);

                await Target.ExecuteAsync();

                VerifyCompletedTelemetry(JobOutcome.Success);
                VerifyAllIdsAreProcessed(changeCount);
                IndexActionBuilder.Verify(
                    x => x.UpdateAsync(
                        It.IsAny<string>(),
                        It.IsAny<Func<SearchFilters, KeyedDocument>>()),
                    Times.Exactly(changeCount));
                BatchPusher.Verify(
                    x => x.EnqueueIndexActions(It.IsAny<string>(), It.IsAny<IndexActions>()),
                    Times.Exactly(changeCount));
                BatchPusher.Verify(x => x.FinishAsync(), Times.Exactly(expectedPushes));
                BatchPusher.Verify(x => x.PushFullBatchesAsync(), Times.Never);
                SystemTime.Verify(x => x.Delay(It.IsAny<TimeSpan>()), Times.Exactly(expectedPushes - 1));
                DownloadDataClient.Verify(
                    x => x.ReplaceLatestIndexedAsync(NewDownloadData, OldDownloadResult.AccessCondition),
                    Times.Once);

                Assert.Equal(
                    fullPushes,
                    FinishedBatches.Count(b => b.Sum(ia => ia.Search.Count) == batchSize));
                Assert.Equal(
                    partialPushes,
                    FinishedBatches.Count(b => b.Sum(ia => ia.Search.Count) != batchSize));
                Assert.Empty(CurrentBatch);
            }

            [Fact]
            public async Task CanProcessInParallel()
            {
                var changeCount = 1000;
                Config.AzureSearchBatchSize = 5;
                Config.MaxConcurrentBatches = 4;
                Config.MaxConcurrentVersionListWriters = 8;
                AddChanges(changeCount);

                await Target.ExecuteAsync();

                VerifyCompletedTelemetry(JobOutcome.Success);
                VerifyAllIdsAreProcessed(changeCount);
                IndexActionBuilder.Verify(
                    x => x.UpdateAsync(
                        It.IsAny<string>(),
                        It.IsAny<Func<SearchFilters, KeyedDocument>>()),
                    Times.Exactly(changeCount));
                BatchPusher.Verify(
                    x => x.EnqueueIndexActions(It.IsAny<string>(), It.IsAny<IndexActions>()),
                    Times.Exactly(changeCount));
                BatchPusher.Verify(x => x.FinishAsync(), Times.AtLeastOnce);
                BatchPusher.Verify(x => x.PushFullBatchesAsync(), Times.Never);
            }

            [Fact]
            public async Task FailureIsRecordedInTelemetry()
            {
                var expected = new InvalidOperationException("Something bad!");
                DownloadDataClient
                    .Setup(x => x.ReadLatestIndexedAsync())
                    .ThrowsAsync(expected);

                var actual = await Assert.ThrowsAsync<InvalidOperationException>(() => Target.ExecuteAsync());

                VerifyCompletedTelemetry(JobOutcome.Failure);
                Assert.Same(expected, actual);
            }

            [Theory]
            [InlineData(nameof(NewData))]
            [InlineData(nameof(OldData))]
            public async Task RejectsInvalidDataAndNormalizesVersions(string propertyName)
            {
<<<<<<< HEAD
                NewDownloadData.SetDownloadCount("ValidId", "1.0.0-ValidVersion", 3);
                NewDownloadData.SetDownloadCount("ValidId", "1.0.0.a-invalidversion", 5);
                NewDownloadData.SetDownloadCount("ValidId", "1.0.0.0-NonNormalized", 7);
                NewDownloadData.SetDownloadCount("Invalid--Id", "1.0.0-validversion", 11);
                NewDownloadData.SetDownloadCount("Invalid--Id", "1.0.0.a-invalidversion", 13);

                await Target.ExecuteAsync();

                Assert.Equal(new[] { "ValidId" }, NewDownloadData.Keys.ToArray());
                Assert.Equal(new[] { "1.0.0-NonNormalized", "1.0.0-ValidVersion" }, NewDownloadData["ValidId"].Keys.ToArray());
                Assert.Equal(10, NewDownloadData.GetDownloadCount("ValidId"));
=======
                var downloadData = (DownloadData)GetType().GetProperty(propertyName).GetValue(this);
                downloadData.SetDownloadCount("ValidId", "1.0.0-ValidVersion", 3);
                downloadData.SetDownloadCount("ValidId", "1.0.0.a-invalidversion", 5);
                downloadData.SetDownloadCount("ValidId", "1.0.0.0-NonNormalized", 7);
                downloadData.SetDownloadCount("Invalid--Id", "1.0.0-validversion", 11);
                downloadData.SetDownloadCount("Invalid--Id", "1.0.0.a-invalidversion", 13);

                await Target.ExecuteAsync();

                Assert.Equal(new[] { "ValidId" }, downloadData.Keys.ToArray());
                Assert.Equal(new[] { "1.0.0-NonNormalized", "1.0.0-ValidVersion" }, downloadData["ValidId"].Keys.ToArray());
                Assert.Equal(10, downloadData.GetDownloadCount("ValidId"));
>>>>>>> 542ce5e1
                Assert.Contains("There were 1 invalid IDs, 2 invalid versions, and 1 non-normalized IDs.", Logger.Messages);
            }
        }

        public abstract class Facts
        {
            public Facts(ITestOutputHelper output)
            {
                AuxiliaryFileClient = new Mock<IAuxiliaryFileClient>();
                DownloadDataClient = new Mock<IDownloadDataClient>();
                VerifiedPackagesDataClient = new Mock<IVerifiedPackagesDataClient>();
                DownloadSetComparer = new Mock<IDownloadSetComparer>();
                SearchDocumentBuilder = new Mock<ISearchDocumentBuilder>();
                IndexActionBuilder = new Mock<ISearchIndexActionBuilder>();
                BatchPusher = new Mock<IBatchPusher>();
                SystemTime = new Mock<ISystemTime>();
                Options = new Mock<IOptionsSnapshot<Auxiliary2AzureSearchConfiguration>>();
                TelemetryService = new Mock<IAzureSearchTelemetryService>();
                Logger = output.GetLogger<Auxiliary2AzureSearchCommand>();

                Config = new Auxiliary2AzureSearchConfiguration
                {
                    AzureSearchBatchSize = 10,
                    MaxConcurrentBatches = 1,
                    MaxConcurrentVersionListWriters = 1,
                    MinPushPeriod = TimeSpan.FromSeconds(5),
                };
                Options.Setup(x => x.Value).Returns(() => Config);

                OldDownloadData = new DownloadData();
                OldDownloadResult = new ResultAndAccessCondition<DownloadData>(OldDownloadData, Mock.Of<IAccessCondition>());
                DownloadDataClient.Setup(x => x.ReadLatestIndexedAsync()).ReturnsAsync(() => OldDownloadResult);
                NewDownloadData = new DownloadData();
                AuxiliaryFileClient.Setup(x => x.LoadDownloadDataAsync()).ReturnsAsync(() => NewDownloadData);

                OldVerifiedPackagesData = new HashSet<string>();
                OldVerifiedPackagesResult = new ResultAndAccessCondition<HashSet<string>>(OldVerifiedPackagesData, Mock.Of<IAccessCondition>());
                VerifiedPackagesDataClient.Setup(x => x.ReadLatestAsync()).ReturnsAsync(() => OldVerifiedPackagesResult);
                NewVerifiedPackagesData = new HashSet<string>();
                NewVerifiedPackagesResult = new AuxiliaryFileResult<HashSet<string>>(
                    notModified: false,
                    data: NewVerifiedPackagesData,
                    metadata: new AuxiliaryFileMetadata(
                        DateTimeOffset.MinValue,
                        DateTimeOffset.MinValue,
                        TimeSpan.Zero,
                        fileSize: 0,
                        etag: "etag"));
                AuxiliaryFileClient.Setup(x => x.LoadVerifiedPackagesAsync(It.IsAny<string>())).ReturnsAsync(() => NewVerifiedPackagesResult);

                Changes = new SortedDictionary<string, long>();
                DownloadSetComparer
                    .Setup(x => x.Compare(It.IsAny<DownloadData>(), It.IsAny<DownloadData>()))
                    .Returns(() => Changes);

                IndexActions = new IndexActions(
                    new List<IndexAction<KeyedDocument>> { IndexAction.Merge(new KeyedDocument()) },
                    new List<IndexAction<KeyedDocument>>(),
                    new ResultAndAccessCondition<VersionListData>(
                        new VersionListData(new Dictionary<string, VersionPropertiesData>()),
                        new Mock<IAccessCondition>().Object));
                ProcessedIds = new ConcurrentBag<string>();
                IndexActionBuilder
                    .Setup(x => x.UpdateAsync(It.IsAny<string>(), It.IsAny<Func<SearchFilters, KeyedDocument>>()))
                    .ReturnsAsync(() => IndexActions)
                    .Callback<string, Func<SearchFilters, KeyedDocument>>((id, b) =>
                    {
                        ProcessedIds.Add(id);
                        b(SearchFilters.IncludePrereleaseAndSemVer2);
                    });

                // When pushing, delay for a little bit of time so the stopwatch has some measurable duration.
                PushedIds = new ConcurrentBag<string>();
                CurrentBatch = new ConcurrentBag<IndexActions>();
                FinishedBatches = new ConcurrentBag<List<IndexActions>>();
                BatchPusher
                    .Setup(x => x.EnqueueIndexActions(It.IsAny<string>(), It.IsAny<IndexActions>()))
                    .Callback<string, IndexActions>((id, indexActions) =>
                    {
                        CurrentBatch.Add(indexActions);
                        PushedIds.Add(id);
                    });
                BatchPusher
                    .Setup(x => x.FinishAsync())
                    .Returns(Task.Delay(TimeSpan.FromMilliseconds(1)))
                    .Callback(() =>
                    {
                        FinishedBatches.Add(CurrentBatch.ToList());
                        CurrentBatch = new ConcurrentBag<IndexActions>();
                    });

                Target = new Auxiliary2AzureSearchCommand(
                    AuxiliaryFileClient.Object,
                    DownloadDataClient.Object,
                    VerifiedPackagesDataClient.Object,
                    DownloadSetComparer.Object,
                    SearchDocumentBuilder.Object,
                    IndexActionBuilder.Object,
                    () => BatchPusher.Object,
                    SystemTime.Object,
                    Options.Object,
                    TelemetryService.Object,
                    Logger);
            }

            public Mock<IAuxiliaryFileClient> AuxiliaryFileClient { get; }
            public Mock<IDownloadDataClient> DownloadDataClient { get; }
            public Mock<IVerifiedPackagesDataClient> VerifiedPackagesDataClient { get; }
            public Mock<IDownloadSetComparer> DownloadSetComparer { get; }
            public Mock<ISearchDocumentBuilder> SearchDocumentBuilder { get; }
            public Mock<ISearchIndexActionBuilder> IndexActionBuilder { get; }
            public Mock<IBatchPusher> BatchPusher { get; }
            public Mock<ISystemTime> SystemTime { get; }
            public Mock<IOptionsSnapshot<Auxiliary2AzureSearchConfiguration>> Options { get; }
            public Mock<IAzureSearchTelemetryService> TelemetryService { get; }
            public RecordingLogger<Auxiliary2AzureSearchCommand> Logger { get; }
            public Auxiliary2AzureSearchConfiguration Config { get; }
            public DownloadData OldDownloadData { get; }
            public ResultAndAccessCondition<DownloadData> OldDownloadResult { get; }
            public DownloadData NewDownloadData { get; }
            public SortedDictionary<string, long> Changes { get; }
            public Auxiliary2AzureSearchCommand Target { get; }
            public IndexActions IndexActions { get; set; }
            public ConcurrentBag<string> ProcessedIds { get; }
            public ConcurrentBag<string> PushedIds { get; }
            public ConcurrentBag<IndexActions> CurrentBatch { get; set; }
            public ConcurrentBag<List<IndexActions>> FinishedBatches { get; }
            public HashSet<string> OldVerifiedPackagesData { get; }
            public ResultAndAccessCondition<HashSet<string>> OldVerifiedPackagesResult { get; }
            public HashSet<string> NewVerifiedPackagesData { get; }
            public AuxiliaryFileResult<HashSet<string>> NewVerifiedPackagesResult { get; }

            public void VerifyCompletedTelemetry(JobOutcome outcome)
            {
                TelemetryService.Verify(
                    x => x.TrackAuxiliary2AzureSearchCompleted(It.IsAny<JobOutcome>(), It.IsAny<TimeSpan>()),
                    Times.Once);
                TelemetryService.Verify(
                    x => x.TrackAuxiliary2AzureSearchCompleted(outcome, It.IsAny<TimeSpan>()),
                    Times.Once);
            }

            public void AddChanges(int changeCount)
            {
                for (var i = 1; i <= changeCount; i++)
                {
                    Changes[$"Package{i}"] = i;
                }
            }

            public void VerifyAllIdsAreProcessed(int changeCount)
            {
                var changedIds = Changes.Keys.OrderBy(x => x).ToArray();
                var processedIds = ProcessedIds.OrderBy(x => x).ToArray();
                var pushedIds = PushedIds.OrderBy(x => x).ToArray();

                Assert.Equal(changeCount, changedIds.Length);
                Assert.Equal(changedIds, processedIds);
                Assert.Equal(changedIds, pushedIds);
            }
        }
    }
}<|MERGE_RESOLUTION|>--- conflicted
+++ resolved
@@ -173,23 +173,10 @@
             }
 
             [Theory]
-            [InlineData(nameof(NewData))]
-            [InlineData(nameof(OldData))]
+            [InlineData(nameof(NewDownloadData))]
+            [InlineData(nameof(OldDownloadData))]
             public async Task RejectsInvalidDataAndNormalizesVersions(string propertyName)
             {
-<<<<<<< HEAD
-                NewDownloadData.SetDownloadCount("ValidId", "1.0.0-ValidVersion", 3);
-                NewDownloadData.SetDownloadCount("ValidId", "1.0.0.a-invalidversion", 5);
-                NewDownloadData.SetDownloadCount("ValidId", "1.0.0.0-NonNormalized", 7);
-                NewDownloadData.SetDownloadCount("Invalid--Id", "1.0.0-validversion", 11);
-                NewDownloadData.SetDownloadCount("Invalid--Id", "1.0.0.a-invalidversion", 13);
-
-                await Target.ExecuteAsync();
-
-                Assert.Equal(new[] { "ValidId" }, NewDownloadData.Keys.ToArray());
-                Assert.Equal(new[] { "1.0.0-NonNormalized", "1.0.0-ValidVersion" }, NewDownloadData["ValidId"].Keys.ToArray());
-                Assert.Equal(10, NewDownloadData.GetDownloadCount("ValidId"));
-=======
                 var downloadData = (DownloadData)GetType().GetProperty(propertyName).GetValue(this);
                 downloadData.SetDownloadCount("ValidId", "1.0.0-ValidVersion", 3);
                 downloadData.SetDownloadCount("ValidId", "1.0.0.a-invalidversion", 5);
@@ -202,7 +189,6 @@
                 Assert.Equal(new[] { "ValidId" }, downloadData.Keys.ToArray());
                 Assert.Equal(new[] { "1.0.0-NonNormalized", "1.0.0-ValidVersion" }, downloadData["ValidId"].Keys.ToArray());
                 Assert.Equal(10, downloadData.GetDownloadCount("ValidId"));
->>>>>>> 542ce5e1
                 Assert.Contains("There were 1 invalid IDs, 2 invalid versions, and 1 non-normalized IDs.", Logger.Messages);
             }
         }
