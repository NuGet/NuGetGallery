<?xml version="1.0" encoding="utf-8"?>
<Project ToolsVersion="15.0" xmlns="http://schemas.microsoft.com/developer/msbuild/2003">
  <Import Project="$(MSBuildExtensionsPath)\$(MSBuildToolsVersion)\Microsoft.Common.props" Condition="Exists('$(MSBuildExtensionsPath)\$(MSBuildToolsVersion)\Microsoft.Common.props')" />
  <PropertyGroup>
    <Configuration Condition=" '$(Configuration)' == '' ">Debug</Configuration>
    <Platform Condition=" '$(Platform)' == '' ">AnyCPU</Platform>
    <ProjectGuid>{46A2C2EB-B7DC-4FAB-ABE2-A2CE6118585C}</ProjectGuid>
    <OutputType>Library</OutputType>
    <AppDesignerFolder>Properties</AppDesignerFolder>
    <RootNamespace>GitHubVulnerabilities2v3.Facts</RootNamespace>
    <AssemblyName>GitHubVulnerabilities2v3.Facts</AssemblyName>
    <TargetFrameworkVersion>v4.7.2</TargetFrameworkVersion>
    <FileAlignment>512</FileAlignment>
    <Deterministic>true</Deterministic>
  </PropertyGroup>
  <PropertyGroup Condition=" '$(Configuration)|$(Platform)' == 'Debug|AnyCPU' ">
    <DebugSymbols>true</DebugSymbols>
    <DebugType>full</DebugType>
    <Optimize>false</Optimize>
    <OutputPath>bin\Debug\</OutputPath>
    <DefineConstants>DEBUG;TRACE</DefineConstants>
    <ErrorReport>prompt</ErrorReport>
    <WarningLevel>4</WarningLevel>
  </PropertyGroup>
  <PropertyGroup Condition=" '$(Configuration)|$(Platform)' == 'Release|AnyCPU' ">
    <DebugType>pdbonly</DebugType>
    <Optimize>true</Optimize>
    <OutputPath>bin\Release\</OutputPath>
    <DefineConstants>TRACE</DefineConstants>
    <ErrorReport>prompt</ErrorReport>
    <WarningLevel>4</WarningLevel>
  </PropertyGroup>
  <ItemGroup>
    <Reference Include="System" />
    <Reference Include="System.Core" />
    <Reference Include="System.Xml.Linq" />
    <Reference Include="System.Data.DataSetExtensions" />
    <Reference Include="Microsoft.CSharp" />
    <Reference Include="System.Data" />
    <Reference Include="System.Net.Http" />
    <Reference Include="System.Xml" />
  </ItemGroup>
  <ItemGroup>
    <Compile Include="Properties\AssemblyInfo.cs" />
    <Compile Include="Properties\AssemblyInfo.*.cs" />
    <Compile Include="BlobStorageVulnerabilityWriterFacts.cs" />
  </ItemGroup>
  <ItemGroup>
    <ProjectReference Include="..\..\src\GitHubVulnerabilities2v3\GitHubVulnerabilities2V3.csproj">
      <Project>{dd9073af-838e-44e8-91fe-995586e8134a}</Project>
      <Name>GitHubVulnerabilities2V3</Name>
    </ProjectReference>
    <ProjectReference Include="..\..\src\NuGet.Services.Entities\NuGet.Services.Entities.csproj">
      <Project>{6262f4fc-29be-4226-b676-db391c89d396}</Project>
      <Name>NuGet.Services.Entities</Name>
    </ProjectReference>
    <ProjectReference Include="..\..\src\NuGet.Services.Github\NuGet.Services.GitHub.csproj">
      <Project>{043645d5-129f-4ba1-bd17-77153294f2bd}</Project>
      <Name>NuGet.Services.GitHub</Name>
    </ProjectReference>
    <ProjectReference Include="..\..\src\NuGetGallery.Core\NuGetGallery.Core.csproj">
      <Project>{097b2cdd-9623-4c34-93c2-d373d51f5b4e}</Project>
      <Name>NuGetGallery.Core</Name>
    </ProjectReference>
    <ProjectReference Include="..\..\src\NuGetGallery.Services\NuGetGallery.Services.csproj">
      <Project>{c7d5e850-33fa-4ec5-8d7f-b1c8dd5d48f9}</Project>
      <Name>NuGetGallery.Services</Name>
    </ProjectReference>
  </ItemGroup>
  <ItemGroup>
<<<<<<< HEAD
    <PackageReference Include="Moq" />
    <PackageReference Include="xunit" />
=======
    <PackageReference Include="Moq" Version="4.20.70" />
    <PackageReference Include="xunit" Version="2.9.0" />
>>>>>>> 54bbdb71
  </ItemGroup>
  <Import Project="$(MSBuildToolsPath)\Microsoft.CSharp.targets" />
</Project><|MERGE_RESOLUTION|>--- conflicted
+++ resolved
@@ -68,13 +68,10 @@
     </ProjectReference>
   </ItemGroup>
   <ItemGroup>
-<<<<<<< HEAD
     <PackageReference Include="Moq" />
     <PackageReference Include="xunit" />
-=======
     <PackageReference Include="Moq" Version="4.20.70" />
     <PackageReference Include="xunit" Version="2.9.0" />
->>>>>>> 54bbdb71
   </ItemGroup>
   <Import Project="$(MSBuildToolsPath)\Microsoft.CSharp.targets" />
 </Project>