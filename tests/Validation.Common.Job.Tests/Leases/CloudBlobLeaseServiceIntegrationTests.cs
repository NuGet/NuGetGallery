--- conflicted
+++ resolved
@@ -19,11 +19,7 @@
             Fixture = fixture ?? throw new ArgumentNullException(nameof(fixture));
             Output = output ?? throw new ArgumentNullException(nameof(output));
 
-<<<<<<< HEAD
-            CloudBlobClient = new BlobServiceClient(Fixture.ConnectionString);
-=======
             BlobServiceClient = new BlobServiceClient(Fixture.ConnectionString);
->>>>>>> 1593e949
             LeaseTime = TimeSpan.FromSeconds(60);
             Token = CancellationToken.None;
 
@@ -32,11 +28,7 @@
 
         public BlobStorageFixture Fixture { get; }
         public ITestOutputHelper Output { get; }
-<<<<<<< HEAD
-        public BlobServiceClient CloudBlobClient { get; }
-=======
         public BlobServiceClient BlobServiceClient { get; }
->>>>>>> 1593e949
         public TimeSpan LeaseTime { get; }
         public CancellationToken Token { get; }
         public CloudBlobLeaseService Target { get; }
