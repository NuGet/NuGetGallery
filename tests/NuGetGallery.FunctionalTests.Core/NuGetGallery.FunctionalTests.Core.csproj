--- conflicted
+++ resolved
@@ -71,7 +71,6 @@
     <Compile Include="Helpers\UrlHelper.cs" />
   </ItemGroup>
   <ItemGroup>
-<<<<<<< HEAD
     <PackageReference Include="Microsoft.Extensions.Configuration.Binder" />
     <PackageReference Include="Microsoft.Web.Xdt" />
     <PackageReference Include="NuGet.Core" />
@@ -79,7 +78,6 @@
     <PackageReference Include="NuGet.Versioning" />
     <PackageReference Include="xunit" />
     <PackageReference Include="xunit.runner.visualstudio">
-=======
     <PackageReference Include="Microsoft.Extensions.Configuration.Binder">
       <Version>2.2.0</Version>
     </PackageReference>
@@ -100,7 +98,6 @@
     </PackageReference>
     <PackageReference Include="xunit.runner.visualstudio">
       <Version>2.8.2</Version>
->>>>>>> 54bbdb71
       <IncludeAssets>runtime; build; native; contentfiles; analyzers; buildtransitive</IncludeAssets>
       <PrivateAssets>all</PrivateAssets>
     </PackageReference>
