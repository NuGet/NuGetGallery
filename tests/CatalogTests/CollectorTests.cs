--- conflicted
+++ resolved
@@ -12,14 +12,10 @@
 
         public static async Task Test0Async()
         {
-<<<<<<< HEAD
             Storage storage = new AzureStorage(
                 CloudStorageAccount.Parse("AccountName=nuget3;AccountKey=;DefaultEndpointsProtocol=https"), "export");
 
             //Storage storage = new FileStorage
-=======
-            //Storage storage = new AzureStorage
->>>>>>> a28a7fb1
             //{
             //    AccountName = "nuget3",
             //    AccountKey = "",
