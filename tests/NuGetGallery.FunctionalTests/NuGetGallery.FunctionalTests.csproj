--- conflicted
+++ resolved
@@ -87,13 +87,11 @@
     </ProjectReference>
   </ItemGroup>
   <ItemGroup>
-<<<<<<< HEAD
     <PackageReference Include="FluentLinkChecker" />
     <PackageReference Include="NuGet.Packaging" />
     <PackageReference Include="System.ValueTuple" />
     <PackageReference Include="xunit" />
     <PackageReference Include="xunit.runner.visualstudio">
-=======
     <PackageReference Include="FluentLinkChecker">
       <Version>1.0.0.10</Version>
     </PackageReference>
@@ -108,7 +106,6 @@
     </PackageReference>
     <PackageReference Include="xunit.runner.visualstudio">
       <Version>2.8.2</Version>
->>>>>>> 54bbdb71
       <IncludeAssets>runtime; build; native; contentfiles; analyzers; buildtransitive</IncludeAssets>
       <PrivateAssets>all</PrivateAssets>
     </PackageReference>
