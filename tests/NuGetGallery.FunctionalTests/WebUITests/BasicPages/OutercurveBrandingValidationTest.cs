--- conflicted
+++ resolved
@@ -20,13 +20,8 @@
         public override IEnumerator<WebTestRequest> GetRequestEnumerator()
         {
             //send a request to home page and check for default home page text.
-<<<<<<< HEAD
-            WebTestRequest pageRequest = new WebTestRequest(UrlHelper.BaseUrl);
-            ValidationRuleFindText homePageTextValidationRuleLogo = AssertAndValidationHelper.GetValidationRuleForFindText(@"<a href=""http://outercurve.org""><img src=""/Content/Images/outercurve.png"" alt=""Outercurve Foundation"" /></a>");
-=======
             WebTestRequest pageRequest = new WebTestRequest(UrlHelper.BaseUrl);           
             ValidationRuleFindText homePageTextValidationRuleLogo = AssertAndValidationHelper.GetValidationRuleForFindText(@"<a href=""http://outercurve.org""><img src=""/Content/Images/outercurve.png"" alt=""Outercurve Foundation"" /></a>");               
->>>>>>> ba90dc14
             ValidationRuleFindText homePageTextValidationRuleCopyright = AssertAndValidationHelper.GetValidationRuleForFindText(@"&copy; 2013 Outercurve Foundation");
             ValidationRuleFindText homePageTextValidationRuleTOU = AssertAndValidationHelper.GetValidationRuleForFindText(@"<a href=""/policies/Terms"">Terms of Use</a>");
             ValidationRuleFindText homePageTextValidationRulePrivacy = AssertAndValidationHelper.GetValidationRuleForFindText(@"<a href=""/policies/Privacy"">Privacy Policy</a>");
