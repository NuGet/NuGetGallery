--- conflicted
+++ resolved
@@ -92,11 +92,7 @@
         }
 
         public static IEnumerable<object[]> RemainingUrlsAndMethodsForAppService =>
-<<<<<<< HEAD
-                from url in UrlsToTest.Concat(UrlsExcludedFromRedirect).SelectMany(x => x)
-=======
                 from url in UrlsToTest.Concat(UrlsExcludedFromRedirectInCloudService).SelectMany(x => x)
->>>>>>> 6dc57eff
                 from method in new[] { HttpMethod.Get, HttpMethod.Head, HttpMethod.Options, HttpMethod.Post, HttpMethod.Put, HttpMethod.Delete, HttpMethod.Trace }
                 select new object[] { method, url };
 
