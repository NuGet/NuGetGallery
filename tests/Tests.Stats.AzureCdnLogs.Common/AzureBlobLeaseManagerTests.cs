// Copyright (c) .NET Foundation. All rights reserved.
// Licensed under the Apache License, Version 2.0. See License.txt in the project root for license information.

using System;
using Stats.AzureCdnLogs.Common;
using Xunit;

namespace Tests.Stats.AzureCdnLogs.Common
{
    public class AzureBlobLeaseManagerTests
    {
        [Fact]
        public void ConstructorNullArgumentTest()
        {
<<<<<<< HEAD
            Assert.Throws<ArgumentNullException>(() => new AzureBlobLeaseManager(null, null, null, null));
=======
            Assert.Throws<ArgumentNullException>(() => new AzureBlobLeaseManager(null));
>>>>>>> 7e0c8f9c
        }

        [Fact]
        public void MaxRenewPeriodInSecondsTest()
        {
            Assert.True(AzureBlobLeaseManager.MaxRenewPeriodInSeconds > AzureBlobLeaseManager.OverlapRenewPeriodInSeconds);
        }
    }
}<|MERGE_RESOLUTION|>--- conflicted
+++ resolved
@@ -12,11 +12,7 @@
         [Fact]
         public void ConstructorNullArgumentTest()
         {
-<<<<<<< HEAD
-            Assert.Throws<ArgumentNullException>(() => new AzureBlobLeaseManager(null, null, null, null));
-=======
             Assert.Throws<ArgumentNullException>(() => new AzureBlobLeaseManager(null));
->>>>>>> 7e0c8f9c
         }
 
         [Fact]
