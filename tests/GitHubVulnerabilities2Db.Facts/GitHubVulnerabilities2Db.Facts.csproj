<Project Sdk="Microsoft.NET.Sdk">
  <PropertyGroup>
    <TargetFramework>net472</TargetFramework>
  </PropertyGroup>
  <ItemGroup>
    <ProjectReference Include="..\..\src\GitHubVulnerabilities2Db\GitHubVulnerabilities2Db.csproj" />
    <ProjectReference Include="..\..\src\NuGet.Services.Entities\NuGet.Services.Entities.csproj" />
    <ProjectReference Include="..\..\src\NuGet.Services.Github\NuGet.Services.GitHub.csproj" />
    <ProjectReference Include="..\..\src\NuGetGallery.Core\NuGetGallery.Core.csproj" />
    <ProjectReference Include="..\..\src\NuGetGallery.Services\NuGetGallery.Services.csproj" />

<<<<<<< HEAD
    <PackageReference Include="Moq" />
    <PackageReference Include="xunit" />
=======
    <PackageReference Include="Moq" Version="4.20.70" />
    <PackageReference Include="xunit" Version="2.9.0" />
>>>>>>> 54bbdb71
  </ItemGroup>
</Project><|MERGE_RESOLUTION|>--- conflicted
+++ resolved
@@ -9,12 +9,9 @@
     <ProjectReference Include="..\..\src\NuGetGallery.Core\NuGetGallery.Core.csproj" />
     <ProjectReference Include="..\..\src\NuGetGallery.Services\NuGetGallery.Services.csproj" />
 
-<<<<<<< HEAD
     <PackageReference Include="Moq" />
     <PackageReference Include="xunit" />
-=======
     <PackageReference Include="Moq" Version="4.20.70" />
     <PackageReference Include="xunit" Version="2.9.0" />
->>>>>>> 54bbdb71
   </ItemGroup>
 </Project>