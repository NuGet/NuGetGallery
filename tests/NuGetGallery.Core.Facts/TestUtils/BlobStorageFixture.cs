﻿// Copyright (c) .NET Foundation. All rights reserved.
// Licensed under the Apache License, Version 2.0. See License.txt in the project root for license information.

using System;
using Azure.Storage.Blobs;
using Azure.Storage.Blobs.Models;

namespace NuGetGallery
{
    public class BlobStorageFixture : IDisposable
    {
        private const string ConnectionStringAName = "TestStorageConnectionStringA";
        private const string ConnectionStringBName = "TestStorageConnectionStringB";

        public static string SkipReason
        {
            get
            {
                if (GetEnvironmentVariable(ConnectionStringAName, required: false) == null
                    || GetEnvironmentVariable(ConnectionStringBName, required: false) == null)
                {
                    return $"Both the {ConnectionStringAName} and {ConnectionStringBName} environment variables " +
                        "need to be defined to run Azure Blob Storage integration tests.";
                }

                return null;
            }
        }

        public BlobStorageFixture()
        {
            TestRunId = Guid.NewGuid().ToString();
            PrefixA = TestRunId + "/a";
            PrefixB = TestRunId + "/b";
            ConnectionStringA = GetEnvironmentVariable(ConnectionStringAName, required: true);
            ConnectionStringB = GetEnvironmentVariable(ConnectionStringBName, required: true);
        }

        public string TestRunId { get; }
        public string PrefixA { get; }
        public string PrefixB { get; }
        public string ConnectionStringA { get; }
        public string ConnectionStringB { get; }

        public void Dispose()
        {
            DeleteTestBlobs(ConnectionStringA);
            DeleteTestBlobs(ConnectionStringB);
        }

        private static string GetEnvironmentVariable(string name, bool required)
        {
            var value = Environment.GetEnvironmentVariable(name);

            if (string.IsNullOrWhiteSpace(value))
            {
                if (required)
                {
                    throw new InvalidOperationException($"The environment variable '{name}' must be defined.");
                }
                else
                {
                    return null;
                }
            }

            return value;
        }

        private void DeleteTestBlobs(string connectionString)
        {
            var client = new BlobServiceClient(connectionString);
            var containers = client.GetBlobContainers();
            foreach (var containerInfo in containers)
            {
<<<<<<< HEAD
                var container = client.GetBlobContainerClient(containerInfo.Name);
                var blobs = container.GetBlobs(prefix: TestRunId.ToString());
=======
                var blobs = container.ListBlobs(
                    prefix: TestRunId,
                    useFlatBlobListing: true);
>>>>>>> 2c16faee

                foreach (var blobDetails in blobs)
                {
                    var blob = container.GetBlobClient(blobDetails.Name);
                    blob.DeleteIfExists(snapshotsOption: DeleteSnapshotsOption.IncludeSnapshots);
                }
            }
        }
    }
}<|MERGE_RESOLUTION|>--- conflicted
+++ resolved
@@ -73,14 +73,8 @@
             var containers = client.GetBlobContainers();
             foreach (var containerInfo in containers)
             {
-<<<<<<< HEAD
                 var container = client.GetBlobContainerClient(containerInfo.Name);
-                var blobs = container.GetBlobs(prefix: TestRunId.ToString());
-=======
-                var blobs = container.ListBlobs(
-                    prefix: TestRunId,
-                    useFlatBlobListing: true);
->>>>>>> 2c16faee
+                var blobs = container.GetBlobs(prefix: TestRunId);
 
                 foreach (var blobDetails in blobs)
                 {
