--- conflicted
+++ resolved
@@ -6,8 +6,11 @@
   <runtime>
     <assemblyBinding xmlns="urn:schemas-microsoft-com:asm.v1">
       <dependentAssembly>
-<<<<<<< HEAD
         <assemblyIdentity name="Microsoft.Data.Edm" publicKeyToken="31bf3856ad364e35" culture="neutral" />
+        <bindingRedirect oldVersion="0.0.0.0-5.6.5.0" newVersion="5.6.5.0" />
+      </dependentAssembly>
+      <dependentAssembly>
+        <assemblyIdentity name="Microsoft.Data.Services.Client" publicKeyToken="31bf3856ad364e35" culture="neutral" />
         <bindingRedirect oldVersion="0.0.0.0-5.6.5.0" newVersion="5.6.5.0" />
       </dependentAssembly>
       <dependentAssembly>
@@ -15,32 +18,9 @@
         <bindingRedirect oldVersion="0.0.0.0-5.6.5.0" newVersion="5.6.5.0" />
       </dependentAssembly>
       <dependentAssembly>
-        <assemblyIdentity name="System.Spatial" publicKeyToken="31bf3856ad364e35" culture="neutral" />
-        <bindingRedirect oldVersion="0.0.0.0-5.6.2.0" newVersion="5.6.2.0" />
-=======
-        <assemblyIdentity name="Microsoft.Data.Services.Client" publicKeyToken="31bf3856ad364e35" culture="neutral" />
-        <bindingRedirect oldVersion="0.0.0.0-5.6.5.0" newVersion="5.6.5.0" />
-      </dependentAssembly>
-      <dependentAssembly>
         <assemblyIdentity name="Newtonsoft.Json" publicKeyToken="30ad4fe6b2a6aeed" culture="neutral" />
         <bindingRedirect oldVersion="0.0.0.0-6.0.0.0" newVersion="6.0.0.0" />
->>>>>>> c3ec875f
       </dependentAssembly>
-      <dependentAssembly>
-        <assemblyIdentity name="Microsoft.Data.Services.Client" publicKeyToken="31bf3856ad364e35" culture="neutral" />
-        <bindingRedirect oldVersion="0.0.0.0-5.6.5.0" newVersion="5.6.5.0" />
-      </dependentAssembly>
-      <dependentAssembly>
-        <assemblyIdentity name="Microsoft.Data.OData" publicKeyToken="31bf3856ad364e35" culture="neutral" />
-        <bindingRedirect oldVersion="0.0.0.0-5.6.2.0" newVersion="5.6.2.0" />
-      </dependentAssembly>
-<<<<<<< HEAD
-=======
-      <dependentAssembly>
-        <assemblyIdentity name="System.Spatial" publicKeyToken="31bf3856ad364e35" culture="neutral" />
-        <bindingRedirect oldVersion="0.0.0.0-5.6.2.0" newVersion="5.6.2.0" />
-      </dependentAssembly>
->>>>>>> c3ec875f
     </assemblyBinding>
   </runtime>
 </configuration>