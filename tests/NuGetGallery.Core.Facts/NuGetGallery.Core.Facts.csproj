--- conflicted
+++ resolved
@@ -74,18 +74,15 @@
       <HintPath>..\..\packages\Microsoft.WindowsAzure.ConfigurationManager.3.1.0\lib\net40\Microsoft.WindowsAzure.Configuration.dll</HintPath>
       <Private>True</Private>
     </Reference>
-<<<<<<< HEAD
     <Reference Include="Microsoft.WindowsAzure.Storage, Version=2.1.0.3, Culture=neutral, PublicKeyToken=31bf3856ad364e35, processorArchitecture=MSIL">
       <SpecificVersion>False</SpecificVersion>
       <HintPath>..\..\packages\WindowsAzure.Storage.2.1.0.3\lib\net40\Microsoft.WindowsAzure.Storage.dll</HintPath>
     </Reference>
     <Reference Include="Moq">
       <HintPath>..\..\packages\Moq.4.2.1510.2205\lib\net40\Moq.dll</HintPath>
-=======
     <Reference Include="Moq, Version=4.2.1502.911, Culture=neutral, PublicKeyToken=69f491c39445e920, processorArchitecture=MSIL">
       <SpecificVersion>False</SpecificVersion>
       <HintPath>..\..\packages\Moq.4.2.1502.0911\lib\net40\Moq.dll</HintPath>
->>>>>>> 072a2f88
       <Private>True</Private>
     </Reference>
     <Reference Include="NuGet.Common, Version=3.4.0.0, Culture=neutral, PublicKeyToken=31bf3856ad364e35, processorArchitecture=MSIL">
