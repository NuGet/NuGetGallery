--- conflicted
+++ resolved
@@ -74,15 +74,11 @@
       <SpecificVersion>False</SpecificVersion>
       <HintPath>..\..\packages\Moq.4.2.1502.0911\lib\net40\Moq.dll</HintPath>
     </Reference>
-<<<<<<< HEAD
     <Reference Include="Newtonsoft.Json, Version=6.0.0.0, Culture=neutral, PublicKeyToken=30ad4fe6b2a6aeed, processorArchitecture=MSIL">
       <HintPath>..\..\packages\Newtonsoft.Json.6.0.4\lib\net45\Newtonsoft.Json.dll</HintPath>
       <Private>True</Private>
     </Reference>
-    <Reference Include="NuGet.Core, Version=2.8.60318.667, Culture=neutral, PublicKeyToken=31bf3856ad364e35, processorArchitecture=MSIL">
-=======
     <Reference Include="NuGet.Core, Version=2.8.60717.93, Culture=neutral, PublicKeyToken=31bf3856ad364e35, processorArchitecture=MSIL">
->>>>>>> c23b73a5
       <SpecificVersion>False</SpecificVersion>
       <HintPath>..\..\packages\NuGet.Core.2.8.6\lib\net40-Client\NuGet.Core.dll</HintPath>
     </Reference>
