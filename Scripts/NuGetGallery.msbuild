--- conflicted
+++ resolved
@@ -11,12 +11,7 @@
   </PropertyGroup>
   
   <UsingTask AssemblyFile="../3rdParty\xunit\xunit.runner.msbuild.dll" TaskName="Xunit.Runner.MSBuild.xunit" />
-<<<<<<< HEAD
-  <UsingTask AssemblyFile="$(BuildPath)\_PublishedWebsites\WebSite\bin\NuGetGallery.Website.dll" TaskName="NuGetGallery.CreateDatabase" />
-  <UsingTask AssemblyFile="$(SolutionDir)..\packages\MigratorDotNet.0.9.0.28138\tools\Migrator.MSBuild.dll" TaskName="Migrator.MSBuild.Migrate" />
-=======
   <UsingTask AssemblyFile="$(SolutionDir)..\Website\bin\NuGetGallery.Website.dll" TaskName="NuGetGallery.UpdateDatabase" />
->>>>>>> 6844c310
 
   <Target Name="Clean">
     <MSBuild Projects="..\NuGetGallery.sln" Targets="Clean" Properties="Configuration=$(Configuration);Platform=$(Platform);OutDir=$(BuildPath)"/>
@@ -42,35 +37,14 @@
   </Target>
 
   <Target Name="RevertDatabase" DependsOnTargets="Build">
-<<<<<<< HEAD
-    <CreateDatabase
-      Connectionstring="$(DbConnection)" />
-    <Migrate
-      Provider="SQLServer"
-      Connectionstring="$(DbConnection)"
-      Migrations="$(MigrationsFile)"
-      To="0" />
-  </Target>
-  
-  <Target Name="CreateDatabase" DependsOnTargets="Build">
-    <CreateDatabase
-      Connectionstring="$(DbConnection)" />
-  </Target>    
-
-  <Target Name="UpdateDatabase" DependsOnTargets="Build;CreateDatabase">
-    <Migrate
-      Provider="SQLServer"
-      Connectionstring="$(DbConnection)"
-      Migrations="$(MigrationsFile)" />
-=======
     <Message Text="Reverting database" />
     <UpdateDatabase TargetMigration="0" />
+      Migrations="..\Website\bin\NuGetGallery.Website.dll"
   </Target>
 
   <Target Name="UpdateDatabase" DependsOnTargets="Build">
     <Message Text="Updating database" />
     <UpdateDatabase />
->>>>>>> 6844c310
   </Target>
   
   <Target Name="BuildViews" DependsOnTargets="Build">
