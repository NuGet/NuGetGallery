--- conflicted
+++ resolved
@@ -5,14 +5,8 @@
 {
     public interface ICloudBlobContainer
     {
-<<<<<<< HEAD
         Task CreateIfNotExistAsync();
         Task SetPermissionsAsync(BlobContainerPermissions permissions);
         ISimpleCloudBlob GetBlobReference(string blobAddressUri);
-=======
-        void CreateIfNotExist();
-        void SetPermissions(BlobContainerPermissions permissions);
-        ISimpleCloudBlob GetBlobReference(string blobName);
->>>>>>> b04e20a2
     }
 }