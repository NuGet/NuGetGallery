--- conflicted
+++ resolved
@@ -12,14 +12,7 @@
 
         Task<bool> FileExistsAsync(string folderName, string fileName);
 
-<<<<<<< HEAD
         Task<Stream> GetFileAsync(string folderName, string fileName);
-=======
-        /// <returns>the filestream, or null if the file does not exist.</returns>
-        Stream GetFile(
-            string folderName,
-            string fileName);
->>>>>>> b04e20a2
 
         Task SaveFileAsync(string folderName, string fileName, Stream packageFile);
     }
