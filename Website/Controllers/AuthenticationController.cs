--- conflicted
+++ resolved
@@ -18,13 +18,8 @@
             _userService = userService;
         }
 
-<<<<<<< HEAD
         [RequireRemoteHttps(OnlyWhenAuthenticated = false)]
-        public virtual ActionResult LogOn()
-=======
-        [RequireRemoteHttps]
         public virtual ActionResult LogOn(string returnUrl)
->>>>>>> 13f2eaa6
         {
             // I think it should be obvious why we don't want the current URL to be the return URL here ;)
             ViewData[Constants.ReturnUrlViewDataKey] = returnUrl;
