﻿<?xml version="1.0" encoding="utf-8"?>
<Project ToolsVersion="4.0" DefaultTargets="Build" xmlns="http://schemas.microsoft.com/developer/msbuild/2003">
  <Import Project="$(MSBuildExtensionsPath)\$(MSBuildToolsVersion)\Microsoft.Common.props" Condition="Exists('$(MSBuildExtensionsPath)\$(MSBuildToolsVersion)\Microsoft.Common.props')" />
  <PropertyGroup>
    <Configuration Condition=" '$(Configuration)' == '' ">Debug</Configuration>
    <Platform Condition=" '$(Platform)' == '' ">AnyCPU</Platform>
    <ProductVersion>
    </ProductVersion>
    <SchemaVersion>2.0</SchemaVersion>
    <ProjectGuid>{1DACF781-5CD0-4123-8BAC-CD385D864BE5}</ProjectGuid>
    <ProjectTypeGuids>{E53F8FEA-EAE0-44A6-8774-FFD645390401};{349c5851-65df-11da-9384-00065b846f21};{fae04ec0-301f-11d3-bf4b-00c04f79efbc}</ProjectTypeGuids>
    <OutputType>Library</OutputType>
    <AppDesignerFolder>Properties</AppDesignerFolder>
    <RootNamespace>NuGetGallery</RootNamespace>
    <AssemblyName>NuGetGallery.Website</AssemblyName>
    <TargetFrameworkVersion>v4.0</TargetFrameworkVersion>
    <UseIISExpress>true</UseIISExpress>
    <SolutionDir Condition="$(SolutionDir) == '' Or $(SolutionDir) == '*Undefined*'">..\</SolutionDir>
    <RestorePackages>true</RestorePackages>
    <CodeAnalysisRuleSet>CodeAnalysis.ruleset</CodeAnalysisRuleSet>
    <CodeAnalysisIgnoreGeneratedCode>true</CodeAnalysisIgnoreGeneratedCode>
    <CodeAnalysisAdditionalOptions>/assemblyCompareMode:StrongNameIgnoringVersion</CodeAnalysisAdditionalOptions>
    <RunCodeAnalysis Condition=" '$(CodeAnalysis)' == 'true' ">true</RunCodeAnalysis>
    <FileUpgradeFlags>
    </FileUpgradeFlags>
    <UpgradeBackupLocation>
    </UpgradeBackupLocation>
    <OldToolsVersion>4.0</OldToolsVersion>
  </PropertyGroup>
  <PropertyGroup Condition=" '$(Configuration)|$(Platform)' == 'Debug|AnyCPU' ">
    <DebugSymbols>true</DebugSymbols>
    <DebugType>full</DebugType>
    <Optimize>false</Optimize>
    <OutputPath>bin\</OutputPath>
    <DefineConstants>DEBUG;TRACE</DefineConstants>
    <ErrorReport>prompt</ErrorReport>
    <WarningLevel>4</WarningLevel>
    <TreatWarningsAsErrors>true</TreatWarningsAsErrors>
  </PropertyGroup>
  <PropertyGroup Condition=" '$(Configuration)|$(Platform)' == 'Release|AnyCPU' ">
    <DebugType>pdbonly</DebugType>
    <Optimize>true</Optimize>
    <OutputPath>bin\</OutputPath>
    <DefineConstants>TRACE</DefineConstants>
    <ErrorReport>prompt</ErrorReport>
    <WarningLevel>4</WarningLevel>
  </PropertyGroup>
  <ItemGroup>
    <Reference Include="AnglicanGeek.MarkdownMailer, Version=1.2.0.0, Culture=neutral, processorArchitecture=MSIL">
      <SpecificVersion>False</SpecificVersion>
      <HintPath>..\packages\AnglicanGeek.MarkdownMailer.1.2\lib\net40\AnglicanGeek.MarkdownMailer.dll</HintPath>
    </Reference>
    <Reference Include="DynamicData.EFCodeFirstProvider, Version=0.3.0.0, Culture=neutral, processorArchitecture=MSIL">
      <SpecificVersion>False</SpecificVersion>
      <HintPath>..\packages\DynamicData.EFCodeFirstProvider.0.3.0.0\lib\net40\DynamicData.EFCodeFirstProvider.dll</HintPath>
    </Reference>
    <Reference Include="Elmah, Version=1.2.13605.0, Culture=neutral, processorArchitecture=MSIL">
      <SpecificVersion>False</SpecificVersion>
      <HintPath>..\packages\elmah.corelibrary.1.2\lib\Elmah.dll</HintPath>
    </Reference>
    <Reference Include="Elmah.Contrib.Mvc">
      <HintPath>..\packages\Elmah.Contrib.Mvc.1.0\lib\net40\Elmah.Contrib.Mvc.dll</HintPath>
    </Reference>
    <Reference Include="EntityFramework, Version=4.3.1.0, Culture=neutral, PublicKeyToken=b77a5c561934e089, processorArchitecture=MSIL">
      <SpecificVersion>False</SpecificVersion>
      <HintPath>..\packages\EntityFramework.4.3.1\lib\net40\EntityFramework.dll</HintPath>
      <EmbedInteropTypes>False</EmbedInteropTypes>
    </Reference>
    <Reference Include="Lucene.Net">
      <HintPath>..\packages\Lucene.Net.2.9.2.2\lib\net40\Lucene.Net.dll</HintPath>
    </Reference>
    <Reference Include="MarkdownSharp, Version=0.0.0.0, Culture=neutral, processorArchitecture=MSIL">
      <HintPath>..\packages\MarkdownSharp.1.13.0.0\lib\35\MarkdownSharp.dll</HintPath>
    </Reference>
    <Reference Include="Microsoft.Build.Framework" />
    <Reference Include="Microsoft.Build.Utilities.v4.0" />
    <Reference Include="Microsoft.Web.Helpers">
      <HintPath>..\packages\microsoft-web-helpers.1.15\lib\Microsoft.Web.Helpers.dll</HintPath>
    </Reference>
    <Reference Include="Microsoft.Web.Infrastructure, Version=1.0.0.0, Culture=neutral, PublicKeyToken=31bf3856ad364e35, processorArchitecture=MSIL">
      <Private>True</Private>
      <HintPath>..\packages\Microsoft.Web.Infrastructure.1.0.0.0\lib\net40\Microsoft.Web.Infrastructure.dll</HintPath>
    </Reference>
    <Reference Include="Microsoft.WindowsAzure.ServiceRuntime, Version=1.0.0.0, Culture=neutral, PublicKeyToken=31bf3856ad364e35, processorArchitecture=MSIL">
      <Private>True</Private>
      <HintPath>..\packages\AnglicanGeek.WindowsAzure.ServiceRuntime.1.6\lib\net35-full\Microsoft.WindowsAzure.ServiceRuntime.dll</HintPath>
    </Reference>
    <Reference Include="Microsoft.WindowsAzure.StorageClient, Version=1.1.0.0, Culture=neutral, PublicKeyToken=31bf3856ad364e35, processorArchitecture=MSIL">
      <HintPath>..\packages\WindowsAzure.Storage.1.6\lib\net35-full\Microsoft.WindowsAzure.StorageClient.dll</HintPath>
    </Reference>
    <Reference Include="MiniProfiler">
      <HintPath>..\packages\MiniProfiler.2.0.0-rc1\lib\net40\MiniProfiler.dll</HintPath>
    </Reference>
    <Reference Include="MiniProfiler.EntityFramework">
      <HintPath>..\packages\MiniProfiler.EF.2.0.1-rc1\lib\net40\MiniProfiler.EntityFramework.dll</HintPath>
    </Reference>
    <Reference Include="MvcHaack.Ajax, Version=1.1.0.0, Culture=neutral, processorArchitecture=MSIL">
      <SpecificVersion>False</SpecificVersion>
      <HintPath>..\packages\MvcHaack.Ajax.1.1\lib\net40\MvcHaack.Ajax.dll</HintPath>
    </Reference>
    <Reference Include="Newtonsoft.Json">
      <HintPath>..\packages\Newtonsoft.Json.4.5.6\lib\net40\Newtonsoft.Json.dll</HintPath>
    </Reference>
    <Reference Include="Ninject">
      <HintPath>..\packages\Ninject.2.2.1.4\lib\net40-Full\Ninject.dll</HintPath>
    </Reference>
    <Reference Include="Ninject.Web.Mvc">
      <HintPath>..\packages\Ninject.MVC3.2.2.2.0\lib\net40-Full\Ninject.Web.Mvc.dll</HintPath>
    </Reference>
    <Reference Include="NuGet.Core, Version=2.0.30612.360, Culture=neutral, processorArchitecture=MSIL">
      <SpecificVersion>False</SpecificVersion>
      <HintPath>..\packages\NuGet.Core.2.0.0-alpha001\lib\net40-Client\NuGet.Core.dll</HintPath>
    </Reference>
    <Reference Include="ODataNullPropagationVisitor">
      <HintPath>..\packages\ODataNullPropagationVisitor.0.5.4237.2641\lib\net40\ODataNullPropagationVisitor.dll</HintPath>
    </Reference>
    <Reference Include="PoliteCaptcha, Version=0.3.0.0, Culture=neutral, processorArchitecture=MSIL">
      <HintPath>..\packages\PoliteCaptcha.0.3.0.0\lib\net40\PoliteCaptcha.dll</HintPath>
    </Reference>
    <Reference Include="QueryInterceptor">
      <HintPath>..\packages\QueryInterceptor.0.1.4237.2400\lib\net40\QueryInterceptor.dll</HintPath>
    </Reference>
    <Reference Include="Recaptcha, Version=1.0.5.0, Culture=neutral, PublicKeyToken=9afc4d65b28c38c2, processorArchitecture=MSIL">
      <HintPath>..\packages\recaptcha.1.0.5.0\lib\.NetFramework 4.0\Recaptcha.dll</HintPath>
    </Reference>
    <Reference Include="RouteMagic, Version=1.1.3.0, Culture=neutral, PublicKeyToken=84b59be021aa4cee, processorArchitecture=MSIL">
      <SpecificVersion>False</SpecificVersion>
      <HintPath>..\packages\RouteMagic.1.1.3\lib\net40\RouteMagic.dll</HintPath>
    </Reference>
    <Reference Include="System.Data.Entity" />
    <Reference Include="System.Data.Services" />
    <Reference Include="System.Data.Services.Client" />
    <Reference Include="System.Runtime.Serialization" />
    <Reference Include="System.ServiceModel" />
    <Reference Include="System.ServiceModel.Activation" />
    <Reference Include="System.ServiceModel.Web" />
    <Reference Include="System.Transactions" />
    <Reference Include="System.Web.Helpers, Version=1.0.0.0, Culture=neutral, PublicKeyToken=31bf3856ad364e35, processorArchitecture=MSIL">
      <Private>True</Private>
      <HintPath>..\packages\AspNetWebPages.Core.1.0.20105.407\lib\net40\System.Web.Helpers.dll</HintPath>
    </Reference>
    <Reference Include="System.Web.Mvc, Version=3.0.0.0, Culture=neutral, PublicKeyToken=31bf3856ad364e35, processorArchitecture=MSIL">
      <Private>True</Private>
      <HintPath>..\packages\AspNetMvc.3.0.20105.0\lib\net40\System.Web.Mvc.dll</HintPath>
    </Reference>
    <Reference Include="System.Web.Razor, Version=1.0.0.0, Culture=neutral, PublicKeyToken=31bf3856ad364e35, processorArchitecture=MSIL">
      <Private>True</Private>
      <HintPath>..\packages\AspNetRazor.Core.1.0.20105.407\lib\net40\System.Web.Razor.dll</HintPath>
    </Reference>
    <Reference Include="System.Web.WebPages, Version=1.0.0.0, Culture=neutral, PublicKeyToken=31bf3856ad364e35, processorArchitecture=MSIL">
      <Private>True</Private>
      <HintPath>..\packages\AspNetWebPages.Core.1.0.20105.407\lib\net40\System.Web.WebPages.dll</HintPath>
    </Reference>
    <Reference Include="System.Web.WebPages.Deployment, Version=1.0.0.0, Culture=neutral, PublicKeyToken=31bf3856ad364e35, processorArchitecture=MSIL">
      <Private>True</Private>
      <HintPath>..\packages\AspNetWebPages.Core.1.0.20105.407\lib\net40\System.Web.WebPages.Deployment.dll</HintPath>
    </Reference>
    <Reference Include="Microsoft.CSharp" />
    <Reference Include="System" />
    <Reference Include="System.Data" />
    <Reference Include="System.Drawing" />
    <Reference Include="System.Web.DynamicData" />
    <Reference Include="System.Web.Entity" />
    <Reference Include="System.Web.ApplicationServices" />
    <Reference Include="System.ComponentModel.DataAnnotations" />
    <Reference Include="System.Data.DataSetExtensions" />
    <Reference Include="System.Web.WebPages.Razor, Version=1.0.0.0, Culture=neutral, PublicKeyToken=31bf3856ad364e35, processorArchitecture=MSIL">
      <Private>True</Private>
      <HintPath>..\packages\AspNetWebPages.Core.1.0.20105.407\lib\net40\System.Web.WebPages.Razor.dll</HintPath>
    </Reference>
    <Reference Include="System.Xml.Linq" />
    <Reference Include="System.Web" />
    <Reference Include="System.Web.Extensions" />
    <Reference Include="System.Web.Abstractions" />
    <Reference Include="System.Web.Routing" />
    <Reference Include="System.Xml" />
    <Reference Include="System.Configuration" />
    <Reference Include="System.EnterpriseServices" />
    <Reference Include="WebActivator, Version=1.4.4.0, Culture=neutral, processorArchitecture=MSIL">
      <SpecificVersion>False</SpecificVersion>
      <HintPath>..\packages\WebActivator.1.4.4\lib\net40\WebActivator.dll</HintPath>
    </Reference>
    <Reference Include="WebBackgrounder, Version=0.1.0.0, Culture=neutral, processorArchitecture=MSIL">
      <SpecificVersion>False</SpecificVersion>
      <HintPath>..\packages\WebBackgrounder.0.1\lib\net40\WebBackgrounder.dll</HintPath>
    </Reference>
    <Reference Include="WebBackgrounder.EntityFramework, Version=0.1.0.0, Culture=neutral, processorArchitecture=MSIL">
      <SpecificVersion>False</SpecificVersion>
      <HintPath>..\packages\WebBackgrounder.EntityFramework.0.1\lib\net40\WebBackgrounder.EntityFramework.dll</HintPath>
    </Reference>
  </ItemGroup>
  <ItemGroup>
    <Compile Include="ApiController.generated.cs">
      <DependentUpon>T4MVC.tt</DependentUpon>
    </Compile>
    <Compile Include="App_Start\PackageStoreType.cs" />
    <Compile Include="AuthenticationController.generated.cs">
      <DependentUpon>T4MVC.tt</DependentUpon>
    </Compile>
    <Compile Include="Commands\AppCommand.cs" />
    <Compile Include="Commands\DeleteCuratedPackageCommand.cs" />
    <Compile Include="Commands\ModifyCuratedPackageCommand.cs" />
    <Compile Include="Commands\CreateCuratedPackageCommand.cs" />
    <Compile Include="Commands\AutomaticallyCuratePackageCommand.cs" />
    <Compile Include="Controllers\AppController.cs" />
    <Compile Include="Controllers\CuratedFeedsController.cs" />
    <Compile Include="Controllers\CuratedPackagesController.cs" />
    <Compile Include="CuratedFeedsController.generated.cs">
      <DependentUpon>T4MVC.tt</DependentUpon>
    </Compile>
    <Compile Include="CuratedPackagesController.generated.cs">
      <DependentUpon>T4MVC.tt</DependentUpon>
    </Compile>
    <Compile Include="DataServices\V2CuratedFeed.svc.cs">
      <DependentUpon>V2CuratedFeed.svc</DependentUpon>
    </Compile>
    <Compile Include="DataServices\V1FeedPackage.cs">
      <SubType>Code</SubType>
    </Compile>
    <Compile Include="DataServices\V1Feed.svc.cs">
      <DependentUpon>V1Feed.svc</DependentUpon>
      <SubType>Code</SubType>
    </Compile>
    <Compile Include="DataServices\FeedContext.cs">
      <SubType>Code</SubType>
    </Compile>
    <Compile Include="DataServices\FeedServiceBase.cs" />
    <Compile Include="DataServices\PackageExtensions.cs">
      <SubType>Code</SubType>
    </Compile>
    <Compile Include="DataServices\V2Feed.svc.cs">
      <DependentUpon>V2Feed.svc</DependentUpon>
      <SubType>Code</SubType>
    </Compile>
    <Compile Include="DataServices\V2FeedPackage.cs">
      <SubType>Code</SubType>
    </Compile>
    <Compile Include="Entities\CuratedFeed.cs" />
    <Compile Include="Entities\CuratedPackage.cs" />
    <Compile Include="Entities\GallerySetting.cs" />
    <Compile Include="Entities\PackageFramework.cs" />
    <Compile Include="Infrastructure\HintAttribute.cs" />
    <Compile Include="Infrastructure\HttpHeaderValueProvider.cs" />
    <Compile Include="Infrastructure\HttpHeaderValueProviderFactory.cs" />
    <Compile Include="Infrastructure\HttpStatusCodeWithBodyResult.cs" />
    <Compile Include="Infrastructure\JsonNetResult.cs" />
    <Compile Include="Infrastructure\Lucene\LuceneFileSystem.cs" />
    <Compile Include="Infrastructure\Lucene\LuceneCommon.cs" />
    <Compile Include="Infrastructure\Lucene\LuceneIndexingJob.cs" />
    <Compile Include="Infrastructure\Lucene\LuceneIndexingService.cs" />
    <Compile Include="Infrastructure\Jobs\WorkItemCleanupJob.cs" />
    <Compile Include="Infrastructure\Jobs\UpdateStatisticsJob.cs" />
    <Compile Include="Infrastructure\Lucene\PackageIndexEntity.cs" />
    <Compile Include="JsonApiController.generated.cs">
      <DependentUpon>T4MVC.tt</DependentUpon>
    </Compile>
    <Compile Include="Migrations\201110060711357_Initial.cs">
      <SubType>Code</SubType>
    </Compile>
    <Compile Include="Migrations\201110060711357_Initial.Designer.cs">
      <DependentUpon>201110060711357_Initial.cs</DependentUpon>
    </Compile>
    <Compile Include="Migrations\201110102157002_PrereleaseChanges.cs">
      <SubType>Code</SubType>
    </Compile>
    <Compile Include="Migrations\201110102157002_PrereleaseChanges.Designer.cs">
      <DependentUpon>201110102157002_PrereleaseChanges.cs</DependentUpon>
    </Compile>
    <Compile Include="Migrations\201110180052097_GallerySettings.cs">
      <SubType>Code</SubType>
    </Compile>
    <Compile Include="Migrations\201110180052097_GallerySettings.Designer.cs">
      <DependentUpon>201110180052097_GallerySettings.cs</DependentUpon>
    </Compile>
    <Compile Include="Migrations\201110230649210_PackageOwnerRequests.cs">
      <SubType>Code</SubType>
    </Compile>
    <Compile Include="Migrations\201110230649210_PackageOwnerRequests.Designer.cs">
      <DependentUpon>201110230649210_PackageOwnerRequests.cs</DependentUpon>
    </Compile>
    <Compile Include="Migrations\201111022024584_PackageDependencyVersionSpec.cs">
      <SubType>Code</SubType>
    </Compile>
    <Compile Include="Migrations\201111022024584_PackageDependencyVersionSpec.Designer.cs">
      <DependentUpon>201111022024584_PackageDependencyVersionSpec.cs</DependentUpon>
    </Compile>
    <Compile Include="Migrations\201111022051010_PackageReleaseNotes.cs">
      <SubType>Code</SubType>
    </Compile>
    <Compile Include="Migrations\201111022051010_PackageReleaseNotes.Designer.cs">
      <DependentUpon>201111022051010_PackageReleaseNotes.cs</DependentUpon>
    </Compile>
    <Compile Include="Migrations\201111080239544_ListPackagesIndexes.cs">
      <SubType>Code</SubType>
    </Compile>
    <Compile Include="Migrations\201111080239544_ListPackagesIndexes.Designer.cs">
      <DependentUpon>201111080239544_ListPackagesIndexes.cs</DependentUpon>
    </Compile>
    <Compile Include="Migrations\201111080816426_DisplayPackageIndexes.cs">
      <SubType>Code</SubType>
    </Compile>
    <Compile Include="Migrations\201111080816426_DisplayPackageIndexes.Designer.cs">
      <DependentUpon>201111080816426_DisplayPackageIndexes.cs</DependentUpon>
    </Compile>
    <Compile Include="Migrations\201111081908453_MyPackagesIndexes.cs">
      <SubType>Code</SubType>
    </Compile>
    <Compile Include="Migrations\201111081908453_MyPackagesIndexes.Designer.cs">
      <DependentUpon>201111081908453_MyPackagesIndexes.cs</DependentUpon>
    </Compile>
    <Compile Include="Migrations\201111150729167_AddSmtpPassword.cs">
      <SubType>Code</SubType>
    </Compile>
    <Compile Include="Migrations\201111150729167_AddSmtpPassword.Designer.cs">
      <DependentUpon>201111150729167_AddSmtpPassword.cs</DependentUpon>
    </Compile>
    <Compile Include="Migrations\201111222338036_GalleryOwnerEmailSettings.cs">
      <SubType>Code</SubType>
    </Compile>
    <Compile Include="Migrations\201111222338036_GalleryOwnerEmailSettings.Designer.cs">
      <DependentUpon>201111222338036_GalleryOwnerEmailSettings.cs</DependentUpon>
    </Compile>
    <Compile Include="Migrations\201201031925005_AddPasswordHash.cs">
      <SubType>Code</SubType>
    </Compile>
    <Compile Include="Migrations\201201031925005_AddPasswordHash.Designer.cs">
      <DependentUpon>201201031925005_AddPasswordHash.cs</DependentUpon>
    </Compile>
    <Compile Include="Migrations\201203180016174_CuratedFeeds.cs" />
    <Compile Include="Migrations\201203180016174_CuratedFeeds.Designer.cs">
      <DependentUpon>201203180016174_CuratedFeeds.cs</DependentUpon>
    </Compile>
    <Compile Include="Migrations\201203180320147_ChangeCuratedFeedIdToName.cs" />
    <Compile Include="Migrations\201203180320147_ChangeCuratedFeedIdToName.Designer.cs">
      <DependentUpon>201203180320147_ChangeCuratedFeedIdToName.cs</DependentUpon>
    </Compile>
    <Compile Include="Migrations\201203182132476_CuratedPackages.cs" />
    <Compile Include="Migrations\201203182132476_CuratedPackages.Designer.cs">
      <DependentUpon>201203182132476_CuratedPackages.cs</DependentUpon>
    </Compile>
    <Compile Include="Migrations\201205172325056_FrameworkName.cs" />
    <Compile Include="Migrations\201205172325056_FrameworkName.Designer.cs">
      <DependentUpon>201205172325056_FrameworkName.cs</DependentUpon>
    </Compile>
    <Compile Include="Migrations\201206131919241_AddTargetFxToDependencies.cs" />
    <Compile Include="Migrations\201206131919241_AddTargetFxToDependencies.Designer.cs">
      <DependentUpon>201206131919241_AddTargetFxToDependencies.cs</DependentUpon>
    </Compile>
    <Compile Include="Migrations\MigrationsConfiguration.cs" />
    <Compile Include="PackageCurators\IAutomaticPackageCurator.cs" />
    <Compile Include="PackageCurators\AutomaticPackageCurator.cs" />
    <Compile Include="PackageCurators\WebMatrixPackageCurator.cs" />
    <Compile Include="PackagesController.generated.cs">
      <DependentUpon>T4MVC.tt</DependentUpon>
    </Compile>
    <Compile Include="PagesController.generated.cs">
      <DependentUpon>T4MVC.tt</DependentUpon>
    </Compile>
    <Compile Include="Queries\PackageVersionsQuery.cs" />
    <Compile Include="Queries\PackageIdsQuery.cs" />
    <Compile Include="Queries\PackageRegistrationByIdQuery.cs" />
    <Compile Include="Queries\CuratedFeedByKeyQuery.cs" />
    <Compile Include="Queries\CuratedFeedByNameQuery.cs" />
    <Compile Include="Queries\CuratedFeedsByManagerKeyQuery.cs" />
    <Compile Include="Queries\PackageRegistrationByKeyQuery.cs" />
    <Compile Include="Queries\UserByUsernameQuery.cs" />
    <Compile Include="RequestModels\ModifyCuratedPackageRequest.cs" />
    <Compile Include="RequestModels\CreateCuratedPackageRequest.cs" />
    <Compile Include="Services\CloudBlobClientWrapper.cs" />
    <Compile Include="Services\CloudBlobContainerWrapper.cs" />
    <Compile Include="Services\CloudBlobFileStorageService.cs" />
    <Compile Include="Services\CloudBlobWrapper.cs" />
    <Compile Include="Services\FileSystemFileStorageService.cs" />
    <Compile Include="Services\ICloudBlob.cs" />
    <Compile Include="Services\ICloudBlobClient.cs" />
    <Compile Include="Services\ICloudBlobContainer.cs" />
    <Compile Include="Services\IFileStorageService.cs" />
    <Compile Include="Services\IIndexingService.cs" />
    <Compile Include="Services\INuGetExeDownloaderService.cs" />
<<<<<<< HEAD
=======
    <Compile Include="Services\IAggregateStatsService.cs" />
>>>>>>> f7be4227
    <Compile Include="Services\ISearchService.cs" />
    <Compile Include="Services\IUploadFileService.cs" />
    <Compile Include="Services\NuGetExeDownloaderService.cs" />
    <Compile Include="Services\PackageFileService.cs" />
    <Compile Include="RequireRemoteHttpsAttribute.cs" />
    <Compile Include="Services\PackageSearchResults.cs" />
    <Compile Include="Services\AggregateStatsService.cs" />
    <Compile Include="Services\TestableStorageClientException.cs" />
    <Compile Include="Services\UploadFileService.cs" />
    <Compile Include="SharedController.generated.cs">
      <DependentUpon>T4MVC.tt</DependentUpon>
    </Compile>
    <Compile Include="T4MVC.cs">
      <AutoGen>True</AutoGen>
      <DesignTime>True</DesignTime>
      <DependentUpon>T4MVC.tt</DependentUpon>
    </Compile>
    <Compile Include="UsersController.generated.cs">
      <DependentUpon>T4MVC.tt</DependentUpon>
    </Compile>
    <Compile Include="ViewModels\AccountViewModel.cs" />
    <Compile Include="ViewModels\AggregateStats.cs" />
    <Compile Include="ViewModels\CuratedFeedViewModel.cs" />
    <Compile Include="ViewModels\DependencySetsViewModel.cs" />
    <Compile Include="ViewModels\EditProfileViewModel.cs" />
    <Compile Include="ViewModels\EmailConfirmationModel.cs" />
    <Compile Include="ViewModels\PackageOwnerConfirmationModel.cs" />
    <Compile Include="ViewModels\ResendConfirmationEmailViewModel.cs" />
    <Compile Include="App_Start\AuthenticationModule.cs" />
    <Compile Include="App_Start\AppActivator.cs" />
    <Compile Include="Controllers\ApiController.cs" />
    <Compile Include="Controllers\JsonApiController.cs" />
    <Compile Include="Controllers\PagesController.cs" />
    <Compile Include="Controllers\PackagesController.cs" />
    <Compile Include="Controllers\AuthenticationController.cs" />
    <Compile Include="Controllers\UsersController.cs" />
    <Compile Include="DynamicData\Content\GridViewPager.ascx.cs">
      <DependentUpon>GridViewPager.ascx</DependentUpon>
      <SubType>ASPXCodeBehind</SubType>
    </Compile>
    <Compile Include="DynamicData\Content\GridViewPager.ascx.designer.cs">
      <DependentUpon>GridViewPager.ascx</DependentUpon>
    </Compile>
    <Compile Include="DynamicData\Default.aspx.cs">
      <DependentUpon>Default.aspx</DependentUpon>
      <SubType>ASPXCodeBehind</SubType>
    </Compile>
    <Compile Include="DynamicData\Default.aspx.designer.cs">
      <DependentUpon>Default.aspx</DependentUpon>
    </Compile>
    <Compile Include="DynamicData\EntityTemplates\Default.ascx.cs">
      <DependentUpon>Default.ascx</DependentUpon>
      <SubType>ASPXCodeBehind</SubType>
    </Compile>
    <Compile Include="DynamicData\EntityTemplates\Default.ascx.designer.cs">
      <DependentUpon>Default.ascx</DependentUpon>
    </Compile>
    <Compile Include="DynamicData\EntityTemplates\Default_Edit.ascx.cs">
      <DependentUpon>Default_Edit.ascx</DependentUpon>
      <SubType>ASPXCodeBehind</SubType>
    </Compile>
    <Compile Include="DynamicData\EntityTemplates\Default_Edit.ascx.designer.cs">
      <DependentUpon>Default_Edit.ascx</DependentUpon>
    </Compile>
    <Compile Include="DynamicData\EntityTemplates\Default_Insert.ascx.cs">
      <DependentUpon>Default_Insert.ascx</DependentUpon>
      <SubType>ASPXCodeBehind</SubType>
    </Compile>
    <Compile Include="DynamicData\EntityTemplates\Default_Insert.ascx.designer.cs">
      <DependentUpon>Default_Insert.ascx</DependentUpon>
    </Compile>
    <Compile Include="DynamicData\FieldTemplates\Boolean.ascx.cs">
      <DependentUpon>Boolean.ascx</DependentUpon>
      <SubType>ASPXCodeBehind</SubType>
    </Compile>
    <Compile Include="DynamicData\FieldTemplates\Boolean.ascx.designer.cs">
      <DependentUpon>Boolean.ascx</DependentUpon>
    </Compile>
    <Compile Include="DynamicData\FieldTemplates\Boolean_Edit.ascx.cs">
      <DependentUpon>Boolean_Edit.ascx</DependentUpon>
      <SubType>ASPXCodeBehind</SubType>
    </Compile>
    <Compile Include="DynamicData\FieldTemplates\Boolean_Edit.ascx.designer.cs">
      <DependentUpon>Boolean_Edit.ascx</DependentUpon>
    </Compile>
    <Compile Include="DynamicData\FieldTemplates\Children.ascx.cs">
      <DependentUpon>Children.ascx</DependentUpon>
      <SubType>ASPXCodeBehind</SubType>
    </Compile>
    <Compile Include="DynamicData\FieldTemplates\Children.ascx.designer.cs">
      <DependentUpon>Children.ascx</DependentUpon>
    </Compile>
    <Compile Include="DynamicData\FieldTemplates\Children_Insert.ascx.cs">
      <DependentUpon>Children_Insert.ascx</DependentUpon>
      <SubType>ASPXCodeBehind</SubType>
    </Compile>
    <Compile Include="DynamicData\FieldTemplates\Children_Insert.ascx.designer.cs">
      <DependentUpon>Children_Insert.ascx</DependentUpon>
    </Compile>
    <Compile Include="DynamicData\FieldTemplates\DateTime.ascx.cs">
      <DependentUpon>DateTime.ascx</DependentUpon>
      <SubType>ASPXCodeBehind</SubType>
    </Compile>
    <Compile Include="DynamicData\FieldTemplates\DateTime.ascx.designer.cs">
      <DependentUpon>DateTime.ascx</DependentUpon>
    </Compile>
    <Compile Include="DynamicData\FieldTemplates\DateTime_Edit.ascx.cs">
      <DependentUpon>DateTime_Edit.ascx</DependentUpon>
      <SubType>ASPXCodeBehind</SubType>
    </Compile>
    <Compile Include="DynamicData\FieldTemplates\DateTime_Edit.ascx.designer.cs">
      <DependentUpon>DateTime_Edit.ascx</DependentUpon>
    </Compile>
    <Compile Include="DynamicData\FieldTemplates\Decimal_Edit.ascx.cs">
      <DependentUpon>Decimal_Edit.ascx</DependentUpon>
      <SubType>ASPXCodeBehind</SubType>
    </Compile>
    <Compile Include="DynamicData\FieldTemplates\Decimal_Edit.ascx.designer.cs">
      <DependentUpon>Decimal_Edit.ascx</DependentUpon>
    </Compile>
    <Compile Include="DynamicData\FieldTemplates\EmailAddress.ascx.cs">
      <DependentUpon>EmailAddress.ascx</DependentUpon>
      <SubType>ASPXCodeBehind</SubType>
    </Compile>
    <Compile Include="DynamicData\FieldTemplates\EmailAddress.ascx.designer.cs">
      <DependentUpon>EmailAddress.ascx</DependentUpon>
    </Compile>
    <Compile Include="DynamicData\FieldTemplates\Enumeration.ascx.cs">
      <DependentUpon>Enumeration.ascx</DependentUpon>
      <SubType>ASPXCodeBehind</SubType>
    </Compile>
    <Compile Include="DynamicData\FieldTemplates\Enumeration.ascx.designer.cs">
      <DependentUpon>Enumeration.ascx</DependentUpon>
    </Compile>
    <Compile Include="DynamicData\FieldTemplates\Enumeration_Edit.ascx.cs">
      <DependentUpon>Enumeration_Edit.ascx</DependentUpon>
      <SubType>ASPXCodeBehind</SubType>
    </Compile>
    <Compile Include="DynamicData\FieldTemplates\Enumeration_Edit.ascx.designer.cs">
      <DependentUpon>Enumeration_Edit.ascx</DependentUpon>
    </Compile>
    <Compile Include="DynamicData\FieldTemplates\ForeignKey.ascx.cs">
      <DependentUpon>ForeignKey.ascx</DependentUpon>
      <SubType>ASPXCodeBehind</SubType>
    </Compile>
    <Compile Include="DynamicData\FieldTemplates\ForeignKey.ascx.designer.cs">
      <DependentUpon>ForeignKey.ascx</DependentUpon>
    </Compile>
    <Compile Include="DynamicData\FieldTemplates\ForeignKey_Edit.ascx.cs">
      <DependentUpon>ForeignKey_Edit.ascx</DependentUpon>
      <SubType>ASPXCodeBehind</SubType>
    </Compile>
    <Compile Include="DynamicData\FieldTemplates\ForeignKey_Edit.ascx.designer.cs">
      <DependentUpon>ForeignKey_Edit.ascx</DependentUpon>
    </Compile>
    <Compile Include="DynamicData\FieldTemplates\Integer_Edit.ascx.cs">
      <DependentUpon>Integer_Edit.ascx</DependentUpon>
      <SubType>ASPXCodeBehind</SubType>
    </Compile>
    <Compile Include="DynamicData\FieldTemplates\Integer_Edit.ascx.designer.cs">
      <DependentUpon>Integer_Edit.ascx</DependentUpon>
    </Compile>
    <Compile Include="DynamicData\FieldTemplates\ManyToMany.ascx.cs">
      <DependentUpon>ManyToMany.ascx</DependentUpon>
      <SubType>ASPXCodeBehind</SubType>
    </Compile>
    <Compile Include="DynamicData\FieldTemplates\ManyToMany.ascx.designer.cs">
      <DependentUpon>ManyToMany.ascx</DependentUpon>
    </Compile>
    <Compile Include="DynamicData\FieldTemplates\ManyToMany_Edit.ascx.cs">
      <DependentUpon>ManyToMany_Edit.ascx</DependentUpon>
      <SubType>ASPXCodeBehind</SubType>
    </Compile>
    <Compile Include="DynamicData\FieldTemplates\ManyToMany_Edit.ascx.designer.cs">
      <DependentUpon>ManyToMany_Edit.ascx</DependentUpon>
    </Compile>
    <Compile Include="DynamicData\FieldTemplates\MultilineText_Edit.ascx.cs">
      <DependentUpon>MultilineText_Edit.ascx</DependentUpon>
      <SubType>ASPXCodeBehind</SubType>
    </Compile>
    <Compile Include="DynamicData\FieldTemplates\MultilineText_Edit.ascx.designer.cs">
      <DependentUpon>MultilineText_Edit.ascx</DependentUpon>
    </Compile>
    <Compile Include="DynamicData\FieldTemplates\Text.ascx.cs">
      <DependentUpon>Text.ascx</DependentUpon>
      <SubType>ASPXCodeBehind</SubType>
    </Compile>
    <Compile Include="DynamicData\FieldTemplates\Text.ascx.designer.cs">
      <DependentUpon>Text.ascx</DependentUpon>
    </Compile>
    <Compile Include="DynamicData\FieldTemplates\Text_Edit.ascx.cs">
      <DependentUpon>Text_Edit.ascx</DependentUpon>
      <SubType>ASPXCodeBehind</SubType>
    </Compile>
    <Compile Include="DynamicData\FieldTemplates\Text_Edit.ascx.designer.cs">
      <DependentUpon>Text_Edit.ascx</DependentUpon>
    </Compile>
    <Compile Include="DynamicData\FieldTemplates\Url.ascx.cs">
      <DependentUpon>Url.ascx</DependentUpon>
      <SubType>ASPXCodeBehind</SubType>
    </Compile>
    <Compile Include="DynamicData\FieldTemplates\Url.ascx.designer.cs">
      <DependentUpon>Url.ascx</DependentUpon>
    </Compile>
    <Compile Include="DynamicData\Filters\Boolean.ascx.cs">
      <DependentUpon>Boolean.ascx</DependentUpon>
      <SubType>ASPXCodeBehind</SubType>
    </Compile>
    <Compile Include="DynamicData\Filters\Boolean.ascx.designer.cs">
      <DependentUpon>Boolean.ascx</DependentUpon>
    </Compile>
    <Compile Include="DynamicData\Filters\Enumeration.ascx.cs">
      <DependentUpon>Enumeration.ascx</DependentUpon>
      <SubType>ASPXCodeBehind</SubType>
    </Compile>
    <Compile Include="DynamicData\Filters\Enumeration.ascx.designer.cs">
      <DependentUpon>Enumeration.ascx</DependentUpon>
    </Compile>
    <Compile Include="DynamicData\Filters\ForeignKey.ascx.cs">
      <DependentUpon>ForeignKey.ascx</DependentUpon>
      <SubType>ASPXCodeBehind</SubType>
    </Compile>
    <Compile Include="DynamicData\Filters\ForeignKey.ascx.designer.cs">
      <DependentUpon>ForeignKey.ascx</DependentUpon>
    </Compile>
    <Compile Include="DynamicData\PageTemplates\Details.aspx.cs">
      <DependentUpon>Details.aspx</DependentUpon>
      <SubType>ASPXCodeBehind</SubType>
    </Compile>
    <Compile Include="DynamicData\PageTemplates\Details.aspx.designer.cs">
      <DependentUpon>Details.aspx</DependentUpon>
    </Compile>
    <Compile Include="DynamicData\PageTemplates\Edit.aspx.cs">
      <DependentUpon>Edit.aspx</DependentUpon>
      <SubType>ASPXCodeBehind</SubType>
    </Compile>
    <Compile Include="DynamicData\PageTemplates\Edit.aspx.designer.cs">
      <DependentUpon>Edit.aspx</DependentUpon>
    </Compile>
    <Compile Include="DynamicData\PageTemplates\Insert.aspx.cs">
      <DependentUpon>Insert.aspx</DependentUpon>
      <SubType>ASPXCodeBehind</SubType>
    </Compile>
    <Compile Include="DynamicData\PageTemplates\Insert.aspx.designer.cs">
      <DependentUpon>Insert.aspx</DependentUpon>
    </Compile>
    <Compile Include="DynamicData\PageTemplates\List.aspx.cs">
      <DependentUpon>List.aspx</DependentUpon>
      <SubType>ASPXCodeBehind</SubType>
    </Compile>
    <Compile Include="DynamicData\PageTemplates\List.aspx.designer.cs">
      <DependentUpon>List.aspx</DependentUpon>
    </Compile>
    <Compile Include="DynamicData\Registration.cs" />
    <Compile Include="DynamicData\Site.master.cs">
      <DependentUpon>Site.master</DependentUpon>
      <SubType>ASPXCodeBehind</SubType>
    </Compile>
    <Compile Include="DynamicData\Site.master.designer.cs">
      <DependentUpon>Site.master</DependentUpon>
    </Compile>
    <Compile Include="Entities\PackageOwnerRequest.cs" />
    <Compile Include="Entities\PackageStatistics.cs" />
    <Compile Include="Entities\Role.cs" />
    <Compile Include="Infrastructure\CookieTempDataProvider.cs" />
    <Compile Include="Infrastructure\NuGetControllerFactory.cs" />
    <Compile Include="Services\Extensions.cs" />
    <Compile Include="Services\IMessageService.cs" />
    <Compile Include="Services\MessageService.cs" />
    <Compile Include="ViewModels\PasswordChangeViewModel.cs" />
    <Compile Include="ViewModels\ContactOwnersViewModel.cs" />
    <Compile Include="ViewModels\PasswordResetViewModel.cs" />
    <Compile Include="ViewModels\ManagePackageOwnersViewModel.cs" />
    <Compile Include="ViewModels\IPackageVersionModel.cs" />
    <Compile Include="ViewModels\IPageableEnumerable.cs" />
    <Compile Include="App_Start\Routes.cs" />
    <Compile Include="Services\FileSystemService.cs" />
    <Compile Include="Services\IFileSystemService.cs" />
    <Compile Include="Services\IPackageService.cs" />
    <Compile Include="Services\PackageService.cs" />
    <Compile Include="Entities\PackageDependency.cs" />
    <Compile Include="App_Start\Configuration.cs" />
    <Compile Include="Constants.cs" />
    <Compile Include="App_Start\Container.cs" />
    <Compile Include="App_Start\ContainerBindings.cs" />
    <Compile Include="Services\CryptographyService.cs" />
    <Compile Include="Entities\EntityException.cs" />
    <Compile Include="ExtensionMethods.cs" />
    <Compile Include="Services\FormsAuthenticationService.cs" />
    <Compile Include="App_Start\IConfiguration.cs" />
    <Compile Include="Services\ICryptographyService.cs" />
    <Compile Include="Entities\IEntity.cs" />
    <Compile Include="Services\IFormsAuthenticationService.cs" />
    <Compile Include="Services\IPackageFileService.cs" />
    <Compile Include="Entities\IEntityRepository.cs" />
    <Compile Include="Services\IUserService.cs" />
    <Compile Include="Entities\EmailMessage.cs" />
    <Compile Include="Entities\EntitiesContext.cs" />
    <Compile Include="Entities\PackageRegistration.cs" />
    <Compile Include="Entities\PackageAuthor.cs" />
    <Compile Include="Entities\Package.cs" />
    <Compile Include="Entities\EntityRepository.cs" />
    <Compile Include="RequestModels\DisplayPackageRequest.cs" />
    <Compile Include="Strings.Designer.cs">
      <DependentUpon>Strings.resx</DependentUpon>
      <AutoGen>True</AutoGen>
      <DesignTime>True</DesignTime>
    </Compile>
    <Compile Include="Entities\User.cs" />
    <Compile Include="Services\UserService.cs" />
    <Compile Include="Properties\AssemblyInfo.cs" />
    <Compile Include="RequestModels\SignInRequest.cs" />
    <Compile Include="RequestModels\RegisterRequest.cs" />
    <Compile Include="RequestModels\SubmitPackageRequest.cs" />
    <Compile Include="RouteNames.cs" />
    <Compile Include="UrlExtensions.cs" />
    <Compile Include="App_Start\VersionRouteConstraint.cs" />
    <Compile Include="ViewModels\DisplayPackageViewModel.cs" />
    <Compile Include="ViewModels\IPreviousNextPager.cs" />
    <Compile Include="ViewModels\ManagePackagesViewModel.cs" />
    <Compile Include="ViewModels\ListPackageItemViewModel.cs" />
    <Compile Include="ViewModels\PackageListViewModel.cs" />
    <Compile Include="ViewModels\PackageViewModel.cs" />
    <Compile Include="ViewModels\PasswordResetRequestViewModel.cs" />
    <Compile Include="ViewModels\PreviousNextPagerViewModel.cs" />
    <Compile Include="ViewModels\ReportAbuseViewModel.cs" />
    <Compile Include="ViewModels\VerifyPackageViewModel.cs" />
    <Compile Include="ViewModels\UserProfileModel.cs" />
  </ItemGroup>
  <ItemGroup>
    <Content Include="Content\Images\changePassword.png" />
    <Content Include="Content\Images\copy.png" />
    <Content Include="Content\Images\errorPage.png" />
    <Content Include="Content\Images\editProfile.png" />
    <Content Include="Content\Images\managePackages.png" />
    <Content Include="Content\Images\uploadPackage.png" />
    <Content Include="Content\Images\YourPackage.png" />
    <Content Include="Content\Site.css" />
    <Content Include="Content\Images\download.png" />
    <Content Include="Content\Images\editIcon.png" />
    <Content Include="Content\Images\greenArrow.png" />
    <Content Include="Content\Images\headerbackground.png" />
    <Content Include="Content\Images\hero.png" />
    <Content Include="Content\Images\herowithlogo.png" />
    <Content Include="Content\Images\inputBackground.png" />
    <Content Include="Content\Images\invalidBG.png" />
    <Content Include="Content\Images\mine.png" />
    <Content Include="Content\Images\navbackground.png" />
    <Content Include="Content\Images\newAccountGraphic.png" />
    <Content Include="Content\Images\nugetlogo.png" />
    <Content Include="Content\Images\nugetLogoFooter.png" />
    <Content Include="Content\Images\packageDefaultIcon-50x50.png" />
    <Content Include="Content\Images\packageDefaultIcon.png" />
    <Content Include="Content\Images\packageOwnerActionIcons.png" />
    <Content Include="Content\Images\packagesDefaultIcon.png" />
    <Content Include="Content\Images\recommended.png" />
    <Content Include="Content\Images\recommendedSmall.png" />
    <Content Include="Content\Images\required.png" />
    <Content Include="Content\Images\searchButton.png" />
    <Content Include="Content\Images\trash.png" />
    <Content Include="Content\Images\userGraphic.png" />
    <Content Include="Content\Images\userIcon.png" />
    <Content Include="Content\Images\userIconWhite.png" />
    <Content Include="Content\Images\xmark.png" />
    <Content Include="Content\Images\sendMessageGraphic.png" />
    <Content Include="DataServices\V2CuratedFeed.svc" />
    <Content Include="DataServices\V1Feed.svc" />
    <Content Include="DataServices\V2Feed.svc" />
    <Content Include="DynamicData\Content\GridViewPager.ascx" />
    <Content Include="DynamicData\Content\Images\Back.gif" />
    <Content Include="DynamicData\Content\Images\header_back.gif" />
    <Content Include="DynamicData\Content\Images\PgFirst.gif" />
    <Content Include="DynamicData\Content\Images\PgLast.gif" />
    <Content Include="DynamicData\Content\Images\PgNext.gif" />
    <Content Include="DynamicData\Content\Images\PgPrev.gif" />
    <Content Include="DynamicData\Content\Images\plus.gif" />
    <Content Include="DynamicData\Default.aspx" />
    <Content Include="DynamicData\EntityTemplates\Default.ascx" />
    <Content Include="DynamicData\EntityTemplates\Default_Edit.ascx" />
    <Content Include="DynamicData\EntityTemplates\Default_Insert.ascx" />
    <Content Include="DynamicData\FieldTemplates\Boolean.ascx" />
    <Content Include="DynamicData\FieldTemplates\Boolean_Edit.ascx" />
    <Content Include="DynamicData\FieldTemplates\Children.ascx" />
    <Content Include="DynamicData\FieldTemplates\Children_Insert.ascx" />
    <Content Include="DynamicData\FieldTemplates\DateTime.ascx" />
    <Content Include="DynamicData\FieldTemplates\DateTime_Edit.ascx" />
    <Content Include="DynamicData\FieldTemplates\Decimal_Edit.ascx" />
    <Content Include="DynamicData\FieldTemplates\EmailAddress.ascx" />
    <Content Include="DynamicData\FieldTemplates\Enumeration.ascx" />
    <Content Include="DynamicData\FieldTemplates\Enumeration_Edit.ascx" />
    <Content Include="DynamicData\FieldTemplates\ForeignKey.ascx" />
    <Content Include="DynamicData\FieldTemplates\ForeignKey_Edit.ascx" />
    <Content Include="DynamicData\FieldTemplates\Integer_Edit.ascx" />
    <Content Include="DynamicData\FieldTemplates\ManyToMany.ascx" />
    <Content Include="DynamicData\FieldTemplates\ManyToMany_Edit.ascx" />
    <Content Include="DynamicData\FieldTemplates\MultilineText_Edit.ascx" />
    <Content Include="DynamicData\FieldTemplates\Text.ascx" />
    <Content Include="DynamicData\FieldTemplates\Text_Edit.ascx" />
    <Content Include="DynamicData\FieldTemplates\Url.ascx" />
    <Content Include="DynamicData\Filters\Boolean.ascx" />
    <Content Include="DynamicData\Filters\Enumeration.ascx" />
    <Content Include="DynamicData\Filters\ForeignKey.ascx" />
    <Content Include="DynamicData\PageTemplates\Details.aspx" />
    <Content Include="DynamicData\PageTemplates\Edit.aspx" />
    <Content Include="DynamicData\PageTemplates\Insert.aspx" />
    <Content Include="DynamicData\PageTemplates\List.aspx" />
    <Content Include="DynamicData\Site.css" />
    <Content Include="Errors\Error.html" />
    <Content Include="favicon.ico" />
    <Content Include="Scripts\stats.js" />
    <Content Include="Scripts\jquery-1.6.2-vsdoc.js" />
    <Content Include="Scripts\jquery-1.6.2.js" />
    <Content Include="Scripts\jquery-1.6.2.min.js" />
    <Content Include="Scripts\jquery.validate-vsdoc.js" />
    <Content Include="Scripts\jquery.validate.js" />
    <Content Include="Scripts\jquery.validate.min.js" />
    <Content Include="Scripts\jquery.validate.unobtrusive.min.js" />
    <Content Include="Scripts\knockout-latest.js" />
    <Content Include="Scripts\modernizr-2.0.6-development-only.js" />
    <Content Include="Scripts\ZeroClipboard.js" />
    <Content Include="Scripts\ZeroClipboard.swf" />
    <Content Include="Web.config">
      <SubType>Designer</SubType>
    </Content>
    <Content Include="Web.Debug.config">
      <DependentUpon>Web.config</DependentUpon>
    </Content>
    <Content Include="Web.Release.config">
      <DependentUpon>Web.config</DependentUpon>
    </Content>
    <Content Include="Views\web.config" />
    <Content Include="Views\_ViewStart.cshtml" />
    <Content Include="Views\Shared\Error.cshtml" />
    <Content Include="Views\Users\Confirm.cshtml" />
    <Content Include="Views\Users\Thanks.cshtml" />
    <Content Include="Views\Users\Profiles.cshtml" />
    <Content Include="Views\Authentication\LogOn.cshtml" />
    <Content Include="Views\Packages\ContactOwners.cshtml" />
    <Content Include="Views\Packages\DisplayPackage.cshtml" />
    <Content Include="Views\Packages\ListPackages.cshtml" />
    <Content Include="Views\Packages\VerifyPackage.cshtml" />
    <Content Include="Views\Packages\ReportAbuse.cshtml" />
    <Content Include="Views\Packages\UploadPackage.cshtml" />
    <Content Include="Views\Packages\_ListPackage.cshtml" />
    <Content Include="Views\Pages\Home.cshtml" />
    <Content Include="Views\Shared\EditorTemplates\Object.cshtml" />
    <Content Include="Views\Shared\Layout.cshtml" />
    <Content Include="Views\Shared\UserDisplay.cshtml" />
    <Content Include="Views\Users\Account.cshtml" />
    <Content Include="Views\Users\Packages.cshtml" />
    <Content Include="Views\Users\Register.cshtml" />
    <Content Include="App_Code\ViewHelpers.cshtml" />
    <Content Include="Views\Users\ChangePassword.cshtml" />
    <Content Include="Views\Users\PasswordChanged.cshtml" />
    <Content Include="Views\Users\ForgotPassword.cshtml" />
    <Content Include="Views\Users\PasswordSent.cshtml" />
    <Content Include="Views\Users\ResetPassword.cshtml" />
    <Content Include="Views\Users\Edit.cshtml" />
    <Content Include="Views\Packages\Download.cshtml" />
    <Content Include="Views\Packages\ConfirmOwner.cshtml" />
    <Content Include="Errors\404.cshtml" />
    <Content Include="Errors\ErrorLayout.cshtml" />
    <Content Include="Errors\_PageStart.cshtml" />
    <Content Include="Views\Packages\Delete.cshtml" />
    <Content Include="Views\Packages\Edit.cshtml" />
    <Content Include="Views\Pages\Terms.cshtml" />
    <Content Include="Views\Pages\Privacy.cshtml" />
    <Content Include="Views\Packages\ManagePackageOwners.cshtml" />
    <Content Include="Views\Shared\TwoColumnLayout.cshtml" />
    <Content Include="api\Web.config" />
    <Content Include="_app_offline.htm" />
    <Content Include="Views\Users\ResendConfirmation.cshtml">
    </Content>
    <Compile Include="Infrastructure\Lucene\LuceneSearchService.cs" />
    <Content Include="Views\CuratedFeeds\CuratedFeed.cshtml" />
    <Content Include="Views\CuratedPackages\CreateCuratedPackageForm.cshtml" />
  </ItemGroup>
  <ItemGroup>
    <Content Include="packages.config">
      <SubType>Designer</SubType>
    </Content>
  </ItemGroup>
  <ItemGroup>
    <Service Include="{508349B6-6B84-4DF5-91F0-309BEEBAD82D}" />
  </ItemGroup>
  <ItemGroup>
    <EmbeddedResource Include="Strings.resx">
      <Generator>PublicResXFileCodeGenerator</Generator>
      <LastGenOutput>Strings.Designer.cs</LastGenOutput>
      <SubType>Designer</SubType>
    </EmbeddedResource>
  </ItemGroup>
  <ItemGroup>
    <Content Include="DynamicData\web.config" />
    <Content Include="DynamicData\Site.master" />
    <None Include="T4MVC.tt">
      <Generator>TextTemplatingFileGenerator</Generator>
      <LastGenOutput>T4MVC.cs</LastGenOutput>
    </None>
    <None Include="T4MVC.tt.settings.t4" />
    <Content Include="Views\Packages\_PackageDependencies.cshtml" />
  </ItemGroup>
  <ItemGroup>
    <Folder Include="DynamicData\CustomPages\" />
  </ItemGroup>
  <PropertyGroup>
    <VisualStudioVersion Condition="'$(VisualStudioVersion)' == ''">10.0</VisualStudioVersion>
    <VSToolsPath Condition="'$(VSToolsPath)' == ''">$(MSBuildExtensionsPath32)\Microsoft\VisualStudio\v$(VisualStudioVersion)</VSToolsPath>
  </PropertyGroup>
  <Import Project="$(MSBuildBinPath)\Microsoft.CSharp.targets" />
  <Import Project="$(VSToolsPath)\WebApplications\Microsoft.WebApplication.targets" Condition="'$(VSToolsPath)' != ''" />
  <Import Project="$(MSBuildExtensionsPath32)\Microsoft\VisualStudio\v10.0\WebApplications\Microsoft.WebApplication.targets" Condition="false" />
  <!-- To modify your build process, add your task inside one of the targets below and uncomment it. 
       Other similar extension points exist, see Microsoft.Common.targets.
  <Target Name="BeforeBuild">
  </Target>
  <Target Name="AfterBuild">
  </Target> -->
  <Target Name="MvcBuildViews" AfterTargets="AfterBuild" Condition="'$(MvcBuildViews)'=='true'">
    <AspNetCompiler VirtualPath="temp" PhysicalPath="$(WebProjectOutputDir)" />
  </Target>
  <ProjectExtensions>
    <VisualStudio>
      <FlavorProperties GUID="{349c5851-65df-11da-9384-00065b846f21}">
        <WebProjectProperties>
          <UseIIS>True</UseIIS>
          <AutoAssignPort>True</AutoAssignPort>
          <DevelopmentServerPort>55880</DevelopmentServerPort>
          <DevelopmentServerVPath>/</DevelopmentServerVPath>
          <IISUrl>http://localhost:55880/</IISUrl>
          <NTLMAuthentication>False</NTLMAuthentication>
          <UseCustomServer>False</UseCustomServer>
          <CustomServerUrl>
          </CustomServerUrl>
          <SaveServerSettingsInUserFile>False</SaveServerSettingsInUserFile>
        </WebProjectProperties>
      </FlavorProperties>
    </VisualStudio>
  </ProjectExtensions>
  <Import Project="$(SolutionDir)\.nuget\NuGet.targets" />
</Project><|MERGE_RESOLUTION|>--- conflicted
+++ resolved
@@ -377,10 +377,7 @@
     <Compile Include="Services\IFileStorageService.cs" />
     <Compile Include="Services\IIndexingService.cs" />
     <Compile Include="Services\INuGetExeDownloaderService.cs" />
-<<<<<<< HEAD
-=======
     <Compile Include="Services\IAggregateStatsService.cs" />
->>>>>>> f7be4227
     <Compile Include="Services\ISearchService.cs" />
     <Compile Include="Services\IUploadFileService.cs" />
     <Compile Include="Services\NuGetExeDownloaderService.cs" />
