--- conflicted
+++ resolved
@@ -212,12 +212,8 @@
         </httpErrors>
         <security>
             <requestFiltering>
-<<<<<<< HEAD
-                <requestLimits maxQueryString="12000"/>
-=======
                 <!-- maxAllowedContentLength = 250MB * 1024 * 1024 = 262144000 -->
                 <requestLimits maxQueryString="12000" maxAllowedContentLength="262144000" />
->>>>>>> c6bd55cf
             </requestFiltering>
         </security>
         <httpCompression directory="%SystemDrive%\inetpub\temp\IIS Temporary Compressed Files">
