﻿<?xml version="1.0" encoding="utf-8"?>
<!--
  For more information on how to configure your ASP.NET application, please visit
  http://go.microsoft.com/fwlink/?LinkId=152368
  
  NOTE: If you debug this on your local machine with IIS 7 then install the URL Rewrite Module
  http://www.iis.net/downloads/microsoft/url-rewrite
  -->
<configuration>
    <configSections>
        <section name="entityFramework" type="System.Data.Entity.Internal.ConfigFile.EntityFrameworkSection, EntityFramework, Version=5.0.0.0, Culture=neutral, PublicKeyToken=b77a5c561934e089" requirePermission="false" />
        <sectionGroup name="elmah">
            <section name="security" requirePermission="false" type="Elmah.SecuritySectionHandler, Elmah" />
            <section name="errorLog" requirePermission="false" type="Elmah.ErrorLogSectionHandler, Elmah" />
            <section name="errorMail" requirePermission="false" type="Elmah.ErrorMailSectionHandler, Elmah" />
            <section name="errorFilter" requirePermission="false" type="Elmah.ErrorFilterSectionHandler, Elmah" />
        </sectionGroup>
        <section name="dataCacheClients" type="Microsoft.ApplicationServer.Caching.DataCacheClientsSection, Microsoft.ApplicationServer.Caching.Core" allowLocation="true" allowDefinition="Everywhere" />
        <section name="glimpse" type="Glimpse.Core.Configuration.Section, Glimpse.Core" />
    </configSections>
    <appSettings>
        <!-- ASP.Net settings -->
        <add key="webpages:Version" value="2.0.0.0" />
        <add key="PreserveLoginUrl" value="true" />
        <add key="ClientValidationEnabled" value="true" />
        <add key="UnobtrusiveJavaScriptEnabled" value="true" />

        <!-- development only key, override on live site -->
        <add key="reCAPTCHA::PrivateKey" value="6LcebdwSAAAAAI5dI90LpPMFGKDxdCt6fjwEwMut" />
        <add key="reCAPTCHA::PublicKey" value="6LcebdwSAAAAAFI06sH9RRb2VP1HFCjYpg74lKG7" />

        <add key="Gallery.ReleaseBranch" value="dev" />
        <add key="Gallery.ReleaseName" value="" />
        <add key="Gallery.ReleaseSha" value="123abc" />
        <add key="Gallery.ReleaseTime" value="2013-03-20 15:07:41 " />

        <!-- Gallery Settings. See IAppConfiguration -->
        <!-- If you're running in Azure, we suggest you set these in your .cscfg file. -->

        <!-- Use these settings for local non-SSL testing -->
        <add key="Gallery.RequireSSL" value="false" />
        <!-- Use these settings for local SSL testing (configure it in VS first) -->
        <!--<add key="Gallery.Require" value="true" />
        <add key="Gallery.SSLPort" value="44300" /> -->
        <!-- VS usually uses "44300" as the port. If that's taken, it uses "44301", "44302", and so on. -->
        
        <!-- 
            Location for the Lucene Index.
                AppData -> ~/App_Data/Lucene,
                Temp -> [Path.GetTempPath()]/NuGetGallery/Lucene,
        -->
        <add key="Gallery.LuceneIndexLocation" value="AppData" />
        
        <add key="Gallery.Environment" value="Development" />
        <add key="Gallery.SiteRoot" value="http://nuget.org/" />
        <add key="Gallery.GalleryOwner" value="NuGet Gallery &lt;nugetgallery@outercurve.org&gt;" />
        <add key="Gallery.ConfirmEmailAddresses" value="true" />
        <add key="Gallery.HasWorker" value="false" />
    </appSettings>
    <connectionStrings>
        <!-- If you don't have Visual Studio 2012 installed, use this connection string instead of the LocalDB one for local testing -->
        <!--<add name="NuGetGallery" connectionString="Data Source=.\SQLEXPRESS;Initial Catalog=NuGetGallery;Integrated Security=SSPI" providerName="System.Data.SqlClient" />-->
        <add name="Gallery.SqlServer" connectionString="Data Source=(LocalDB)\v11.0;Initial Catalog=NuGetGallery;Integrated Security=SSPI" providerName="System.Data.SqlClient" />
    </connectionStrings>
    <elmah>
        <security allowRemoteAccess="true" />
        <errorFilter>
            <test>
                <equal binding="HttpStatusCode" value="404" type="Int32" />
            </test>
        </errorFilter>
        <errorLog type="Elmah.SqlErrorLog, Elmah" connectionStringName="NuGetGallery" />
    </elmah>
    <!-- Ensure only Admins may access elmah and glimpse -->
    <location path="Admin" inheritInChildApplications="false">
        <system.web>
            <httpHandlers>
                <add verb="GET" path="Glimpse" type="Glimpse.AspNet.HttpHandler, Glimpse.AspNet" />
                <add verb="POST,GET,HEAD" path="Errors.axd" type="Elmah.ErrorLogPageFactory, Elmah" />
            </httpHandlers>
            <authorization>
                <allow roles="Admins" />
                <deny users="*" />
            </authorization>
            <customErrors mode="Off" />
        </system.web>
        <system.webServer>
            <handlers>
                <add name="Glimpse" path="Glimpse" verb="GET" type="Glimpse.AspNet.HttpHandler, Glimpse.AspNet" preCondition="integratedMode" />
                <add name="Elmah" path="Errors.axd" verb="POST,GET,HEAD" type="Elmah.ErrorLogPageFactory, Elmah" preCondition="integratedMode" />
            </handlers>
            <httpErrors>
                <clear />
            </httpErrors>
        </system.webServer>
    </location>
    <!-- Allow some very specific set of name to be used with the ~/package and ~/api/vX/package/ routes -->
    <location path="packages">
        <system.web>
            <httpHandlers configSource="Web.ForbiddenHandlers.config" />
        </system.web>
        <system.webServer>
            <security>
                <requestFiltering>
                    <fileExtensions allowUnlisted="true">
                        <remove fileExtension=".config" />
                        <remove fileExtension=".rules" />
                        <remove fileExtension=".resources" />
                    </fileExtensions>
                </requestFiltering>
            </security>
        </system.webServer>
    </location>
    <location path="api/v1/package">
        <system.web>
            <httpHandlers configSource="Web.ForbiddenHandlers.config" />
        </system.web>
        <system.webServer>
            <security>
                <requestFiltering>
                    <fileExtensions allowUnlisted="true">
                        <remove fileExtension=".config" />
                        <remove fileExtension=".rules" />
                        <remove fileExtension=".resources" />
                    </fileExtensions>
                </requestFiltering>
            </security>
        </system.webServer>
    </location>
    <location path="api/v2/package">
        <system.web>
            <httpHandlers configSource="Web.ForbiddenHandlers.config" />
        </system.web>
        <system.webServer>
            <security>
                <requestFiltering>
                    <fileExtensions allowUnlisted="true">
                        <remove fileExtension=".config" />
                        <remove fileExtension=".rules" />
                        <remove fileExtension=".resources" />
                    </fileExtensions>
                </requestFiltering>
            </security>
        </system.webServer>
    </location>
    <!--
    For a description of web.config changes for .NET 4.5 see http://go.microsoft.com/fwlink/?LinkId=235367.

    The following attributes can be set on the <httpRuntime> tag.
      <system.Web>
        <httpRuntime targetFramework="4.5" />
      </system.Web>
  -->
    <system.web>
        <compilation debug="true" targetFramework="4.5">
            <assemblies>
                <add assembly="System.Web.Abstractions, Version=4.0.0.0, Culture=neutral, PublicKeyToken=31BF3856AD364E35" />
                <add assembly="System.Web.Helpers, Version=2.0.0.0, Culture=neutral, PublicKeyToken=31BF3856AD364E35" />
                <add assembly="System.Web.Routing, Version=2.0.0.0, Culture=neutral, PublicKeyToken=31BF3856AD364E35" />
                <add assembly="System.Web.Mvc, Version=4.0.0.0, Culture=neutral, PublicKeyToken=31BF3856AD364E35" />
                <add assembly="System.Web.WebPages, Version=2.0.0.0, Culture=neutral, PublicKeyToken=31BF3856AD364E35" />
            </assemblies>
        </compilation>
        <authentication mode="Forms">
            <forms loginUrl="~/Users/Account/LogOn" timeout="2880" />
        </authentication>
        <pages controlRenderingCompatibilityVersion="4.0">
            <namespaces>
                <add namespace="System.Web.Helpers" />
                <add namespace="System.Web.Mvc" />
                <add namespace="System.Web.Mvc.Ajax" />
                <add namespace="System.Web.Mvc.Html" />
                <add namespace="System.Web.Routing" />
                <add namespace="System.Web.WebPages" />
            </namespaces>
        </pages>
        <httpRuntime targetFramework="4.5" maxQueryStringLength="12000" maxRequestLength="2000000000" requestPathInvalidCharacters="&lt;,&gt;,*,%,:,\,?" />
        <httpModules>
            <add name="ErrorFilter" type="Elmah.ErrorFilterModule, Elmah" />
            <add name="ErrorLog" type="Elmah.ErrorLogModule, Elmah" />
            <add name="ErrorMail" type="Elmah.ErrorMailModule, Elmah" />
            <add name="AsyncFileUpload" type="NuGetGallery.AsyncFileUpload.AsyncFileUploadModule, NuGetGallery.Website" />
        </httpModules>
        <httpHandlers />
        <customErrors mode="RemoteOnly" defaultRedirect="~/Errors/error.html">
            <error statusCode="404" redirect="~/Errors/404" />
        </customErrors>
        <sessionState mode="Off" />
    </system.web>
    <system.webServer>
        <httpProtocol>
            <customHeaders>
                <add name="X-Frame-Options" value="deny" />
                <add name="X-XSS-Protection" value="1; mode=block" />
                <add name="X-Content-Type-Options" value="nosniff" />
                <add name="Strict-Transport-Security" value="maxage=31536000; includeSubDomains" />
            </customHeaders>
        </httpProtocol>
        <modules runAllManagedModulesForAllRequests="true">
            <add name="ErrorLog" type="Elmah.ErrorLogModule, Elmah" preCondition="managedHandler" />
            <add name="ErrorMail" type="Elmah.ErrorMailModule, Elmah" preCondition="managedHandler" />
            <add name="ErrorFilter" type="Elmah.ErrorFilterModule, Elmah" preCondition="managedHandler" />
            <add name="AsyncFileUpload" type="NuGetGallery.AsyncFileUpload.AsyncFileUploadModule, NuGetGallery.Website" preCondition="managedHandler" />
        </modules>
        <validation validateIntegratedModeConfiguration="false" />
        <handlers />
        <httpErrors errorMode="Custom">
            <remove statusCode="404" subStatusCode="-1" />
            <error statusCode="404" path="/Errors/404" responseMode="ExecuteURL" />
            <remove statusCode="500" subStatusCode="-1" />
            <error statusCode="500" path="/Errors/Error.html" responseMode="ExecuteURL" />
        </httpErrors>
        <security>
            <requestFiltering>
                <!-- maxAllowedContentLength = 250MB * 1024 * 1024 = 262144000 -->
                <requestLimits maxQueryString="12000" maxAllowedContentLength="262144000" />
            </requestFiltering>
        </security>
        <httpCompression directory="%SystemDrive%\inetpub\temp\IIS Temporary Compressed Files">
            <scheme name="gzip" dll="%Windir%\system32\inetsrv\gzip.dll" />
            <dynamicTypes>
                <add mimeType="text/*" enabled="true" />
                <add mimeType="message/*" enabled="true" />
                <add mimeType="application/javascript" enabled="true" />
                <add mimeType="application/x-javascript" enabled="true" />
                <add mimetype="application/json" enabled="true" />
                <add mimetype="application/atom+xml" enabled="true" />
                <add mimetype="application/atom+xml;charset=utf-8" enabled="true" />
                <add mimeType="*/*" enabled="false" />
            </dynamicTypes>
            <staticTypes>
                <add mimeType="text/*" enabled="true" />
                <add mimeType="message/*" enabled="true" />
                <add mimeType="application/javascript" enabled="true" />
                <add mimeType="application/x-javascript" enabled="true" />
                <add mimetype="application/json" enabled="true" />
                <add mimetype="application/atom+xml" enabled="true" />
                <add mimetype="application/atom+xml;charset=utf-8" enabled="true" />
                <add mimeType="*/*" enabled="false" />
            </staticTypes>
        </httpCompression>
        <urlCompression doStaticCompression="true" doDynamicCompression="true" />
        <rewrite>
            <rewriteMaps>
                <rewriteMap name="MapProtocol" defaultValue="OFF">
                    <add key="ON" value="https://" />
                    <add key="OFF" value="http://" />
                </rewriteMap>
            </rewriteMaps>
            <rules>
                <rule name="Cannonicalize Domain Name">
                    <match url="^(.*)$" />
                    <conditions>
                        <add input="{HTTP_HOST}" pattern="^nuget\.org$" />
                    </conditions>
                    <action type="Redirect" url="{MapProtocol:{HTTPS}}www.nuget.org/{R:1}" redirectType="Permanent" />
                </rule>
                <rule name="Legacy feed root URL" stopProcessing="true">
                    <match url="^$" />
                    <conditions>
                        <add input="{HTTP_HOST}" pattern="^packages([0-9]?)\.nuget.org$" />
                    </conditions>
                    <action type="Redirect" url="http://packages.nuget.org/v1/FeedService.svc" redirectType="Permanent" />
                </rule>
                <rule name="Legacy image icon URL" stopProcessing="true">
                    <match url="^media/default/packages/([a-z0-9_][a-z0-9._-]*)/([0-9.]+)/[\w._ -]+\.([a-z]+)$" />
                    <action type="Redirect" url="https://nugetgallery.blob.core.windows.net/icons/{R:1}.{R:2}.{R:3}" redirectType="Permanent" />
                </rule>
                
                <rule name="Rename DotNetFramework Feed">
                    <match url="^api/v2/curated-feeds/dotnetframework(.*)$" />
                    <action url="{MapProtocol:{HTTPS}}{HTTP_HOST}/api/v2/curated-feeds/microsoftdotnet{R:1}" type="Redirect" redirectType="Permanent" />
                </rule>
                <rule name="Rename DotNetFramework Feed Format 2">
                    <match url="^api/v2/curated-feed(.*)name=dotnetframework(.*)$" />
                    <action url="{MapProtocol:{HTTPS}}{HTTP_HOST}/api/v2/curated-feed/{R:1}name=microsoftdotnet{R:2}" type="Redirect" redirectType="Permanent" />
                </rule>
                
                <rule name="Curated Feed Download URL" stopProcessing="true">
                    <match url="^api/v2/curated-feeds/package/" />
                    <action type="None" />
                </rule>
                <rule name="Curated Feed" stopProcessing="true">
                    <match url="^api/v2/curated-feeds/([^/]+)(.*)$" />
                    <action type="Rewrite" url="api/v2/curated-feed{R:2}?name={R:1}" />
                </rule>
            </rules>
        </rewrite>
    </system.webServer>
    <runtime>
        <assemblyBinding xmlns="urn:schemas-microsoft-com:asm.v1">
            <dependentAssembly>
                <assemblyIdentity name="System.Web.Mvc" publicKeyToken="31bf3856ad364e35" />
                <bindingRedirect oldVersion="0.0.0.0-4.0.0.0" newVersion="4.0.0.0" />
            </dependentAssembly>
            <dependentAssembly>
                <assemblyIdentity name="RouteMagic" publicKeyToken="84b59be021aa4cee" culture="neutral" />
                <bindingRedirect oldVersion="0.0.0.0-0.2.2.2" newVersion="0.2.2.2" />
            </dependentAssembly>
            <dependentAssembly>
                <assemblyIdentity name="EntityFramework" publicKeyToken="b77a5c561934e089" culture="neutral" />
                <bindingRedirect oldVersion="0.0.0.0-5.0.0.0" newVersion="5.0.0.0" />
            </dependentAssembly>
            <dependentAssembly>
                <assemblyIdentity name="System.Web.WebPages" publicKeyToken="31bf3856ad364e35" culture="neutral" />
                <bindingRedirect oldVersion="0.0.0.0-2.0.0.0" newVersion="2.0.0.0" />
            </dependentAssembly>
            <dependentAssembly>
                <assemblyIdentity name="System.Web.Helpers" publicKeyToken="31bf3856ad364e35" culture="neutral" />
                <bindingRedirect oldVersion="0.0.0.0-2.0.0.0" newVersion="2.0.0.0" />
            </dependentAssembly>
            <dependentAssembly>
                <assemblyIdentity name="System.Web.WebPages.Razor" publicKeyToken="31bf3856ad364e35" culture="neutral" />
                <bindingRedirect oldVersion="0.0.0.0-2.0.0.0" newVersion="2.0.0.0" />
            </dependentAssembly>
            <dependentAssembly>
                <assemblyIdentity name="Microsoft.Data.OData" publicKeyToken="31bf3856ad364e35" culture="neutral" />
                <bindingRedirect oldVersion="0.0.0.0-5.5.0.0" newVersion="5.5.0.0" />
            </dependentAssembly>
            <dependentAssembly>
                <assemblyIdentity name="Microsoft.Web.XmlTransform" publicKeyToken="b03f5f7f11d50a3a" culture="neutral" />
                <bindingRedirect oldVersion="0.0.0.0-1.2.0.0" newVersion="1.2.0.0" />
<<<<<<< HEAD
=======
            </dependentAssembly>
            <dependentAssembly>
                <assemblyIdentity name="Microsoft.Web.XmlTransform" publicKeyToken="b03f5f7f11d50a3a" culture="neutral" />
                <bindingRedirect oldVersion="0.0.0.0-1.2.0.0" newVersion="1.2.0.0" />
>>>>>>> 67226495
            </dependentAssembly>
        </assemblyBinding>
    </runtime>
    <system.serviceModel>
        <serviceHostingEnvironment aspNetCompatibilityEnabled="true" multipleSiteBindingsEnabled="true" />
    </system.serviceModel>
    <entityFramework>
        <defaultConnectionFactory type="System.Data.Entity.Infrastructure.SqlConnectionFactory, EntityFramework">
            <parameters>
                <parameter value="Data Source=(localdb)\v11.0; Integrated Security=True; MultipleActiveResultSets=True" />
            </parameters>
        </defaultConnectionFactory>
    </entityFramework>
    <glimpse defaultRuntimePolicy="On" endpointBaseUri="~/Admin/Glimpse" serviceLocatorType="NuGetGallery.Diagnostics.NinjectGlimpseServiceLocator, NuGetGallery.Website">
        <runtimePolicies>
            <ignoredTypes>
                <add type="Glimpse.AspNet.Policy.LocalPolicy, Glimpse.AspNet" />
                <add type="Glimpse.Core.Policy.ControlCookiePolicy, Glimpse.Core" />
            </ignoredTypes>
        </runtimePolicies>
    </glimpse>
</configuration><|MERGE_RESOLUTION|>--- conflicted
+++ resolved
@@ -320,13 +320,10 @@
             <dependentAssembly>
                 <assemblyIdentity name="Microsoft.Web.XmlTransform" publicKeyToken="b03f5f7f11d50a3a" culture="neutral" />
                 <bindingRedirect oldVersion="0.0.0.0-1.2.0.0" newVersion="1.2.0.0" />
-<<<<<<< HEAD
-=======
             </dependentAssembly>
             <dependentAssembly>
                 <assemblyIdentity name="Microsoft.Web.XmlTransform" publicKeyToken="b03f5f7f11d50a3a" culture="neutral" />
                 <bindingRedirect oldVersion="0.0.0.0-1.2.0.0" newVersion="1.2.0.0" />
->>>>>>> 67226495
             </dependentAssembly>
         </assemblyBinding>
     </runtime>
