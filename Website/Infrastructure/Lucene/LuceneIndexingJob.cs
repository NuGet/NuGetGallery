--- conflicted
+++ resolved
@@ -17,15 +17,10 @@
             var context = contextThunk();
 
             _indexingService = new LuceneIndexingService(
-<<<<<<< HEAD
-                contextThunk(),
-                LuceneCommon.GetDirectory());
-=======
                 new EntityRepository<Package>(context),
                 new EntityRepository<CuratedPackage>(context),
                 LuceneCommon.GetDirectory(),
                 null);
->>>>>>> cf3dbdb8
 
             // Updates the index synchronously first time job is created.
             // For startup code resiliency, we should handle exceptions for the database being down.
