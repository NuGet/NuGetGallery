--- conflicted
+++ resolved
@@ -46,17 +46,11 @@
                         {
                             if (entry != null)
                             {
-<<<<<<< HEAD
-                                if (entry.Rowspan > 1)
-                                {
-                                    <td rowspan="@entry.Rowspan" style="vertical-align:top">
-=======
                                 var entryClass = entry.IsNumeric ? "statistics-number" : "";
                                 
                                 if (entry.Rowspan > 1)
                                 {
                                     <td class="@entryClass" rowspan="@entry.Rowspan" style="vertical-align:top">
->>>>>>> 8679a895
                                         @if (entry.Uri == null)
                                         {
                                             @entry.Data
@@ -69,11 +63,7 @@
                                 }
                                 else
                                 {
-<<<<<<< HEAD
-                                    <td>
-=======
                                     <td class="@entryClass">
->>>>>>> 8679a895
                                         @if (entry.Uri == null)
                                         {
                                             @entry.Data
@@ -83,11 +73,7 @@
                                             <a href="@entry.Uri">@entry.Data</a>
                                         }
                                     </td>
-<<<<<<< HEAD
-                                }
-=======
                                 }                            
->>>>>>> 8679a895
                             }
                         }
 
