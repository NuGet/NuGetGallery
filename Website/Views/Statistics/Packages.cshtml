--- conflicted
+++ resolved
@@ -22,11 +22,7 @@
             <tr>
                 <td class="statistics-rank">@index</td>
                 <td><a href="@Url.Package(item.PackageId)">@item.PackageId</a></td>
-<<<<<<< HEAD
-                <td><a href="@Url.StatisticsPackageDownloadByVersion(item.PackageId)">@Model.DisplayDownloads(item.Downloads)</a></td>
-=======
                 <td class="statistics-number"><a href="@Url.StatisticsPackageDownloadByVersion(item.PackageId)">@Model.DisplayDownloads(item.Downloads)</a></td>
->>>>>>> 8679a895
             </tr>
         }
     }
