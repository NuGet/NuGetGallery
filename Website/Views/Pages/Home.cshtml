--- conflicted
+++ resolved
@@ -25,25 +25,17 @@
 </section>
 
 <section class="release">
-<<<<<<< HEAD
-    <h2>NuGet 2.0 Released</h2> 
-    <p>
-        Take 5 minutes and UPGRADE NOW using the Visual Studio Extension Manager. Why? Because there's a pile of new features and it will  
-        make your life easier! All these details and <a href="http://docs.nuget.org/docs/release-notes/nuget-2.0">more here...</a>
-    </p>
-    <p>
-=======
      <h2>NuGet 2.2 Released</h2> 
      <p>
         Take a few seconds and UPGRADE NOW using the Visual Studio Extension Manager. Why? Because there's a pile of new features and it will  
         make your life easier! All these details and <a href="http://docs.nuget.org/docs/release-notes/nuget-2.2">more here...</a>
      </p>
      <p>
->>>>>>> b04e20a2
         <strong>NOTE: </strong>If you encounter an error while upgrading from an older version of NuGet you will need to uninstall the 
-        older version of NuGet first (Tip: Make sure to run Visual Studio as an admin) then install NuGet 2.0. We are sorry for any 
-        inconvenience this might cause, more info can be found in the <a href="http://docs.nuget.org/docs/release-notes/nuget-2.0">release notes</a>.
-    </p>
+        older version of NuGet first (Tip: Make sure to run Visual Studio as an admin) then install NuGet. We are sorry for any 
+        inconvenience this might cause, more info can be found in the
+        <a href="http://docs.nuget.org/docs/reference/known-issues#Upgrading_to_latest_NuGet_from_an_older_version_causes_a_signature_verification_error.">known issues</a>.
+     </p>
 </section>
 
 <section class="info">
