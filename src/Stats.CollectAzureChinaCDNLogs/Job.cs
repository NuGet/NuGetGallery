// Copyright (c) .NET Foundation. All rights reserved.
// Licensed under the Apache License, Version 2.0. See License.txt in the project root for license information.

using System;
using System.Collections.Generic;
using System.ComponentModel.Design;
using System.Threading;
using System.Threading.Tasks;
using Autofac;
using Microsoft.Extensions.Configuration;
using Microsoft.Extensions.DependencyInjection;
using Microsoft.Extensions.Logging;
using Microsoft.Extensions.Options;
using NuGet.Jobs;
<<<<<<< HEAD
using Azure.Storage;
=======
>>>>>>> 7e0c8f9c
using Azure.Storage.Blobs;
using Stats.AzureCdnLogs.Common;
using Stats.AzureCdnLogs.Common.Collect;
using Azure.Identity;
using System.Linq;

namespace Stats.CollectAzureChinaCDNLogs
{
    public class Job : JsonConfigurationJob
    {
        private const int DefaultExecutionTimeoutInSeconds = 14400; // 4 hours
        private const int MaxFilesToProcess = 4;

        private CollectAzureChinaCdnLogsConfiguration _configuration;
        private int _executionTimeoutInSeconds;
        private Collector _chinaCollector;

        public override void Init(IServiceContainer serviceContainer, IDictionary<string, string> jobArgsDictionary)
        {
            base.Init(serviceContainer, jobArgsDictionary);

            InitializeJobConfiguration(_serviceProvider);
        }

        public void InitializeJobConfiguration(IServiceProvider serviceProvider)
        {
            _configuration = serviceProvider.GetRequiredService<IOptionsSnapshot<CollectAzureChinaCdnLogsConfiguration>>().Value;
            _executionTimeoutInSeconds = _configuration.ExecutionTimeoutInSeconds ?? DefaultExecutionTimeoutInSeconds;

            var connectionStringSource = _configuration.AzureAccountConnectionStringSource;
            var connectionStringDestination = _configuration.AzureAccountConnectionStringDestination;

<<<<<<< HEAD
=======

>>>>>>> 7e0c8f9c
            if (string.IsNullOrEmpty(connectionStringSource))
            {
                throw new ArgumentException(nameof(connectionStringSource));
            }

            if (string.IsNullOrEmpty(_configuration.AzureAccountConnectionStringDestination))
            {
                throw new ArgumentException(nameof(connectionStringDestination));
            }

<<<<<<< HEAD
            StorageMsiConfiguration storageMsiConfiguration = serviceProvider.GetRequiredService<IOptionsSnapshot<StorageMsiConfiguration>>().Value;

            var blobLeaseManager = new AzureBlobLeaseManager(
                serviceProvider.GetRequiredService<ILogger<AzureBlobLeaseManager>>(),
                ValidateAzureBlobServiceClient(connectionStringSource, storageMsiConfiguration),
                _configuration.AzureContainerNameSource,
                "");

            var source = new AzureStatsLogSource(
                ValidateAzureBlobServiceClient(connectionStringSource, storageMsiConfiguration),
=======
            // workaround for https://github.com/Azure/azure-sdk-for-net/issues/44373
            connectionStringSource = connectionStringSource.Replace("SharedAccessSignature=?", "SharedAccessSignature=");

            var blobLeaseManager = new AzureBlobLeaseManager(serviceProvider.GetRequiredService<ILogger<AzureBlobLeaseManager>>());

            var source = new AzureStatsLogSource(
                ValidateAzureBlobServiceClient(connectionStringSource),
>>>>>>> 7e0c8f9c
                _configuration.AzureContainerNameSource,
                _executionTimeoutInSeconds / MaxFilesToProcess,
                blobLeaseManager,
                serviceProvider.GetRequiredService<ILogger<AzureStatsLogSource>>());

            // workaround for https://github.com/Azure/azure-sdk-for-net/issues/44373
            connectionStringDestination = connectionStringDestination.Replace("SharedAccessSignature=?", "SharedAccessSignature=");

            var dest = new AzureStatsLogDestination(
<<<<<<< HEAD
                ValidateAzureBlobServiceClient(connectionStringDestination, storageMsiConfiguration, true),
=======
                ValidateAzureBlobServiceClient(connectionStringDestination),
>>>>>>> 7e0c8f9c
                _configuration.AzureContainerNameDestination,
                serviceProvider.GetRequiredService<ILogger<AzureStatsLogDestination>>());

            _chinaCollector = new ChinaStatsCollector(
                source,
                dest,
                serviceProvider.GetRequiredService<ILogger<ChinaStatsCollector>>(),
                _configuration.WriteOutputHeader,
                _configuration.AddSourceFilenameColumn);
        }

        public override async Task Run()
        {
            // StreamReader and StreamWriter used in Collector class to process logs
            // don't have ReadLineAsync/WriteLineAsync overloads that accept CancellationToken,
            // so we can't reliably terminate those if they get stuck or very slow. If migrated
            // to .NET 6+ then we can properly propagate the token and this hack would no longer
            // be needed.

            // Instead we'll wait a bit extra time after firing main CancellationTokenSource to
            // let it gracefully stop if it is indeed just slow, then stop the process and let it
            // retry processing on restart.
            var forceStopCts = new CancellationTokenSource();
            forceStopCts.CancelAfter(TimeSpan.FromSeconds(_executionTimeoutInSeconds + 60));

            var cts = new CancellationTokenSource();
            cts.CancelAfter(TimeSpan.FromSeconds(_executionTimeoutInSeconds));
            Task<AggregateException> logProcessTask = _chinaCollector
                .TryProcessAsync(maxFileCount: MaxFilesToProcess,
                     fileNameTransform: s => $"{_configuration.DestinationFilePrefix}_{s}",
                     sourceContentType: ContentType.GZip,
                     destinationContentType: ContentType.GZip,
                     token: cts.Token)
                .WithCancellation(forceStopCts.Token);

            AggregateException aggregateExceptions = null;

            try
            {
                aggregateExceptions = await logProcessTask;
            }
            catch (TaskCanceledException)
            {
                Logger.LogWarning("Got TaskCancelledException, terminating");
                return;
            }

            if (aggregateExceptions != null)
            {
                foreach (var ex in aggregateExceptions.InnerExceptions)
                {
                    Logger.LogError(LogEvents.JobRunFailed, ex, ex.Message);
                }
            }

            if (cts.IsCancellationRequested)
            {
                Logger.LogInformation("Execution exceeded the timeout of {ExecutionTimeoutInSeconds} seconds and it was cancelled.", _executionTimeoutInSeconds);
            }
        }

<<<<<<< HEAD
        private static BlobServiceClient ValidateAzureBlobServiceClient(string blobServiceClient, StorageMsiConfiguration msiConfiguration, Boolean isDestination = false)
        {
            if (string.IsNullOrEmpty(blobServiceClient))
            {
                throw new ArgumentException("Job parameter for Azure CDN Blob Service Client is not defined.");
            }

            try
            {
                if (msiConfiguration.UseManagedIdentity && isDestination)
                {
                    blobServiceClient = blobServiceClient.Replace("BlobEndpoint=", "");
                    Uri blobEndpointUri = new Uri(blobServiceClient);

                    if (string.IsNullOrWhiteSpace(msiConfiguration.ManagedIdentityClientId))
                    {
                        // 1. Using MSI with DefaultAzureCredential (local debugging)
                        return new BlobServiceClient(
                            blobEndpointUri,
                            new DefaultAzureCredential());
                    }
                    else
                    {
                        // 2. Using MSI with ClientId
                        return new BlobServiceClient(
                            blobEndpointUri,
                            new ManagedIdentityCredential(msiConfiguration.ManagedIdentityClientId));
                    }
                }
                else
                {
                    // 3. Using SAS token
                    // workaround for https://github.com/Azure/azure-sdk-for-net/issues/44373
                    var connectionString = blobServiceClient.Replace("SharedAccessSignature=?", "SharedAccessSignature=");

                    return new BlobServiceClient(connectionString);
                }
            }

=======
        private static BlobServiceClient ValidateAzureBlobServiceClient(string blobServiceClient)
        {
            if (string.IsNullOrEmpty(blobServiceClient))
            {
                throw new ArgumentException("Job parameter for Azure CDN Blob Service Client is not defined.");
            }

            try
            {
                return new BlobServiceClient(blobServiceClient);
            }
>>>>>>> 7e0c8f9c
            catch (Exception ex)
            {
                throw new ArgumentException("Job parameter for Azure CDN Blob Service Client is invalid.", ex);
            }
        }

        protected override void ConfigureAutofacServices(ContainerBuilder containerBuilder, IConfigurationRoot configurationRoot)
        {
        }

        protected override void ConfigureJobServices(IServiceCollection services, IConfigurationRoot configurationRoot)
        {
            ConfigureInitializationSection<CollectAzureChinaCdnLogsConfiguration>(services, configurationRoot);
            //var kvps = configurationRoot.AsEnumerable(false).ToList();
            services.ConfigureStorageMsi(configurationRoot);
            //var kvps = configurationRoot.AsEnumerable(false).ToList();
            //var zubizu = "nonsense";
        }
    }
}<|MERGE_RESOLUTION|>--- conflicted
+++ resolved
@@ -12,10 +12,7 @@
 using Microsoft.Extensions.Logging;
 using Microsoft.Extensions.Options;
 using NuGet.Jobs;
-<<<<<<< HEAD
 using Azure.Storage;
-=======
->>>>>>> 7e0c8f9c
 using Azure.Storage.Blobs;
 using Stats.AzureCdnLogs.Common;
 using Stats.AzureCdnLogs.Common.Collect;
@@ -48,10 +45,6 @@
             var connectionStringSource = _configuration.AzureAccountConnectionStringSource;
             var connectionStringDestination = _configuration.AzureAccountConnectionStringDestination;
 
-<<<<<<< HEAD
-=======
-
->>>>>>> 7e0c8f9c
             if (string.IsNullOrEmpty(connectionStringSource))
             {
                 throw new ArgumentException(nameof(connectionStringSource));
@@ -62,26 +55,12 @@
                 throw new ArgumentException(nameof(connectionStringDestination));
             }
 
-<<<<<<< HEAD
             StorageMsiConfiguration storageMsiConfiguration = serviceProvider.GetRequiredService<IOptionsSnapshot<StorageMsiConfiguration>>().Value;
-
-            var blobLeaseManager = new AzureBlobLeaseManager(
-                serviceProvider.GetRequiredService<ILogger<AzureBlobLeaseManager>>(),
-                ValidateAzureBlobServiceClient(connectionStringSource, storageMsiConfiguration),
-                _configuration.AzureContainerNameSource,
-                "");
-
-            var source = new AzureStatsLogSource(
-                ValidateAzureBlobServiceClient(connectionStringSource, storageMsiConfiguration),
-=======
-            // workaround for https://github.com/Azure/azure-sdk-for-net/issues/44373
-            connectionStringSource = connectionStringSource.Replace("SharedAccessSignature=?", "SharedAccessSignature=");
 
             var blobLeaseManager = new AzureBlobLeaseManager(serviceProvider.GetRequiredService<ILogger<AzureBlobLeaseManager>>());
 
             var source = new AzureStatsLogSource(
-                ValidateAzureBlobServiceClient(connectionStringSource),
->>>>>>> 7e0c8f9c
+                ValidateAzureBlobServiceClient(connectionStringSource, storageMsiConfiguration),
                 _configuration.AzureContainerNameSource,
                 _executionTimeoutInSeconds / MaxFilesToProcess,
                 blobLeaseManager,
@@ -91,11 +70,7 @@
             connectionStringDestination = connectionStringDestination.Replace("SharedAccessSignature=?", "SharedAccessSignature=");
 
             var dest = new AzureStatsLogDestination(
-<<<<<<< HEAD
-                ValidateAzureBlobServiceClient(connectionStringDestination, storageMsiConfiguration, true),
-=======
-                ValidateAzureBlobServiceClient(connectionStringDestination),
->>>>>>> 7e0c8f9c
+                ValidateAzureBlobServiceClient(connectionStringDestination, storageMsiConfiguration, isDestination: true),
                 _configuration.AzureContainerNameDestination,
                 serviceProvider.GetRequiredService<ILogger<AzureStatsLogDestination>>());
 
@@ -157,7 +132,6 @@
             }
         }
 
-<<<<<<< HEAD
         private static BlobServiceClient ValidateAzureBlobServiceClient(string blobServiceClient, StorageMsiConfiguration msiConfiguration, Boolean isDestination = false)
         {
             if (string.IsNullOrEmpty(blobServiceClient))
@@ -197,19 +171,6 @@
                 }
             }
 
-=======
-        private static BlobServiceClient ValidateAzureBlobServiceClient(string blobServiceClient)
-        {
-            if (string.IsNullOrEmpty(blobServiceClient))
-            {
-                throw new ArgumentException("Job parameter for Azure CDN Blob Service Client is not defined.");
-            }
-
-            try
-            {
-                return new BlobServiceClient(blobServiceClient);
-            }
->>>>>>> 7e0c8f9c
             catch (Exception ex)
             {
                 throw new ArgumentException("Job parameter for Azure CDN Blob Service Client is invalid.", ex);
