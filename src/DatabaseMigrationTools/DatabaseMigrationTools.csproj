﻿<?xml version="1.0" encoding="utf-8"?>
<Project ToolsVersion="15.0" xmlns="http://schemas.microsoft.com/developer/msbuild/2003">
  <Import Project="$(MSBuildExtensionsPath)\$(MSBuildToolsVersion)\Microsoft.Common.props" Condition="Exists('$(MSBuildExtensionsPath)\$(MSBuildToolsVersion)\Microsoft.Common.props')" />
  <PropertyGroup>
    <Configuration Condition=" '$(Configuration)' == '' ">Debug</Configuration>
    <Platform Condition=" '$(Platform)' == '' ">AnyCPU</Platform>
    <ProjectGuid>{DCED7162-A24C-4579-96C8-544BFAF4C305}</ProjectGuid>
    <OutputType>Exe</OutputType>
    <RootNamespace>DatabaseMigrationTools</RootNamespace>
    <AssemblyName>DatabaseMigrationTools</AssemblyName>
    <TargetFrameworkVersion>v4.6.2</TargetFrameworkVersion>
    <FileAlignment>512</FileAlignment>
    <AutoGenerateBindingRedirects>true</AutoGenerateBindingRedirects>
    <Deterministic>true</Deterministic>
  </PropertyGroup>
  <PropertyGroup Condition=" '$(Configuration)|$(Platform)' == 'Debug|AnyCPU' ">
    <PlatformTarget>AnyCPU</PlatformTarget>
    <DebugSymbols>true</DebugSymbols>
    <DebugType>full</DebugType>
    <Optimize>false</Optimize>
    <OutputPath>bin\Debug\</OutputPath>
    <DefineConstants>DEBUG;TRACE</DefineConstants>
    <ErrorReport>prompt</ErrorReport>
    <WarningLevel>4</WarningLevel>
  </PropertyGroup>
  <PropertyGroup Condition=" '$(Configuration)|$(Platform)' == 'Release|AnyCPU' ">
    <PlatformTarget>AnyCPU</PlatformTarget>
    <DebugType>pdbonly</DebugType>
    <Optimize>true</Optimize>
    <OutputPath>bin\Release\</OutputPath>
    <DefineConstants>TRACE</DefineConstants>
    <ErrorReport>prompt</ErrorReport>
    <WarningLevel>4</WarningLevel>
  </PropertyGroup>
  <ItemGroup>
    <Reference Include="System" />
    <Reference Include="System.Core" />
    <Reference Include="System.Xml.Linq" />
    <Reference Include="System.Data.DataSetExtensions" />
    <Reference Include="Microsoft.CSharp" />
    <Reference Include="System.Data" />
    <Reference Include="System.Net.Http" />
    <Reference Include="System.Xml" />
  </ItemGroup>
  <ItemGroup>
    <Compile Include="SupportRequestDbMigrationContext.cs" />
    <Compile Include="GalleryDbMigrationContext.cs" />
    <Compile Include="MigrationContextFactory.cs" />
    <Compile Include="Program.cs" />
    <Compile Include="Properties\AssemblyInfo.cs" />
    <Compile Include="ValidationDbMigrationContext.cs" />
  </ItemGroup>
  <ItemGroup>
    <None Include="App.config" />
  </ItemGroup>
  <ItemGroup>
    <PackageReference Include="Autofac.Extensions.DependencyInjection">
      <Version>4.2.0</Version>
    </PackageReference>
    <PackageReference Include="EntityFramework">
      <Version>6.2.0</Version>
    </PackageReference>
    <PackageReference Include="MicroBuild.Core">
      <Version>0.3.0</Version>
      <IncludeAssets>runtime; build; native; contentfiles; analyzers</IncludeAssets>
      <PrivateAssets>all</PrivateAssets>
    </PackageReference>
    <PackageReference Include="Microsoft.Extensions.Logging">
      <Version>1.1.2</Version>
    </PackageReference>
    <PackageReference Include="Microsoft.Extensions.Options">
      <Version>1.1.2</Version>
    </PackageReference>
    <PackageReference Include="NuGet.Jobs.Common">
      <Version>4.1.0-master-2758883</Version>
    </PackageReference>
    <PackageReference Include="NuGet.Services.Configuration">
      <Version>2.52.0</Version>
<<<<<<< HEAD
    </PackageReference>
    <PackageReference Include="NuGet.Services.Validation">
      <Version>2.52.0</Version>
=======
>>>>>>> c2e5b1c4
    </PackageReference>
  </ItemGroup>
  <ItemGroup>
    <ProjectReference Include="..\NuGet.Services.DatabaseMigration\NuGet.Services.DatabaseMigration.csproj">
      <Project>{f4c8c34f-72a9-4773-a315-8fa3f2d5ce4e}</Project>
      <Name>NuGet.Services.DatabaseMigration</Name>
    </ProjectReference>
    <ProjectReference Include="..\NuGetGallery.Core\NuGetGallery.Core.csproj">
      <Project>{097b2cdd-9623-4c34-93c2-d373d51f5b4e}</Project>
      <Name>NuGetGallery.Core</Name>
    </ProjectReference>
    <ProjectReference Include="..\NuGetGallery\NuGetGallery.csproj">
      <Project>{1dacf781-5cd0-4123-8bac-cd385d864be5}</Project>
      <Name>NuGetGallery</Name>
    </ProjectReference>
  </ItemGroup>
  <Import Project="$(MSBuildToolsPath)\Microsoft.CSharp.targets" />
  <PropertyGroup>
    <SignPath>..\..\build</SignPath>
    <SignPath Condition="'$(BUILD_SOURCESDIRECTORY)' != ''">$(BUILD_SOURCESDIRECTORY)\build</SignPath>
    <SignPath Condition="'$(NuGetBuildPath)' != ''">$(NuGetBuildPath)</SignPath>
    <SignType Condition="'$(SignType)' == ''">none</SignType>
  </PropertyGroup>
  <Import Project="$(SignPath)\sign.targets" Condition="Exists('$(SignPath)\sign.targets')" />
  <Import Project="$(SignPath)\sign.microbuild.targets" Condition="Exists('$(SignPath)\sign.microbuild.targets')" />
  <ItemGroup>
    <PowerShellScriptsToNotSign Include="PreDeploy.ps1" Visible="false" />
    <PowerShellScriptsToNotSign Include="Functions.ps1" Visible="false" />
    <ExecutablesToNotSign Include="nssm.exe" Visible="false" />
  </ItemGroup>
  <Import Project="$(SignPath)\sign.scripts.targets" Condition="Exists('$(SignPath)\sign.scripts.targets')" />
  <Import Project="..\..\sign.thirdparty.targets" />
</Project><|MERGE_RESOLUTION|>--- conflicted
+++ resolved
@@ -76,12 +76,9 @@
     </PackageReference>
     <PackageReference Include="NuGet.Services.Configuration">
       <Version>2.52.0</Version>
-<<<<<<< HEAD
     </PackageReference>
     <PackageReference Include="NuGet.Services.Validation">
       <Version>2.52.0</Version>
-=======
->>>>>>> c2e5b1c4
     </PackageReference>
   </ItemGroup>
   <ItemGroup>
