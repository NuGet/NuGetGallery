﻿<?xml version="1.0" encoding="utf-8"?>
<Project ToolsVersion="15.0" xmlns="http://schemas.microsoft.com/developer/msbuild/2003">
  <Import Project="$(MSBuildExtensionsPath)\$(MSBuildToolsVersion)\Microsoft.Common.props" Condition="Exists('$(MSBuildExtensionsPath)\$(MSBuildToolsVersion)\Microsoft.Common.props')" />
  <Import Project="..\..\sign.thirdparty.props" />
  <PropertyGroup>
    <Configuration Condition=" '$(Configuration)' == '' ">Debug</Configuration>
    <Platform Condition=" '$(Platform)' == '' ">AnyCPU</Platform>
    <ProjectGuid>{DCED7162-A24C-4579-96C8-544BFAF4C305}</ProjectGuid>
    <OutputType>Exe</OutputType>
    <RootNamespace>DatabaseMigrationTools</RootNamespace>
    <AssemblyName>DatabaseMigrationTools</AssemblyName>
    <TargetFrameworkVersion>v4.7.2</TargetFrameworkVersion>
    <FileAlignment>512</FileAlignment>
    <AutoGenerateBindingRedirects>true</AutoGenerateBindingRedirects>
    <Deterministic>true</Deterministic>
  </PropertyGroup>
  <PropertyGroup Condition=" '$(Configuration)|$(Platform)' == 'Debug|AnyCPU' ">
    <PlatformTarget>AnyCPU</PlatformTarget>
    <DebugSymbols>true</DebugSymbols>
    <DebugType>full</DebugType>
    <Optimize>false</Optimize>
    <OutputPath>bin\Debug\</OutputPath>
    <DefineConstants>DEBUG;TRACE</DefineConstants>
    <ErrorReport>prompt</ErrorReport>
    <WarningLevel>4</WarningLevel>
  </PropertyGroup>
  <PropertyGroup Condition=" '$(Configuration)|$(Platform)' == 'Release|AnyCPU' ">
    <PlatformTarget>AnyCPU</PlatformTarget>
    <DebugType>pdbonly</DebugType>
    <Optimize>true</Optimize>
    <OutputPath>bin\Release\</OutputPath>
    <DefineConstants>TRACE</DefineConstants>
    <ErrorReport>prompt</ErrorReport>
    <WarningLevel>4</WarningLevel>
  </PropertyGroup>
  <ItemGroup>
    <Reference Include="System" />
    <Reference Include="System.Core" />
    <Reference Include="System.Xml.Linq" />
    <Reference Include="System.Data.DataSetExtensions" />
    <Reference Include="Microsoft.CSharp" />
    <Reference Include="System.Data" />
    <Reference Include="System.Net.Http" />
    <Reference Include="System.Xml" />
  </ItemGroup>
  <ItemGroup>
    <Compile Include="SupportRequestDbMigrationContext.cs" />
    <Compile Include="GalleryDbMigrationContext.cs" />
    <Compile Include="MigrationContextFactory.cs" />
    <Compile Include="Program.cs" />
    <Compile Include="Properties\AssemblyInfo.cs" />
    <Compile Include="Properties\AssemblyInfo.*.cs" />
    <Compile Include="ValidationDbMigrationContext.cs" />
  </ItemGroup>
  <ItemGroup>
    <None Include="App.config" />
  </ItemGroup>
  <ItemGroup>
    <PackageReference Include="EntityFramework">
      <Version>6.4.0-preview3-19553-01</Version>
    </PackageReference>
    <PackageReference Include="MicroBuild.Core">
      <Version>0.3.0</Version>
      <IncludeAssets>runtime; build; native; contentfiles; analyzers</IncludeAssets>
      <PrivateAssets>all</PrivateAssets>
    </PackageReference>
    <PackageReference Include="NuGet.Services.Validation">
<<<<<<< HEAD
      <Version>2.78.0</Version>
=======
      <Version>2.79.0</Version>
>>>>>>> cf7178e2
    </PackageReference>
  </ItemGroup>
  <ItemGroup>
    <ProjectReference Include="..\NuGet.Services.DatabaseMigration\NuGet.Services.DatabaseMigration.csproj">
      <Project>{f4c8c34f-72a9-4773-a315-8fa3f2d5ce4e}</Project>
      <Name>NuGet.Services.DatabaseMigration</Name>
    </ProjectReference>
    <ProjectReference Include="..\NuGetGallery.Core\NuGetGallery.Core.csproj">
      <Project>{097b2cdd-9623-4c34-93c2-d373d51f5b4e}</Project>
      <Name>NuGetGallery.Core</Name>
    </ProjectReference>
    <ProjectReference Include="..\NuGetGallery.Services\NuGetGallery.Services.csproj">
      <Project>{c7d5e850-33fa-4ec5-8d7f-b1c8dd5d48f9}</Project>
      <Name>NuGetGallery.Services</Name>
    </ProjectReference>
    <ProjectReference Include="..\NuGetGallery\NuGetGallery.csproj">
      <Project>{1dacf781-5cd0-4123-8bac-cd385d864be5}</Project>
      <Name>NuGetGallery</Name>
    </ProjectReference>
  </ItemGroup>
  <Import Project="$(MSBuildToolsPath)\Microsoft.CSharp.targets" />
  <PropertyGroup>
    <SignPath>..\..\build</SignPath>
    <SignPath Condition="'$(BUILD_SOURCESDIRECTORY)' != ''">$(BUILD_SOURCESDIRECTORY)\build</SignPath>
    <SignPath Condition="'$(NuGetBuildPath)' != ''">$(NuGetBuildPath)</SignPath>
    <SignType Condition="'$(SignType)' == ''">none</SignType>
  </PropertyGroup>
  <Import Project="$(SignPath)\sign.targets" Condition="Exists('$(SignPath)\sign.targets')" />
  <Import Project="$(SignPath)\sign.microbuild.targets" Condition="Exists('$(SignPath)\sign.microbuild.targets')" />
</Project><|MERGE_RESOLUTION|>--- conflicted
+++ resolved
@@ -65,11 +65,8 @@
       <PrivateAssets>all</PrivateAssets>
     </PackageReference>
     <PackageReference Include="NuGet.Services.Validation">
-<<<<<<< HEAD
       <Version>2.78.0</Version>
-=======
       <Version>2.79.0</Version>
->>>>>>> cf7178e2
     </PackageReference>
   </ItemGroup>
   <ItemGroup>
