--- conflicted
+++ resolved
@@ -427,7 +427,6 @@
   overflow: hidden;
   text-overflow: ellipsis;
 }
-<<<<<<< HEAD
 .page-error {
   margin-top: 48px;
 }
@@ -446,13 +445,13 @@
   margin-bottom: 20px;
   font-size: 2.5em;
 }
-.page-error .error-text .text-subtext {
+.page-error .error-text .text-sub {
   font-size: 2em;
 }
 .page-error .error-action {
   margin-bottom: 20px;
   font-size: 1.25em;
-=======
+}
 .page-statistics-overview .stats-title-text {
   margin-bottom: 10px;
   font-size: 1.6em;
@@ -485,6 +484,5 @@
 }
 .page-statistics-overview text.graph-y-axis-text {
   font-size: .9em;
->>>>>>> 3ffbaf6a
 }
 /*# sourceMappingURL=bootstrap-theme.css.map */