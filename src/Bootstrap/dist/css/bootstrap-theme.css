--- conflicted
+++ resolved
@@ -269,8 +269,6 @@
   width: 75px;
   height: 75px;
 }
-<<<<<<< HEAD
-=======
 .page-account-settings h1 {
   margin-bottom: 0;
 }
@@ -296,14 +294,6 @@
     text-align: right;
   }
 }
-.page-package-details h4 > span {
-  margin-bottom: 3px;
-  border-bottom: 1px solid #d8d8d8;
-}
-.page-package-details .dependency-group li span {
-  color: #666;
-}
->>>>>>> f3970f06
 .page-package-details .no-border {
   border: 0;
 }
