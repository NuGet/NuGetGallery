html,
body {
  width: 100%;
  height: 100%;
}
body {
  display: table;
}
body h1,
body h2,
body h3,
body p {
  margin-bottom: 24px;
}
body h2,
body h3 {
  margin-top: 40px;
}
.footer {
  display: table-row;
  height: 1px;
  font-size: .70em;
  color: #e3ebf1;
  background-color: #002440;
}
.footer .container {
  margin-top: 50px;
  margin-bottom: 50px;
}
.footer a {
  color: #e3ebf1;
}
@media (min-width: 992px) {
  .footer .footer-dotnet-foundation-logo {
    text-align: right;
  }
  .footer .footer-release-info {
    padding-left: 0;
  }
}
.row-gap {
  margin-top: 50px;
}
.search-container {
  padding-top: 16px;
  padding-bottom: 16px;
}
.main-container {
  height: auto;
  padding-bottom: 75px;
}
.main-container .page-subheading {
  color: #777;
}
.navbar-logo {
  margin: 8px 20px 0 0;
}
.navbar-seperated .seperator {
  display: block;
  padding: 11px 0;
  font-weight: 100;
  color: #fff;
}
.navbar-seperated .seperator > span::after {
  content: " | ";
}
.btn-search {
  height: 36px;
}
.dependency-groups h4 > span {
  margin-bottom: 3px;
  border-bottom: 1px solid #d8d8d8;
}
.dependency-group li span {
  color: #666;
}
.borderless > tbody > tr > td {
  border: none;
}
.no-clickonce {
  display: none;
}
.tag {
  padding: 2px 10px;
  margin: 0 2px;
  line-height: 2em;
  color: #2e6da4;
  background-color: #eff9ff;
}
.tag:hover,
.tag:focus {
  color: #23527c;
}
.banner {
  padding-bottom: 10px;
}
.banner span {
  font-size: 1.25em;
  line-height: 1.75em;
}
.banner .ms-Icon {
  position: relative;
  top: .25em;
  font-size: 1.75em;
}
.banner.banner-bright {
  background: yellow;
}
.alert a {
  color: #2e6da4;
}
.alert a:hover,
.alert a:focus {
  color: #23527c;
}
.alert-transient .alert {
  padding: 10px;
  margin: 0;
}
.alert-transient-jumbotron {
  background-color: #004880;
}
.ms-Icon-ul {
  margin-left: 24px;
}
.ms-Icon-ul li {
  position: relative;
}
.ms-Icon-ul li i.ms-Icon {
  position: absolute;
  left: -24px;
}
h2 .ms-Icon {
  position: relative;
  top: -2px;
  font-size: .6em;
}
h2 a,
h2 a:hover,
h2 a:focus,
h2 a:active {
  color: #333;
  text-decoration: none;
}
@media screen and (max-width: 768px) {
  img.package-icon {
    max-width: 60px;
    max-height: 60px;
  }
}
img.package-icon {
  margin-right: auto;
  margin-left: auto;
}
.icon-bar {
  border: 1px solid #fff;
}
.list-packages {
  border-top: 1px solid #dbdbdb;
}
.list-packages .package {
  padding-top: 20px;
  padding-bottom: 20px;
  font-size: 15px;
  border-bottom: 1px solid #dbdbdb;
}
.list-packages .package .package-header h2 {
  display: inline;
  font-weight: 300;
}
.list-packages .package .package-header .package-by {
  margin-left: 10px;
  color: #000;
}
.list-packages .package .package-list {
  margin-top: 10px;
  line-height: 20px;
  color: #666;
}
.list-packages .package .package-list li + li {
  padding-left: 10px;
  margin-left: 10px;
  border-color: #dbdbdb;
  border-width: 1px;
  border-left-style: solid;
}
.list-packages .package .package-details {
  margin-top: 10px;
  line-height: 20px;
  color: #000;
}
.list-packages .package .package-tags {
  margin-top: 10px;
  margin-left: -2px;
}
.switch-container {
  display: -webkit-box;
  display: -webkit-flex;
  display: -ms-flexbox;
  display:         flex;

  -webkit-box-align: center;
  -webkit-align-items: center;
  -ms-flex-align: center;
          align-items: center;
}
.switch-container .switch {
  display: -webkit-box;
  display: -webkit-flex;
  display: -ms-flexbox;
  display:         flex;
  margin: 10px;

  -webkit-box-align: center;
  -webkit-align-items: center;
  -ms-flex-align: center;
          align-items: center;
}
.switch-container .switch .slider-descriptor {
  margin: auto;
}
.switch-container .switch input {
  display: none;
}
.switch-container .switch input:checked ~ .slider {
  background-color: #337ab7;
}
.switch-container .switch input:checked ~ .slider:before {
  -webkit-transform: translateX(25px);
      -ms-transform: translateX(25px);
       -o-transform: translateX(25px);
          transform: translateX(25px);
}
.switch-container .switch input:disabled ~ .slider {
  background-color: gray;
}
.switch-container .switch .slider {
  position: relative;
  width: 50px;
  height: 25px;
  margin-right: 10px;
  margin-left: 10px;
  background-color: #337ab7;
  border-radius: 25px;
  -webkit-transition: .4s;
       -o-transition: .4s;
          transition: .4s;
}
.switch-container .switch .slider:before {
  position: absolute;
  bottom: 5px;
  left: 5px;
  width: 15px;
  height: 15px;
  content: "";
  background-color: white;
  border-radius: 15px;
  -webkit-transition: .4s;
       -o-transition: .4s;
          transition: .4s;
}
.switch-container label:not(.switch) {
  margin: auto;
}
.page-about .contributors .contributor {
  padding: 5px;
}
.page-about .contributors .contributor .avatar {
  width: 75px;
  height: 75px;
}
.page-account-settings h1 {
  margin-bottom: 0;
}
.page-account-settings h2 {
  margin-top: 0;
  margin-bottom: 10px;
}
.page-account-settings .form-section-title {
  margin-top: 10px;
}
@media (min-width: 768px) {
  .page-account-settings .form-section-title {
    float: left;
    text-align: right;
  }
}
.page-account-settings .form-section-data {
  margin-top: 10px;
}
@media (min-width: 768px) {
  .page-account-settings .form-section-data {
    float: right;
    text-align: right;
  }
}
.page-package-details .no-border {
  border: 0;
}
.page-package-details .btn-expander:hover,
.page-package-details .btn-expander:focus {
  text-decoration: none;
}
.page-package-details .package-details-info .ms-Icon-ul li {
  margin-bottom: 15px;
}
.page-package-details .owner-list li {
  margin-bottom: 8px;
}
.page-package-details .install-tabs {
  font-size: .8em;
}
.page-package-details .install-tabs ul {
  margin-left: 0;
}
.page-package-details .install-tabs .nav-tabs {
  border: 0;
}
.page-package-details .install-tabs .nav-tabs > li {
  padding: 0;
  margin-right: 5px;
  margin-bottom: 0;
}
.page-package-details .install-tabs .nav-tabs > li > a {
  padding: 5px 10px;
  margin: 0;
  color: #000;
  background-color: #eaeaea;
  border: 0;
}
.page-package-details .install-tabs .nav-tabs > li.active > a {
  color: #fff;
  background-color: #002440;
  border: 0;
}
.page-package-details .install-tabs .tab-pane > div {
  display: table;
  height: 1px;
}
.page-package-details .install-tabs .tab-pane .install-script {
  display: table-cell;
  width: 100%;
  max-width: 1px;
  padding: 8px 10px;
  font-family: Consolas, Menlo, Monaco, "Courier New", monospace;
  line-height: 1.5;
  color: #fff;
  word-wrap: break-word;
  background-color: #002440;
  border-color: #002440;
  border-style: solid;
  border-width: 1px 0 1px 1px;
}
.page-package-details .install-tabs .tab-pane .copy-button {
  display: table-cell;
}
.page-package-details .install-tabs .tab-pane .copy-button button {
  height: 100%;
  min-height: 40px;
  line-height: 1.5;
  vertical-align: baseline;
}
.page-package-details .install-tabs #package-manager .install-script span::before {
  content: "PM> ";
}
.page-package-details .install-tabs #dotnet-cli .install-script span::before {
  content: "> ";
}
.page-downloads .list-tools li {
  margin-top: 20px;
}
.page-forgot-password .forgot-form {
  margin-top: 80px;
}
.page-home .jumbotron h1 {
  margin: 32px;
}
.page-home .what-is-nuget {
  padding-bottom: 75px;
  font-size: 1.15em;
}
.page-home .triangle:after {
  position: absolute;
  bottom: -7px;
  display: block;
  width: 0;
  content: "";
  border-color: #fff transparent;
  border-style: solid;
  border-width: 7px 7px 0;
}
@media screen and (-ms-high-contrast: active) {
  .page-home .triangle:after {
    display: none;
  }
}
.page-home .triangle-left:after {
  left: 30px;
}
.page-home .triangle-right:after {
  right: 30px;
}
.page-home .circuit-board {
  position: relative;
  width: 768px;
  height: 482px;
  margin: 0 auto;
  margin-top: 50px;
  background-image: url('../img/circuit-board.svg');
  background-repeat: no-repeat;
  background-position: center bottom;
}
.page-home .circuit-board .circuit-board-label {
  position: absolute;
  height: 75px;
  color: #000;
  background-color: #fff;
  -webkit-box-shadow: 0 0 3px black;
          box-shadow: 0 0 3px black;
}
.page-home .circuit-board .circuit-board-label h3,
.page-home .circuit-board .circuit-board-label h5 {
  margin: 9px 0 0 0;
}
.page-home .circuit-board .circuit-board-pd {
  top: 0;
  left: 135px;
  float: left;
  width: 200px;
}
.page-home .circuit-board .circuit-board-pv {
  top: 136px;
  left: 0;
  float: left;
  width: 144px;
}
.page-home .circuit-board .circuit-board-up {
  top: 159px;
  right: 0;
  float: right;
  width: 144px;
}
.page-list-packages h1 {
  margin-bottom: 33px;
}
.page-list-packages .pager {
  float: right;
  margin-top: 75px;
  margin-bottom: 0;
}
.page-profile .profile-title {
  margin-top: 50px;
  margin-bottom: 20px;
}
.page-profile .profile-title h1 {
  display: inline;
  font-size: 2.285em;
  font-weight: 300;
}
.page-profile .profile-title .verified {
  margin-left: 16px;
  font-size: 14px;
  color: #068918;
}
.page-profile .pager {
  float: right;
}
.page-profile .profile-details img {
  margin-top: 50px;
}
.page-profile .profile-details .statistics {
  font-weight: 300;
  color: #000;
}
.page-profile .profile-details .statistics .statistic {
  padding: 0;
  margin-top: 20px;
}
.page-profile .profile-details .statistics .statistic .value {
  font-size: 34px;
}
.page-profile .profile-details .statistics .statistic .description {
  font-size: 24px;
}
.page-report-abuse .report-form {
  margin-top: 40px;
}
.page-report-abuse .report-form #alreadycontactedowner-label {
  display: inline;
}
.page-report-abuse .report-form .infringement-claim-requirements h2 {
  margin-top: 15px;
  margin-bottom: 15px;
  font-size: 16px;
  font-weight: 600;
  color: #000;
}
.page-sign-in .provider-button {
  line-height: 2em;
}
.page-sign-in .provider-button img {
  margin-right: 5px;
  margin-bottom: 1px;
}
.page-sign-in .or-row {
  margin: 20px;
}
.page-statistics-most-downloaded h2 {
  margin-top: 4px;
  margin-bottom: 40px;
  font-size: 1.5em;
  color: gray;
}
.page-statistics-most-downloaded .table {
  table-layout: fixed;
}
.page-statistics-most-downloaded .table thead {
  padding-bottom: 4px;
  margin-bottom: 10px;
}
.page-statistics-most-downloaded .table thead th {
  font-size: 1.5em;
  font-weight: normal;
}
.page-statistics-most-downloaded .table thead .packages th:nth-child(1) {
  width: 10%;
}
.page-statistics-most-downloaded .table thead .packages th:nth-child(2) {
  width: 70%;
}
.page-statistics-most-downloaded .table thead .packages th:nth-child(3) {
  width: 20%;
}
.page-statistics-most-downloaded .table thead .package-versions th:nth-child(1) {
  width: 10%;
}
.page-statistics-most-downloaded .table thead .package-versions th:nth-child(2) {
  width: 50%;
}
.page-statistics-most-downloaded .table thead .package-versions th:nth-child(3) {
  width: 20%;
}
.page-statistics-most-downloaded .table thead .package-versions th:nth-child(4) {
  width: 20%;
}
.page-statistics-most-downloaded .table tbody {
  margin-bottom: 20px;
  font-size: 1.25em;
}
.page-statistics-most-downloaded .table tbody td {
  overflow: hidden;
  text-overflow: ellipsis;
}
.page-error {
  margin-top: 48px;
}
.page-error .oops {
  margin-bottom: 10px;
  font-size: 6em;
}
.page-error .error-title {
  margin-bottom: 60px;
  font-size: 3em;
}
.page-error .error-text {
  margin-bottom: 40px;
}
.page-error .error-text .text-main {
  margin-bottom: 20px;
  font-size: 2.5em;
}
.page-error .error-text .text-sub {
  font-size: 2em;
}
.page-error .error-action {
  margin-bottom: 20px;
  font-size: 1.25em;
}
.page-statistics-overview .stats-title-text {
  margin-bottom: 10px;
  font-size: 1.6em;
}
.page-statistics-overview .chart {
  width: 98%;
  height: 300px;
}
.page-statistics-overview circle.graph-dot {
  fill: steelblue;
}
.page-statistics-overview circle.graph-dot:hover {
  fill: orange;
}
.page-statistics-overview rect.graph-bar {
  fill: steelblue;
}
.page-statistics-overview rect.graph-bar:hover {
  fill: orange;
}
.page-statistics-overview line.graph-line {
  stroke: steelblue;
  stroke-width: 2;
}
.page-statistics-overview text.graph-x-axis-text {
  font-size: .8em;
}
.page-statistics-overview text.graph-x-axis-date {
  font-size: .6em;
}
.page-statistics-overview text.graph-y-axis-text {
  font-size: .9em;
}
.page-stats-per-package .stats-table-control {
  margin-top: 40px;
}
.page-stats-per-package .stats-table-footer {
  border: none;
}
.page-stats-per-package .stats-table-footer td {
  border: none;
}
.page-stats-per-package .stats-table-footer tr {
  border: none;
}
.page-stats-per-package #hidden-rows {
  border-top: none;
}
.page-stats-per-package #loading-placeholder {
  display: none;
}
.page-stats-per-package #stats-graph-svg .axis path {
  display: none;
}
.page-stats-per-package #stats-graph-svg .long text {
  font-size: .8em;
}
.page-stats-per-package #stats-graph-svg .bar {
  fill: steelblue;
}
.page-stats-per-package #stats-graph-svg .bar:hover {
  fill: orange;
}
.page-stats-per-package #stats-graph-svg .bartext {
  font-size: 1em;
}
<<<<<<< HEAD
.page-manage-curated-feed .package-owners .owner {
  margin-bottom: 10px;
}
.page-manage-curated-feed .feed-packages-list {
  margin-bottom: 40px;
}
.page-manage-curated-feed .feed-packages-list .package {
  margin-bottom: 10px;
}
.page-manage-curated-feed .feed-packages-list .package .id {
  float: left;
}
.page-manage-curated-feed .feed-packages-list .package .controls {
  float: right;
}
.page-manage-curated-feed .feed-packages-list .package .controls i {
  position: relative;
  top: 3px;
  margin-right: 10px;
=======
.page-upload .loading:after {
  display: inline-block;
  /* ascii code for the ellipsis character */
  width: 0;
  overflow: hidden;
  vertical-align: bottom;
  content: "\2026";
  -webkit-animation: ellipsis steps(4, end) 900ms infinite;
       -o-animation: ellipsis steps(4, end) 900ms infinite;
          animation: ellipsis steps(4, end) 900ms infinite;
}
@-o-keyframes ellipsis {
  to {
    width: 20px;
  }
}
@keyframes ellipsis {
  to {
    width: 20px;
  }
}
@-webkit-keyframes ellipsis {
  to {
    width: 20px;
  }
}
.page-upload .dependency-set-title {
  font-size: 1.2em;
}
.page-upload .dependency-container .dependency-versionspec {
  font-size: .6em;
  color: gray;
}
.page-upload .dependency-container .dependency-id {
  font-size: .8em;
}
.page-upload .dependency-container .dependency-none {
  font-size: .8em;
}
.page-upload .tall-text-input {
  height: 6em;
}
.page-upload .verify-package-field .verify-package-field-heading {
  font-size: .75em;
  font-weight: 700;
}
.page-upload #icon-preview {
  max-width: 300px;
  max-height: 300px;
>>>>>>> 1032cc01
}
/*# sourceMappingURL=bootstrap-theme.css.map */<|MERGE_RESOLUTION|>--- conflicted
+++ resolved
@@ -642,7 +642,6 @@
 .page-stats-per-package #stats-graph-svg .bartext {
   font-size: 1em;
 }
-<<<<<<< HEAD
 .page-manage-curated-feed .package-owners .owner {
   margin-bottom: 10px;
 }
@@ -662,7 +661,7 @@
   position: relative;
   top: 3px;
   margin-right: 10px;
-=======
+}
 .page-upload .loading:after {
   display: inline-block;
   /* ascii code for the ellipsis character */
@@ -712,6 +711,5 @@
 .page-upload #icon-preview {
   max-width: 300px;
   max-height: 300px;
->>>>>>> 1032cc01
 }
 /*# sourceMappingURL=bootstrap-theme.css.map */