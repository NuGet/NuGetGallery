html,
body {
  width: 100%;
  height: 100%;
}
body {
  display: table;
}
body h1,
body h2,
body h3,
body p {
  margin-bottom: 24px;
}
body h2,
body h3 {
  margin-top: 40px;
}
#autocomplete-results-container {
  position: absolute;
  z-index: 1;
  background-color: white;
  border: 1px solid black;
  display: none;
  left: 0;
  right: 0;
  margin-left: 15px;
  margin-right: 15px;
}
#autocomplete-results-container .autocomplete-row-data {
  padding-top: 2px;
  padding-bottom: 2px;
  color: #000;
}
#autocomplete-results-container .autocomplete-row-data :focus {
  background-color: #66afe9;
}
#autocomplete-results-container .autocomplete-row-id {
  overflow: hidden;
  text-overflow: ellipsis;
  white-space: nowrap;
}
#autocomplete-results-container .autocomplete-row-owners {
  overflow: hidden;
  text-overflow: ellipsis;
  white-space: nowrap;
}
.footer {
  background-color: #002440;
  color: #e3ebf1;
  font-size: 1em;
  display: table-row;
  height: 1px;
}
.footer .footer-heading {
  display: block;
  margin-bottom: 11px;
  font-size: 20px;
}
.footer .container {
  margin-top: 50px;
  margin-bottom: 50px;
  background-color: #002440;
}
.footer a {
  color: #e3ebf1;
}
.footer .footer-release-info {
  font-size: 0.85em;
  margin-top: 20px;
}
@media (min-width: 992px) {
  .footer .footer-dotnet-foundation-logo {
    text-align: right;
  }
  .footer .footer-release-info {
    padding-left: 0;
  }
}
.row-gap {
  margin-top: 50px;
}
.search-container {
  padding-top: 16px;
  padding-bottom: 16px;
}
.main-container {
  padding-bottom: 75px;
  height: auto;
}
.navbar-logo {
  margin: 8px 20px 0 0;
}
.dropdown-menu {
  padding-top: 20px;
  padding-bottom: 20px;
}
@media (max-width: 767px) {
  .dropdown-menu .dropdown-profile {
    padding-top: 5px;
  }
}
.dropdown-menu .dropdown-profile .dropdown-username {
  font-size: 20px;
}
.dropdown-menu .dropdown-profile .dropdown-email {
  font-size: 14px;
}
.btn-search {
  height: 36px;
}
.icon-link .ms-Icon,
.icon-text .ms-Icon {
  position: relative;
  top: 2px;
}
.icon-link:hover,
.icon-link:focus {
  text-decoration: none;
}
.icon-link:hover span,
.icon-link:focus span {
  text-decoration: underline;
}
.dependency-groups h4 {
  line-height: 1.4;
}
.dependency-groups h4 > span {
  border-bottom: 1px solid #d8d8d8;
  margin-bottom: 3px;
}
.dependency-group li span {
  color: #666;
}
.borderless > tbody > tr > td {
  border: none;
}
.no-clickonce {
  display: none;
}
.tag {
  color: #2e6da4;
  background-color: #eff9ff;
  padding: 2px 10px;
  line-height: 2em;
  margin: 0 2px;
}
.tag:hover,
.tag:focus {
  color: #23527c;
}
.banner {
  padding-bottom: 10px;
  padding-top: 5px;
}
.banner span {
  font-size: 1.25em;
  line-height: 1.75em;
}
.banner .ms-Icon {
  position: relative;
  top: 2px;
}
.banner a {
  color: #23527c;
}
.banner a:hover,
.banner a:focus {
  color: #122b40;
}
.banner.banner-bright {
  background: yellow;
}
.banner.banner-notice {
  background: #f4f4f4;
}
.banner.banner-info {
  background: #fff4ce;
}
.alert a {
  color: #2e6da4;
}
.alert a:hover,
.alert a:focus {
  color: #23527c;
}
.alert-transient .alert {
  margin: 0;
  padding: 10px;
}
.alert-transient-jumbotron {
  background-color: #004880;
}
.ms-Icon-ul {
  margin-left: 24px;
}
.ms-Icon-ul li {
  position: relative;
}
.ms-Icon-ul li i.ms-Icon {
  position: absolute;
  left: -24px;
}
h2 .ms-Icon,
h3 .ms-Icon {
  font-size: 0.6em;
  position: relative;
  top: -2px;
}
h2 a,
h3 a,
h2 a:hover,
h3 a:hover,
h2 a:focus,
h3 a:focus,
h2 a:active,
h3 a:active {
  color: #000;
  text-decoration: none;
}
@media screen and (max-width: 768px) {
  .container {
    width: -webkit-calc(100vw - 15px);
    width: calc(100vw - 15px);
  }
  .navbar-toggle {
    margin-right: 0;
  }
  img.package-icon {
    max-width: 60px;
    max-height: 60px;
  }
}
@media screen and (max-width: 480px) {
  .hidden-tiny {
    display: none;
  }
}
img.package-icon {
  margin-left: auto;
  margin-right: auto;
}
img.reserved-indicator-icon {
  margin-left: auto;
  margin-right: auto;
}
.package-list {
  margin-top: 8px;
  margin-bottom: 8px;
  margin-left: -5px;
  padding-left: 0;
  line-height: 20px;
  color: #666666;
}
.package-list a {
  color: #666666;
}
.package-list li {
  list-style: none;
  display: list-item;
}
@media (min-width: 768px) {
  .package-list li {
    display: inline-block;
  }
  .package-list li + li {
    margin-left: 10px;
    padding-left: 10px;
    border-left-style: solid;
    border-width: 1px;
    border-color: #dbdbdb;
  }
}
.package-title-text {
  margin-bottom: 0;
}
.icon-bar {
  border: 1px solid #fff;
}
.disabled {
  pointer-events: none;
  opacity: 0.75;
}
.radio .label-sibling,
.checkbox .label-sibling {
  margin-left: 20px;
}
.break-word {
  overflow-wrap: break-word;
  word-wrap: break-word;
  word-break: normal;
  word-break: break-word;
}
.showOnFocus {
  display: block;
  line-height: 0;
  height: 0;
  overflow: hidden;
}
.showOnFocus:focus {
  line-height: 2em;
  height: 2em;
  color: #e3ebf1;
}
.breadcrumb-title {
  margin-bottom: 0px;
}
.breadcrumb-divider {
  margin-top: 15px;
  margin-bottom: 15px;
}
.breadcrumb-menu {
  display: -webkit-box;
  display: -webkit-flex;
  display: -ms-flexbox;
  display: flex;
  -webkit-box-pack: justify;
  -webkit-justify-content: space-between;
  -ms-flex-pack: justify;
  justify-content: space-between;
  -webkit-box-align: center;
  -webkit-align-items: center;
  -ms-flex-align: center;
  align-items: center;
  margin-top: 33px;
}
.breadcrumb-menu h1 {
  margin-top: 0px;
}
.page-account-settings .small-fingerprint,
.page-manage-organizations .small-fingerprint {
  font-size: 75%;
}
.usabilla-button {
  top: auto !important;
  margin-top: -65px;
  bottom: 20%;
  width: 40px;
  height: 130px;
  position: fixed;
  z-index: 99999;
  right: 0;
}
.modal-backdrop.in {
  opacity: 0.8 !important;
  position: fixed;
  height: 100%;
}
.modal-container {
  -webkit-box-align: center;
  -webkit-align-items: center;
  -ms-flex-align: center;
  align-items: center;
  display: -webkit-box;
  display: -webkit-flex;
  display: -ms-flexbox;
  display: flex;
  overflow: hidden;
}
.modal-container .modal-box {
  border-radius: 8px;
  background-color: white;
  margin-left: auto;
  margin-right: auto;
  min-height: 364px;
  min-width: 320px;
  max-width: 448px;
  width: -webkit-calc(100% - 40px);
  width: calc(100% - 40px);
  overflow: hidden;
  padding: 0px;
}
.modal-container .modal-box .modal-title {
  background-color: #4181B8;
  color: white;
  padding: 15px;
}
.modal-container .modal-box .modal-title .dismiss-button {
  background: transparent;
  border: 0px;
  cursor: pointer;
  float: right;
  padding: 0px;
}
.modal-container .modal-box .modal-body {
  padding: 0px;
  font-size: 14px;
}
.modal-container .modal-box .modal-body .tag-node {
  background-color: #fff4ce;
  padding: 13px;
  text-align: left;
}
.modal-container .modal-box .modal-body .tag-node .title-text {
  vertical-align: top;
}
.modal-container .modal-box .modal-body .action-node {
  padding: 0% 6%;
  text-align: center;
}
.modal-container .modal-box .modal-body .action-node-2fa {
  padding: 0% 6%;
}
.modal-container .modal-box .modal-body .feedback-label {
  font-size: 16px;
}
.modal-container .modal-box .modal-body .text-area {
  display: block;
  font-size: 16px;
  margin-top: 10px;
  resize: none;
  width: 100%;
}
.modal-container .modal-box .modal-body .action-button {
  font-size: 16px;
  line-height: 2em;
}
.modal-container .modal-box .modal-body .form-button-node {
  padding-left: 65%;
  padding-right: 0;
  padding-bottom: 0;
  text-align: center;
}
.modal-container .modal-box .modal-body .username-submit {
  padding-top: 13%;
}
.modal-container .modal-box .modal-body .feedback-submit {
  padding-top: 5%;
}
.modal-container .modal-box .modal-body .feedback-btn {
  margin-left: 1%;
  margin-right: 1%;
  width: 47%;
}
.modal-container .modal-box .modal-body .feedback-block {
  padding-top: 8px;
  margin-bottom: 42px;
}
.modal-container .modal-box .modal-body .pointer-cursor {
  cursor: pointer;
}
.modal-container .modal-box .modal-body .email-submit {
  padding-top: 16%;
}
.modal-container .modal-box .modal-body .close-button {
  padding-top: 27%;
}
.modal-container .modal-box .modal-body .text-label {
  padding: 15px;
}
.modal-container .modal-box .modal-body .form-error-message {
  padding-top: 6px;
  float: left;
}
.modal-container .modal-box .modal-body .text-row {
  padding-top: 13px;
}
.modal-container .modal-box .modal-body .transform-text {
  padding-top: 20px;
  padding-left: 15px;
  padding-right: 15px;
  padding-bottom: 40px;
  margin: 0px;
}
#edit-metadata-form-container .loading:after {
  overflow: hidden;
  display: inline-block;
  vertical-align: bottom;
  -webkit-animation: ellipsis steps(4, end) 900ms infinite;
  -o-animation: ellipsis steps(4, end) 900ms infinite;
  animation: ellipsis steps(4, end) 900ms infinite;
  content: "\2026";
  /* ascii code for the ellipsis character */
  width: 0px;
}
@-o-keyframes ellipsis {
  to {
    width: 20px;
  }
}
@keyframes ellipsis {
  to {
    width: 20px;
  }
}
@-webkit-keyframes ellipsis {
  to {
    width: 20px;
  }
}
#edit-metadata-form-container .dependency-set-title {
  font-size: 1.2em;
}
#edit-metadata-form-container .dependency-container .dependency-versionspec {
  font-size: 0.6em;
  color: gray;
}
#edit-metadata-form-container .dependency-container .dependency-id {
  font-size: 0.8em;
}
#edit-metadata-form-container .dependency-container .dependency-none {
  font-size: 0.8em;
}
#edit-metadata-form-container .tall-text-input {
  height: 6em;
}
#edit-metadata-form-container .verify-package-field .verify-package-field-heading {
  font-size: 0.75em;
  font-weight: 700;
}
#edit-metadata-form-container #icon-preview {
  max-width: 300px;
  max-height: 300px;
}
#verify-package-container .verify-package-field p {
  white-space: pre-line;
}
@media (-ms-high-contrast: active) {
  svg {
    color: WindowText;
  }
  svg text {
    fill: WindowText;
  }
  .popover .arrow {
    display: none;
  }
  .dropdown-menu .divider {
    border-bottom: 1px solid windowText;
  }
}
.common-licenses pre.license-file-contents {
  white-space: pre-wrap;
  word-break: normal;
}
.common-licenses .custom-license-container {
  margin-bottom: 24px;
}
.list-packages .package {
  overflow-wrap: break-word;
  word-wrap: break-word;
  word-break: normal;
  word-break: break-word;
  padding-top: 15px;
  padding-bottom: 15px;
  font-size: 15px;
}
.list-packages .package .package-header .package-title {
  font-size: 24px;
  font-weight: 300;
  line-height: 0.9;
}
.list-packages .package .package-header .reserved-indicator {
  margin-top: 3px;
  margin-left: 3px;
  vertical-align: top;
  width: 20px;
}
.list-packages .package .package-header .edit-button {
  vertical-align: text-bottom;
  margin-left: 10px;
}
.list-packages .package .package-header .package-by {
  margin-left: 10px;
  color: #000;
}
@media (max-width: 480px) {
  .list-packages .package .package-header .package-by {
    margin-left: 0;
    display: block;
  }
}
.list-packages .package .package-title {
  font-size: 16px;
  margin-top: 2px;
}
.list-packages .package .manage-package {
  margin-top: 8px;
  margin-bottom: 0;
}
.list-packages .package .package-details {
  margin-top: 8px;
  color: #000;
  line-height: 20px;
}
@media (min-width: 768px) {
  .list-packages .package .package-list {
    white-space: nowrap;
    overflow: hidden;
    text-overflow: ellipsis;
  }
  .list-packages .package .package-list li {
    display: inline;
  }
}
.pager {
  margin-top: 75px;
  margin-bottom: 0px;
}
.multi-select-dropdown {
  position: relative;
  display: block;
}
.multi-select-dropdown .dropdown-btn {
  width: 100%;
  display: -webkit-box;
  display: -webkit-flex;
  display: -ms-flexbox;
  display: flex;
  -webkit-box-pack: justify;
  -webkit-justify-content: space-between;
  -ms-flex-pack: justify;
  justify-content: space-between;
  -webkit-box-align: center;
  -webkit-align-items: center;
  -ms-flex-align: center;
  align-items: center;
  padding: 5px;
  margin-bottom: 0px;
  background-color: white;
  border-style: inset;
  border: 1px solid #7f7f7f;
}
.multi-select-dropdown .dropdown-btn span {
  white-space: nowrap;
  overflow: hidden;
  text-overflow: ellipsis;
}
.multi-select-dropdown .dropdown-content {
  position: absolute;
  z-index: 1;
  width: 100%;
  border-top: 0px;
}
.multi-select-dropdown .dropdown-content .dropdown-selector {
  max-height: 300px;
  overflow: auto;
}
.multi-select-dropdown .dropdown-content .dropdown-selector .dropdown-filter {
  display: -webkit-box;
  display: -webkit-flex;
  display: -ms-flexbox;
  display: flex;
  margin-bottom: 5px;
}
.multi-select-dropdown .dropdown-content .dropdown-selector .dropdown-filter input {
  border: 0;
  margin-left: 10px;
  width: 100%;
}
.user-package-list .manage-package-listing .package-icon {
  max-height: 2em;
  min-width: 20px;
}
.user-package-list .manage-package-listing .reserved-indicator-icon {
  max-height: 2em;
  min-width: 20px;
}
.user-package-list .manage-package-listing .align-middle {
  vertical-align: middle;
}
.user-package-list .manage-package-listing .package-id {
  overflow-wrap: break-word;
  word-wrap: break-word;
  word-break: normal;
  word-break: break-word;
}
.user-package-list .manage-package-listing .reserved-id {
  overflow-wrap: break-word;
  word-wrap: break-word;
  word-break: normal;
  word-break: break-word;
}
@media (min-width: 768px) {
  .user-package-list .manage-package-listing .package-controls {
    white-space: nowrap;
  }
}
.user-package-list .table {
  border-bottom: 1px solid #ddd;
}
.page-about .contributors .contributor {
  padding: 5px;
}
.page-about .contributors .contributor .avatar {
  width: 75px;
  height: 75px;
}
.page-account-settings h1 {
  margin-bottom: 0;
}
.page-account-settings h2 {
  margin-bottom: 10px;
  margin-top: 0;
}
.page-account-settings .form-section-title {
  margin-top: 40px;
}
@media (min-width: 768px) {
  .page-account-settings .form-section-title {
    float: left;
    text-align: right;
  }
}
@media (min-width: 768px) {
  .page-account-settings .form-section-data {
    margin-top: 40px;
    line-height: 3;
    float: right;
    text-align: right;
  }
}
.page-account-settings .panel {
  margin-top: 5px;
}
.page-account-settings .form-group + .form-group .btn {
  margin-top: 20px;
}
.page-account-settings .login-account-row {
  padding-top: 10px;
  display: -webkit-box;
  display: -webkit-flex;
  display: -ms-flexbox;
  display: flex;
  -webkit-box-align: center;
  -webkit-align-items: center;
  -ms-flex-align: center;
  align-items: center;
  -webkit-box-pack: justify;
  -webkit-justify-content: space-between;
  -ms-flex-pack: justify;
  justify-content: space-between;
}
.page-account-settings .certificates-form {
  display: inline-block;
  width: 100%;
}
.page-account-settings .expired-certificate {
  color: #a94442;
  font-weight: bold;
}
.page-add-organization .owner-image {
  margin-top: 6px;
  margin-bottom: 6px;
}
.page-admin-index h2 {
  margin-bottom: 8px;
  margin-top: 32px;
}
.page-api-keys .example-commands {
  background-color: #002440;
  font-family: Consolas, Menlo, Monaco, "Courier New", monospace;
  color: #fff;
  padding: 8px 10px;
}
.page-api-keys h2 {
  margin-top: 30px;
  margin-bottom: 10px;
}
.page-api-keys h3 {
  font-size: 34px;
  margin-top: 0;
  margin-bottom: 0;
}
.page-api-keys .in.in-inline {
  display: inline;
}
.page-api-keys .upsert-api-key ul {
  padding-left: 0;
  list-style: none;
}
.page-api-keys .upsert-api-key ul ul {
  padding-left: 20px;
}
.page-api-keys .upsert-api-key .panel {
  margin-bottom: 0;
}
.page-api-keys .upsert-api-key .available-packages .panel-body {
  overflow: auto;
  height: 204px;
  padding-top: 0;
  padding-bottom: 0;
}
.page-api-keys .upsert-api-key .glob-pattern-hint .panel-body {
  height: 282px;
}
.page-api-keys .add-api-key {
  padding: 20px 0;
  border-top: 1px solid #dbdbdb;
  border-bottom: 1px solid #dbdbdb;
}
.page-api-keys .add-api-key > .panel {
  margin-top: 16px;
}
.page-api-keys .api-key-details {
  padding: 20px 0;
}
.page-api-keys .api-key-details .ms-Icon {
  position: relative;
  top: 2px;
}
.page-api-keys .api-key-details .icon-details {
  color: #666666;
  margin: 10px 0;
}
.page-api-keys .api-key-details .icon-details li {
  padding: 0;
}
.page-api-keys .api-key-details .icon-details li + li {
  margin-left: 10px;
  padding-left: 10px;
  border-left: 1px solid #dbdbdb;
}
.page-api-keys .api-key-details:not(:first-child) {
  border-top: 1px solid #dbdbdb;
}
.page-api-keys .revoke-api-key {
  color: #df001e;
}
.page-blog {
  margin-top: 33px;
}
.page-blog h1 {
  margin-top: 0;
}
.page-blog .follow-us {
  margin-top: 5px;
}
.page-blog .follow-us img {
  margin-left: 10px;
}
.page-blog-index {
  margin-top: 33px;
}
.page-blog-index h1 {
  margin-top: 0;
}
.page-blog-index .follow-us {
  margin-top: 5px;
}
.page-blog-index .follow-us img {
  margin-left: 10px;
}
.page-blog-index p {
  margin-bottom: 0.75em;
}
.page-blog-index p:last-child {
  margin-bottom: 0;
}
.page-blog-index .post {
  border-top: 1px solid #ddd;
  padding: 20px 0;
}
.page-blog-index .post .title {
  font-size: 2em;
}
.page-blog-index .post:last-child {
  border-bottom: 1px solid #ddd;
}
.page-blog-index .pagination-row {
  margin-top: 20px;
}
.page-blog-archive {
  margin-top: 33px;
}
.page-blog-archive h1 {
  margin-top: 0;
}
.page-blog-archive .follow-us {
  margin-top: 5px;
}
.page-blog-archive .follow-us img {
  margin-left: 10px;
}
.page-blog-archive .table-lg {
  font-size: 1.25em;
}
.page-blog-archive .table-lg td {
  padding: 20px 0;
}
.page-blog-archive .table-lg tr:last-child td {
  border-bottom: 1px solid #ddd;
}
.page-blog-archive .table-lg td + td {
  padding-left: 30px;
}
.page-blog-post {
  margin-top: 33px;
}
.page-blog-post h1 {
  margin-top: 0;
}
.page-blog-post .follow-us {
  margin-top: 5px;
}
.page-blog-post .follow-us img {
  margin-left: 10px;
}
.page-blog-post h1 {
  font-size: 60px;
}
.page-blog-post .post-content img {
  display: block;
  max-width: 100%;
  height: auto;
}
.page-delete-account .green-check {
  font-size: 25px;
  color: green;
}
.page-delete-account .red-check {
  font-size: 25px;
  color: red;
}
.page-package-details {
  /*
  .used-by-adjust-stars {
    word-break: normal;
    display: inline-block;
  }
      */
}
.page-package-details .no-border {
  border: 0;
}
.page-package-details h1 {
  margin-bottom: 0;
}
.page-package-details tr {
  border-bottom: 1px solid lightgray;
}
.page-package-details .package-title {
  margin-bottom: 24px;
}
.page-package-details .package-title div {
  margin-top: 2px;
}
.page-package-details .package-title .reserved-indicator {
  width: 25px;
}
.page-package-details .deprecation-container .deprecation-expander {
  display: -webkit-box;
  display: -webkit-flex;
  display: -ms-flexbox;
  display: flex;
  -webkit-box-pack: justify;
  -webkit-justify-content: space-between;
  -ms-flex-pack: justify;
  justify-content: space-between;
  vertical-align: middle;
  width: 100%;
}
.page-package-details .deprecation-container .deprecation-expander .deprecation-expander-container {
  display: -webkit-box;
  display: -webkit-flex;
  display: -ms-flexbox;
  display: flex;
}
.page-package-details .deprecation-container .deprecation-expander .deprecation-expander-container .deprecation-expander-icon {
  position: unset;
  top: unset;
}
.page-package-details .deprecation-container .deprecation-expander .deprecation-expander-container .deprecation-expander-info-right {
  padding-left: 15px;
}
.page-package-details .deprecation-container .deprecation-expander .deprecation-expander-container .deprecation-expander-severity-rating {
  margin-left: 5px;
}
.page-package-details .deprecation-container .deprecation-content-container {
  margin-top: 15px;
  padding-top: 15px;
  border-top: 1px solid lightgray;
}
.page-package-details .deprecation-container .deprecation-content-container p {
  margin-top: 5px;
}
.page-package-details .deprecation-container .deprecation-content-container p:last-of-type {
  margin-bottom: 0px;
}
.page-package-details .failed-validation-alert-list {
  margin-top: 15px;
  margin-bottom: 15px;
}
.page-package-details .package-details-main {
  overflow-wrap: break-word;
  word-wrap: break-word;
  word-break: normal;
  word-break: break-word;
}
.page-package-details .package-details-main .package-icon-cell {
  cursor: default;
  padding-left: 0;
  padding-right: 0;
  text-align: right;
}
.page-package-details .package-details-main .package-icon-cell .package-icon {
  padding-left: 6px;
  padding-right: 6px;
}
.page-package-details .package-details-info .ms-Icon-ul li {
  margin-bottom: 15px;
}
.page-package-details .package-details-info .ms-Icon-ul img.icon {
  position: absolute;
  left: -24px;
  width: 16px;
  height: 16px;
  margin-top: 3px;
}
.page-package-details .owner-list li {
  margin-bottom: 8px;
  display: block;
  overflow: hidden;
  white-space: nowrap;
  text-overflow: ellipsis;
}
.page-package-details .owner-list img {
  margin-right: 8px;
}
.page-package-details .share-buttons img {
  margin-right: 8px;
  display: inline-block;
}
.page-package-details .used-by-desc {
  font-family: 'Segoe UI', "Helvetica Neue", Helvetica, Arial, sans-serif;
  font-size: 14px;
  color: #333333;
  margin: 4px 0 0 0;
  width: auto;
  overflow: hidden;
  text-overflow: ellipsis;
  display: -webkit-box;
  line-height: 16px;
  /* fallback */
  max-height: 32px;
  /* fallback */
  -webkit-line-clamp: 2;
  /* number of lines to show */
  -webkit-box-orient: vertical;
}
.page-package-details .used-by-link {
<<<<<<< HEAD
=======
  font-family: 'Segoe UI', "Helvetica Neue", Helvetica, Arial, sans-serif;
  font-size: 16px;
  line-height: 19px;
  color: #337ab7;
  width: auto;
}
.page-package-details .gh-link,
.page-package-details .ngp-link {
>>>>>>> 95da6d9d
  font-family: 'Segoe UI', "Helvetica Neue", Helvetica, Arial, sans-serif;
  font-size: 16px;
  line-height: 19px;
  color: #337ab7;
  width: auto;
}
<<<<<<< HEAD
.page-package-details .gh-link,
.page-package-details .ngp-link {
  font-family: 'Segoe UI', "Helvetica Neue", Helvetica, Arial, sans-serif;
  font-size: 16px;
  line-height: 19px;
  color: #337ab7;
  width: auto;
}
=======
>>>>>>> 95da6d9d
.page-package-details .used-by-download-icon {
  font-size: 14px;
  line-height: 12px;
}
.page-package-details .used-by-count {
  font-family: 'Segoe UI', "Helvetica Neue", Helvetica, Arial, sans-serif;
  font-size: 14px;
  line-height: 16px;
  font-weight: 400;
  color: #586069;
}
.page-package-details .gh-star {
  font-size: 14px;
  line-height: 12px;
  color: #ef8b00;
}
.page-package-details .used-by h3 strong {
  font-weight: 400;
}
<<<<<<< HEAD
.page-package-details .used-by .reserved-indicator {
  margin-bottom: 3px;
  margin-left: 2px;
  vertical-align: middle;
  width: 15px;
}
.page-package-details .used-by-adjust-table-head {
  word-break: normal;
=======
.page-package-details .used-by-adjust-table-head {
  word-break: normal;
}
.page-package-details .used-by-desc-column {
  width: 85%;
>>>>>>> 95da6d9d
}
.page-package-details .install-tabs {
  font-size: 0.8em;
}
.page-package-details .install-tabs ul {
  margin-left: 0;
}
.page-package-details .install-tabs .nav-tabs {
  border: 0;
}
.page-package-details .install-tabs .nav-tabs > li {
  margin-right: 5px;
  padding: 0;
  margin-bottom: 0;
}
.page-package-details .install-tabs .nav-tabs > li > a {
  color: #000;
  background-color: #eaeaea;
  border: 0;
  padding: 5px 10px;
  margin: 0;
}
.page-package-details .install-tabs .nav-tabs > li.active > a {
  background-color: #002440;
  border: 0;
  color: #fff;
  font-weight: 600;
  text-decoration: underline;
}
.page-package-details .install-tabs .tab-content .tab-pane > div {
  display: table;
  height: 1px;
}
.page-package-details .install-tabs .tab-content .tab-pane .install-script-row {
  display: table-row;
  height: 100%;
}
.page-package-details .install-tabs .tab-content .tab-pane .install-script-row .install-script {
  display: table-cell;
  background-color: #002440;
  font-family: Consolas, Menlo, Monaco, "Courier New", monospace;
  font-size: 1em;
  color: #fff;
  width: 100%;
  max-width: 1px;
  line-height: 1.5;
  white-space: pre-wrap;
  border-color: #002440;
  border-style: solid;
  border-width: 1px 0 1px 1px;
  -webkit-user-select: all;
  -moz-user-select: all;
  -ms-user-select: all;
  user-select: all;
  vertical-align: middle;
}
.page-package-details .install-tabs .tab-content .tab-pane .install-script-row .copy-button {
  height: 100%;
}
.page-package-details .install-tabs .tab-content .tab-pane .install-script-row .copy-button button {
  height: 100%;
  min-height: 42px;
  line-height: 1.5;
}
.page-package-details .install-tabs .tab-content .tab-pane .alert {
  margin: 0;
  width: 100%;
}
.page-downloads .list-tools li {
  margin-top: 20px;
}
.page-edit-package .readme-tabs {
  margin-top: 40px;
}
.page-edit-package .readonly {
  display: none;
}
.page-error {
  margin-top: 48px;
}
.page-error .oops {
  font-size: 6em;
  margin-bottom: 10px;
}
.page-error .error-title {
  font-size: 3em;
  margin-bottom: 60px;
}
.page-error .error-text {
  margin-bottom: 40px;
}
.page-error .error-text .text-main {
  font-size: 2.5em;
  margin-bottom: 20px;
}
.page-error .error-text .text-sub {
  font-size: 2em;
}
.page-error .error-action {
  font-size: 1.25em;
  margin-bottom: 20px;
}
.page-forgot-password .deprecate-alert {
  margin-top: -15px;
  padding: 0px;
}
.page-forgot-password .forgot-form {
  margin-top: 20px;
}
.page-home .jumbotron {
  padding-bottom: 20px;
  padding-top: 5px;
  margin-bottom: 0;
}
.page-home .jumbotron h1 {
  margin: 32px;
}
.page-home .what-is-nuget {
  font-size: 1.15em;
  padding-bottom: 75px;
}
.page-home .triangle:after {
  content: "";
  position: absolute;
  bottom: -7px;
  border-width: 7px 7px 0;
  border-style: solid;
  border-color: #fff transparent;
  display: block;
  width: 0;
}
@media screen and (-ms-high-contrast: active) {
  .page-home .triangle:after {
    display: none;
  }
  .page-home .circuit-board-label {
    border: 1px solid windowText;
  }
}
.page-home .circuit-board {
  margin-top: 20px;
  width: 768px;
  height: 396px;
  position: relative;
  margin: 0 auto;
  background-image: url('../img/circuit-board.svg');
  background-repeat: no-repeat;
  background-position: center bottom;
}
.page-home .circuit-board .circuit-board-label {
  position: absolute;
  height: 75px;
  background-color: #fff;
  color: #000;
  -webkit-box-shadow: 0 0 3px black;
  box-shadow: 0 0 3px black;
}
.page-home .circuit-board .circuit-board-label h3,
.page-home .circuit-board .circuit-board-label h5 {
  margin: 9px 0 0 0;
}
.page-home .circuit-board .circuit-board-pd {
  left: 377px;
  top: 10px;
  float: left;
  width: 200px;
}
.page-home .circuit-board .circuit-board-pd.triangle:after {
  left: 20px;
}
.page-home .circuit-board .circuit-board-pv {
  left: 0;
  top: 63px;
  float: left;
  width: 144px;
}
.page-home .circuit-board .circuit-board-pv.triangle:after {
  right: 30px;
}
.page-home .circuit-board .circuit-board-up {
  right: 0;
  top: 87px;
  float: right;
  width: 144px;
}
.page-home .circuit-board .circuit-board-up.triangle:after {
  left: 30px;
}
.page-list-packages h1 {
  margin-bottom: 33px;
}
.page-list-packages .row-heading .cell-heading h1 {
  overflow-wrap: break-word;
  word-wrap: break-word;
  word-break: normal;
  word-break: break-word;
}
@media (min-width: 992px) {
  .page-list-packages .row-heading {
    display: table;
    width: 100%;
  }
  .page-list-packages .row-heading .cell-heading {
    text-align: left;
    display: table-cell;
  }
  .page-list-packages .row-heading .cell-controls {
    margin-top: 42px;
    display: table-cell;
    text-align: right;
    white-space: nowrap;
  }
}
.page-manage-deprecation .full-line {
  display: block;
  width: 100%;
}
.page-manage-deprecation .deprecation-section {
  margin-top: 40px;
}
.page-manage-deprecation .deprecation-section .deprecation-section-header {
  margin-bottom: 15px;
}
.page-manage-deprecation .deprecation-section .unbolded-label label {
  font-weight: normal;
}
@media (max-width: 768px) {
  .page-manage-deprecation .deprecation-section .alternate-package-container {
    margin-top: 40px;
  }
}
.page-manage-organizations h1 {
  margin-bottom: 0;
}
.page-manage-organizations h2 {
  margin-bottom: 10px;
  margin-top: 0;
}
.page-manage-organizations .form-section-title {
  margin-top: 40px;
}
@media (min-width: 768px) {
  .page-manage-organizations .form-section-title {
    float: left;
    text-align: right;
  }
}
@media (min-width: 768px) {
  .page-manage-organizations .form-section-data {
    margin-top: 40px;
    line-height: 3;
    float: right;
    text-align: right;
  }
}
.page-manage-organizations .panel {
  margin-top: 5px;
}
.page-manage-organizations .form-group + .form-group .btn {
  margin-top: 20px;
}
.page-manage-organizations .certificates-form {
  display: inline-block;
  width: 100%;
}
.manage-members-listing tbody:first-child {
  border-style: hidden;
}
.members-list .manage-members-listing {
  margin-bottom: 0;
}
.members-list .manage-members-listing .alert-container .alert {
  margin-top: 0px;
}
.members-list .manage-members-listing .role-description {
  margin-top: 25px;
  margin-bottom: 25px;
}
.members-list .manage-members-listing .member-item hr {
  margin-top: 8px;
  margin-bottom: 8px;
}
.members-list .manage-members-listing .member-item .member-column {
  display: table;
  height: 36px;
}
.members-list .manage-members-listing .member-item .member-column div {
  display: table-cell;
  vertical-align: middle;
}
.page-manage-owners b {
  margin-top: 40px;
  margin-bottom: 15px;
  display: inline-block;
}
.page-manage-owners b:first-of-type {
  margin-top: 0;
}
.page-manage-owners .current-owner {
  margin-bottom: 10px;
}
.page-manage-owners .current-owner .remove-owner a {
  color: #df001e;
}
.page-manage-owners .current-owner .remove-owner a .ms-Icon {
  position: relative;
  top: 3px;
}
.page-manage-owners .current-owner .remove-owner-disabled a {
  color: #555555;
}
.page-manage-owners .current-owner .remove-owner-disabled a .ms-Icon {
  position: relative;
  top: 3px;
}
.page-manage-owners .current-owner .remove-owner a:hover,
.page-manage-owners .current-owner .remove-owner a:active {
  color: #ac0017;
}
.page-manage-owners .current-owner .remove-owner-disabled a:hover,
.page-manage-owners .current-owner .remove-owner-disabled a:active {
  color: #3c3c3c;
}
.page-manage-owners .current-owner .remove-owner-disabled .icon-link:hover span {
  text-decoration: none;
}
.page-manage-packages .organizations-divider,
.page-manage-packages .packages-divider {
  color: #dbdbdb;
}
.page-manage-packages h1 {
  margin-bottom: 0;
}
.page-manage-packages h2 {
  margin-bottom: 10px;
  margin-top: 0;
}
.page-manage-packages .organizations-empty {
  margin-top: 60px;
}
.page-manage-packages .subtitle {
  margin-top: 33px;
}
.page-manage-packages .form-section-title {
  margin-top: 40px;
}
@media (min-width: 768px) {
  .page-manage-packages .form-section-title {
    float: left;
    text-align: right;
  }
}
@media (min-width: 768px) {
  .page-manage-packages .form-section-data {
    margin-top: 40px;
    line-height: 3;
    float: right;
    text-align: right;
  }
}
.page-manage-packages .panel {
  margin-top: 5px;
}
.page-manage-packages .manage-package-listing .ms-Icon {
  position: relative;
  top: 2px;
}
.page-manage-packages .manage-package-listing .package-controls form {
  display: inline-block;
}
.page-manage-packages .inner-table {
  margin-bottom: 0px;
}
.page-manage-packages .required-signer {
  width: 100%;
  max-width: 90%;
}
.page-delete-package b {
  margin-top: 40px;
  margin-bottom: 15px;
  display: inline-block;
}
.page-delete-package #show-delete-package {
  color: #df001e;
}
.page-profile .profile-title {
  margin-top: 50px;
  display: -webkit-box;
  display: -webkit-flex;
  display: -ms-flexbox;
  display: flex;
  -webkit-flex-wrap: wrap;
  -ms-flex-wrap: wrap;
  flex-wrap: wrap;
  -webkit-box-pack: justify;
  -webkit-justify-content: space-between;
  -ms-flex-pack: justify;
  justify-content: space-between;
  -webkit-box-align: baseline;
  -webkit-align-items: baseline;
  -ms-flex-align: baseline;
  align-items: baseline;
}
.page-profile .profile-title h1 {
  font-size: 2.285em;
  font-weight: 300;
  margin-top: 0px;
  margin-bottom: 0px;
}
.page-profile .profile-title .verified {
  margin-left: 16px;
  color: #068918;
  font-size: 14px;
}
.page-profile .profile-title .organization-subtitle-divider {
  color: #dbdbdb;
}
.page-profile .profile-title-divider {
  margin-top: 10px;
  margin-bottom: 10px;
}
.page-profile .profile-details img {
  margin-top: 50px;
}
.page-profile .profile-details .statistics {
  color: #000;
  font-weight: 300;
}
.page-profile .profile-details .statistics .statistic {
  margin-top: 20px;
  padding: 0;
}
.page-profile .profile-details .statistics .statistic .value {
  font-size: 34px;
}
.page-profile .profile-details .statistics .statistic .description {
  font-size: 24px;
}
.page-profile .profile-details .additional-info {
  margin-top: 20px;
}
.page-report-abuse .report-form #alreadycontactedowner-label {
  display: inline;
}
.page-report-abuse .report-form #form-field-confirm-delete {
  margin: 20px 0;
}
.page-report-abuse .report-form .infringement-claim-requirements h2 {
  margin-top: 15px;
  margin-bottom: 15px;
  font-size: 16px;
  font-weight: 600;
  color: #000;
}
.page-reset-password .reset-form {
  margin-top: 80px;
}
.page-search-sxs h1 {
  font-size: 34px;
  border-bottom: 1px solid lightgray;
}
.page-search-sxs h2 {
  font-size: 28px;
  margin-top: 0;
}
.page-search-sxs .list-packages .package {
  padding-top: 0;
}
.page-search-sxs .list-packages .package .package-details,
.page-search-sxs .list-packages .package .package-list,
.page-search-sxs .list-packages .package .package-by {
  line-height: 16px;
  font-size: 13px;
}
.page-search-sxs .list-packages .package .package-details,
.page-search-sxs .list-packages .package .package-list {
  white-space: nowrap;
  overflow: hidden;
  text-overflow: ellipsis;
}
.page-search-sxs .list-packages .package .package-details li,
.page-search-sxs .list-packages .package .package-list li {
  display: inline;
}
.page-search-sxs .list-packages .package .package-list {
  margin-top: 4px;
  margin-bottom: 4px;
}
.page-search-sxs .list-packages .package .package-list li + li {
  margin-left: 10px;
  padding-left: 10px;
  border-left-style: solid;
  border-width: 1px;
  border-color: #dbdbdb;
}
.page-search-sxs .list-packages .package .package-header .reserved-indicator {
  width: 15px;
}
.page-search-sxs .radio label {
  margin-right: 30px;
}
.page-search-sxs .list-packages .package .package-header .package-title {
  font-size: 20px;
}
.page-search-sxs .col-package-icon {
  padding-right: 0;
}
.page-search-sxs .panel-body p:last-child {
  margin-bottom: 0;
}
.page-sign-in .deprecate-alert {
  margin-top: -15px;
  padding: 0px;
}
.page-sign-in .provider-button {
  font-size: 16px;
  line-height: 2em;
}
.page-sign-in .provider-button img {
  margin-bottom: 1px;
  margin-right: 5px;
}
.page-sign-in .nuget-signin {
  margin: 20px;
  font-size: 14px;
}
.page-sign-in .create-provider-account {
  font-size: 14px;
  margin-top: 10px;
}
.page-sign-in .or-row {
  margin: 20px;
}
.page-statistics-most-downloaded .show-all-packages-toggle {
  font-weight: bold;
}
.page-statistics-most-downloaded .table {
  margin-top: 40px;
  table-layout: fixed;
}
.page-statistics-most-downloaded .table thead {
  padding-bottom: 4px;
  margin-bottom: 10px;
}
.page-statistics-most-downloaded .table thead th {
  font-weight: bold;
}
.page-statistics-most-downloaded .table thead .packages th:nth-child(1) {
  width: 10%;
}
.page-statistics-most-downloaded .table thead .packages th:nth-child(2) {
  width: 70%;
}
.page-statistics-most-downloaded .table thead .packages th:nth-child(3) {
  width: 20%;
}
.page-statistics-most-downloaded .table thead .package-versions th:nth-child(1) {
  width: 10%;
}
.page-statistics-most-downloaded .table thead .package-versions th:nth-child(2) {
  width: 50%;
}
.page-statistics-most-downloaded .table thead .package-versions th:nth-child(3) {
  width: 20%;
}
.page-statistics-most-downloaded .table thead .package-versions th:nth-child(4) {
  width: 20%;
}
.page-statistics-most-downloaded .table tbody {
  margin-bottom: 20px;
}
.page-statistics-most-downloaded .table tbody td {
  overflow: hidden;
  text-overflow: ellipsis;
}
.page-statistics-overview td {
  max-width: 0;
  overflow: hidden;
  text-overflow: ellipsis;
  white-space: nowrap;
}
.page-statistics-overview .stats-title-text {
  font-size: 1.6em;
  margin-bottom: 10px;
}
.page-statistics-overview .chart {
  width: 98%;
  height: 300px;
}
.page-statistics-overview circle.graph-dot {
  fill: steelblue;
}
.page-statistics-overview circle.graph-dot:hover {
  fill: orange;
}
.page-statistics-overview rect.graph-bar {
  fill: steelblue;
}
.page-statistics-overview rect.graph-bar:hover {
  fill: orange;
}
.page-statistics-overview line.graph-line {
  stroke: steelblue;
  stroke-width: 2;
}
.page-statistics-overview text.graph-x-axis-text {
  font-size: 0.8em;
}
.page-statistics-overview text.graph-x-axis-date {
  font-size: 0.6em;
}
.page-statistics-overview text.graph-y-axis-text {
  font-size: 0.9em;
}
.page-stats-per-package .stats-table-control {
  margin-top: 40px;
}
.page-stats-per-package .stats-table-footer {
  border: none;
}
.page-stats-per-package .stats-table-footer td {
  border: none;
}
.page-stats-per-package .stats-table-footer tr {
  border: none;
}
.page-stats-per-package #hidden-rows {
  border-top: none;
}
.page-stats-per-package .loader {
  margin: 0 auto;
  border: 16px solid #f3f3f3;
  /* Light grey */
  border-top: 16px solid #3498db;
  /* Blue */
  border-radius: 50%;
  width: 120px;
  height: 120px;
  -webkit-animation: spin 2s linear infinite;
  -o-animation: spin 2s linear infinite;
  animation: spin 2s linear infinite;
}
@-webkit-keyframes spin {
  0% {
    -webkit-transform: rotate(0deg);
    transform: rotate(0deg);
  }
  100% {
    -webkit-transform: rotate(360deg);
    transform: rotate(360deg);
  }
}
@-o-keyframes spin {
  0% {
    -o-transform: rotate(0deg);
    transform: rotate(0deg);
  }
  100% {
    -o-transform: rotate(360deg);
    transform: rotate(360deg);
  }
}
@keyframes spin {
  0% {
    -webkit-transform: rotate(0deg);
    -o-transform: rotate(0deg);
    transform: rotate(0deg);
  }
  100% {
    -webkit-transform: rotate(360deg);
    -o-transform: rotate(360deg);
    transform: rotate(360deg);
  }
}
.page-stats-per-package #loading-placeholder {
  display: none;
}
.page-stats-per-package #stats-graph-svg .axis path {
  display: none;
}
.page-stats-per-package #stats-graph-svg .long text {
  font-size: 0.8em;
}
.page-stats-per-package #stats-graph-svg .bar {
  fill: steelblue;
}
.page-stats-per-package #stats-graph-svg .bar:hover {
  fill: orange;
}
.page-stats-per-package #stats-graph-svg .bartext {
  font-size: 1em;
}
.page-stats-per-package #stats-graph-svg body {
  background-color: transparent;
}
.page-stats-per-package #stats-graph-svg p {
  margin-bottom: none;
}
.page-status .status-general {
  padding: 13px;
  margin-bottom: 24px;
}
.page-status .status-general p {
  margin: 0;
}
.page-status .status-general i {
  vertical-align: middle;
}
.page-status .status-general .text-span {
  font-size: 1.5em;
  vertical-align: middle;
}
.page-status .status-general .last-checked {
  margin-left: 10px;
}
.page-status .status-up {
  background-color: #D1F0D5;
}
.page-status .status-down {
  background-color: #FDE7E9;
}
.page-status .status-down .ms-Icon {
  color: red;
}
.page-status .status-degraded {
  background-color: #fff4ce;
}
.page-status .status-degraded .ms-Icon {
  color: orange;
}
.page-status .update {
  margin-bottom: 24px;
}
.page-status .ms-Icon {
  margin-right: 10px;
  font-size: 1.25em;
}
.page-status .ms-Icon--CheckMark {
  color: green;
}
.page-status .ms-Icon--Warning {
  color: orange;
}
.page-status .ms-Icon--Cancel {
  color: red;
}
.page-status .table thead th:nth-child(1) {
  width: 50%;
}
.page-status .table thead th:nth-child(2) {
  width: 30%;
}
.page-status .table thead th:nth-child(3) {
  width: 20%;
}
.page-status .table tbody {
  border: none;
}
.page-status .table tbody tr td {
  vertical-align: middle;
}
.page-status .table tbody tr td .nonaggregate {
  margin-left: 20px;
}
.page-status .table tbody tr td i {
  vertical-align: middle;
}
.page-status .table tbody tr td span {
  vertical-align: middle;
}
.page-status .table tbody.aggregate tr td:first-child {
  font-size: 1.5em;
}
.page-status .table tbody.aggregate tr td:first-child a,
.page-status .table tbody.aggregate tr td:first-child a:hover,
.page-status .table tbody.aggregate tr td:first-child a:focus,
.page-status .table tbody.aggregate tr td:first-child a:active {
  color: #000;
  text-decoration: none;
}
.page-status .table tbody.aggregate tr td:first-child .ms-Icon {
  font-size: 0.75em;
}
.page-status .table tbody + tbody {
  border: none;
}
.page-status textarea {
  min-width: 100%;
}
.page-status input[type='checkbox'] {
  margin-right: 15px;
}
.page-status a .ms-Icon {
  font-size: 0.6em;
}
.page-transform-account .transform-alert {
  margin-bottom: 33px;
}
.page-transform-account .transform-alert .transform-alert-list {
  margin-bottom: 15px;
  margin-top: 15px;
}
.page-transform-account .center-box {
  display: -webkit-box;
  display: -webkit-flex;
  display: -ms-flexbox;
  display: flex;
  -webkit-box-pack: justify;
  -webkit-justify-content: space-between;
  -ms-flex-pack: justify;
  justify-content: space-between;
  -webkit-box-align: stretch;
  -webkit-align-items: stretch;
  -ms-flex-align: stretch;
  align-items: stretch;
}
.page-transform-account .center-box .form-box {
  display: -webkit-box;
  display: -webkit-flex;
  display: -ms-flexbox;
  display: flex;
  -webkit-box-pack: justify;
  -webkit-justify-content: space-between;
  -ms-flex-pack: justify;
  justify-content: space-between;
  -webkit-box-orient: vertical;
  -webkit-box-direction: normal;
  -webkit-flex-direction: column;
  -ms-flex-direction: column;
  flex-direction: column;
}
.page-transform-account .center-box .logo-box {
  display: -webkit-box;
  display: -webkit-flex;
  display: -ms-flexbox;
  display: flex;
  -webkit-box-pack: justify;
  -webkit-justify-content: space-between;
  -ms-flex-pack: justify;
  justify-content: space-between;
  -webkit-box-orient: vertical;
  -webkit-box-direction: normal;
  -webkit-flex-direction: column;
  -ms-flex-direction: column;
  flex-direction: column;
  margin-bottom: 50px;
}
.page-transform-account .center-box .logo-box .logo {
  -webkit-box-flex: 1;
  -webkit-flex-grow: 1;
  -ms-flex-positive: 1;
  flex-grow: 1;
}
.page-upload #browse-for-package-button {
  margin: 0;
}
.warning-icon {
  vertical-align: bottom;
  color: #ea7918;
}
.checkmark-icon {
  vertical-align: bottom;
  color: green;
}
/*# sourceMappingURL=bootstrap-theme.css.map */<|MERGE_RESOLUTION|>--- conflicted
+++ resolved
@@ -1039,24 +1039,12 @@
   -webkit-box-orient: vertical;
 }
 .page-package-details .used-by-link {
-<<<<<<< HEAD
-=======
   font-family: 'Segoe UI', "Helvetica Neue", Helvetica, Arial, sans-serif;
   font-size: 16px;
   line-height: 19px;
   color: #337ab7;
   width: auto;
 }
-.page-package-details .gh-link,
-.page-package-details .ngp-link {
->>>>>>> 95da6d9d
-  font-family: 'Segoe UI', "Helvetica Neue", Helvetica, Arial, sans-serif;
-  font-size: 16px;
-  line-height: 19px;
-  color: #337ab7;
-  width: auto;
-}
-<<<<<<< HEAD
 .page-package-details .gh-link,
 .page-package-details .ngp-link {
   font-family: 'Segoe UI', "Helvetica Neue", Helvetica, Arial, sans-serif;
@@ -1065,8 +1053,6 @@
   color: #337ab7;
   width: auto;
 }
-=======
->>>>>>> 95da6d9d
 .page-package-details .used-by-download-icon {
   font-size: 14px;
   line-height: 12px;
@@ -1086,7 +1072,6 @@
 .page-package-details .used-by h3 strong {
   font-weight: 400;
 }
-<<<<<<< HEAD
 .page-package-details .used-by .reserved-indicator {
   margin-bottom: 3px;
   margin-left: 2px;
@@ -1095,13 +1080,6 @@
 }
 .page-package-details .used-by-adjust-table-head {
   word-break: normal;
-=======
-.page-package-details .used-by-adjust-table-head {
-  word-break: normal;
-}
-.page-package-details .used-by-desc-column {
-  width: 85%;
->>>>>>> 95da6d9d
 }
 .page-package-details .install-tabs {
   font-size: 0.8em;
