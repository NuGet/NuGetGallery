html,
body {
  width: 100%;
  height: 100%;
}
body {
  display: table;
}
body h1,
body h2,
body h3,
body p {
  margin-bottom: 24px;
}
body h2,
body h3 {
  margin-top: 40px;
}
#autocomplete-results-container {
  position: absolute;
  z-index: 1;
  background-color: white;
  border: 1px solid black;
  display: none;
  left: 0;
  right: 0;
  margin-left: 15px;
  margin-right: 15px;
}
#autocomplete-results-container .autocomplete-row-data {
  padding-top: 2px;
  padding-bottom: 2px;
  color: #000;
}
#autocomplete-results-container .autocomplete-row-data :focus {
  background-color: #66afe9;
}
#autocomplete-results-container .autocomplete-row-id {
  overflow: hidden;
  text-overflow: ellipsis;
  white-space: nowrap;
}
#autocomplete-results-container .autocomplete-row-owners {
  overflow: hidden;
  text-overflow: ellipsis;
  white-space: nowrap;
}
.footer {
  background-color: #002440;
  color: #e3ebf1;
  font-size: 1em;
  display: table-row;
  height: 1px;
}
.footer .footer-heading {
  display: block;
  margin-bottom: 11px;
  font-size: 20px;
}
.footer .container {
  margin-top: 50px;
  margin-bottom: 50px;
  background-color: #002440;
}
.footer a {
  color: #e3ebf1;
}
.footer .footer-release-info {
  font-size: 0.85em;
  margin-top: 20px;
}
@media (min-width: 992px) {
  .footer .footer-dotnet-foundation-logo {
    text-align: right;
  }
  .footer .footer-release-info {
    padding-left: 0;
  }
}
.row-gap {
  margin-top: 50px;
}
.search-container {
  padding-top: 16px;
  padding-bottom: 16px;
}
.main-container {
  padding-bottom: 75px;
  height: auto;
}
.navbar-logo {
  margin: 8px 20px 0 0;
}
.dropdown-menu {
  padding-top: 20px;
  padding-bottom: 20px;
}
@media (max-width: 767px) {
  .dropdown-menu .dropdown-profile {
    padding-top: 5px;
  }
}
.dropdown-menu .dropdown-profile .dropdown-username {
  font-size: 20px;
}
.dropdown-menu .dropdown-profile .dropdown-email {
  font-size: 14px;
}
.btn-search {
  height: 36px;
}
.icon-link .ms-Icon,
.icon-text .ms-Icon {
  position: relative;
  top: 2px;
}
.icon-link:hover,
.icon-link:focus {
  text-decoration: none;
}
.icon-link:hover span,
.icon-link:focus span {
  text-decoration: underline;
}
.dependency-groups h4 {
  line-height: 1.4;
}
.dependency-groups h4 > span {
  border-bottom: 1px solid #d8d8d8;
  margin-bottom: 3px;
}
.dependency-group li span {
  color: #666;
}
.borderless > tbody > tr > td {
  border: none;
}
.no-clickonce {
  display: none;
}
.tag {
  color: #2e6da4;
  background-color: #eff9ff;
  padding: 2px 10px;
  line-height: 2em;
  margin: 0 2px;
}
.tag:hover,
.tag:focus {
  color: #23527c;
}
.banner {
  padding-bottom: 10px;
  padding-top: 5px;
}
.banner span {
  font-size: 1.25em;
  line-height: 1.75em;
}
.banner .ms-Icon {
  position: relative;
  top: 2px;
}
.banner a {
  color: #23527c;
  text-decoration: underline;
}
.banner a:hover,
.banner a:focus {
  color: #122b40;
}
.banner.banner-bright {
  background: yellow;
}
.banner.banner-notice {
  background: #f4f4f4;
}
.banner.banner-info {
  background: #fff4ce;
}
.alert a {
  color: #2e6da4;
}
.alert a:hover,
.alert a:focus {
  color: #23527c;
}
.alert-transient .alert {
  margin: 0;
  padding: 10px;
}
.alert-transient-jumbotron {
  background-color: #004880;
}
.ms-Icon-ul {
  margin-left: 24px;
}
.ms-Icon-ul li {
  position: relative;
}
.ms-Icon-ul li i.ms-Icon {
  position: absolute;
  left: -24px;
}
h2 .ms-Icon,
h3 .ms-Icon {
  font-size: 0.6em;
  position: relative;
  top: -2px;
}
h2 a,
h3 a,
h2 a:hover,
h3 a:hover,
h2 a:focus,
h3 a:focus,
h2 a:active,
h3 a:active {
  color: #000;
  text-decoration: none;
}
@media screen and (max-width: 768px) {
  .container {
    width: -webkit-calc(100vw - 20px);
    width: calc(100vw - 20px);
  }
  .navbar-toggle {
    margin-right: 0;
  }
  img.package-icon {
    max-width: 60px;
    max-height: 60px;
  }
}
@media screen and (max-width: 480px) {
  .hidden-tiny {
    display: none;
  }
}
img.package-icon {
  margin-left: auto;
  margin-right: auto;
}
img.reserved-indicator-icon {
  margin-left: auto;
  margin-right: auto;
}
.table-container {
  overflow-x: auto;
}
.package-list {
  margin-top: 8px;
  margin-bottom: 8px;
  padding-left: 0;
  line-height: 20px;
  color: #666666;
}
.package-list a:not(.more-tags) {
  color: #666666;
}
.package-list li {
  list-style: none;
  display: list-item;
}
@media (min-width: 768px) {
  .package-list li {
    display: inline-block;
    line-height: 20px;
    max-height: 101px;
    overflow-y: hidden;
    padding-right: 10px;
  }
}
.package-title-text {
  margin-bottom: 0;
}
.icon-bar {
  border: 1px solid #fff;
}
.disabled {
  pointer-events: none;
  opacity: 0.75;
}
.radio .label-sibling,
.checkbox .label-sibling {
  margin-left: 20px;
}
.break-word {
  overflow-wrap: break-word;
  word-wrap: break-word;
  word-break: normal;
  word-break: break-word;
}
.showOnFocus {
  display: block;
  line-height: 0;
  height: 0;
  overflow: hidden;
}
.showOnFocus:focus {
  line-height: 2em;
  height: 2em;
  color: #e3ebf1;
}
.breadcrumb-title {
  margin-bottom: 0px;
}
.breadcrumb-divider {
  margin-top: 15px;
  margin-bottom: 15px;
}
.breadcrumb-menu {
  display: -webkit-box;
  display: -webkit-flex;
  display: -ms-flexbox;
  display: flex;
  -webkit-box-pack: justify;
  -webkit-justify-content: space-between;
  -ms-flex-pack: justify;
  justify-content: space-between;
  -webkit-box-align: center;
  -webkit-align-items: center;
  -ms-flex-align: center;
  align-items: center;
  margin-top: 33px;
}
.breadcrumb-menu h1 {
  margin-top: 0px;
}
.page-account-settings .small-fingerprint,
.page-manage-organizations .small-fingerprint {
  font-size: 75%;
}
.sortable {
  cursor: pointer;
}
@media (max-width: 767.9px) {
  .hidden-xs {
    display: none !important;
  }
}
.modal-backdrop.in {
  opacity: 0.8 !important;
  position: fixed;
  height: 100%;
}
.modal-container {
  -webkit-box-align: center;
  -webkit-align-items: center;
  -ms-flex-align: center;
  align-items: center;
  display: -webkit-box;
  display: -webkit-flex;
  display: -ms-flexbox;
  display: flex;
  overflow: hidden;
}
.modal-container .modal-box {
  border-radius: 8px;
  background-color: white;
  margin-left: auto;
  margin-right: auto;
  min-height: 364px;
  min-width: 320px;
  max-width: 448px;
  width: -webkit-calc(100% - 40px);
  width: calc(100% - 40px);
  overflow: hidden;
  padding: 0px;
}
.modal-container .modal-box .modal-title {
  background-color: #4181B8;
  color: white;
  padding: 15px;
}
.modal-container .modal-box .modal-title .dismiss-button {
  background: transparent;
  border: 0px;
  cursor: pointer;
  float: right;
  padding: 0px;
}
.modal-container .modal-box .modal-body {
  padding: 0px;
  font-size: 14px;
}
.modal-container .modal-box .modal-body .tag-node {
  background-color: #fff4ce;
  padding: 13px;
  text-align: left;
}
.modal-container .modal-box .modal-body .tag-node .title-text {
  vertical-align: top;
}
.modal-container .modal-box .modal-body .action-node {
  padding: 0% 6%;
  text-align: center;
}
.modal-container .modal-box .modal-body .action-node-2fa {
  padding: 0% 6%;
}
.modal-container .modal-box .modal-body .feedback-label {
  font-size: 16px;
}
.modal-container .modal-box .modal-body .text-area {
  display: block;
  font-size: 16px;
  margin-top: 10px;
  resize: none;
  width: 100%;
}
.modal-container .modal-box .modal-body .action-button {
  font-size: 16px;
  line-height: 2em;
}
.modal-container .modal-box .modal-body .form-button-node {
  padding-left: 65%;
  padding-right: 0;
  padding-bottom: 0;
  text-align: center;
}
.modal-container .modal-box .modal-body .username-submit {
  padding-top: 13%;
}
.modal-container .modal-box .modal-body .feedback-submit {
  padding-top: 5%;
}
.modal-container .modal-box .modal-body .feedback-btn {
  margin-left: 1%;
  margin-right: 1%;
  width: 47%;
}
.modal-container .modal-box .modal-body .feedback-block {
  padding-top: 8px;
  margin-bottom: 42px;
}
.modal-container .modal-box .modal-body .pointer-cursor {
  cursor: pointer;
}
.modal-container .modal-box .modal-body .email-submit {
  padding-top: 16%;
}
.modal-container .modal-box .modal-body .close-button {
  padding-top: 27%;
}
.modal-container .modal-box .modal-body .text-label {
  padding: 15px;
}
.modal-container .modal-box .modal-body .form-error-message {
  padding-top: 6px;
  float: left;
}
.modal-container .modal-box .modal-body .text-row {
  padding-top: 13px;
}
.modal-container .modal-box .modal-body .transform-text {
  padding-top: 20px;
  padding-left: 15px;
  padding-right: 15px;
  padding-bottom: 40px;
  margin: 0px;
}
#edit-metadata-form-container .loading:after {
  overflow: hidden;
  display: inline-block;
  vertical-align: bottom;
  -webkit-animation: ellipsis steps(4, end) 900ms infinite;
  -o-animation: ellipsis steps(4, end) 900ms infinite;
  animation: ellipsis steps(4, end) 900ms infinite;
  content: "\2026";
  /* ascii code for the ellipsis character */
  width: 0px;
}
@-o-keyframes ellipsis {
  to {
    width: 20px;
  }
}
@keyframes ellipsis {
  to {
    width: 20px;
  }
}
@-webkit-keyframes ellipsis {
  to {
    width: 20px;
  }
}
#edit-metadata-form-container .dependency-set-title {
  font-size: 1.2em;
}
#edit-metadata-form-container .dependency-container .dependency-versionspec {
  font-size: 0.6em;
  color: gray;
}
#edit-metadata-form-container .dependency-container .dependency-id {
  font-size: 0.8em;
}
#edit-metadata-form-container .dependency-container .dependency-none {
  font-size: 0.8em;
}
#edit-metadata-form-container .tall-text-input {
  height: 6em;
}
#edit-metadata-form-container .verify-package-field .verify-package-field-heading {
  font-size: 0.75em;
  font-weight: 700;
}
#edit-metadata-form-container #icon-preview {
  max-width: 300px;
  max-height: 300px;
}
#verify-package-container .verify-package-field p {
  white-space: pre-line;
}
@media (-ms-high-contrast: active) {
  svg {
    color: WindowText;
  }
  svg text {
    fill: WindowText;
  }
  .popover .arrow {
    display: none;
  }
  .dropdown-menu .divider {
    border-bottom: 1px solid windowText;
  }
}
.common-licenses pre.license-file-contents {
  white-space: pre-wrap;
  word-break: normal;
}
.common-licenses .custom-license-container {
  margin-bottom: 24px;
}
.list-packages .package {
  overflow-wrap: break-word;
  word-wrap: break-word;
  word-break: normal;
  word-break: break-word;
  padding-top: 15px;
  padding-bottom: 15px;
  font-size: 15px;
}
.list-packages .package .package-header .package-title {
  font-size: 24px;
  font-weight: 300;
  line-height: 0.9;
}
.list-packages .package .package-header .reserved-indicator {
  margin-top: 3px;
  margin-left: 3px;
  vertical-align: top;
  width: 20px;
}
.list-packages .package .package-header .edit-button {
  vertical-align: text-bottom;
  margin-left: 10px;
}
.list-packages .package .package-header .package-by {
  margin-left: 10px;
  color: #000;
}
@media (max-width: 480px) {
  .list-packages .package .package-header .package-by {
    margin-left: 0;
    display: block;
  }
}
.list-packages .package .package-title {
  font-size: 16px;
  margin-top: 2px;
}
.list-packages .package .manage-package {
  margin-top: 8px;
  margin-bottom: 0;
}
.list-packages .package .package-details {
  margin-top: 8px;
  color: #000;
  line-height: 20px;
}
.pager {
  margin-top: 75px;
  margin-bottom: 0px;
}
.multi-select-dropdown {
  position: relative;
  display: block;
}
.multi-select-dropdown .dropdown-btn {
  width: 100%;
  display: -webkit-box;
  display: -webkit-flex;
  display: -ms-flexbox;
  display: flex;
  -webkit-box-pack: justify;
  -webkit-justify-content: space-between;
  -ms-flex-pack: justify;
  justify-content: space-between;
  -webkit-box-align: center;
  -webkit-align-items: center;
  -ms-flex-align: center;
  align-items: center;
  padding: 5px;
  margin-bottom: 0px;
  background-color: white;
  border-style: inset;
  border: 1px solid #7f7f7f;
}
.multi-select-dropdown .dropdown-btn span {
  white-space: nowrap;
  overflow: hidden;
  text-overflow: ellipsis;
}
.multi-select-dropdown .dropdown-content {
  position: absolute;
  z-index: 1;
  width: 100%;
  border-top: 0px;
}
.multi-select-dropdown .dropdown-content .dropdown-selector {
  max-height: 300px;
  overflow: auto;
}
.multi-select-dropdown .dropdown-content .dropdown-selector .dropdown-filter {
  display: -webkit-box;
  display: -webkit-flex;
  display: -ms-flexbox;
  display: flex;
  margin-bottom: 5px;
}
.multi-select-dropdown .dropdown-content .dropdown-selector .dropdown-filter input {
  border: 0;
  margin-left: 10px;
  width: 100%;
}
.readme .readme-container {
  display: block;
  padding: 10.5px;
  background-color: #f5f5f5;
  border: 1px solid #ccc;
  word-break: normal;
  margin-bottom: 24px;
  overflow: auto;
  max-height: 450px;
}
#readme-less img {
  max-width: 100%;
}
#readme-less ul.contains-task-list,
#readme-less li.task-list-item {
  list-style-type: none;
}
#readme-more img {
  max-width: 100%;
}
<<<<<<< HEAD
#readme-preview {
  padding-top: 0.25em;
}
#edit-markdown {
  padding-top: 3em;
  padding-bottom: 3em;
}
#preview-html {
  padding-top: 3em;
  padding-bottom: 3em;
=======
#readme-more ul.contains-task-list,
#readme-more li.task-list-item {
  list-style-type: none;
}
#readme-preview ul.contains-task-list,
#readme-preview li.task-list-item {
  list-style-type: none;
>>>>>>> abd29b38
}
.user-package-list .manage-package-listing .package-icon {
  max-height: 2em;
  min-width: 20px;
}
.user-package-list .manage-package-listing .reserved-indicator-icon {
  max-height: 2em;
  min-width: 20px;
}
.user-package-list .manage-package-listing .align-middle {
  vertical-align: middle;
}
.user-package-list .manage-package-listing .package-id {
  overflow-wrap: break-word;
  word-wrap: break-word;
  word-break: normal;
  word-break: break-word;
}
.user-package-list .manage-package-listing .reserved-id {
  overflow-wrap: break-word;
  word-wrap: break-word;
  word-break: normal;
  word-break: break-word;
}
@media (min-width: 768px) {
  .user-package-list .manage-package-listing .package-controls {
    white-space: nowrap;
  }
}
.user-package-list .table {
  border-bottom: 1px solid #ddd;
}
.page-about .contributors .contributor {
  padding: 5px;
}
.page-about .contributors .contributor .avatar {
  width: 75px;
  height: 75px;
}
.page-account-settings h1 {
  margin-bottom: 0;
}
.page-account-settings h2 {
  margin-bottom: 10px;
  margin-top: 0;
}
.page-account-settings .form-section-title {
  margin-top: 40px;
}
@media (min-width: 768px) {
  .page-account-settings .form-section-title {
    float: left;
    text-align: right;
  }
}
@media (min-width: 768px) {
  .page-account-settings .form-section-data {
    margin-top: 40px;
    line-height: 3;
    float: right;
    text-align: right;
  }
}
.page-account-settings .panel {
  margin-top: 5px;
}
.page-account-settings .form-group + .form-group .btn {
  margin-top: 20px;
}
.page-account-settings .login-account-row {
  padding-top: 10px;
  -webkit-box-align: center;
  -webkit-align-items: center;
  -ms-flex-align: center;
  align-items: center;
  -webkit-box-pack: justify;
  -webkit-justify-content: space-between;
  -ms-flex-pack: justify;
  justify-content: space-between;
}
.page-account-settings .certificates-form {
  display: inline-block;
  width: 100%;
}
.page-account-settings .expired-certificate {
  color: #a94442;
  font-weight: bold;
}
.page-add-organization .owner-image {
  margin-top: 6px;
  margin-bottom: 6px;
}
.page-add-organization .required:after {
  color: red;
  content: " *";
}
.page-admin-index h2 {
  margin-bottom: 8px;
  margin-top: 32px;
}
.page-api-keys .example-commands {
  background-color: #002440;
  font-family: Consolas, Menlo, Monaco, "Courier New", monospace;
  color: #fff;
  padding: 8px 10px;
}
.page-api-keys h2 {
  margin-top: 30px;
  margin-bottom: 10px;
}
.page-api-keys h3 {
  font-size: 34px;
  margin-top: 0;
  margin-bottom: 0;
}
.page-api-keys .in.in-inline {
  display: inline;
}
.page-api-keys .upsert-api-key ul {
  padding-left: 0;
  list-style: none;
}
.page-api-keys .upsert-api-key ul ul {
  padding-left: 20px;
}
.page-api-keys .upsert-api-key .panel {
  margin-bottom: 0;
}
.page-api-keys .upsert-api-key .available-packages .panel-body {
  padding-top: 0;
  padding-bottom: 0;
}
@media (max-width: 768px) {
  .page-api-keys .upsert-api-key .available-packages .panel-body {
    height: 200px;
    overflow: auto;
  }
}
@media (min-width: 768px) {
  .page-api-keys .upsert-api-key .available-packages .panel-body {
    height: auto;
  }
}
.page-api-keys .upsert-api-key .glob-pattern-hint table {
  margin-bottom: 0;
}
@media (min-width: 768px) {
  .page-api-keys .upsert-api-key .select-packages-form {
    display: -webkit-box;
    display: -webkit-flex;
    display: -ms-flexbox;
    display: flex;
  }
}
@media (min-width: 768px) {
  .page-api-keys .upsert-api-key .select-packages-inputs {
    position: relative;
  }
  .page-api-keys .upsert-api-key .select-packages-inputs > div {
    position: absolute;
    top: 0;
    left: 0;
    bottom: 0;
    right: 0;
    display: -webkit-box;
    display: -webkit-flex;
    display: -ms-flexbox;
    display: flex;
    -webkit-box-orient: vertical;
    -webkit-box-direction: normal;
    -webkit-flex-direction: column;
    -ms-flex-direction: column;
    flex-direction: column;
    margin-right: 15px;
    margin-left: 15px;
  }
  .page-api-keys .upsert-api-key .select-packages-inputs > div .available-packages-container {
    -webkit-box-flex: 1;
    -webkit-flex: 1 1 0;
    -ms-flex: 1 1 0px;
    flex: 1 1 0;
    display: -webkit-box;
    display: -webkit-flex;
    display: -ms-flexbox;
    display: flex;
    -webkit-box-orient: vertical;
    -webkit-box-direction: normal;
    -webkit-flex-direction: column;
    -ms-flex-direction: column;
    flex-direction: column;
  }
  .page-api-keys .upsert-api-key .select-packages-inputs > div .available-packages-container .available-packages {
    -webkit-box-flex: 1;
    -webkit-flex: 1 1 0;
    -ms-flex: 1 1 0px;
    flex: 1 1 0;
    overflow-y: auto;
  }
}
.page-api-keys .upsert-api-key .required:after {
  color: red;
  content: " *";
}
.page-api-keys .add-api-key {
  padding: 20px 0;
  border-top: 1px solid #dbdbdb;
  border-bottom: 1px solid #dbdbdb;
}
.page-api-keys .add-api-key > .panel {
  margin-top: 16px;
}
.page-api-keys .api-key-details {
  padding: 20px 0;
}
.page-api-keys .api-key-details .ms-Icon {
  position: relative;
  top: 2px;
}
.page-api-keys .api-key-details .icon-details {
  color: #666666;
  margin: 10px 0;
}
.page-api-keys .api-key-details .icon-details li {
  padding: 0;
}
.page-api-keys .api-key-details .icon-details li + li {
  margin-left: 10px;
  padding-left: 10px;
  border-left: 1px solid #dbdbdb;
}
.page-api-keys .api-key-details:not(:first-child) {
  border-top: 1px solid #dbdbdb;
}
.page-api-keys .revoke-api-key {
  color: #df001e;
}
.page-blog {
  margin-top: 33px;
}
.page-blog h1 {
  margin-top: 0;
}
.page-blog .follow-us {
  margin-top: 5px;
}
.page-blog .follow-us img {
  margin-left: 10px;
}
.page-blog-index {
  margin-top: 33px;
}
.page-blog-index h1 {
  margin-top: 0;
}
.page-blog-index .follow-us {
  margin-top: 5px;
}
.page-blog-index .follow-us img {
  margin-left: 10px;
}
.page-blog-index p {
  margin-bottom: 0.75em;
}
.page-blog-index p:last-child {
  margin-bottom: 0;
}
.page-blog-index .post {
  border-top: 1px solid #ddd;
  padding: 20px 0;
}
.page-blog-index .post .title {
  font-size: 2em;
}
.page-blog-index .post:last-child {
  border-bottom: 1px solid #ddd;
}
.page-blog-index .pagination-row {
  margin-top: 20px;
}
.page-blog-archive {
  margin-top: 33px;
}
.page-blog-archive h1 {
  margin-top: 0;
}
.page-blog-archive .follow-us {
  margin-top: 5px;
}
.page-blog-archive .follow-us img {
  margin-left: 10px;
}
.page-blog-archive .table-lg {
  font-size: 1.25em;
}
.page-blog-archive .table-lg td {
  padding: 20px 0;
}
.page-blog-archive .table-lg tr:last-child td {
  border-bottom: 1px solid #ddd;
}
.page-blog-archive .table-lg td + td {
  padding-left: 30px;
}
.page-blog-post {
  margin-top: 33px;
}
.page-blog-post h1 {
  margin-top: 0;
}
.page-blog-post .follow-us {
  margin-top: 5px;
}
.page-blog-post .follow-us img {
  margin-left: 10px;
}
.page-blog-post h1 {
  font-size: 60px;
}
.page-blog-post .post-content img {
  display: block;
  max-width: 100%;
  height: auto;
}
.page-delete-account .green-check {
  font-size: 25px;
  color: green;
}
.page-delete-account .red-check {
  font-size: 25px;
  color: red;
}
.page-package-details .no-border {
  border: 0;
}
.page-package-details h1 {
  margin-bottom: 0;
}
.page-package-details tr {
  border-bottom: 1px solid lightgray;
}
.page-package-details .package-title {
  margin-bottom: 24px;
}
.page-package-details .package-title div {
  margin-top: 2px;
}
.page-package-details .package-title .reserved-indicator {
  width: 25px;
}
.page-package-details .deprecation-container .deprecation-expander {
  display: -webkit-box;
  display: -webkit-flex;
  display: -ms-flexbox;
  display: flex;
  -webkit-box-pack: justify;
  -webkit-justify-content: space-between;
  -ms-flex-pack: justify;
  justify-content: space-between;
  vertical-align: middle;
  width: 100%;
}
.page-package-details .deprecation-container .deprecation-expander .deprecation-expander-container {
  display: -webkit-box;
  display: -webkit-flex;
  display: -ms-flexbox;
  display: flex;
}
.page-package-details .deprecation-container .deprecation-expander .deprecation-expander-container .deprecation-expander-icon {
  position: unset;
  top: unset;
}
.page-package-details .deprecation-container .deprecation-expander .deprecation-expander-container .deprecation-expander-info-right {
  padding-left: 15px;
}
.page-package-details .deprecation-container .deprecation-expander .deprecation-expander-container .deprecation-expander-severity-rating {
  margin-left: 5px;
}
.page-package-details .deprecation-container .deprecation-content-container {
  margin-top: 15px;
  padding-top: 15px;
  border-top: 1px solid lightgray;
}
.page-package-details .deprecation-container .deprecation-content-container p {
  margin-top: 5px;
}
.page-package-details .deprecation-container .deprecation-content-container p:last-of-type {
  margin-bottom: 0px;
}
.page-package-details .vulnerabilities-container .vulnerabilities-expander {
  display: -webkit-box;
  display: -webkit-flex;
  display: -ms-flexbox;
  display: flex;
  -webkit-box-pack: justify;
  -webkit-justify-content: space-between;
  -ms-flex-pack: justify;
  justify-content: space-between;
  vertical-align: middle;
  width: 100%;
}
.page-package-details .vulnerabilities-container .vulnerabilities-expander .vulnerabilities-expander-container {
  display: -webkit-box;
  display: -webkit-flex;
  display: -ms-flexbox;
  display: flex;
}
.page-package-details .vulnerabilities-container .vulnerabilities-expander .vulnerabilities-expander-container .vulnerabilities-expander-icon {
  position: unset;
  top: unset;
}
.page-package-details .vulnerabilities-container .vulnerabilities-expander .vulnerabilities-expander-container .vulnerabilities-expander-info-right {
  padding-left: 15px;
}
.page-package-details .vulnerabilities-container .vulnerabilities-content-container {
  margin-top: 15px;
  padding-top: 15px;
  border-top: 1px solid lightgray;
}
.page-package-details .vulnerabilities-container .vulnerabilities-content-container .vulnerabilities-list {
  border-collapse: unset;
}
.page-package-details .vulnerabilities-container .vulnerabilities-severity-critical {
  color: red;
}
.page-package-details .vulnerabilities-container .vulnerabilities-severity-high {
  color: red;
}
.page-package-details .vulnerabilities-container .vulnerabilities-severity-moderate {
  color: blue;
}
.page-package-details .failed-validation-alert-list {
  margin-top: 15px;
  margin-bottom: 15px;
}
.page-package-details .package-details-main {
  overflow-wrap: break-word;
  word-wrap: break-word;
  word-break: normal;
  word-break: break-word;
}
.page-package-details .package-details-main .package-icon-cell {
  cursor: default;
  padding-left: 0;
  padding-right: 0;
  text-align: right;
}
.page-package-details .package-details-main .package-icon-cell .package-icon {
  padding-left: 6px;
  padding-right: 6px;
}
.page-package-details .package-details-info .ms-Icon-ul li {
  margin-bottom: 15px;
}
.page-package-details .package-details-info .ms-Icon-ul img.icon {
  position: absolute;
  left: -24px;
  width: 16px;
  height: 16px;
  margin-top: 3px;
}
.page-package-details .owner-list li {
  margin-bottom: 8px;
  display: block;
  overflow: hidden;
  white-space: nowrap;
  text-overflow: ellipsis;
}
.page-package-details .owner-list img {
  margin-right: 8px;
}
.page-package-details .share-buttons img {
  margin-right: 8px;
  display: inline-block;
}
.page-package-details .used-by-desc {
  font-family: 'Segoe UI', "Helvetica Neue", Helvetica, Arial, sans-serif;
  font-size: 14px;
  color: #333333;
  margin: 4px 0 0 0;
  width: auto;
  overflow: hidden;
  text-overflow: ellipsis;
  display: -webkit-box;
  line-height: 16px;
  /* fallback */
  max-height: 32px;
  /* fallback */
  -webkit-line-clamp: 2;
  /* number of lines to show */
  -webkit-box-orient: vertical;
}
.page-package-details .used-by-link {
  font-family: 'Segoe UI', "Helvetica Neue", Helvetica, Arial, sans-serif;
  font-size: 16px;
  line-height: 19px;
  color: #337ab7;
  width: auto;
}
.page-package-details .gh-link,
.page-package-details .ngp-link {
  font-family: 'Segoe UI', "Helvetica Neue", Helvetica, Arial, sans-serif;
  font-size: 16px;
  line-height: 19px;
  color: #337ab7;
  width: auto;
}
.page-package-details .used-by-download-icon {
  font-size: 14px;
  line-height: 12px;
}
.page-package-details .used-by-count {
  font-family: 'Segoe UI', "Helvetica Neue", Helvetica, Arial, sans-serif;
  font-size: 14px;
  line-height: 16px;
  font-weight: 400;
  color: #586069;
}
.page-package-details .gh-star {
  font-size: 14px;
  line-height: 12px;
  /* Use a slightly darker orange color to increase contrast for accessibility */
  color: #d87e00;
}
.page-package-details .used-by h3 strong {
  font-weight: 400;
}
.page-package-details .used-by .reserved-indicator {
  width: 14px;
  margin-bottom: 3px;
  margin-left: 2px;
  vertical-align: middle;
}
.page-package-details .used-by-adjust-table-head {
  word-break: normal;
}
.page-package-details .used-by-desc-column {
  width: 85%;
}
.page-package-details .install-tabs {
  font-size: 0.8em;
}
.page-package-details .install-tabs ul {
  margin-left: 0;
}
.page-package-details .install-tabs .nav-tabs {
  border: 0;
}
.page-package-details .install-tabs .nav-tabs > li {
  margin-right: 5px;
  padding: 0;
  margin-bottom: 0;
}
.page-package-details .install-tabs .nav-tabs > li > a {
  color: #000;
  background-color: #eaeaea;
  border: 0;
  padding: 5px 10px;
  margin: 0;
}
.page-package-details .install-tabs .nav-tabs > li.active > a {
  background-color: #002440;
  border: 0;
  color: #fff;
  font-weight: 600;
  text-decoration: underline;
}
.page-package-details .install-tabs .tab-content .tab-pane > div {
  display: table;
  height: 1px;
}
.page-package-details .install-tabs .tab-content .tab-pane .install-script-row {
  display: table-row;
  height: 100%;
}
.page-package-details .install-tabs .tab-content .tab-pane .install-script-row .install-script {
  display: table-cell;
  background-color: #002440;
  font-family: Consolas, Menlo, Monaco, "Courier New", monospace;
  font-size: 1em;
  color: #fff;
  width: 100%;
  max-width: 1px;
  line-height: 1.5;
  white-space: pre-wrap;
  border-color: #002440;
  border-style: solid;
  border-width: 1px 0 1px 1px;
  -webkit-user-select: all;
  -moz-user-select: all;
  -ms-user-select: all;
  user-select: all;
  vertical-align: middle;
  word-break: break-word;
}
.page-package-details .install-tabs .tab-content .tab-pane .install-script-row .copy-button {
  height: 100%;
}
.page-package-details .install-tabs .tab-content .tab-pane .install-script-row .copy-button button {
  height: 100%;
  min-height: 42px;
  line-height: 1.5;
}
.page-package-details .install-tabs .tab-content .tab-pane .alert {
  margin: 0;
  width: 100%;
}
.page-package-details-v2 .no-border {
  border: 0;
}
.page-package-details-v2 h1 {
  margin-bottom: 0;
}
.page-package-details-v2 tr {
  border-bottom: 1px solid lightgray;
}
.page-package-details-v2 .package-header {
  margin-bottom: 36px;
}
.page-package-details-v2 .package-title {
  margin-bottom: 30px;
}
.page-package-details-v2 .package-title h1 .title {
  font-size: 32px;
  margin-top: 40px;
  font-weight: 400;
  margin-right: 18px;
}
.page-package-details-v2 .package-title h1 .version-title {
  font-size: 16px;
  font-weight: 400;
  color: #666666;
  margin-right: 14px;
  vertical-align: middle;
}
.page-package-details-v2 .package-title h1 .package-icon {
  height: 32px;
  width: 32px;
  margin-top: 8px;
  margin-right: 12px;
}
.page-package-details-v2 .package-title h1 .prefix-reserve-title {
  background-color: #F3F2F1;
  display: -webkit-inline-box;
  display: -webkit-inline-flex;
  display: -ms-inline-flexbox;
  display: inline-flex;
  -webkit-box-align: center;
  -webkit-align-items: center;
  -ms-flex-align: center;
  align-items: center;
  border-radius: 100px;
  vertical-align: middle;
}
.page-package-details-v2 .package-title h1 .prefix-reserve-title .reserved-indicator {
  width: 18px;
  margin-right: 5px;
  margin-left: 2px;
}
.page-package-details-v2 .package-title h1 .prefix-reserve-title .prefix-reserve-label {
  font-size: 14px;
  font-weight: 400;
  color: #2F6FA7;
  margin-top: 2px;
  margin-bottom: 2px;
  margin-right: 10px;
}
.page-package-details-v2 .package-title div {
  margin-top: 2px;
}
.page-package-details-v2 .deprecation-container .deprecation-expander {
  display: -webkit-box;
  display: -webkit-flex;
  display: -ms-flexbox;
  display: flex;
  -webkit-box-pack: justify;
  -webkit-justify-content: space-between;
  -ms-flex-pack: justify;
  justify-content: space-between;
  vertical-align: middle;
  width: 100%;
}
.page-package-details-v2 .deprecation-container .deprecation-expander .deprecation-expander-container {
  display: -webkit-box;
  display: -webkit-flex;
  display: -ms-flexbox;
  display: flex;
}
.page-package-details-v2 .deprecation-container .deprecation-expander .deprecation-expander-container .deprecation-expander-icon {
  position: unset;
  top: unset;
}
.page-package-details-v2 .deprecation-container .deprecation-expander .deprecation-expander-container .deprecation-expander-info-right {
  padding-left: 15px;
}
.page-package-details-v2 .deprecation-container .deprecation-expander .deprecation-expander-container .deprecation-expander-severity-rating {
  margin-left: 5px;
}
.page-package-details-v2 .deprecation-container .deprecation-content-container {
  margin-top: 15px;
  padding-top: 15px;
  border-top: 1px solid lightgray;
}
.page-package-details-v2 .deprecation-container .deprecation-content-container p {
  margin-top: 5px;
}
.page-package-details-v2 .deprecation-container .deprecation-content-container p:last-of-type {
  margin-bottom: 0px;
}
.page-package-details-v2 .vulnerabilities-container .vulnerabilities-expander {
  display: -webkit-box;
  display: -webkit-flex;
  display: -ms-flexbox;
  display: flex;
  -webkit-box-pack: justify;
  -webkit-justify-content: space-between;
  -ms-flex-pack: justify;
  justify-content: space-between;
  vertical-align: middle;
  width: 100%;
}
.page-package-details-v2 .vulnerabilities-container .vulnerabilities-expander .vulnerabilities-expander-container {
  display: -webkit-box;
  display: -webkit-flex;
  display: -ms-flexbox;
  display: flex;
}
.page-package-details-v2 .vulnerabilities-container .vulnerabilities-expander .vulnerabilities-expander-container .vulnerabilities-expander-icon {
  position: unset;
  top: unset;
}
.page-package-details-v2 .vulnerabilities-container .vulnerabilities-expander .vulnerabilities-expander-container .vulnerabilities-expander-info-right {
  padding-left: 15px;
}
.page-package-details-v2 .vulnerabilities-container .vulnerabilities-content-container {
  margin-top: 15px;
  padding-top: 15px;
  border-top: 1px solid lightgray;
}
.page-package-details-v2 .vulnerabilities-container .vulnerabilities-content-container .vulnerabilities-list {
  border-collapse: unset;
}
.page-package-details-v2 .vulnerabilities-container .vulnerabilities-severity-critical {
  color: red;
}
.page-package-details-v2 .vulnerabilities-container .vulnerabilities-severity-high {
  color: red;
}
.page-package-details-v2 .vulnerabilities-container .vulnerabilities-severity-moderate {
  color: blue;
}
.page-package-details-v2 .failed-validation-alert-list {
  margin-top: 15px;
  margin-bottom: 15px;
}
.page-package-details-v2 .package-details-main {
  overflow-wrap: break-word;
  word-wrap: break-word;
  word-break: normal;
  word-break: break-word;
}
.page-package-details-v2 .package-details-main .package-icon-cell {
  cursor: default;
  padding-left: 0;
  padding-right: 0;
  text-align: right;
}
.page-package-details-v2 .package-details-info .ms-Icon-ul li {
  margin-bottom: 15px;
}
.page-package-details-v2 .package-details-info .ms-Icon-ul img.icon {
  position: absolute;
  left: -24px;
  width: 16px;
  height: 16px;
  margin-top: 3px;
}
.page-package-details-v2 .owner-list li {
  margin-bottom: 8px;
  display: block;
  overflow: hidden;
  white-space: nowrap;
  text-overflow: ellipsis;
}
.page-package-details-v2 .owner-list img {
  margin-right: 8px;
}
.page-package-details-v2 .share-buttons img {
  margin-right: 8px;
  display: inline-block;
}
.page-package-details-v2 .used-by-desc {
  font-family: 'Segoe UI', "Helvetica Neue", Helvetica, Arial, sans-serif;
  font-size: 14px;
  color: #333333;
  margin: 4px 0 0 0;
  width: auto;
  overflow: hidden;
  text-overflow: ellipsis;
  display: -webkit-box;
  line-height: 16px;
  /* fallback */
  max-height: 32px;
  /* fallback */
  -webkit-line-clamp: 2;
  /* number of lines to show */
  -webkit-box-orient: vertical;
}
.page-package-details-v2 .used-by-link {
  font-family: 'Segoe UI', "Helvetica Neue", Helvetica, Arial, sans-serif;
  font-size: 16px;
  line-height: 19px;
  color: #337ab7;
  width: auto;
}
.page-package-details-v2 .gh-link,
.page-package-details-v2 .ngp-link {
  font-family: 'Segoe UI', "Helvetica Neue", Helvetica, Arial, sans-serif;
  font-size: 16px;
  line-height: 19px;
  color: #337ab7;
  width: auto;
}
.page-package-details-v2 .used-by-download-icon {
  font-size: 14px;
  line-height: 12px;
}
.page-package-details-v2 .used-by-count {
  font-family: 'Segoe UI', "Helvetica Neue", Helvetica, Arial, sans-serif;
  font-size: 14px;
  line-height: 16px;
  font-weight: 400;
  color: #586069;
}
.page-package-details-v2 .gh-star {
  font-size: 14px;
  line-height: 12px;
  /* Use a slightly darker orange color to increase contrast for accessibility */
  color: #d87e00;
}
.page-package-details-v2 .used-by h3 strong {
  font-weight: 400;
}
.page-package-details-v2 .used-by .reserved-indicator {
  width: 14px;
  margin-bottom: 3px;
  margin-left: 2px;
  vertical-align: middle;
}
.page-package-details-v2 .used-by-adjust-table-head {
  word-break: normal;
}
.page-package-details-v2 .used-by-desc-column {
  width: 85%;
}
.page-package-details-v2 .install-tabs {
  font-size: 0.8em;
}
.page-package-details-v2 .install-tabs ul {
  margin-left: 0;
}
.page-package-details-v2 .install-tabs .nav-tabs {
  border: 0;
}
.page-package-details-v2 .install-tabs .nav-tabs > li {
  margin-right: 5px;
  padding: 0;
  margin-bottom: 0;
}
.page-package-details-v2 .install-tabs .nav-tabs > li > a {
  color: #000;
  background-color: #eaeaea;
  border: 0;
  padding: 5px 10px;
  margin: 0;
}
.page-package-details-v2 .install-tabs .nav-tabs > li.active > a {
  background-color: #002440;
  border: 0;
  color: #fff;
  font-weight: 600;
  text-decoration: underline;
}
.page-package-details-v2 .install-tabs .tab-content .tab-pane > div {
  display: table;
  height: 1px;
}
.page-package-details-v2 .install-tabs .tab-content .tab-pane .install-script-row {
  display: table-row;
  height: 100%;
}
.page-package-details-v2 .install-tabs .tab-content .tab-pane .install-script-row .install-script {
  display: table-cell;
  background-color: #002440;
  font-family: Consolas, Menlo, Monaco, "Courier New", monospace;
  font-size: 1em;
  color: #fff;
  width: 100%;
  max-width: 1px;
  line-height: 1.5;
  white-space: pre-wrap;
  border-color: #002440;
  border-style: solid;
  border-width: 1px 0 1px 1px;
  -webkit-user-select: all;
  -moz-user-select: all;
  -ms-user-select: all;
  user-select: all;
  vertical-align: middle;
  word-break: break-word;
}
.page-package-details-v2 .install-tabs .tab-content .tab-pane .install-script-row .copy-button {
  height: 100%;
}
.page-package-details-v2 .install-tabs .tab-content .tab-pane .install-script-row .copy-button button {
  height: 100%;
  min-height: 42px;
  line-height: 1.5;
}
.page-package-details-v2 .install-tabs .tab-content .tab-pane .alert {
  margin: 0;
  width: 100%;
}
.page-package-details-v2 .body-tabs .nav-tabs > li.active > a {
  border-bottom-color: #0078D4;
  border-bottom-width: 2px;
  font-weight: bold;
}
.page-package-details-v2 .body-tabs .nav-tabs > li > a {
  border-left: 0px;
  border-right: 0px;
  border-top: 0px;
  font-size: 14px;
  font-family: 'Segoe UI', "Helvetica Neue", Helvetica, Arial, sans-serif;
  color: #323130;
}
.page-package-details-v2 .body-tab-content {
  padding-top: 30px;
}
.page-package-details-v2 .body-tab-content h1:first-child,
.page-package-details-v2 .body-tab-content h2:first-child,
.page-package-details-v2 .body-tab-content h3:first-child,
.page-package-details-v2 .body-tab-content h4:first-child,
.page-package-details-v2 .body-tab-content h5:first-child,
.page-package-details-v2 .body-tab-content h6:first-child {
  margin-top: 0px;
}
.page-downloads .list-tools li {
  margin-top: 20px;
}
.page-edit-package .readme-tabs {
  margin-top: 0.5em;
}
.page-edit-package .readonly {
  display: none;
}
.page-error {
  margin-top: 48px;
}
.page-error .oops {
  font-size: 6em;
  margin-bottom: 10px;
}
.page-error .error-title {
  font-size: 3em;
  margin-bottom: 60px;
}
.page-error .error-text {
  margin-bottom: 40px;
}
.page-error .error-text .text-main {
  font-size: 2.5em;
  margin-bottom: 20px;
}
.page-error .error-text .text-sub {
  font-size: 2em;
}
.page-error .error-action {
  font-size: 1.25em;
  margin-bottom: 20px;
}
.page-forgot-password .deprecate-alert {
  margin-top: -15px;
  padding: 0px;
}
.page-forgot-password .forgot-form {
  margin-top: 20px;
}
.page-home .jumbotron {
  padding-bottom: 20px;
  padding-top: 5px;
  margin-bottom: 0;
}
.page-home .jumbotron h1 {
  margin: 32px;
}
.page-home .what-is-nuget {
  font-size: 1.15em;
  padding-bottom: 75px;
}
.page-home .triangle:after {
  content: "";
  position: absolute;
  bottom: -7px;
  border-width: 7px 7px 0;
  border-style: solid;
  border-color: #fff transparent;
  display: block;
  width: 0;
}
@media screen and (-ms-high-contrast: active) {
  .page-home .triangle:after {
    display: none;
  }
  .page-home .circuit-board-label {
    border: 1px solid windowText;
  }
}
.page-home .circuit-board {
  margin-top: 20px;
  width: 768px;
  height: 396px;
  position: relative;
  margin: 0 auto;
  background-image: url('../img/circuit-board.svg');
  background-repeat: no-repeat;
  background-position: center bottom;
}
.page-home .circuit-board .circuit-board-label {
  position: absolute;
  height: 75px;
  background-color: #fff;
  color: #000;
  -webkit-box-shadow: 0 0 3px black;
  box-shadow: 0 0 3px black;
}
.page-home .circuit-board .circuit-board-label h3,
.page-home .circuit-board .circuit-board-label h5 {
  margin: 9px 0 0 0;
}
.page-home .circuit-board .circuit-board-pd {
  left: 377px;
  top: 10px;
  float: left;
  width: 200px;
}
.page-home .circuit-board .circuit-board-pd.triangle:after {
  left: 20px;
}
.page-home .circuit-board .circuit-board-pv {
  left: 0;
  top: 63px;
  float: left;
  width: 144px;
}
.page-home .circuit-board .circuit-board-pv.triangle:after {
  right: 30px;
}
.page-home .circuit-board .circuit-board-up {
  right: 0;
  top: 87px;
  float: right;
  width: 144px;
}
.page-home .circuit-board .circuit-board-up.triangle:after {
  left: 30px;
}
.page-list-packages h1 {
  margin-bottom: 33px;
}
.page-list-packages .no-padding {
  padding: 0 !important;
}
.page-list-packages .no-margin {
  margin: 0 !important;
}
.page-list-packages .btn-command {
  margin-top: 33px;
  margin-bottom: 33px;
  width: 90px;
  height: 45px;
  background-color: transparent;
  border: none;
}
@media (max-width: 992px) {
  .page-list-packages .btn-command {
    text-align: left;
    margin-top: 0px;
    margin-bottom: 5px;
  }
}
.page-list-packages .prerel-filter {
  white-space: nowrap;
}
@media (min-width: 992px) {
  .page-list-packages .prerel-filter {
    display: inline-block;
    margin-top: 54px;
  }
}
.page-list-packages .btn-command:hover {
  background-color: #f4f4f4;
}
.page-list-packages .advanced-search-panel {
  background-color: #f4f4f4;
  border-color: #f4f4f4;
  margin-right: 0px;
  margin-left: 0;
  margin-bottom: 15px;
}
.page-list-packages .advanced-search-panel fieldset {
  margin: 20px;
}
.page-list-packages .advanced-search-panel fieldset label {
  margin-left: 3px;
  font-weight: 400;
  font-size: small;
  white-space: nowrap;
}
.page-list-packages .advanced-search-panel fieldset input {
  margin-right: 3px;
  position: relative;
  top: 2px;
}
.page-list-packages .advanced-search-panel legend {
  margin-bottom: 5px;
  font-weight: 500;
  font-size: medium;
  white-space: nowrap;
}
.page-list-packages .advanced-search-panel .btn {
  margin-left: 20px;
  margin-bottom: 10px;
}
.page-list-packages .advanced-search-panel .warning-panel {
  margin-left: 10px;
  margin-right: 10px;
}
.page-list-packages .advanced-search-panel #reset-advanced-search {
  color: #286090;
}
@media (min-width: 768px) {
  .page-list-packages .text-align-right {
    text-align: right;
  }
}
.page-manage-deprecation .full-line {
  display: block;
  width: 100%;
}
.page-manage-deprecation .deprecation-section {
  margin-top: 40px;
}
.page-manage-deprecation .deprecation-section .deprecation-section-header {
  margin-bottom: 15px;
}
.page-manage-deprecation .deprecation-section .unbolded-label label {
  font-weight: normal;
}
@media (max-width: 768px) {
  .page-manage-deprecation .deprecation-section .alternate-package-container {
    margin-top: 40px;
  }
}
.page-manage-organizations h1 {
  margin-bottom: 0;
}
.page-manage-organizations h2 {
  margin-bottom: 10px;
  margin-top: 0;
}
.page-manage-organizations .form-section-title {
  margin-top: 40px;
}
@media (min-width: 768px) {
  .page-manage-organizations .form-section-title {
    float: left;
    text-align: right;
  }
}
@media (min-width: 768px) {
  .page-manage-organizations .form-section-data {
    margin-top: 40px;
    line-height: 3;
    float: right;
    text-align: right;
  }
}
.page-manage-organizations .panel {
  margin-top: 5px;
}
.page-manage-organizations .form-group + .form-group .btn {
  margin-top: 20px;
}
.page-manage-organizations .certificates-form {
  display: inline-block;
  width: 100%;
}
.page-manage-organizations .required:after {
  color: red;
  content: " *";
}
.manage-members-listing tbody:first-child {
  border-style: hidden;
}
.members-list .manage-members-listing {
  margin-bottom: 0;
}
.members-list .manage-members-listing .alert-container .alert {
  margin-top: 0px;
}
.members-list .manage-members-listing .role-description {
  margin-top: 25px;
  margin-bottom: 25px;
}
.members-list .manage-members-listing .member-item hr {
  margin-top: 8px;
  margin-bottom: 8px;
}
.members-list .manage-members-listing .member-item .member-column {
  display: table;
  height: 36px;
}
.members-list .manage-members-listing .member-item .member-column div {
  display: table-cell;
  vertical-align: middle;
}
.page-manage-owners b {
  margin-top: 40px;
  margin-bottom: 15px;
  display: inline-block;
}
.page-manage-owners b:first-of-type {
  margin-top: 0;
}
.page-manage-owners .current-owner {
  margin-bottom: 10px;
}
.page-manage-owners .current-owner .remove-owner a {
  color: #df001e;
}
.page-manage-owners .current-owner .remove-owner a .ms-Icon {
  position: relative;
  top: 3px;
}
.page-manage-owners .current-owner .remove-owner-disabled a {
  color: #555555;
}
.page-manage-owners .current-owner .remove-owner-disabled a .ms-Icon {
  position: relative;
  top: 3px;
}
.page-manage-owners .current-owner .remove-owner a:hover,
.page-manage-owners .current-owner .remove-owner a:active {
  color: #ac0017;
}
.page-manage-owners .current-owner .remove-owner-disabled a:hover,
.page-manage-owners .current-owner .remove-owner-disabled a:active {
  color: #3c3c3c;
}
.page-manage-owners .current-owner .remove-owner-disabled .icon-link:hover span {
  text-decoration: none;
}
.page-manage-packages .organizations-divider,
.page-manage-packages .packages-divider {
  color: #dbdbdb;
}
.page-manage-packages h1 {
  margin-bottom: 0;
}
.page-manage-packages h2 {
  margin-bottom: 10px;
  margin-top: 0;
}
.page-manage-packages .organizations-empty {
  margin-top: 60px;
}
.page-manage-packages .subtitle {
  margin-top: 33px;
}
.page-manage-packages .form-section-title {
  margin-top: 40px;
}
@media (min-width: 768px) {
  .page-manage-packages .form-section-title {
    float: left;
    text-align: right;
  }
}
@media (min-width: 768px) {
  .page-manage-packages .form-section-data {
    margin-top: 40px;
    line-height: 3;
    float: right;
    text-align: right;
  }
}
.page-manage-packages .panel {
  margin-top: 5px;
}
.page-manage-packages .manage-package-listing .ms-Icon {
  position: relative;
  top: 2px;
}
.page-manage-packages .manage-package-listing .package-controls form {
  display: inline-block;
}
.page-manage-packages .inner-table {
  margin-bottom: 0px;
}
.page-manage-packages .inner-table .package-icon-cell {
  cursor: default;
  padding-left: 0;
  padding-right: 0;
  text-align: right;
}
.page-manage-packages .inner-table .package-icon-cell .package-icon {
  padding-left: 6px;
  padding-right: 6px;
  padding-top: 6px;
}
.page-manage-packages .required-signer {
  width: 100%;
  max-width: 90%;
}
.page-delete-package b {
  margin-top: 40px;
  margin-bottom: 15px;
  display: inline-block;
}
.page-delete-package #show-delete-package {
  color: #df001e;
}
.page-profile .profile-title {
  margin-top: 50px;
  display: -webkit-box;
  display: -webkit-flex;
  display: -ms-flexbox;
  display: flex;
  -webkit-flex-wrap: wrap;
  -ms-flex-wrap: wrap;
  flex-wrap: wrap;
  -webkit-box-pack: justify;
  -webkit-justify-content: space-between;
  -ms-flex-pack: justify;
  justify-content: space-between;
  -webkit-box-align: baseline;
  -webkit-align-items: baseline;
  -ms-flex-align: baseline;
  align-items: baseline;
}
.page-profile .profile-title h1 {
  font-size: 2.285em;
  font-weight: 300;
  margin-top: 0px;
  margin-bottom: 0px;
}
.page-profile .profile-title .verified {
  margin-left: 16px;
  color: #068918;
  font-size: 14px;
}
.page-profile .profile-title .organization-subtitle-divider {
  color: #dbdbdb;
}
.page-profile .profile-title-divider {
  margin-top: 10px;
  margin-bottom: 10px;
}
.page-profile .profile-details img {
  margin-top: 50px;
}
.page-profile .profile-details .statistics {
  color: #000;
  font-weight: 300;
}
.page-profile .profile-details .statistics .statistic {
  margin-top: 20px;
  padding: 0;
}
.page-profile .profile-details .statistics .statistic .value {
  font-size: 34px;
}
.page-profile .profile-details .statistics .statistic .description {
  font-size: 24px;
}
.page-profile .profile-details .additional-info {
  margin-top: 20px;
}
.page-report-abuse .report-form #alreadycontactedowner-label {
  display: inline;
}
.page-report-abuse .report-form #form-field-confirm-delete {
  margin: 20px 0;
}
.page-report-abuse .report-form .infringement-claim-requirements h2 {
  margin-top: 15px;
  margin-bottom: 15px;
  font-size: 16px;
  font-weight: 600;
  color: #000;
}
.page-reset-password .reset-form {
  margin-top: 80px;
}
.page-search-sxs h1 {
  font-size: 34px;
  border-bottom: 1px solid lightgray;
}
.page-search-sxs h2 {
  font-size: 28px;
  margin-top: 0;
}
.page-search-sxs .list-packages .package {
  padding-top: 0;
}
.page-search-sxs .list-packages .package .package-details,
.page-search-sxs .list-packages .package .package-list,
.page-search-sxs .list-packages .package .package-by {
  line-height: 16px;
  font-size: 13px;
}
.page-search-sxs .list-packages .package .package-details,
.page-search-sxs .list-packages .package .package-list {
  white-space: nowrap;
  overflow: hidden;
  text-overflow: ellipsis;
}
.page-search-sxs .list-packages .package .package-details li,
.page-search-sxs .list-packages .package .package-list li {
  display: inline;
}
.page-search-sxs .list-packages .package .package-list {
  margin-top: 4px;
  margin-bottom: 4px;
}
.page-search-sxs .list-packages .package .package-list li + li {
  margin-left: 10px;
  padding-left: 10px;
  border-left-style: solid;
  border-width: 1px;
  border-color: #dbdbdb;
}
.page-search-sxs .list-packages .package .package-header .reserved-indicator {
  width: 15px;
}
.page-search-sxs .radio label {
  margin-right: 30px;
}
.page-search-sxs .list-packages .package .package-header .package-title {
  font-size: 20px;
}
.page-search-sxs .col-package-icon {
  padding-right: 0;
}
.page-search-sxs .panel-body p:last-child {
  margin-bottom: 0;
}
.page-sign-in .deprecate-alert {
  margin-top: -15px;
  padding: 0px;
}
.page-sign-in .provider-button {
  font-size: 16px;
  line-height: 2em;
}
.page-sign-in .provider-button img {
  margin-bottom: 1px;
  margin-right: 5px;
}
.page-sign-in .nuget-signin {
  margin: 20px;
  font-size: 14px;
}
.page-sign-in .create-provider-account {
  font-size: 14px;
  margin-top: 10px;
}
.page-sign-in .or-row {
  margin: 20px;
}
.page-sign-in .required:after {
  color: red;
  content: " *";
}
.page-statistics-most-downloaded .show-all-packages-toggle {
  font-weight: bold;
}
.page-statistics-most-downloaded .table {
  margin-top: 40px;
  table-layout: fixed;
}
.page-statistics-most-downloaded .table thead {
  padding-bottom: 4px;
  margin-bottom: 10px;
}
.page-statistics-most-downloaded .table thead th {
  font-weight: bold;
}
.page-statistics-most-downloaded .table thead .packages th:nth-child(1) {
  width: 10%;
}
.page-statistics-most-downloaded .table thead .packages th:nth-child(2) {
  width: 70%;
}
.page-statistics-most-downloaded .table thead .packages th:nth-child(3) {
  width: 20%;
}
.page-statistics-most-downloaded .table thead .package-versions th:nth-child(1) {
  width: 10%;
}
.page-statistics-most-downloaded .table thead .package-versions th:nth-child(2) {
  width: 50%;
}
.page-statistics-most-downloaded .table thead .package-versions th:nth-child(3) {
  width: 20%;
}
.page-statistics-most-downloaded .table thead .package-versions th:nth-child(4) {
  width: 20%;
}
.page-statistics-most-downloaded .table tbody {
  margin-bottom: 20px;
}
.page-statistics-most-downloaded .table tbody td {
  overflow: hidden;
  text-overflow: ellipsis;
}
.page-statistics-overview td {
  max-width: 0;
  overflow: hidden;
  text-overflow: ellipsis;
  white-space: nowrap;
}
.page-statistics-overview .stats-title-text {
  font-size: 1.6em;
  margin-bottom: 10px;
}
.page-statistics-overview .chart {
  width: 98%;
  height: 300px;
}
.page-statistics-overview circle.graph-dot {
  fill: steelblue;
}
.page-statistics-overview circle.graph-dot:hover {
  fill: orange;
}
.page-statistics-overview rect.graph-bar {
  fill: steelblue;
}
.page-statistics-overview rect.graph-bar:hover {
  fill: orange;
}
.page-statistics-overview line.graph-line {
  stroke: steelblue;
  stroke-width: 2;
}
.page-statistics-overview text.graph-x-axis-text {
  font-size: 0.8em;
}
.page-statistics-overview text.graph-x-axis-date {
  font-size: 0.6em;
}
.page-statistics-overview text.graph-y-axis-text {
  font-size: 0.9em;
}
.page-stats-per-package .stats-table-control {
  margin-top: 40px;
}
.page-stats-per-package .stats-table-footer {
  border: none;
}
.page-stats-per-package .stats-table-footer td {
  border: none;
}
.page-stats-per-package .stats-table-footer tr {
  border: none;
}
.page-stats-per-package #hidden-rows {
  border-top: none;
}
.page-stats-per-package .loader {
  margin: 0 auto;
  border: 16px solid #f3f3f3;
  /* Light grey */
  border-top: 16px solid #3498db;
  /* Blue */
  border-radius: 50%;
  width: 120px;
  height: 120px;
  -webkit-animation: spin 2s linear infinite;
  -o-animation: spin 2s linear infinite;
  animation: spin 2s linear infinite;
}
@-webkit-keyframes spin {
  0% {
    -webkit-transform: rotate(0deg);
    transform: rotate(0deg);
  }
  100% {
    -webkit-transform: rotate(360deg);
    transform: rotate(360deg);
  }
}
@-o-keyframes spin {
  0% {
    -o-transform: rotate(0deg);
    transform: rotate(0deg);
  }
  100% {
    -o-transform: rotate(360deg);
    transform: rotate(360deg);
  }
}
@keyframes spin {
  0% {
    -webkit-transform: rotate(0deg);
    -o-transform: rotate(0deg);
    transform: rotate(0deg);
  }
  100% {
    -webkit-transform: rotate(360deg);
    -o-transform: rotate(360deg);
    transform: rotate(360deg);
  }
}
.page-stats-per-package #loading-placeholder {
  display: none;
}
.page-stats-per-package #stats-graph-svg .axis path {
  display: none;
}
.page-stats-per-package #stats-graph-svg .long text {
  font-size: 0.8em;
}
.page-stats-per-package #stats-graph-svg .bar {
  fill: steelblue;
}
.page-stats-per-package #stats-graph-svg .bar:hover {
  fill: orange;
}
.page-stats-per-package #stats-graph-svg .bartext {
  font-size: 1em;
}
.page-stats-per-package #stats-graph-svg body {
  background-color: transparent;
}
.page-stats-per-package #stats-graph-svg p {
  margin-bottom: none;
}
.page-status .status-general {
  padding: 13px;
  margin-bottom: 24px;
}
.page-status .status-general p {
  margin: 0;
}
.page-status .status-general i {
  vertical-align: middle;
}
.page-status .status-general .text-span {
  font-size: 1.5em;
  vertical-align: middle;
}
.page-status .status-general .last-checked {
  margin-left: 10px;
}
.page-status .status-up {
  background-color: #D1F0D5;
}
.page-status .status-down {
  background-color: #FDE7E9;
}
.page-status .status-down .ms-Icon {
  color: red;
}
.page-status .status-degraded {
  background-color: #fff4ce;
}
.page-status .status-degraded .ms-Icon {
  color: orange;
}
.page-status .update {
  margin-bottom: 24px;
}
.page-status .ms-Icon {
  margin-right: 10px;
  font-size: 1.25em;
}
.page-status .ms-Icon--CheckMark {
  color: green;
}
.page-status .ms-Icon--Warning {
  color: orange;
}
.page-status .ms-Icon--Cancel {
  color: red;
}
.page-status .table {
  word-break: break-word;
}
.page-status .table thead th:nth-child(1) {
  width: 50%;
}
.page-status .table thead th:nth-child(2) {
  width: 30%;
}
.page-status .table thead th:nth-child(3) {
  width: 20%;
}
.page-status .table tbody {
  border: none;
}
.page-status .table tbody tr td {
  vertical-align: middle;
}
.page-status .table tbody tr td .nonaggregate {
  margin-left: 20px;
}
.page-status .table tbody tr td i {
  vertical-align: middle;
}
.page-status .table tbody tr td span {
  vertical-align: middle;
}
.page-status .table tbody.aggregate tr td:first-child {
  font-size: 1.5em;
}
.page-status .table tbody.aggregate tr td:first-child a,
.page-status .table tbody.aggregate tr td:first-child a:hover,
.page-status .table tbody.aggregate tr td:first-child a:focus,
.page-status .table tbody.aggregate tr td:first-child a:active {
  color: #000;
  text-decoration: none;
}
.page-status .table tbody.aggregate tr td:first-child .ms-Icon {
  font-size: 0.75em;
}
.page-status .table tbody + tbody {
  border: none;
}
.page-status textarea {
  min-width: 100%;
}
.page-status input[type='checkbox'] {
  margin-right: 15px;
}
.page-status a .ms-Icon {
  font-size: 0.6em;
}
.page-transform-account .transform-alert {
  margin-bottom: 33px;
}
.page-transform-account .transform-alert .transform-alert-list {
  margin-bottom: 15px;
  margin-top: 15px;
}
.page-transform-account .center-box {
  display: -webkit-box;
  display: -webkit-flex;
  display: -ms-flexbox;
  display: flex;
  -webkit-box-pack: justify;
  -webkit-justify-content: space-between;
  -ms-flex-pack: justify;
  justify-content: space-between;
  -webkit-box-align: stretch;
  -webkit-align-items: stretch;
  -ms-flex-align: stretch;
  align-items: stretch;
}
.page-transform-account .center-box .form-box {
  display: -webkit-box;
  display: -webkit-flex;
  display: -ms-flexbox;
  display: flex;
  -webkit-box-pack: justify;
  -webkit-justify-content: space-between;
  -ms-flex-pack: justify;
  justify-content: space-between;
  -webkit-box-orient: vertical;
  -webkit-box-direction: normal;
  -webkit-flex-direction: column;
  -ms-flex-direction: column;
  flex-direction: column;
}
.page-transform-account .center-box .logo-box {
  display: -webkit-box;
  display: -webkit-flex;
  display: -ms-flexbox;
  display: flex;
  -webkit-box-pack: justify;
  -webkit-justify-content: space-between;
  -ms-flex-pack: justify;
  justify-content: space-between;
  -webkit-box-orient: vertical;
  -webkit-box-direction: normal;
  -webkit-flex-direction: column;
  -ms-flex-direction: column;
  flex-direction: column;
  margin-bottom: 50px;
}
.page-transform-account .center-box .logo-box .logo {
  -webkit-box-flex: 1;
  -webkit-flex-grow: 1;
  -ms-flex-positive: 1;
  flex-grow: 1;
}
.page-upload #browse-for-package-button {
  margin: 0;
}
.warning-icon {
  vertical-align: bottom;
  color: #ea7918;
}
.checkmark-icon {
  vertical-align: bottom;
  color: green;
}
/*# sourceMappingURL=bootstrap-theme.css.map */<|MERGE_RESOLUTION|>--- conflicted
+++ resolved
@@ -656,27 +656,6 @@
 #readme-more img {
   max-width: 100%;
 }
-<<<<<<< HEAD
-#readme-preview {
-  padding-top: 0.25em;
-}
-#edit-markdown {
-  padding-top: 3em;
-  padding-bottom: 3em;
-}
-#preview-html {
-  padding-top: 3em;
-  padding-bottom: 3em;
-=======
-#readme-more ul.contains-task-list,
-#readme-more li.task-list-item {
-  list-style-type: none;
-}
-#readme-preview ul.contains-task-list,
-#readme-preview li.task-list-item {
-  list-style-type: none;
->>>>>>> abd29b38
-}
 .user-package-list .manage-package-listing .package-icon {
   max-height: 2em;
   min-width: 20px;
