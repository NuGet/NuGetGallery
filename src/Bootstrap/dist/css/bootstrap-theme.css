html,
body {
  width: 100%;
  height: 100%;
}
body {
  display: table;
}
body h1,
body h2,
body h3,
body p {
  margin-bottom: 24px;
}
body h2,
body h3 {
  margin-top: 40px;
}
#autocomplete-results-container {
  position: absolute;
  right: 0;
  left: 0;
  z-index: 1;
  display: none;
  margin-right: 15px;
  margin-left: 15px;
  background-color: white;
  border: 1px solid black;
}
#autocomplete-results-container .autocomplete-row-data {
  padding-top: 2px;
  padding-bottom: 2px;
  color: #000;
}
#autocomplete-results-container .autocomplete-row-data :focus {
  background-color: #66afe9;
}
#autocomplete-results-container .autocomplete-row-id {
  overflow: hidden;
  text-overflow: ellipsis;
  white-space: nowrap;
}
#autocomplete-results-container .autocomplete-row-owners {
  overflow: hidden;
  text-overflow: ellipsis;
  white-space: nowrap;
}
.footer {
  display: table-row;
  height: 1px;
  font-size: 1em;
  color: #e3ebf1;
  background-color: #002440;
}
.footer .footer-heading {
  display: block;
  margin-bottom: 11px;
  font-size: 20px;
}
.footer .container {
  margin-top: 50px;
  margin-bottom: 50px;
}
.footer a {
  color: #e3ebf1;
}
.footer .footer-release-info {
  margin-top: 20px;
  font-size: .85em;
}
@media (min-width: 992px) {
  .footer .footer-dotnet-foundation-logo {
    text-align: right;
  }
  .footer .footer-release-info {
    padding-left: 0;
  }
}
.row-gap {
  margin-top: 50px;
}
.search-container {
  padding-top: 16px;
  padding-bottom: 16px;
}
.main-container {
  height: auto;
  padding-bottom: 75px;
}
.navbar-logo {
  margin: 8px 20px 0 0;
}
.dropdown-menu {
  padding-top: 20px;
  padding-bottom: 20px;
}
@media (max-width: 767px) {
  .dropdown-menu .dropdown-profile {
    padding-top: 5px;
  }
}
.dropdown-menu .dropdown-profile .dropdown-username {
  font-size: 20px;
}
.dropdown-menu .dropdown-profile .dropdown-email {
  font-size: 14px;
}
.btn-search {
  height: 36px;
}
.icon-link .ms-Icon,
.icon-text .ms-Icon {
  position: relative;
  top: 2px;
}
.icon-link:hover,
.icon-link:focus {
  text-decoration: none;
}
.icon-link:hover span,
.icon-link:focus span {
  text-decoration: underline;
}
.dependency-groups h4 {
  line-height: 1.4;
}
.dependency-groups h4 > span {
  margin-bottom: 3px;
  border-bottom: 1px solid #d8d8d8;
}
.dependency-group li span {
  color: #666;
}
.borderless > tbody > tr > td {
  border: none;
}
.no-clickonce {
  display: none;
}
.tag {
  padding: 2px 10px;
  margin: 0 2px;
  line-height: 2em;
  color: #2e6da4;
  background-color: #eff9ff;
}
.tag:hover,
.tag:focus {
  color: #23527c;
}
.banner {
  padding-top: 5px;
  padding-bottom: 10px;
}
.banner span {
  font-size: 1.25em;
  line-height: 1.75em;
}
.banner .ms-Icon {
  position: relative;
  top: 2px;
}
.banner a {
  color: #23527c;
}
.banner a:hover,
.banner a:focus {
  color: #122b40;
}
.banner.banner-bright {
  background: yellow;
}
.banner.banner-notice {
  background: #f4f4f4;
}
.alert a {
  color: #2e6da4;
}
.alert a:hover,
.alert a:focus {
  color: #23527c;
}
.alert-transient .alert {
  padding: 10px;
  margin: 0;
}
.alert-transient-jumbotron {
  background-color: #004880;
}
.ms-Icon-ul {
  margin-left: 24px;
}
.ms-Icon-ul li {
  position: relative;
}
.ms-Icon-ul li i.ms-Icon {
  position: absolute;
  left: -24px;
}
h2 .ms-Icon,
h3 .ms-Icon {
  position: relative;
  top: -2px;
  font-size: .6em;
}
h2 a,
h3 a,
h2 a:hover,
h3 a:hover,
h2 a:focus,
h3 a:focus,
h2 a:active,
h3 a:active {
  color: #000;
  text-decoration: none;
}
@media screen and (max-width: 768px) {
  img.package-icon {
    max-width: 60px;
    max-height: 60px;
  }
}
@media screen and (max-width: 480px) {
  .hidden-tiny {
    display: none;
  }
}
img.package-icon {
  margin-right: auto;
  margin-left: auto;
}
img.reserved-indicator-icon {
  margin-right: auto;
  margin-left: auto;
}
.package-list {
  padding-left: 0;
  margin-top: 8px;
  margin-bottom: 8px;
  margin-left: -5px;
  line-height: 20px;
  color: #666;
}
.package-list a {
  color: #666;
}
.package-list li {
  display: list-item;
  list-style: none;
}
@media (min-width: 768px) {
  .package-list li {
    display: inline-block;
  }
  .package-list li + li {
    padding-left: 10px;
    margin-left: 10px;
    border-color: #dbdbdb;
    border-width: 1px;
    border-left-style: solid;
  }
}
.package-title-text {
  margin-bottom: 0;
}
.icon-bar {
  border: 1px solid #fff;
}
.disabled {
  pointer-events: none;
  opacity: .75;
}
.radio .label-sibling,
.checkbox .label-sibling {
  margin-left: 20px;
}
.break-word {
  word-break: normal;
  word-break: break-word;
  word-wrap: break-word;

  overflow-wrap: break-word;
}
.showOnFocus {
  display: block;
  height: 0;
  overflow: hidden;
  line-height: 0;
}
.showOnFocus:focus {
  height: 2em;
  line-height: 2em;
  color: #e3ebf1;
}
.breadcrumb-title {
  margin-bottom: 0;
}
.breadcrumb-divider {
  margin-top: 15px;
  margin-bottom: 15px;
}
.breadcrumb-menu {
  display: -webkit-box;
  display: -webkit-flex;
  display: -ms-flexbox;
  display:         flex;
  margin-top: 33px;

  -webkit-box-pack: justify;
  -webkit-justify-content: space-between;
  -ms-flex-pack: justify;
          justify-content: space-between;
  -webkit-box-align: center;
  -webkit-align-items: center;
  -ms-flex-align: center;
          align-items: center;
}
.breadcrumb-menu h1 {
  margin-top: 0;
}
.modal-backdrop.in {
  position: fixed;
  height: 100%;
  opacity: .8 !important;
}
.modal-container {
  display: -webkit-box;
  display: -webkit-flex;
  display: -ms-flexbox;
  display:         flex;
  overflow: hidden;

  -webkit-box-align: center;
  -webkit-align-items: center;
  -ms-flex-align: center;
          align-items: center;
}
.modal-container .modal-box {
  width: -webkit-calc(100% - 40px);
  width:         calc(100% - 40px);
  min-width: 320px;
  max-width: 448px;
  min-height: 364px;
  padding: 0;
  margin-right: auto;
  margin-left: auto;
  overflow: hidden;
  background-color: white;
  border-radius: 8px;
}
.modal-container .modal-box .modal-title {
  padding: 15px;
  color: white;
  background-color: #4181b8;
}
.modal-container .modal-box .modal-title .dismiss-button {
  float: right;
  padding: 0;
  cursor: pointer;
  background: transparent;
  border: 0;
}
.modal-container .modal-box .modal-body {
  padding: 0;
  font-size: 14px;
}
.modal-container .modal-box .modal-body .tag-node {
  padding: 13px;
  text-align: left;
  background-color: #fff4ce;
}
.modal-container .modal-box .modal-body .tag-node .title-text {
  vertical-align: top;
}
.modal-container .modal-box .modal-body .action-node {
  padding: 0 6%;
  text-align: center;
}
.modal-container .modal-box .modal-body .action-button {
  font-size: 16px;
  line-height: 2em;
}
.modal-container .modal-box .modal-body .form-button-node {
  padding-right: 0;
  padding-bottom: 0;
  padding-left: 65%;
  text-align: center;
}
.modal-container .modal-box .modal-body .username-submit {
  padding-top: 13%;
}
.modal-container .modal-box .modal-body .email-submit {
  padding-top: 16%;
}
.modal-container .modal-box .modal-body .close-button {
  padding-top: 27%;
}
.modal-container .modal-box .modal-body .text-label {
  padding: 15px;
}
.modal-container .modal-box .modal-body .form-error-message {
  float: left;
  padding-top: 6px;
}
.modal-container .modal-box .modal-body .text-row {
  padding-top: 13px;
}
.modal-container .modal-box .modal-body .transform-text {
  padding-top: 20px;
  padding-right: 15px;
  padding-bottom: 40px;
  padding-left: 15px;
  margin: 0;
}
#edit-metadata-form-container .loading:after {
  display: inline-block;
  /* ascii code for the ellipsis character */
  width: 0;
  overflow: hidden;
  vertical-align: bottom;
  content: "\2026";
  -webkit-animation: ellipsis steps(4, end) 900ms infinite;
       -o-animation: ellipsis steps(4, end) 900ms infinite;
          animation: ellipsis steps(4, end) 900ms infinite;
}
@-o-keyframes ellipsis {
  to {
    width: 20px;
  }
}
@keyframes ellipsis {
  to {
    width: 20px;
  }
}
@-webkit-keyframes ellipsis {
  to {
    width: 20px;
  }
}
#edit-metadata-form-container .dependency-set-title {
  font-size: 1.2em;
}
#edit-metadata-form-container .dependency-container .dependency-versionspec {
  font-size: .6em;
  color: gray;
}
#edit-metadata-form-container .dependency-container .dependency-id {
  font-size: .8em;
}
#edit-metadata-form-container .dependency-container .dependency-none {
  font-size: .8em;
}
#edit-metadata-form-container .tall-text-input {
  height: 6em;
}
#edit-metadata-form-container .verify-package-field .verify-package-field-heading {
  font-size: .75em;
  font-weight: 700;
}
#edit-metadata-form-container #icon-preview {
  max-width: 300px;
  max-height: 300px;
}
@media (-ms-high-contrast: active) {
  svg {
    color: WindowText;
  }
  svg text {
    fill: WindowText;
  }
  .popover .arrow {
    display: none;
  }
  .dropdown-menu .divider {
    border-bottom: 1px solid windowText;
  }
}
.list-packages .package {
  padding-top: 15px;
  padding-bottom: 15px;
  font-size: 15px;
  word-break: normal;
  word-break: break-word;
  word-wrap: break-word;

  overflow-wrap: break-word;
}
.list-packages .package .package-header .package-title {
  font-size: 24px;
  font-weight: 300;
  line-height: .9;
}
.list-packages .package .package-header .reserved-indicator {
  width: 20px;
  margin-top: 3px;
  margin-left: 3px;
  vertical-align: top;
}
.list-packages .package .package-header .package-by {
  margin-left: 10px;
  color: #000;
}
@media (max-width: 480px) {
  .list-packages .package .package-header .package-by {
    display: block;
    margin-left: 0;
  }
}
.list-packages .package .package-title {
  margin-top: 2px;
  font-size: 16px;
}
.list-packages .package .manage-package {
  margin-top: 8px;
  margin-bottom: 0;
}
.list-packages .package .package-details {
  margin-top: 8px;
  line-height: 20px;
  color: #000;
}
@media (min-width: 768px) {
  .list-packages .package .package-list {
    overflow: hidden;
    text-overflow: ellipsis;
    white-space: nowrap;
  }
  .list-packages .package .package-list li {
    display: inline;
  }
}
.pager {
  margin-top: 75px;
  margin-bottom: 0;
}
.user-package-list .manage-package-listing .package-icon {
  min-width: 20px;
  max-height: 2em;
}
.user-package-list .manage-package-listing .reserved-indicator-icon {
  min-width: 20px;
  max-height: 2em;
}
.user-package-list .manage-package-listing .align-middle {
  vertical-align: middle;
}
.user-package-list .manage-package-listing .package-id {
  word-break: normal;
  word-break: break-word;
  word-wrap: break-word;

  overflow-wrap: break-word;
}
.user-package-list .manage-package-listing .reserved-id {
  word-break: normal;
  word-break: break-word;
  word-wrap: break-word;

  overflow-wrap: break-word;
}
@media (min-width: 768px) {
  .user-package-list .manage-package-listing .package-controls {
    white-space: nowrap;
  }
}
.user-package-list .table {
  border-bottom: 1px solid #ddd;
}
.page-about .contributors .contributor {
  padding: 5px;
}
.page-about .contributors .contributor .avatar {
  width: 75px;
  height: 75px;
}
.page-account-settings h1 {
  margin-bottom: 0;
}
.page-account-settings h2 {
  margin-top: 0;
  margin-bottom: 10px;
}
.page-account-settings .form-section-title {
  margin-top: 40px;
}
@media (min-width: 768px) {
  .page-account-settings .form-section-title {
    float: left;
    text-align: right;
  }
}
@media (min-width: 768px) {
  .page-account-settings .form-section-data {
    float: right;
    margin-top: 40px;
    line-height: 3;
    text-align: right;
  }
}
.page-account-settings .panel {
  margin-top: 5px;
}
.page-account-settings .form-group + .form-group .btn {
  margin-top: 20px;
}
.page-account-settings .login-account-row {
  display: -webkit-box;
  display: -webkit-flex;
  display: -ms-flexbox;
  display:         flex;
  padding-top: 10px;

  -webkit-box-align: center;
  -webkit-align-items: center;
  -ms-flex-align: center;
          align-items: center;
  -webkit-box-pack: justify;
  -webkit-justify-content: space-between;
  -ms-flex-pack: justify;
          justify-content: space-between;
}
.page-account-settings .certificates-form {
  display: inline-block;
  width: 100%;
}
.page-api-keys .example-commands {
  padding: 8px 10px;
  font-family: Consolas, Menlo, Monaco, "Courier New", monospace;
  color: #fff;
  background-color: #002440;
}
.page-api-keys h2 {
  margin-top: 30px;
  margin-bottom: 10px;
}
.page-api-keys h3 {
  margin-top: 0;
  margin-bottom: 0;
  font-size: 34px;
}
.page-api-keys .in.in-inline {
  display: inline;
}
.page-api-keys .upsert-api-key ul {
  padding-left: 0;
  list-style: none;
}
.page-api-keys .upsert-api-key ul ul {
  padding-left: 20px;
}
.page-api-keys .upsert-api-key .panel {
  margin-bottom: 0;
}
.page-api-keys .upsert-api-key .available-packages .panel-body {
  height: 204px;
  padding-top: 0;
  padding-bottom: 0;
  overflow: auto;
}
.page-api-keys .upsert-api-key .glob-pattern-hint .panel-body {
  height: 282px;
}
.page-api-keys .add-api-key {
  padding: 20px 0;
  border-top: 1px solid #dbdbdb;
  border-bottom: 1px solid #dbdbdb;
}
.page-api-keys .add-api-key > .panel {
  margin-top: 16px;
}
.page-api-keys .api-key-details {
  padding: 20px 0;
}
.page-api-keys .api-key-details .ms-Icon {
  position: relative;
  top: 2px;
}
.page-api-keys .api-key-details .icon-details {
  margin: 10px 0;
  color: #666;
}
.page-api-keys .api-key-details .icon-details li {
  padding: 0;
}
.page-api-keys .api-key-details .icon-details li + li {
  padding-left: 10px;
  margin-left: 10px;
  border-left: 1px solid #dbdbdb;
}
.page-api-keys .api-key-details:not(:first-child) {
  border-top: 1px solid #dbdbdb;
}
.page-blog {
  margin-top: 33px;
}
.page-blog h1 {
  margin-top: 0;
}
.page-blog .follow-us {
  margin-top: 5px;
}
.page-blog .follow-us img {
  margin-left: 10px;
}
.page-blog-index {
  margin-top: 33px;
}
.page-blog-index h1 {
  margin-top: 0;
}
.page-blog-index .follow-us {
  margin-top: 5px;
}
.page-blog-index .follow-us img {
  margin-left: 10px;
}
.page-blog-index p {
  margin-bottom: .75em;
}
.page-blog-index p:last-child {
  margin-bottom: 0;
}
.page-blog-index .post {
  padding: 20px 0;
  border-top: 1px solid #ddd;
}
.page-blog-index .post .title {
  font-size: 2em;
}
.page-blog-index .post:last-child {
  border-bottom: 1px solid #ddd;
}
.page-blog-index .pagination-row {
  margin-top: 20px;
}
.page-blog-archive {
  margin-top: 33px;
}
.page-blog-archive h1 {
  margin-top: 0;
}
.page-blog-archive .follow-us {
  margin-top: 5px;
}
.page-blog-archive .follow-us img {
  margin-left: 10px;
}
.page-blog-archive .table-lg {
  font-size: 1.25em;
}
.page-blog-archive .table-lg td {
  padding: 20px 0;
}
.page-blog-archive .table-lg tr:last-child td {
  border-bottom: 1px solid #ddd;
}
.page-blog-archive .table-lg td + td {
  padding-left: 30px;
}
.page-blog-post {
  margin-top: 33px;
}
.page-blog-post h1 {
  margin-top: 0;
}
.page-blog-post .follow-us {
  margin-top: 5px;
}
.page-blog-post .follow-us img {
  margin-left: 10px;
}
.page-blog-post h1 {
  font-size: 60px;
}
.page-blog-post .post-content img {
  display: block;
  max-width: 100%;
  height: auto;
}
.page-delete-account .green-check {
  font-size: 25px;
  color: green;
}
.page-delete-account .red-check {
  font-size: 25px;
  color: red;
}
.page-package-details .no-border {
  border: 0;
}
.page-package-details h1 {
  margin-bottom: 0;
}
.page-package-details .package-title {
  margin-bottom: 24px;
}
.page-package-details .package-title div {
  margin-top: 2px;
}
.page-package-details .package-title .reserved-indicator {
  width: 25px;
}
.page-package-details .failed-validation-alert-list {
  margin-top: 15px;
  margin-bottom: 15px;
}
.page-package-details .package-details-main {
  word-break: normal;
  word-break: break-word;
  word-wrap: break-word;

  overflow-wrap: break-word;
}
.page-package-details .package-details-main .signature-info-cell {
  max-width: 1em;
  padding-right: 0;
  padding-left: 0;
  cursor: default;
}
.page-package-details .package-details-main .signature-info-cell .signature-info {
  padding-left: 6px;
}
.page-package-details .package-details-info .ms-Icon-ul li {
  margin-bottom: 15px;
}
.page-package-details .owner-list li {
  margin-bottom: 8px;
}
.page-package-details .owner-list img {
  margin-right: 8px;
}
.page-package-details .share-buttons img {
  display: inline-block;
  margin-right: 8px;
}
.page-package-details .install-tabs {
  font-size: .8em;
}
.page-package-details .install-tabs ul {
  margin-left: 0;
}
.page-package-details .install-tabs .nav-tabs {
  border: 0;
}
.page-package-details .install-tabs .nav-tabs > li {
  padding: 0;
  margin-right: 5px;
  margin-bottom: 0;
}
.page-package-details .install-tabs .nav-tabs > li > a {
  padding: 5px 10px;
  margin: 0;
  color: #000;
  background-color: #eaeaea;
  border: 0;
}
.page-package-details .install-tabs .nav-tabs > li.active > a {
  font-weight: 600;
  color: #fff;
  text-decoration: underline;
  background-color: #002440;
  border: 0;
}
.page-package-details .install-tabs .tab-content {
  height: 79px;
}
.page-package-details .install-tabs .tab-content .tab-pane > div {
  display: table;
  height: 1px;
}
.page-package-details .install-tabs .tab-content .tab-pane .install-script {
  display: table-cell;
  width: 100%;
  max-width: 1px;
  padding: 0 10px 8px 10px;
  font-family: Consolas, Menlo, Monaco, "Courier New", monospace;
  line-height: 1.5;
  color: #fff;
  background-color: #002440;
  border-color: #002440;
  border-style: solid;
  border-width: 1px 0 1px 1px;
}
.page-package-details .install-tabs .tab-content .tab-pane .copy-button {
  display: table-cell;
}
.page-package-details .install-tabs .tab-content .tab-pane .copy-button button {
  height: 100%;
  min-height: 42px;
  line-height: 1.5;
  vertical-align: baseline;
}
.page-package-details .install-tabs .tab-content .tab-pane .alert {
  width: 100%;
  margin: 0;
}
.page-downloads .list-tools li {
  margin-top: 20px;
}
.page-edit-package .readonly {
  display: none;
}
.page-error {
  margin-top: 48px;
}
.page-error .oops {
  margin-bottom: 10px;
  font-size: 6em;
}
.page-error .error-title {
  margin-bottom: 60px;
  font-size: 3em;
}
.page-error .error-text {
  margin-bottom: 40px;
}
.page-error .error-text .text-main {
  margin-bottom: 20px;
  font-size: 2.5em;
}
.page-error .error-text .text-sub {
  font-size: 2em;
}
.page-error .error-action {
  margin-bottom: 20px;
  font-size: 1.25em;
}
.page-forgot-password .deprecate-alert {
  padding: 0;
  margin-top: -15px;
}
.page-forgot-password .forgot-form {
  margin-top: 20px;
}
.page-home .jumbotron {
  padding-top: 5px;
  padding-bottom: 20px;
  margin-bottom: 0;
}
.page-home .jumbotron h1 {
  margin: 32px;
}
.page-home .what-is-nuget {
  padding-bottom: 75px;
  font-size: 1.15em;
}
.page-home .triangle:after {
  position: absolute;
  bottom: -7px;
  display: block;
  width: 0;
  content: "";
  border-color: #fff transparent;
  border-style: solid;
  border-width: 7px 7px 0;
}
@media screen and (-ms-high-contrast: active) {
  .page-home .triangle:after {
    display: none;
  }
  .page-home .circuit-board-label {
    border: 1px solid windowText;
  }
}
.page-home .circuit-board {
  position: relative;
  width: 768px;
  height: 396px;
  margin: 0 auto;
  margin-top: 20px;
  background-image: url('../img/circuit-board.svg');
  background-repeat: no-repeat;
  background-position: center bottom;
}
.page-home .circuit-board .circuit-board-label {
  position: absolute;
  height: 75px;
  color: #000;
  background-color: #fff;
  -webkit-box-shadow: 0 0 3px black;
          box-shadow: 0 0 3px black;
}
.page-home .circuit-board .circuit-board-label h3,
.page-home .circuit-board .circuit-board-label h5 {
  margin: 9px 0 0 0;
}
.page-home .circuit-board .circuit-board-pd {
  top: 10px;
  left: 377px;
  float: left;
  width: 200px;
}
.page-home .circuit-board .circuit-board-pd.triangle:after {
  left: 20px;
}
.page-home .circuit-board .circuit-board-pv {
  top: 63px;
  left: 0;
  float: left;
  width: 144px;
}
.page-home .circuit-board .circuit-board-pv.triangle:after {
  right: 30px;
}
.page-home .circuit-board .circuit-board-up {
  top: 87px;
  right: 0;
  float: right;
  width: 144px;
}
.page-home .circuit-board .circuit-board-up.triangle:after {
  left: 30px;
}
.page-list-packages h1 {
  margin-bottom: 33px;
}
.page-list-packages .row-heading .cell-heading h1 {
  word-break: normal;
  word-break: break-word;
  word-wrap: break-word;

  overflow-wrap: break-word;
}
@media (min-width: 992px) {
  .page-list-packages .row-heading {
    display: table;
    width: 100%;
  }
  .page-list-packages .row-heading .cell-heading {
    display: table-cell;
    text-align: left;
  }
  .page-list-packages .row-heading .cell-controls {
    display: table-cell;
    margin-top: 42px;
    text-align: right;
    white-space: nowrap;
  }
}
.page-manage-curated-feed .package-owners .owner {
  margin-bottom: 10px;
}
.page-manage-curated-feed .feed-packages-list {
  margin-bottom: 40px;
}
.page-manage-curated-feed .feed-packages-list .package {
  margin-bottom: 10px;
}
.page-manage-curated-feed .feed-packages-list .package .id {
  float: left;
}
.page-manage-curated-feed .feed-packages-list .package .controls {
  float: right;
}
.page-manage-curated-feed .feed-packages-list .package .controls i {
  position: relative;
  top: 3px;
  margin-right: 10px;
}
.page-manage-organizations h1 {
  margin-bottom: 0;
}
.page-manage-organizations h2 {
  margin-top: 0;
  margin-bottom: 10px;
}
.page-manage-organizations .form-section-title {
  margin-top: 40px;
}
@media (min-width: 768px) {
  .page-manage-organizations .form-section-title {
    float: left;
    text-align: right;
  }
}
@media (min-width: 768px) {
  .page-manage-organizations .form-section-data {
    float: right;
    margin-top: 40px;
    line-height: 3;
    text-align: right;
  }
}
.page-manage-organizations .panel {
  margin-top: 5px;
}
.page-manage-organizations .form-group + .form-group .btn {
  margin-top: 20px;
}
.page-manage-organizations .certificates-form {
  display: inline-block;
  width: 100%;
}
.manage-members-listing tbody:first-child {
  border-style: hidden;
}
.members-list .manage-members-listing {
  margin-bottom: 0;
}
.members-list .manage-members-listing .alert-container .alert {
  margin-top: 0;
}
.members-list .manage-members-listing .role-description {
  margin-top: 25px;
  margin-bottom: 25px;
}
.members-list .manage-members-listing .member-item hr {
  margin-top: 8px;
  margin-bottom: 8px;
}
.members-list .manage-members-listing .member-item .member-column {
  display: table;
  height: 36px;
}
.members-list .manage-members-listing .member-item .member-column div {
  display: table-cell;
  vertical-align: middle;
}
.page-manage-owners h2 .ms-Icon {
  position: relative;
  top: -2px;
  font-size: .6em;
}
.page-manage-owners h2 a {
  color: #000;
  text-decoration: none;
}
.page-manage-owners h2 a:hover {
  text-decoration: none;
}
.page-manage-owners .current-owner {
  margin-bottom: 10px;
}
.page-manage-owners .current-owner .remove-owner a {
  color: #df001e;
}
.page-manage-owners .current-owner .remove-owner a .ms-Icon {
  position: relative;
  top: 3px;
}
.page-manage-owners .current-owner .remove-owner-disabled a {
  color: #555;
}
.page-manage-owners .current-owner .remove-owner-disabled a .ms-Icon {
  position: relative;
  top: 3px;
}
.page-manage-owners .current-owner .remove-owner a:hover,
.page-manage-owners .current-owner .remove-owner a:active {
  color: #ac0017;
}
.page-manage-owners .current-owner .remove-owner-disabled a:hover,
.page-manage-owners .current-owner .remove-owner-disabled a:active {
  color: #3c3c3c;
}
.page-manage-owners .current-owner .remove-owner-disabled .icon-link:hover span {
  text-decoration: none;
}
.page-manage-packages .organizations-divider,
.page-manage-packages .packages-divider {
  color: #dbdbdb;
}
.page-manage-packages h1 {
  margin-bottom: 0;
}
.page-manage-packages h2 {
  margin-top: 0;
  margin-bottom: 10px;
}
.page-manage-packages .organizations-empty {
  margin-top: 60px;
}
.page-manage-packages .subtitle {
  margin-top: 33px;
}
.page-manage-packages .form-section-title {
  margin-top: 40px;
}
@media (min-width: 768px) {
  .page-manage-packages .form-section-title {
    float: left;
    text-align: right;
  }
}
@media (min-width: 768px) {
  .page-manage-packages .form-section-data {
    float: right;
    margin-top: 40px;
    line-height: 3;
    text-align: right;
  }
}
.page-manage-packages .panel {
  margin-top: 5px;
}
.page-manage-packages .manage-package-listing .ms-Icon {
  position: relative;
  top: 2px;
}
.page-manage-packages .inner-table {
  margin-bottom: 0;
}
.page-delete-package h1 {
  margin-bottom: 0;
}
.page-delete-package #show-delete-package {
  color: #df001e;
}
.page-profile .profile-title {
  display: -webkit-box;
  display: -webkit-flex;
  display: -ms-flexbox;
  display:         flex;
  margin-top: 50px;

  -webkit-box-pack: justify;
  -webkit-justify-content: space-between;
  -ms-flex-pack: justify;
          justify-content: space-between;
  -webkit-box-align: baseline;
  -webkit-align-items: baseline;
  -ms-flex-align: baseline;
          align-items: baseline;
}
.page-profile .profile-title h1 {
  margin-top: 0;
  margin-bottom: 0;
  font-size: 2.285em;
  font-weight: 300;
}
.page-profile .profile-title .verified {
  margin-left: 16px;
  font-size: 14px;
  color: #068918;
}
.page-profile .profile-title .organization-subtitle-divider {
  color: #dbdbdb;
}
.page-profile .profile-title-divider {
  margin-top: 10px;
  margin-bottom: 10px;
}
.page-profile .profile-details img {
  margin-top: 50px;
}
.page-profile .profile-details .statistics {
  font-weight: 300;
  color: #000;
}
.page-profile .profile-details .statistics .statistic {
  padding: 0;
  margin-top: 20px;
}
.page-profile .profile-details .statistics .statistic .value {
  font-size: 34px;
}
.page-profile .profile-details .statistics .statistic .description {
  font-size: 24px;
}
.page-report-abuse .report-form #alreadycontactedowner-label {
  display: inline;
}
.page-report-abuse .report-form #form-field-confirm-delete {
  margin: 20px 0;
}
.page-report-abuse .report-form .infringement-claim-requirements h2 {
  margin-top: 15px;
  margin-bottom: 15px;
  font-size: 16px;
  font-weight: 600;
  color: #000;
}
.page-reset-password .reset-form {
  margin-top: 80px;
}
.page-sign-in .deprecate-alert {
  padding: 0;
  margin-top: -15px;
}
.page-sign-in .provider-button {
  font-size: 16px;
  line-height: 2em;
}
.page-sign-in .provider-button img {
  margin-right: 5px;
  margin-bottom: 1px;
}
.page-sign-in .nuget-signin {
  margin: 20px;
  font-size: 14px;
}
.page-sign-in .create-provider-account {
  margin-top: 10px;
  font-size: 14px;
}
.page-sign-in .or-row {
  margin: 20px;
}
.page-statistics-most-downloaded .show-all-packages-toggle {
  font-weight: bold;
}
.page-statistics-most-downloaded .table {
  margin-top: 40px;
  table-layout: fixed;
}
.page-statistics-most-downloaded .table thead {
  padding-bottom: 4px;
  margin-bottom: 10px;
}
.page-statistics-most-downloaded .table thead th {
  font-weight: bold;
}
.page-statistics-most-downloaded .table thead .packages th:nth-child(1) {
  width: 10%;
}
.page-statistics-most-downloaded .table thead .packages th:nth-child(2) {
  width: 70%;
}
.page-statistics-most-downloaded .table thead .packages th:nth-child(3) {
  width: 20%;
}
.page-statistics-most-downloaded .table thead .package-versions th:nth-child(1) {
  width: 10%;
}
.page-statistics-most-downloaded .table thead .package-versions th:nth-child(2) {
  width: 50%;
}
.page-statistics-most-downloaded .table thead .package-versions th:nth-child(3) {
  width: 20%;
}
.page-statistics-most-downloaded .table thead .package-versions th:nth-child(4) {
  width: 20%;
}
.page-statistics-most-downloaded .table tbody {
  margin-bottom: 20px;
}
.page-statistics-most-downloaded .table tbody td {
  overflow: hidden;
  text-overflow: ellipsis;
}
.page-statistics-overview td {
  max-width: 0;
  overflow: hidden;
  text-overflow: ellipsis;
  white-space: nowrap;
}
.page-statistics-overview .stats-title-text {
  margin-bottom: 10px;
  font-size: 1.6em;
}
.page-statistics-overview .chart {
  width: 98%;
  height: 300px;
}
.page-statistics-overview circle.graph-dot {
  fill: steelblue;
}
.page-statistics-overview circle.graph-dot:hover {
  fill: orange;
}
.page-statistics-overview rect.graph-bar {
  fill: steelblue;
}
.page-statistics-overview rect.graph-bar:hover {
  fill: orange;
}
.page-statistics-overview line.graph-line {
  stroke: steelblue;
  stroke-width: 2;
}
.page-statistics-overview text.graph-x-axis-text {
  font-size: .8em;
}
.page-statistics-overview text.graph-x-axis-date {
  font-size: .6em;
}
.page-statistics-overview text.graph-y-axis-text {
  font-size: .9em;
}
.page-stats-per-package .stats-table-control {
  margin-top: 40px;
}
.page-stats-per-package .stats-table-footer {
  border: none;
}
.page-stats-per-package .stats-table-footer td {
  border: none;
}
.page-stats-per-package .stats-table-footer tr {
  border: none;
}
.page-stats-per-package #hidden-rows {
  border-top: none;
}
.page-stats-per-package .loader {
  width: 120px;
  height: 120px;
  margin: 0 auto;
  border: 16px solid #f3f3f3;
  /* Light grey */
  border-top: 16px solid #3498db;
  /* Blue */
  border-radius: 50%;
  -webkit-animation: spin 2s linear infinite;
       -o-animation: spin 2s linear infinite;
          animation: spin 2s linear infinite;
}
@-webkit-keyframes spin {
  0% {
    -webkit-transform: rotate(0deg);
            transform: rotate(0deg);
  }
  100% {
    -webkit-transform: rotate(360deg);
            transform: rotate(360deg);
  }
}
@-o-keyframes spin {
  0% {
    -o-transform: rotate(0deg);
       transform: rotate(0deg);
  }
  100% {
    -o-transform: rotate(360deg);
       transform: rotate(360deg);
  }
}
@keyframes spin {
  0% {
    -webkit-transform: rotate(0deg);
         -o-transform: rotate(0deg);
            transform: rotate(0deg);
  }
  100% {
    -webkit-transform: rotate(360deg);
         -o-transform: rotate(360deg);
            transform: rotate(360deg);
  }
}
.page-stats-per-package #loading-placeholder {
  display: none;
}
.page-stats-per-package #stats-graph-svg .axis path {
  display: none;
}
.page-stats-per-package #stats-graph-svg .long text {
  font-size: .8em;
}
.page-stats-per-package #stats-graph-svg .bar {
  fill: steelblue;
}
.page-stats-per-package #stats-graph-svg .bar:hover {
  fill: orange;
}
.page-stats-per-package #stats-graph-svg .bartext {
  font-size: 1em;
}
.page-stats-per-package #stats-graph-svg p {
  margin-bottom: none;
}
.page-status .status-general {
  padding: 13px;
  margin-bottom: 24px;
}
.page-status .status-general p {
  margin: 0;
}
.page-status .status-general i {
  vertical-align: middle;
}
.page-status .status-general .text-span {
  font-size: 1.5em;
  vertical-align: middle;
}
.page-status .status-general .last-checked {
  margin-left: 10px;
}
.page-status .status-up {
  background-color: #d1f0d5;
}
.page-status .status-down {
  background-color: #fde7e9;
}
.page-status .status-down .ms-Icon {
  color: red;
}
.page-status .status-degraded {
  background-color: #fff4ce;
}
.page-status .status-degraded .ms-Icon {
  color: orange;
}
.page-status .update {
  margin-bottom: 24px;
}
.page-status .ms-Icon {
  margin-right: 10px;
  font-size: 1.25em;
}
.page-status .ms-Icon--CheckMark {
  color: green;
}
.page-status .ms-Icon--Warning {
  color: yellow;
}
.page-status .ms-Icon--Cancel {
  color: red;
}
.page-status .table thead th:nth-child(1) {
  width: 50%;
}
.page-status .table thead th:nth-child(2) {
  width: 30%;
}
.page-status .table thead th:nth-child(3) {
  width: 20%;
}
.page-status .table tbody {
  border: none;
}
.page-status .table tbody tr td {
  vertical-align: middle;
}
.page-status .table tbody tr td .nonaggregate {
  margin-left: 20px;
}
.page-status .table tbody tr td i {
  vertical-align: middle;
}
.page-status .table tbody tr td span {
  vertical-align: middle;
}
.page-status .table tbody.aggregate tr td:first-child {
  font-size: 1.5em;
}
.page-status .table tbody.aggregate tr td:first-child a,
.page-status .table tbody.aggregate tr td:first-child a:hover,
.page-status .table tbody.aggregate tr td:first-child a:focus,
.page-status .table tbody.aggregate tr td:first-child a:active {
  color: #000;
  text-decoration: none;
}
.page-status .table tbody.aggregate tr td:first-child .ms-Icon {
  font-size: .75em;
}
.page-status .table tbody + tbody {
  border: none;
}
<<<<<<< HEAD
.page-status textarea {
  min-width: 100%;
}
.page-status input[type='checkbox'] {
  margin-right: 15px;
}
.page-status a .ms-Icon {
  font-size: .6em;
=======
.page-transform-account .transform-alert {
  margin-bottom: 33px;
}
.page-transform-account .transform-alert .transform-alert-list {
  margin-top: 15px;
  margin-bottom: 15px;
}
.page-transform-account .center-box {
  display: -webkit-box;
  display: -webkit-flex;
  display: -ms-flexbox;
  display:         flex;

  -webkit-box-pack: justify;
  -webkit-justify-content: space-between;
  -ms-flex-pack: justify;
          justify-content: space-between;
  -webkit-box-align: stretch;
  -webkit-align-items: stretch;
  -ms-flex-align: stretch;
          align-items: stretch;
}
.page-transform-account .center-box .form-box {
  display: -webkit-box;
  display: -webkit-flex;
  display: -ms-flexbox;
  display:         flex;
          flex-direction: column;

  -webkit-box-pack: justify;
  -webkit-justify-content: space-between;
  -ms-flex-pack: justify;
          justify-content: space-between;
  -webkit-box-orient: vertical;
  -webkit-box-direction: normal;
  -webkit-flex-direction: column;
      -ms-flex-direction: column;
}
.page-transform-account .center-box .logo-box {
  display: -webkit-box;
  display: -webkit-flex;
  display: -ms-flexbox;
  display:         flex;
  margin-bottom: 50px;
          flex-direction: column;

  -webkit-box-pack: justify;
  -webkit-justify-content: space-between;
  -ms-flex-pack: justify;
          justify-content: space-between;
  -webkit-box-orient: vertical;
  -webkit-box-direction: normal;
  -webkit-flex-direction: column;
      -ms-flex-direction: column;
}
.page-transform-account .center-box .logo-box .logo {
  -webkit-box-flex: 1;
  -webkit-flex-grow: 1;
  -ms-flex-positive: 1;
          flex-grow: 1;
>>>>>>> 945ffef3
}
.page-upload #browse-for-package-button {
  margin: 0;
}
.warning-icon {
  color: #ea7918;
  vertical-align: bottom;
}
.checkmark-icon {
  color: green;
  vertical-align: bottom;
}
/*# sourceMappingURL=bootstrap-theme.css.map */<|MERGE_RESOLUTION|>--- conflicted
+++ resolved
@@ -1547,7 +1547,6 @@
 .page-status .table tbody + tbody {
   border: none;
 }
-<<<<<<< HEAD
 .page-status textarea {
   min-width: 100%;
 }
@@ -1556,7 +1555,7 @@
 }
 .page-status a .ms-Icon {
   font-size: .6em;
-=======
+}
 .page-transform-account .transform-alert {
   margin-bottom: 33px;
 }
@@ -1617,7 +1616,6 @@
   -webkit-flex-grow: 1;
   -ms-flex-positive: 1;
           flex-grow: 1;
->>>>>>> 945ffef3
 }
 .page-upload #browse-for-package-button {
   margin: 0;
