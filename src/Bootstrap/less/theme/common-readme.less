.readme {
  .readme-container {
    display: block;
    padding: 10.5px;
    background-color: @pre-bg;
    border: 1px solid #ccc;
    word-break: normal;
    margin-bottom: @default-margin-bottom;
    overflow: auto;
    max-height: 450px;
  }
}

#readme-less {
  img {
    max-width: 100%;
  }

  ul.contains-task-list, li.task-list-item {
    list-style-type: none;
  }
}

#readme-more {
  img {
    max-width: 100%;
  }
<<<<<<< HEAD
}

#readme-preview {
  padding-top: 0.25em;
}

#edit-markdown {
  padding-top: 3em;
  padding-bottom: 3em;
}

#preview-html {
  padding-top: 3em;
  padding-bottom: 3em
=======

  ul.contains-task-list, li.task-list-item {
    list-style-type: none;
  }
}

#readme-preview {
  ul.contains-task-list, li.task-list-item {
    list-style-type: none;
  }
>>>>>>> abd29b38
}<|MERGE_RESOLUTION|>--- conflicted
+++ resolved
@@ -25,7 +25,6 @@
   img {
     max-width: 100%;
   }
-<<<<<<< HEAD
 }
 
 #readme-preview {
@@ -40,8 +39,6 @@
 #preview-html {
   padding-top: 3em;
   padding-bottom: 3em
-=======
-
   ul.contains-task-list, li.task-list-item {
     list-style-type: none;
   }
@@ -51,5 +48,4 @@
   ul.contains-task-list, li.task-list-item {
     list-style-type: none;
   }
->>>>>>> abd29b38
-}+}
