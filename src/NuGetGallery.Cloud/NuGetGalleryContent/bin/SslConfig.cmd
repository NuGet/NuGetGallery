--- conflicted
+++ resolved
@@ -1,6 +1,2 @@
-<<<<<<< HEAD
-﻿powershell -NoProfile -ExecutionPolicy Unrestricted -File "%~dp0SslConfig.ps1" >> startup.log 2>> startup.err
-=======
 powershell -NoProfile -ExecutionPolicy Unrestricted -File "%~dp0SslConfig.ps1" >> startup.log 2>> startup.err
->>>>>>> 49fba18b
 exit /b 0