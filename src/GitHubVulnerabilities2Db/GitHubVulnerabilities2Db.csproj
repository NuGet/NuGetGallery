﻿<?xml version="1.0" encoding="utf-8"?>
<Project ToolsVersion="15.0" xmlns="http://schemas.microsoft.com/developer/msbuild/2003">
  <Import Project="$(MSBuildExtensionsPath)\$(MSBuildToolsVersion)\Microsoft.Common.props" Condition="Exists('$(MSBuildExtensionsPath)\$(MSBuildToolsVersion)\Microsoft.Common.props')" />
  <Import Project="..\..\sign.thirdparty.props" />
  <PropertyGroup>
    <Configuration Condition=" '$(Configuration)' == '' ">Debug</Configuration>
    <Platform Condition=" '$(Platform)' == '' ">AnyCPU</Platform>
    <ProjectGuid>{26BB718A-E1C1-4E70-9008-FB8EE7A7F7E5}</ProjectGuid>
    <OutputType>Exe</OutputType>
    <RootNamespace>GitHubVulnerabilities2Db</RootNamespace>
    <AssemblyName>GitHubVulnerabilities2Db</AssemblyName>
    <TargetFrameworkVersion>v4.7.2</TargetFrameworkVersion>
    <FileAlignment>512</FileAlignment>
    <AutoGenerateBindingRedirects>true</AutoGenerateBindingRedirects>
    <Deterministic>true</Deterministic>
  </PropertyGroup>
  <PropertyGroup Condition=" '$(Configuration)|$(Platform)' == 'Debug|AnyCPU' ">
    <PlatformTarget>AnyCPU</PlatformTarget>
    <DebugSymbols>true</DebugSymbols>
    <DebugType>full</DebugType>
    <Optimize>false</Optimize>
    <OutputPath>bin\Debug\</OutputPath>
    <DefineConstants>DEBUG;TRACE</DefineConstants>
    <ErrorReport>prompt</ErrorReport>
    <WarningLevel>4</WarningLevel>
  </PropertyGroup>
  <PropertyGroup Condition=" '$(Configuration)|$(Platform)' == 'Release|AnyCPU' ">
    <PlatformTarget>AnyCPU</PlatformTarget>
    <DebugType>pdbonly</DebugType>
    <Optimize>true</Optimize>
    <OutputPath>bin\Release\</OutputPath>
    <DefineConstants>TRACE</DefineConstants>
    <ErrorReport>prompt</ErrorReport>
    <WarningLevel>4</WarningLevel>
  </PropertyGroup>
  <ItemGroup>
    <Reference Include="System" />
    <Reference Include="System.Core" />
    <Reference Include="System.Xml.Linq" />
    <Reference Include="System.Data.DataSetExtensions" />
    <Reference Include="Microsoft.CSharp" />
    <Reference Include="System.Data" />
    <Reference Include="System.Net.Http" />
    <Reference Include="System.Xml" />
  </ItemGroup>
  <ItemGroup>
    <Compile Include="Collector\AdvisoryCollector.cs" />
    <Compile Include="Collector\AdvisoryQueryBuilder.cs" />
    <Compile Include="Collector\AdvisoryQueryService.cs" />
    <Compile Include="Collector\IAdvisoryCollector.cs" />
    <Compile Include="Collector\IAdvisoryQueryBuilder.cs" />
    <Compile Include="Collector\IAdvisoryQueryService.cs" />
    <Compile Include="Configuration\GitHubVulnerabilities2DbConfiguration.cs" />
    <Compile Include="Gallery\ThrowingAuditingService.cs" />
    <Compile Include="Gallery\ThrowingIndexingService.cs" />
    <Compile Include="Gallery\ThrowingSecurityPolicyService.cs" />
    <Compile Include="Gallery\ThrowingTelemetryService.cs" />
    <Compile Include="GraphQL\Edge.cs" />
    <Compile Include="GraphQL\IQueryService.cs" />
    <Compile Include="GraphQL\INode.cs" />
    <Compile Include="GraphQL\SecurityAdvisory.cs" />
    <Compile Include="GraphQL\QueryResponse.cs" />
    <Compile Include="GraphQL\QueryService.cs" />
    <Compile Include="GraphQL\SecurityVulnerability.cs" />
    <Compile Include="Ingest\AdvisoryIngestor.cs" />
    <Compile Include="Ingest\GitHubVersionRangeParser.cs" />
    <Compile Include="Ingest\GitHubVersionRangeParsingException.cs" />
    <Compile Include="Ingest\IAdvisoryIngestor.cs" />
    <Compile Include="Ingest\IGitHubVersionRangeParser.cs" />
    <Compile Include="Job.cs" />
    <Compile Include="Program.cs" />
    <Compile Include="Properties\AssemblyInfo.cs" />
    <Compile Include="Properties\AssemblyInfo.*.cs" />
  </ItemGroup>
  <ItemGroup>
    <None Include="App.config" />
    <None Include="GitHubVulnerabilities2Db.nuspec">
      <SubType>Designer</SubType>
    </None>
    <None Include="Scripts\*" />
  </ItemGroup>
  <ItemGroup>
    <PackageReference Include="MicroBuild.Core">
      <Version>0.3.0</Version>
      <IncludeAssets>runtime; build; native; contentfiles; analyzers</IncludeAssets>
      <PrivateAssets>all</PrivateAssets>
    </PackageReference>
    <PackageReference Include="NuGet.Jobs.Common">
      <Version>4.3.0-dev-3612825</Version>
    </PackageReference>
    <PackageReference Include="NuGet.Services.Cursor">
<<<<<<< HEAD
      <Version>2.78.0</Version>
=======
      <Version>2.79.0</Version>
>>>>>>> cf7178e2
    </PackageReference>
  </ItemGroup>
  <ItemGroup>
    <Content Include="Scripts\nssm.exe" />
  </ItemGroup>
  <ItemGroup>
    <ProjectReference Include="..\NuGet.Services.Entities\NuGet.Services.Entities.csproj">
      <Project>{6262f4fc-29be-4226-b676-db391c89d396}</Project>
      <Name>NuGet.Services.Entities</Name>
    </ProjectReference>
    <ProjectReference Include="..\NuGetGallery.Core\NuGetGallery.Core.csproj">
      <Project>{097b2cdd-9623-4c34-93c2-d373d51f5b4e}</Project>
      <Name>NuGetGallery.Core</Name>
    </ProjectReference>
    <ProjectReference Include="..\NuGetGallery.Services\NuGetGallery.Services.csproj">
      <Project>{c7d5e850-33fa-4ec5-8d7f-b1c8dd5d48f9}</Project>
      <Name>NuGetGallery.Services</Name>
    </ProjectReference>
  </ItemGroup>
  <PropertyGroup>
    <SignPath>..\..\build</SignPath>
    <SignPath Condition="'$(BUILD_SOURCESDIRECTORY)' != ''">$(BUILD_SOURCESDIRECTORY)\build</SignPath>
    <SignPath Condition="'$(NuGetBuildPath)' != ''">$(NuGetBuildPath)</SignPath>
    <SignType Condition="'$(SignType)' == ''">none</SignType>
  </PropertyGroup>
  <Import Project="$(MSBuildToolsPath)\Microsoft.CSharp.targets" />
  <Import Project="$(SignPath)\sign.targets" Condition="Exists('$(SignPath)\sign.targets')" />
  <Import Project="$(SignPath)\sign.microbuild.targets" Condition="Exists('$(SignPath)\sign.microbuild.targets')" />
  <Import Project="$(NuGetBuildExtensions)" Condition="'$(NuGetBuildExtensions)' != '' And Exists('$(NuGetBuildExtensions)')" />
</Project><|MERGE_RESOLUTION|>--- conflicted
+++ resolved
@@ -89,11 +89,8 @@
       <Version>4.3.0-dev-3612825</Version>
     </PackageReference>
     <PackageReference Include="NuGet.Services.Cursor">
-<<<<<<< HEAD
       <Version>2.78.0</Version>
-=======
       <Version>2.79.0</Version>
->>>>>>> cf7178e2
     </PackageReference>
   </ItemGroup>
   <ItemGroup>
