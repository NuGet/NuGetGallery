--- conflicted
+++ resolved
@@ -345,9 +345,11 @@
             throw new NotImplementedException();
         }
 
-<<<<<<< HEAD
         public bool IsProfileLoadOptimizationV2Enabled()
-=======
+        {
+            throw new NotImplementedException();
+        }
+
         public bool IsMcpServerPackageFilteringEnabled()
         {
             throw new NotImplementedException();
@@ -359,7 +361,6 @@
         }
 
         public bool IsApiKeyV5EnabledForOIDC(User user)
->>>>>>> 29568397
         {
             throw new NotImplementedException();
         }
