--- conflicted
+++ resolved
@@ -196,12 +196,9 @@
     <Compile Include="GraphCatalogItem.cs" />
     <Compile Include="ApiAppsPublishImpl.cs" />
     <Compile Include="PackageRegistrationsImpl.cs" />
-<<<<<<< HEAD
     <Compile Include="PowerShellHashtableVisitor.cs" />
     <Compile Include="PowerShellPublishImpl.cs" />
-=======
     <Compile Include="PublicationDetails.cs" />
->>>>>>> a1788668
     <Compile Include="PublishImpl.cs" />
     <Compile Include="Properties\AssemblyInfo.cs" />
     <Compile Include="NuSpecJsonPublishImpl.cs" />
