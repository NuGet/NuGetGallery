--- conflicted
+++ resolved
@@ -73,11 +73,6 @@
   </ItemGroup>
   <ItemGroup>
     <Compile Include="Blob\CloudBlobRawLogClient.cs" />
-<<<<<<< HEAD
-=======
-    <Compile Include="CdnLogEntry.cs" />
-    <Compile Include="Extensions\AzureCdnPlatformExtensions.cs" />
->>>>>>> a8cc46fd
     <Compile Include="FileExtensions.cs" />
     <Compile Include="Ftp\FtpDownloadStream.cs" />
     <Compile Include="Ftp\FtpRawLogClient.cs" />
@@ -89,7 +84,6 @@
     <Compile Include="Program.cs" />
     <Compile Include="Properties\AssemblyInfo.cs" />
     <Compile Include="Extensions\UriExtensions.cs" />
-    <Compile Include="W3CParseUtils.cs" />
   </ItemGroup>
   <ItemGroup>
     <None Include="App.config" />
