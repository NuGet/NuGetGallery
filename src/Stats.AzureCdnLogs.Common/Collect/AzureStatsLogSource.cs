--- conflicted
+++ resolved
@@ -49,15 +49,10 @@
 
             if (string.IsNullOrEmpty(containerName))
             {
-<<<<<<< HEAD
-                if (containerName == null) throw new ArgumentNullException(nameof(containerName));
-                else throw new ArgumentException(nameof(containerName));
-=======
                 if (containerName == null)
                     throw new ArgumentNullException(nameof(containerName));
                 else
                     throw new ArgumentException(nameof(containerName));
->>>>>>> 7e0c8f9c
             }
             _container = _blobServiceClient.GetBlobContainerClient(containerName);
 
@@ -86,31 +81,6 @@
                 prefix);
 
             var result = new List<Uri>();
-<<<<<<< HEAD
-            await foreach (var blobItem in _container.GetBlobsAsync(prefix:prefix, cancellationToken:token)) {
-            
-                if (result.Count >= maxResults)
-                {
-                    break;
-                }
-
-                _logger.LogInformation("Found blob {BlobName}, determining lease status...", blobItem.Name);
-
-                var blob = _container.GetBlobClient(blobItem.Name);
-                BlobProperties properties = await blob.GetPropertiesAsync(cancellationToken: token);
-                    if (properties.LeaseStatus != LeaseStatus.Unlocked)
-                    {
-                        _logger.LogInformation(
-                            "Skipping blob {BlobUrl} as its lease status is not unlocked: {LeaseStatus}",
-                            blob.Uri,
-                            properties.LeaseStatus);
-                        continue;
-                    }
-
-                    result.Add(blob.Uri);
-            }
-            
-=======
             await foreach (var blobItem in _container.GetBlobsAsync(prefix: prefix, cancellationToken: token))
             {
 
@@ -135,7 +105,6 @@
                 result.Add(blob.Uri);
             }
 
->>>>>>> 7e0c8f9c
             _logger.LogInformation(
                 "Found {Results} unlocked blobs with prefix {Prefix}",
                 result.Count,
@@ -197,11 +166,7 @@
             {
                 return AzureBlobLockResult.FailedLockResult(blob);
             }
-<<<<<<< HEAD
-            return await _blobLeaseManager.AcquireLease(blob);
-=======
             return await _blobLeaseManager.AcquireLease(blob, token);
->>>>>>> 7e0c8f9c
         }
 
         /// <summary>
@@ -260,11 +225,7 @@
                     // The operation will throw if the lease does not match
                     bool deleteResult = await sourceBlob.DeleteIfExistsAsync(DeleteSnapshotsOption.IncludeSnapshots,
                         conditions: blobRequestConditions,
-<<<<<<< HEAD
-                        cancellationToken: CancellationToken.None);
-=======
                         cancellationToken: token);
->>>>>>> 7e0c8f9c
                     _logger.LogInformation("CleanAsync: Blob {Blob} was deleted {DeletedResult}. The leaseId: {LeaseId}", blobLock.Blob.Uri, deleteResult, blobLock.LeaseId);
                     return new AsyncOperationResult(deleteResult, null);
                 }
@@ -282,17 +243,11 @@
         {
             try
             {
-<<<<<<< HEAD
-                var blobClient = new BlobClient(blobUri);
-                var properties = await blobClient.GetPropertiesAsync();
-                return blobClient;
-=======
                 var blobUriBuilder = new BlobUriBuilder(blobUri);
                 var containerClient = _blobServiceClient.GetBlobContainerClient(blobUriBuilder.BlobContainerName);
                 var _blobClient = containerClient.GetBlobClient(blobUriBuilder.BlobName);
                 var properties = await _blobClient.GetPropertiesAsync();
                 return _blobClient;
->>>>>>> 7e0c8f9c
             }
             catch (Exception)
             {
@@ -360,15 +315,9 @@
 
             //round-trip to the server and get the information 
             destinationBlob = destinationContainer.GetBlobClient(GetBlobNameFromUri(sourceBlob.Uri));
-<<<<<<< HEAD
 
             BlobProperties properties = await destinationBlob.GetPropertiesAsync();
 
-=======
-
-            BlobProperties properties = await destinationBlob.GetPropertiesAsync();
-
->>>>>>> 7e0c8f9c
             while (properties.CopyStatus == CopyStatus.Pending)
             {
                 properties = await destinationBlob.GetPropertiesAsync();
