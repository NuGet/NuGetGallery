// Copyright (c) .NET Foundation. All rights reserved.
// Licensed under the Apache License, Version 2.0. See License.txt in the project root for license information.

using System;
using System.Net;
using System.Threading;
using System.Threading.Tasks;
using Azure;
using Azure.Storage.Blobs;
using Azure.Storage.Blobs.Specialized;
using Microsoft.Extensions.Logging;
<<<<<<< HEAD
using Azure.Storage.Blobs;
using Stats.AzureCdnLogs.Common.Collect;
using NuGet.Services.Storage;
using Azure.Storage.Blobs.Specialized;
=======
using NuGet.Services.Storage;
using Stats.AzureCdnLogs.Common.Collect;
>>>>>>> 7e0c8f9c

namespace Stats.AzureCdnLogs.Common
{
    /// <summary>
    /// Manages lease acquisition on Azure Blobs.
    /// A lease, once is acquired, it will be continuously renewed every 60 minutes.
    /// </summary>
    public class AzureBlobLeaseManager
    {
        public const int MaxRenewPeriodInSeconds = 60;
        // The lease will be renewed with a short interval before the the lease expires
        public const int OverlapRenewPeriodInSeconds = 20;
        private readonly ILogger<AzureBlobLeaseManager> _logger;
        private BlobLeaseService _blobLeaseService;

<<<<<<< HEAD
        public AzureBlobLeaseManager(ILogger<AzureBlobLeaseManager> logger, BlobServiceClient blobServiceClient, string containerName, string basePath)
=======
        public AzureBlobLeaseManager(ILogger<AzureBlobLeaseManager> logger)
>>>>>>> 7e0c8f9c
        {
            _logger = logger ?? throw new ArgumentNullException(nameof(logger));
            if (blobServiceClient == null) throw new ArgumentNullException(nameof(blobServiceClient));

            if (string.IsNullOrEmpty(containerName))
            {
                if (containerName == null) throw new ArgumentNullException(nameof(containerName));
                else throw new ArgumentException(nameof(containerName));
            }

            _blobLeaseService = new BlobLeaseService(blobServiceClient, containerName, basePath);
        }

        /// <summary>
        /// Try to acquire a lease on the blob. If the acquire is successful the lease will be renewed at every 60 seconds. 
        /// In order to stop the renew task the <see cref="Stats.AzureCdnLogs.Common.AzureBlobLeaseManager.TryReleaseLockAsync(AzureBlobLockResult)"/> needs to be invoked
        /// or the token to be cancelled.
        /// </summary>
        /// <param name="blob">The blob to acquire the lease on.</param>
        /// <returns>An <see cref="AzureBlobLockResult"/> indicating the result of the lease acquisition. 
        /// If the lease is successfully acquired, the result will contain the lease ID and a cancellation token 
        /// source that can be used to stop the lease renewal task.</returns>
<<<<<<< HEAD
        public async Task<AzureBlobLockResult> AcquireLease(BlobClient blob)
        {
            try
            {
                var leaseResult = await _blobLeaseService.TryAcquireAsync(blob.Name, TimeSpan.FromSeconds(MaxRenewPeriodInSeconds), CancellationToken.None);
                if (!leaseResult.IsSuccess)
                {
                    _logger.LogInformation("AcquireLease: The operation was cancelled or the blob lease is already taken. Blob {BlobUri}.", blob.Uri.AbsoluteUri);
                    return AzureBlobLockResult.FailedLockResult(blob);
                }
                else
                {
                    _logger.LogInformation("AcquireLease: Lease was acquired for BlobUri {BlobUri}.", blob.Uri.AbsoluteUri);
                }

                var leaseId = leaseResult.LeaseId;
                var lockResult = new AzureBlobLockResult(blob, true, leaseId, CancellationToken.None);
                var leasedBlob = lockResult.Blob;
                // Start a task that will renew the lease until the token is cancelled or the Release method is invoked
                _ = Task.Run(async () =>
                {
=======
        public async Task<AzureBlobLockResult> AcquireLease(BlobClient blob, CancellationToken token)
        {
            try
            {
                var leaseClient = blob.GetBlobLeaseClient();
                var leaseResponse = await leaseClient.AcquireAsync(TimeSpan.FromSeconds(MaxRenewPeriodInSeconds));
                string leaseId = leaseResponse.Value.LeaseId;
                var lockResult = new AzureBlobLockResult(blob, lockIsTaken: true, leaseId, token);
                BlobClient leasedBlob = lockResult.Blob;
                // Start a task that will renew the lease until the token is cancelled or the Release method is invoked
                _ = Task.Run(async () =>
                {

                    int sleepBeforeRenewInSeconds = MaxRenewPeriodInSeconds - OverlapRenewPeriodInSeconds < 0 ? MaxRenewPeriodInSeconds : MaxRenewPeriodInSeconds - OverlapRenewPeriodInSeconds;

>>>>>>> 7e0c8f9c
                    while (!lockResult.BlobOperationToken.Token.IsCancellationRequested)
                    {
                        try
                        {
<<<<<<< HEAD
                            await Task.Delay(TimeSpan.FromSeconds(MaxRenewPeriodInSeconds - OverlapRenewPeriodInSeconds), lockResult.BlobOperationToken.Token);
=======
                            await Task.Delay(TimeSpan.FromSeconds(sleepBeforeRenewInSeconds));
>>>>>>> 7e0c8f9c
                            if (!await leasedBlob.ExistsAsync())
                            {
                                break;
                            }
<<<<<<< HEAD
                            await _blobLeaseService.RenewAsync(blob.Name, leaseId, CancellationToken.None);
=======
                            await leaseClient.RenewAsync();
>>>>>>> 7e0c8f9c
                            _logger.LogInformation("RenewLeaseTask: Lease was renewed for BlobUri {BlobUri} and LeaseId {LeaseId}.",
                                blob.Uri.AbsoluteUri,
                                leaseId);
                        }
                        catch (Exception ex)
                        {
                            _logger.LogWarning(ex, "RenewLeaseTask: The Lease could not be renewed for BlobUri {BlobUri}. LeaseId {LeaseId}.",
                                blob.Uri.AbsoluteUri,
                                leaseId);
                            lockResult.BlobOperationToken.Cancel();
                            break;
                        }
                    }



                }, lockResult.BlobOperationToken.Token);
                return lockResult;
            }
            catch (Exception ex)
            {
                _logger.LogError(ex, "AcquireLeaseAsync: Failed to acquire lease for BlobUri {BlobUri}.", blob.Uri.AbsoluteUri);
                return AzureBlobLockResult.FailedLockResult(blob);
            }

        }

        public async Task<AsyncOperationResult> TryReleaseLockAsync(AzureBlobLockResult releaseLock)
        {
            try
            {
                if (await releaseLock.Blob.ExistsAsync())
                {
<<<<<<< HEAD
                    bool releaseResult = await _blobLeaseService.ReleaseAsync(releaseLock.Blob.Name, releaseLock.LeaseId, releaseLock.BlobOperationToken.Token);
                    if (releaseResult)
                    {
                        _logger.LogInformation("ReleaseLockAsync: ReleaseLeaseStatus: {LeaseReleased} on the {BlobUri}.", true, releaseLock.Blob.Uri);
                        return new AsyncOperationResult(true, null);
                    }
                    else
                    {
                        return new AsyncOperationResult(false, null);
                    }
=======
                    var leaseClient = releaseLock.Blob.GetBlobLeaseClient(releaseLock.LeaseId);
                    await leaseClient.ReleaseAsync();
                    _logger.LogInformation("ReleaseLockAsync: ReleaseLeaseStatus: {LeaseReleased} on the {BlobUri}.", true, releaseLock.Blob.Uri);
                    return new AsyncOperationResult(true, null);
>>>>>>> 7e0c8f9c
                }
                else
                {
                    return new AsyncOperationResult(false, null);
                }
            }
            catch (Exception exception)
            {
                // If it  fails do not do anything - the lease will be released in 1 minute anyway
                _logger.LogWarning(LogEvents.FailedBlobReleaseLease, exception, "ReleaseLockAsync: Release lease failed for {BlobUri}.", releaseLock.Blob.Uri);
                return new AsyncOperationResult(null, exception);
            }
        }

    }
}<|MERGE_RESOLUTION|>--- conflicted
+++ resolved
@@ -9,15 +9,10 @@
 using Azure.Storage.Blobs;
 using Azure.Storage.Blobs.Specialized;
 using Microsoft.Extensions.Logging;
-<<<<<<< HEAD
 using Azure.Storage.Blobs;
 using Stats.AzureCdnLogs.Common.Collect;
 using NuGet.Services.Storage;
 using Azure.Storage.Blobs.Specialized;
-=======
-using NuGet.Services.Storage;
-using Stats.AzureCdnLogs.Common.Collect;
->>>>>>> 7e0c8f9c
 
 namespace Stats.AzureCdnLogs.Common
 {
@@ -33,22 +28,9 @@
         private readonly ILogger<AzureBlobLeaseManager> _logger;
         private BlobLeaseService _blobLeaseService;
 
-<<<<<<< HEAD
-        public AzureBlobLeaseManager(ILogger<AzureBlobLeaseManager> logger, BlobServiceClient blobServiceClient, string containerName, string basePath)
-=======
         public AzureBlobLeaseManager(ILogger<AzureBlobLeaseManager> logger)
->>>>>>> 7e0c8f9c
         {
             _logger = logger ?? throw new ArgumentNullException(nameof(logger));
-            if (blobServiceClient == null) throw new ArgumentNullException(nameof(blobServiceClient));
-
-            if (string.IsNullOrEmpty(containerName))
-            {
-                if (containerName == null) throw new ArgumentNullException(nameof(containerName));
-                else throw new ArgumentException(nameof(containerName));
-            }
-
-            _blobLeaseService = new BlobLeaseService(blobServiceClient, containerName, basePath);
         }
 
         /// <summary>
@@ -60,29 +42,6 @@
         /// <returns>An <see cref="AzureBlobLockResult"/> indicating the result of the lease acquisition. 
         /// If the lease is successfully acquired, the result will contain the lease ID and a cancellation token 
         /// source that can be used to stop the lease renewal task.</returns>
-<<<<<<< HEAD
-        public async Task<AzureBlobLockResult> AcquireLease(BlobClient blob)
-        {
-            try
-            {
-                var leaseResult = await _blobLeaseService.TryAcquireAsync(blob.Name, TimeSpan.FromSeconds(MaxRenewPeriodInSeconds), CancellationToken.None);
-                if (!leaseResult.IsSuccess)
-                {
-                    _logger.LogInformation("AcquireLease: The operation was cancelled or the blob lease is already taken. Blob {BlobUri}.", blob.Uri.AbsoluteUri);
-                    return AzureBlobLockResult.FailedLockResult(blob);
-                }
-                else
-                {
-                    _logger.LogInformation("AcquireLease: Lease was acquired for BlobUri {BlobUri}.", blob.Uri.AbsoluteUri);
-                }
-
-                var leaseId = leaseResult.LeaseId;
-                var lockResult = new AzureBlobLockResult(blob, true, leaseId, CancellationToken.None);
-                var leasedBlob = lockResult.Blob;
-                // Start a task that will renew the lease until the token is cancelled or the Release method is invoked
-                _ = Task.Run(async () =>
-                {
-=======
         public async Task<AzureBlobLockResult> AcquireLease(BlobClient blob, CancellationToken token)
         {
             try
@@ -98,25 +57,16 @@
 
                     int sleepBeforeRenewInSeconds = MaxRenewPeriodInSeconds - OverlapRenewPeriodInSeconds < 0 ? MaxRenewPeriodInSeconds : MaxRenewPeriodInSeconds - OverlapRenewPeriodInSeconds;
 
->>>>>>> 7e0c8f9c
                     while (!lockResult.BlobOperationToken.Token.IsCancellationRequested)
                     {
                         try
                         {
-<<<<<<< HEAD
-                            await Task.Delay(TimeSpan.FromSeconds(MaxRenewPeriodInSeconds - OverlapRenewPeriodInSeconds), lockResult.BlobOperationToken.Token);
-=======
                             await Task.Delay(TimeSpan.FromSeconds(sleepBeforeRenewInSeconds));
->>>>>>> 7e0c8f9c
                             if (!await leasedBlob.ExistsAsync())
                             {
                                 break;
                             }
-<<<<<<< HEAD
-                            await _blobLeaseService.RenewAsync(blob.Name, leaseId, CancellationToken.None);
-=======
                             await leaseClient.RenewAsync();
->>>>>>> 7e0c8f9c
                             _logger.LogInformation("RenewLeaseTask: Lease was renewed for BlobUri {BlobUri} and LeaseId {LeaseId}.",
                                 blob.Uri.AbsoluteUri,
                                 leaseId);
@@ -150,23 +100,10 @@
             {
                 if (await releaseLock.Blob.ExistsAsync())
                 {
-<<<<<<< HEAD
-                    bool releaseResult = await _blobLeaseService.ReleaseAsync(releaseLock.Blob.Name, releaseLock.LeaseId, releaseLock.BlobOperationToken.Token);
-                    if (releaseResult)
-                    {
-                        _logger.LogInformation("ReleaseLockAsync: ReleaseLeaseStatus: {LeaseReleased} on the {BlobUri}.", true, releaseLock.Blob.Uri);
-                        return new AsyncOperationResult(true, null);
-                    }
-                    else
-                    {
-                        return new AsyncOperationResult(false, null);
-                    }
-=======
                     var leaseClient = releaseLock.Blob.GetBlobLeaseClient(releaseLock.LeaseId);
                     await leaseClient.ReleaseAsync();
                     _logger.LogInformation("ReleaseLockAsync: ReleaseLeaseStatus: {LeaseReleased} on the {BlobUri}.", true, releaseLock.Blob.Uri);
                     return new AsyncOperationResult(true, null);
->>>>>>> 7e0c8f9c
                 }
                 else
                 {
