﻿{ 
	"@context" : { 
<<<<<<< HEAD
		"@vocab": "http://schema.nuget.org/catalog/",
        "nuget" : "http://schema.nuget.org/schema/",
        "catalog" : "http://schema.nuget.org/catalog/",
        "items" : { "@id": "catalog:item", "@container" : "@set" },
		"url" : "@id",
        "commitTimestamp" : { "@type" : "http://www.w3.org/2001/XMLSchema#dateTime" }
=======
		"@vocab" : "http://nuget.org/catalog#",
		"nuget" : "http://nuget.org/schema#",
        "item" : { "@container" : "@set" },
		"url" : "@id",
		"timeStamp": { "@type": "http://www.w3.org/2001/XMLSchema#dateTime" }
>>>>>>> a28a7fb1
	}
}<|MERGE_RESOLUTION|>--- conflicted
+++ resolved
@@ -1,18 +1,10 @@
 ﻿{ 
 	"@context" : { 
-<<<<<<< HEAD
 		"@vocab": "http://schema.nuget.org/catalog/",
         "nuget" : "http://schema.nuget.org/schema/",
         "catalog" : "http://schema.nuget.org/catalog/",
         "items" : { "@id": "catalog:item", "@container" : "@set" },
 		"url" : "@id",
         "commitTimestamp" : { "@type" : "http://www.w3.org/2001/XMLSchema#dateTime" }
-=======
-		"@vocab" : "http://nuget.org/catalog#",
-		"nuget" : "http://nuget.org/schema#",
-        "item" : { "@container" : "@set" },
-		"url" : "@id",
-		"timeStamp": { "@type": "http://www.w3.org/2001/XMLSchema#dateTime" }
->>>>>>> a28a7fb1
 	}
 }