--- conflicted
+++ resolved
@@ -77,12 +77,9 @@
     <Compile Include="Configuration\JobArgumentNames.cs" />
     <Compile Include="Extensions\SqlConnectionStringBuilderExtensions.cs" />
     <Compile Include="Extensions\XElementExtensions.cs" />
-<<<<<<< HEAD
     <Compile Include="SecretReader\ISecretReaderFactory.cs" />
     <Compile Include="SecretReader\SecretReaderFactory.cs" />
-=======
     <Compile Include="SmtpUri.cs" />
->>>>>>> b335c67f
     <Compile Include="Tracing\AzureBlobJobTraceListener.cs" />
     <Compile Include="Configuration\JobConfigurationManager.cs" />
     <Compile Include="Extensions\DapperExtensions.cs" />
