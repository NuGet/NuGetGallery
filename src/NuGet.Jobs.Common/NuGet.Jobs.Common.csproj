﻿<?xml version="1.0" encoding="utf-8"?>
<Project ToolsVersion="12.0" DefaultTargets="Build" xmlns="http://schemas.microsoft.com/developer/msbuild/2003">
  <Import Project="$(MSBuildExtensionsPath)\$(MSBuildToolsVersion)\Microsoft.Common.props" Condition="Exists('$(MSBuildExtensionsPath)\$(MSBuildToolsVersion)\Microsoft.Common.props')" />
  <PropertyGroup>
    <Configuration Condition=" '$(Configuration)' == '' ">Debug</Configuration>
    <Platform Condition=" '$(Platform)' == '' ">AnyCPU</Platform>
    <ProjectGuid>{4B4B1EFB-8F33-42E6-B79F-54E7F3293D31}</ProjectGuid>
    <OutputType>Library</OutputType>
    <AppDesignerFolder>Properties</AppDesignerFolder>
    <RootNamespace>NuGet.Jobs</RootNamespace>
    <AssemblyName>NuGet.Jobs.Common</AssemblyName>
    <TargetFrameworkVersion>v4.5</TargetFrameworkVersion>
    <FileAlignment>512</FileAlignment>
    <DefineConstants>TRACE</DefineConstants>
  </PropertyGroup>
  <PropertyGroup Condition=" '$(Configuration)|$(Platform)' == 'Debug|AnyCPU' ">
    <DebugSymbols>true</DebugSymbols>
    <DebugType>full</DebugType>
    <Optimize>false</Optimize>
    <OutputPath>bin\Debug\</OutputPath>
    <DefineConstants>DEBUG;TRACE</DefineConstants>
    <ErrorReport>prompt</ErrorReport>
    <WarningLevel>4</WarningLevel>
  </PropertyGroup>
  <PropertyGroup Condition=" '$(Configuration)|$(Platform)' == 'Release|AnyCPU' ">
    <DebugType>pdbonly</DebugType>
    <Optimize>true</Optimize>
    <OutputPath>bin\Release\</OutputPath>
    <DefineConstants>TRACE</DefineConstants>
    <ErrorReport>prompt</ErrorReport>
    <WarningLevel>4</WarningLevel>
  </PropertyGroup>
  <ItemGroup>
<<<<<<< HEAD
    <Reference Include="Microsoft.Data.Edm, Version=5.6.4.0, Culture=neutral, PublicKeyToken=31bf3856ad364e35, processorArchitecture=MSIL">
=======
    <Reference Include="Dapper, Version=1.41.0.0, Culture=neutral, processorArchitecture=MSIL">
      <HintPath>..\..\packages\Dapper.1.41-beta4\lib\net45\Dapper.dll</HintPath>
      <Private>True</Private>
    </Reference>
    <Reference Include="Microsoft.Azure.KeyVault.Core, Version=0.9.0.0, Culture=neutral, PublicKeyToken=31bf3856ad364e35, processorArchitecture=MSIL">
      <HintPath>..\..\packages\Microsoft.Azure.KeyVault.Core.0.9.1-preview\lib\net40\Microsoft.Azure.KeyVault.Core.dll</HintPath>
      <Private>True</Private>
    </Reference>
    <Reference Include="Microsoft.Data.Edm, Version=5.6.2.0, Culture=neutral, PublicKeyToken=31bf3856ad364e35, processorArchitecture=MSIL">
>>>>>>> 64f62558
      <SpecificVersion>False</SpecificVersion>
      <HintPath>..\..\packages\Microsoft.Data.Edm.5.6.4\lib\net40\Microsoft.Data.Edm.dll</HintPath>
    </Reference>
    <Reference Include="Microsoft.Data.OData, Version=5.6.4.0, Culture=neutral, PublicKeyToken=31bf3856ad364e35, processorArchitecture=MSIL">
      <SpecificVersion>False</SpecificVersion>
      <HintPath>..\..\packages\Microsoft.Data.OData.5.6.4\lib\net40\Microsoft.Data.OData.dll</HintPath>
    </Reference>
    <Reference Include="Microsoft.Data.Services.Client, Version=5.6.4.0, Culture=neutral, PublicKeyToken=31bf3856ad364e35, processorArchitecture=MSIL">
      <SpecificVersion>False</SpecificVersion>
      <HintPath>..\..\packages\Microsoft.Data.Services.Client.5.6.4\lib\net40\Microsoft.Data.Services.Client.dll</HintPath>
    </Reference>
    <Reference Include="Microsoft.WindowsAzure.Configuration, Version=3.0.0.0, Culture=neutral, PublicKeyToken=31bf3856ad364e35, processorArchitecture=MSIL">
      <SpecificVersion>False</SpecificVersion>
      <HintPath>..\..\packages\Microsoft.WindowsAzure.ConfigurationManager.3.1.0\lib\net40\Microsoft.WindowsAzure.Configuration.dll</HintPath>
    </Reference>
    <Reference Include="Microsoft.WindowsAzure.Storage, Version=4.3.0.0, Culture=neutral, PublicKeyToken=31bf3856ad364e35, processorArchitecture=MSIL">
      <SpecificVersion>False</SpecificVersion>
      <HintPath>..\..\packages\WindowsAzure.Storage.4.3.0\lib\net40\Microsoft.WindowsAzure.Storage.dll</HintPath>
    </Reference>
    <Reference Include="Newtonsoft.Json, Version=6.0.0.0, Culture=neutral, PublicKeyToken=30ad4fe6b2a6aeed, processorArchitecture=MSIL">
      <HintPath>..\..\packages\Newtonsoft.Json.6.0.8\lib\net45\Newtonsoft.Json.dll</HintPath>
      <Private>True</Private>
    </Reference>
    <Reference Include="System" />
    <Reference Include="System.ComponentModel.Composition" />
    <Reference Include="System.Core" />
<<<<<<< HEAD
=======
    <Reference Include="System.Data.Services.Client" />
    <Reference Include="System.Runtime">
      <HintPath>..\..\packages\System.Runtime.4.0.20-beta-22816\lib\net45\System.Runtime.dll</HintPath>
      <Private>True</Private>
    </Reference>
    <Reference Include="System.Spatial, Version=5.6.2.0, Culture=neutral, PublicKeyToken=31bf3856ad364e35, processorArchitecture=MSIL">
      <SpecificVersion>False</SpecificVersion>
      <HintPath>..\..\packages\System.Spatial.5.6.2\lib\net40\System.Spatial.dll</HintPath>
    </Reference>
    <Reference Include="System.Xml.Linq" />
    <Reference Include="System.Data.DataSetExtensions" />
>>>>>>> 64f62558
    <Reference Include="Microsoft.CSharp" />
    <Reference Include="System.Data" />
    <Reference Include="System.Spatial, Version=5.6.4.0, Culture=neutral, PublicKeyToken=31bf3856ad364e35, processorArchitecture=MSIL">
      <SpecificVersion>False</SpecificVersion>
      <HintPath>..\..\packages\System.Spatial.5.6.4\lib\net40\System.Spatial.dll</HintPath>
    </Reference>
  </ItemGroup>
  <ItemGroup>
<<<<<<< HEAD
    <Compile Include="Configuration\EnvironmentVariableKeys.cs" />
    <Compile Include="Configuration\JobArgumentNames.cs" />
    <Compile Include="Extensions\SqlConnectionStringBuilderExtensions.cs" />
    <Compile Include="Tracing\AzureBlobJobTraceListener.cs" />
    <Compile Include="Configuration\JobConfigurationManager.cs" />
=======
    <Compile Include="AzureBlobJobTraceLogger.cs" />
    <Compile Include="ConfigurationManager.cs" />
    <Compile Include="DapperExtensions.cs" />
>>>>>>> 64f62558
    <Compile Include="JobBase.cs" />
    <Compile Include="JobRunner.cs" />
    <Compile Include="Tracing\JobTraceEventListener.cs" />
    <Compile Include="Tracing\JobTraceListener.cs" />
    <Compile Include="Properties\AssemblyInfo.cs" />
    <Compile Include="StorageHelpers.cs" />
    <Compile Include="Strings.Designer.cs" />
  </ItemGroup>
  <ItemGroup>
    <None Include="app.config" />
    <None Include="packages.config" />
  </ItemGroup>
  <ItemGroup>
    <EmbeddedResource Include="Strings.resx" />
  </ItemGroup>
  <Import Project="$(MSBuildToolsPath)\Microsoft.CSharp.targets" />
  <!-- To modify your build process, add your task inside one of the targets below and uncomment it. 
       Other similar extension points exist, see Microsoft.Common.targets.
  <Target Name="BeforeBuild">
  </Target>
  <Target Name="AfterBuild">
  </Target>
  -->
</Project><|MERGE_RESOLUTION|>--- conflicted
+++ resolved
@@ -31,19 +31,11 @@
     <WarningLevel>4</WarningLevel>
   </PropertyGroup>
   <ItemGroup>
-<<<<<<< HEAD
-    <Reference Include="Microsoft.Data.Edm, Version=5.6.4.0, Culture=neutral, PublicKeyToken=31bf3856ad364e35, processorArchitecture=MSIL">
-=======
     <Reference Include="Dapper, Version=1.41.0.0, Culture=neutral, processorArchitecture=MSIL">
       <HintPath>..\..\packages\Dapper.1.41-beta4\lib\net45\Dapper.dll</HintPath>
       <Private>True</Private>
     </Reference>
-    <Reference Include="Microsoft.Azure.KeyVault.Core, Version=0.9.0.0, Culture=neutral, PublicKeyToken=31bf3856ad364e35, processorArchitecture=MSIL">
-      <HintPath>..\..\packages\Microsoft.Azure.KeyVault.Core.0.9.1-preview\lib\net40\Microsoft.Azure.KeyVault.Core.dll</HintPath>
-      <Private>True</Private>
-    </Reference>
-    <Reference Include="Microsoft.Data.Edm, Version=5.6.2.0, Culture=neutral, PublicKeyToken=31bf3856ad364e35, processorArchitecture=MSIL">
->>>>>>> 64f62558
+    <Reference Include="Microsoft.Data.Edm, Version=5.6.4.0, Culture=neutral, PublicKeyToken=31bf3856ad364e35, processorArchitecture=MSIL">
       <SpecificVersion>False</SpecificVersion>
       <HintPath>..\..\packages\Microsoft.Data.Edm.5.6.4\lib\net40\Microsoft.Data.Edm.dll</HintPath>
     </Reference>
@@ -70,20 +62,6 @@
     <Reference Include="System" />
     <Reference Include="System.ComponentModel.Composition" />
     <Reference Include="System.Core" />
-<<<<<<< HEAD
-=======
-    <Reference Include="System.Data.Services.Client" />
-    <Reference Include="System.Runtime">
-      <HintPath>..\..\packages\System.Runtime.4.0.20-beta-22816\lib\net45\System.Runtime.dll</HintPath>
-      <Private>True</Private>
-    </Reference>
-    <Reference Include="System.Spatial, Version=5.6.2.0, Culture=neutral, PublicKeyToken=31bf3856ad364e35, processorArchitecture=MSIL">
-      <SpecificVersion>False</SpecificVersion>
-      <HintPath>..\..\packages\System.Spatial.5.6.2\lib\net40\System.Spatial.dll</HintPath>
-    </Reference>
-    <Reference Include="System.Xml.Linq" />
-    <Reference Include="System.Data.DataSetExtensions" />
->>>>>>> 64f62558
     <Reference Include="Microsoft.CSharp" />
     <Reference Include="System.Data" />
     <Reference Include="System.Spatial, Version=5.6.4.0, Culture=neutral, PublicKeyToken=31bf3856ad364e35, processorArchitecture=MSIL">
@@ -92,17 +70,12 @@
     </Reference>
   </ItemGroup>
   <ItemGroup>
-<<<<<<< HEAD
     <Compile Include="Configuration\EnvironmentVariableKeys.cs" />
     <Compile Include="Configuration\JobArgumentNames.cs" />
     <Compile Include="Extensions\SqlConnectionStringBuilderExtensions.cs" />
     <Compile Include="Tracing\AzureBlobJobTraceListener.cs" />
     <Compile Include="Configuration\JobConfigurationManager.cs" />
-=======
-    <Compile Include="AzureBlobJobTraceLogger.cs" />
-    <Compile Include="ConfigurationManager.cs" />
-    <Compile Include="DapperExtensions.cs" />
->>>>>>> 64f62558
+    <Compile Include="Extensions\DapperExtensions.cs" />
     <Compile Include="JobBase.cs" />
     <Compile Include="JobRunner.cs" />
     <Compile Include="Tracing\JobTraceEventListener.cs" />
