--- conflicted
+++ resolved
@@ -29,24 +29,8 @@
             RegisterCursorStorage(containerBuilder);
 
             containerBuilder
-<<<<<<< HEAD
-                .Register<ICloudBlobClient>(c =>
-                {
-                    var options = c.Resolve<IOptionsSnapshot<Catalog2RegistrationConfiguration>>();
-
-                    if (options.Value.UseManagedIdentity && !options.Value.HasSasToken)
-                    {
-                        return CloudBlobClientWrapper.UsingMsi(options.Value.StorageConnectionString, options.Value.ManagedIdentityClientId);
-                    }
-
-                    return new CloudBlobClientWrapper(
-                        options.Value.StorageConnectionString,
-                        requestTimeout: DefaultBlobRequestOptions.ServerTimeout);
-                });
-=======
                 .RegisterStorageAccount<Catalog2RegistrationConfiguration>(c => c.StorageConnectionString, requestTimeout: DefaultBlobRequestOptions.ServerTimeout)
                 .As<ICloudBlobClient>();
->>>>>>> 1f8f3027
 
             containerBuilder.Register(c => new Catalog2RegistrationCommand(
                 c.Resolve<ICollector>(),
