// Copyright (c) .NET Foundation. All rights reserved.
// Licensed under the Apache License, Version 2.0. See License.txt in the project root for license information.

using System;
using System.Collections.Generic;
using System.Net.Http;
using Autofac;
using Azure.Identity;
using Azure.Storage.Blobs;
using Microsoft.Extensions.Configuration;
using Microsoft.Extensions.DependencyInjection;
using Microsoft.Extensions.Logging;
using Microsoft.Extensions.Options;
using NuGet.Protocol;
using NuGet.Services.Metadata.Catalog.Persistence;
using NuGet.Services.Storage;
using NuGet.Services.V3;
using NuGetGallery;

using AzureStorage = NuGet.Services.Metadata.Catalog.Persistence.AzureStorage;
using AzureStorageFactory = NuGet.Services.Metadata.Catalog.Persistence.AzureStorageFactory;
using IStorageFactory = NuGet.Services.Metadata.Catalog.Persistence.IStorageFactory;

namespace NuGet.Jobs.Catalog2Registration
{
    public static class DependencyInjectionExtensions
    {
        public const string CursorBindingKey = "Cursor";

        public static ContainerBuilder AddCatalog2Registration(this ContainerBuilder containerBuilder)
        {
            containerBuilder.AddV3();

            RegisterCursorStorage(containerBuilder);
            containerBuilder
                .Register<ICloudBlobClient>(c =>
                {
                    var options = c.Resolve<IOptionsSnapshot<Catalog2RegistrationConfiguration>>();

                    if (options.Value.UseManagedIdentity)
                    {
                        return CloudBlobClientWrapper.UsingMsi(options.Value.StorageConnectionString, options.Value.ManagedIdentityClientId);
                    }

                    return new CloudBlobClientWrapper(
                        options.Value.StorageConnectionString,
                        requestTimeout: DefaultBlobRequestOptions.ServerTimeout);
                });

            containerBuilder.Register(c => new Catalog2RegistrationCommand(
                c.Resolve<ICollector>(),
                c.Resolve<ICloudBlobClient>(),
                c.ResolveKeyed<IStorageFactory>(CursorBindingKey),
                c.Resolve<Func<HttpMessageHandler>>(),
                c.Resolve<IOptionsSnapshot<Catalog2RegistrationConfiguration>>(),
                c.Resolve<ILogger<Catalog2RegistrationCommand>>()));

            return containerBuilder;
        }

        private static void RegisterCursorStorage(ContainerBuilder containerBuilder)
        {
            // Register NuGet.Services.Metadata storage abstractions with a binding key so that they are not as easy to
            // consume. This is an intentional decision since product code should use the NuGetGallery.Core storage
            // abstractions (e.g. ICloudBlobClient).
            containerBuilder
                .Register(c =>
                {
                    var options = c.Resolve<IOptionsSnapshot<Catalog2RegistrationConfiguration>>();

                    if (options.Value.UseManagedIdentity && !options.Value.HasSasToken)
                    {
                        var credential = new DefaultAzureCredential(
                            new DefaultAzureCredentialOptions
                            {
                                ManagedIdentityClientId = options.Value.ManagedIdentityClientId
                            });

                        return new BlobServiceClient(new Uri(options.Value.StorageServiceUrl), credential);
                    }

<<<<<<< HEAD
                    return new BlobServiceClient(options.Value.StorageConnectionString);
=======
                    return new BlobServiceClientFactory(connectionString);
>>>>>>> 9d10a114
                })
                .Keyed<IBlobServiceClientFactory>(CursorBindingKey);

            containerBuilder
                .Register<IStorageFactory>(c =>
                {
                    var options = c.Resolve<IOptionsSnapshot<Catalog2RegistrationConfiguration>>();

                    return new AzureStorageFactory(
                        c.ResolveKeyed<IBlobServiceClientFactory>(CursorBindingKey),
                        options.Value.LegacyStorageContainer,
                        maxExecutionTime: AzureStorage.DefaultMaxExecutionTime,
                        serverTimeout: AzureStorage.DefaultServerTimeout,
                        path: string.Empty,
                        baseAddress: null,
                        useServerSideCopy: true,
                        compressContent: false,
                        verbose: true,
                        initializeContainer: false,
                        throttle: NullThrottle.Instance);
                })
                .Keyed<IStorageFactory>(CursorBindingKey);
        }

        public static IServiceCollection AddCatalog2Registration(
            this IServiceCollection services,
            IDictionary<string, string> telemetryGlobalDimensions,
            IConfigurationRoot configurationRoot)
        {
            services.AddV3(telemetryGlobalDimensions, configurationRoot);

            services.AddTransient<ICommitCollectorLogic, RegistrationCollectorLogic>();
            services.AddTransient<IHiveMerger, HiveMerger>();
            services.AddTransient<IHiveStorage, HiveStorage>();
            services.AddTransient<IHiveUpdater, HiveUpdater>();
            services.AddTransient<IEntityBuilder, EntityBuilder>();
            services.AddTransient<IRegistrationUpdater, RegistrationUpdater>();
            services.AddTransient<RegistrationUrlBuilder>();

            services.AddSingleton<IThrottle>(s =>
            {
                var config = s.GetRequiredService<IOptionsSnapshot<Catalog2RegistrationConfiguration>>();
                return SemaphoreSlimThrottle.CreateSemaphoreThrottle(config.Value.MaxConcurrentStorageOperations);
            });

            return services;
        }
    }
}<|MERGE_RESOLUTION|>--- conflicted
+++ resolved
@@ -79,11 +79,7 @@
                         return new BlobServiceClient(new Uri(options.Value.StorageServiceUrl), credential);
                     }
 
-<<<<<<< HEAD
-                    return new BlobServiceClient(options.Value.StorageConnectionString);
-=======
                     return new BlobServiceClientFactory(connectionString);
->>>>>>> 9d10a114
                 })
                 .Keyed<IBlobServiceClientFactory>(CursorBindingKey);
 
