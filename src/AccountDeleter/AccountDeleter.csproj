﻿<?xml version="1.0" encoding="utf-8"?>
<Project ToolsVersion="15.0" xmlns="http://schemas.microsoft.com/developer/msbuild/2003">
  <Import Project="$(MSBuildExtensionsPath)\$(MSBuildToolsVersion)\Microsoft.Common.props" Condition="Exists('$(MSBuildExtensionsPath)\$(MSBuildToolsVersion)\Microsoft.Common.props')" />
  <Import Project="..\..\sign.thirdparty.props" />
  <PropertyGroup>
    <Configuration Condition=" '$(Configuration)' == '' ">Debug</Configuration>
    <Platform Condition=" '$(Platform)' == '' ">AnyCPU</Platform>
    <ProjectGuid>{8EE102B9-DA4E-4FDF-B6FD-FB12E6584DD7}</ProjectGuid>
    <OutputType>Exe</OutputType>
    <AppDesignerFolder>Properties</AppDesignerFolder>
    <RootNamespace>NuGetGallery.AccountDeleter</RootNamespace>
    <AssemblyName>AccountDeleter</AssemblyName>
    <TargetFrameworkVersion>v4.7.2</TargetFrameworkVersion>
    <FileAlignment>512</FileAlignment>
    <Deterministic>true</Deterministic>
    <AutoGenerateBindingRedirects>true</AutoGenerateBindingRedirects>
  </PropertyGroup>
  <PropertyGroup Condition=" '$(Configuration)|$(Platform)' == 'Debug|AnyCPU' ">
    <DebugSymbols>true</DebugSymbols>
    <DebugType>full</DebugType>
    <Optimize>false</Optimize>
    <OutputPath>bin\Debug\</OutputPath>
    <DefineConstants>DEBUG;TRACE</DefineConstants>
    <ErrorReport>prompt</ErrorReport>
    <WarningLevel>4</WarningLevel>
    <Prefer32Bit>false</Prefer32Bit>
  </PropertyGroup>
  <PropertyGroup Condition=" '$(Configuration)|$(Platform)' == 'Release|AnyCPU' ">
    <DebugType>pdbonly</DebugType>
    <Optimize>true</Optimize>
    <OutputPath>bin\Release\</OutputPath>
    <DefineConstants>TRACE</DefineConstants>
    <ErrorReport>prompt</ErrorReport>
    <WarningLevel>4</WarningLevel>
    <Prefer32Bit>false</Prefer32Bit>
  </PropertyGroup>
  <PropertyGroup>
    <StartupObject />
  </PropertyGroup>
  <ItemGroup>
    <Reference Include="System" />
    <Reference Include="System.Core" />
    <Reference Include="System.Xml.Linq" />
    <Reference Include="System.Data.DataSetExtensions" />
    <Reference Include="Microsoft.CSharp" />
    <Reference Include="System.Data" />
    <Reference Include="System.Xml" />
  </ItemGroup>
  <ItemGroup>
    <Compile Include="AccountDeleteMessageHandler.cs" />
    <Compile Include="Configuration\AccountDeleteConfiguration.cs" />
    <Compile Include="Configuration\CoreMessageServiceConfiguration.cs" />
    <Compile Include="Configuration\EmailConfiguration.cs" />
    <Compile Include="Configuration\GalleryConfiguration.cs" />
    <Compile Include="Configuration\MailTemplateConfiguration.cs" />
    <Compile Include="Configuration\SourceConfiguration.cs" />
    <Compile Include="EmptyIndexingService.cs" />
    <Compile Include="Evaluators\AccountConfirmedEvaluator.cs" />
    <Compile Include="Evaluators\AggregateEvaluator.cs" />
    <Compile Include="Evaluators\AlwaysAllowEvaluator.cs" />
    <Compile Include="Evaluators\BaseUserEvaluator.cs" />
    <Compile Include="Evaluators\EvaluatorKey.cs" />
    <Compile Include="Evaluators\NuGetDeleteEvaluator.cs" />
    <Compile Include="Evaluators\IUserEvaluatorFactory.cs" />
    <Compile Include="Evaluators\UserEvaluatorComparer.cs" />
    <Compile Include="Evaluators\UserEvaluatorFactory.cs" />
    <Compile Include="Exceptions\EmailContactNotAllowedException.cs" />
    <Compile Include="Exceptions\UnknownEvaluatorException.cs" />
    <Compile Include="Exceptions\UnknownSourceException.cs" />
    <Compile Include="Exceptions\UserNotFoundException.cs" />
    <Compile Include="Messaging\AccountDeleteEmailBuilder.cs" />
    <Compile Include="Messaging\DisposableEmailBuilder.cs" />
    <Compile Include="Messaging\EmailBuilderFactory.cs" />
    <Compile Include="EmptyDeleteAccountService.cs" />
    <Compile Include="Messaging\DebugMessageService.cs" />
    <Compile Include="EmptyUserService.cs" />
    <Compile Include="Evaluators\AlwaysRejectEvaluator.cs" />
    <Compile Include="GalleryAccountManager.cs" />
    <Compile Include="IAccountManager.cs" />
    <Compile Include="Messaging\IEmailBuilderFactory.cs" />
    <Compile Include="Evaluators\IUserEvaluator.cs" />
    <Compile Include="Job.cs" />
    <Compile Include="AccountDeleteUserService.cs" />
    <Compile Include="Program.cs" />
    <Compile Include="Properties\AssemblyInfo.cs" />
    <Compile Include="Telemetry\IAccountDeleteTelemetryService.cs" />
    <Compile Include="Telemetry\AccountDeleteTelemetryService.cs" />
  </ItemGroup>
  <ItemGroup>
    <ProjectReference Include="..\NuGet.Services.Entities\NuGet.Services.Entities.csproj">
      <Project>{6262f4fc-29be-4226-b676-db391c89d396}</Project>
      <Name>NuGet.Services.Entities</Name>
    </ProjectReference>
    <ProjectReference Include="..\NuGetGallery.Core\NuGetGallery.Core.csproj">
      <Project>{097b2cdd-9623-4c34-93c2-d373d51f5b4e}</Project>
      <Name>NuGetGallery.Core</Name>
    </ProjectReference>
    <ProjectReference Include="..\NuGetGallery.Services\NuGetGallery.Services.csproj">
      <Project>{c7d5e850-33fa-4ec5-8d7f-b1c8dd5d48f9}</Project>
      <Name>NuGetGallery.Services</Name>
    </ProjectReference>
  </ItemGroup>
  <ItemGroup>
    <PackageReference Include="MicroBuild.Core">
      <Version>0.3.0</Version>
      <IncludeAssets>runtime; build; native; contentfiles; analyzers</IncludeAssets>
      <PrivateAssets>all</PrivateAssets>
    </PackageReference>
<<<<<<< HEAD
    <PackageReference Include="NuGet.Jobs.Common">
      <Version>4.3.0-ryuyu-update-extensions-3142787</Version>
    </PackageReference>
    <PackageReference Include="NuGet.Services.Configuration">
      <Version>2.58.0</Version>
    </PackageReference>
    <PackageReference Include="NuGet.Services.Logging">
      <Version>2.58.0</Version>
    </PackageReference>
    <PackageReference Include="NuGet.Services.Messaging.Email">
      <Version>2.58.0</Version>
    </PackageReference>
    <PackageReference Include="NuGet.Services.ServiceBus">
      <Version>2.58.0</Version>
    </PackageReference>
    <PackageReference Include="NuGet.Services.Validation.Common.Job">
      <Version>4.3.0-ryuyu-update-extensions-3142787</Version>
=======
    <PackageReference Include="NuGet.Services.Validation.Common.Job">
      <Version>4.2.0</Version>
>>>>>>> fea3dc11
    </PackageReference>
  </ItemGroup>
  <ItemGroup>
    <None Include="App.config" />
    <None Include="Scripts\Functions.ps1" />
    <None Include="Scripts\PostDeploy.ps1" />
    <None Include="Scripts\PreDeploy.ps1" />
    <Content Include="Scripts\nssm.exe" />
  </ItemGroup>
  <Import Project="$(MSBuildToolsPath)\Microsoft.CSharp.targets" />
  <PropertyGroup>
    <SignPath>..\..\build</SignPath>
    <SignPath Condition="'$(BUILD_SOURCESDIRECTORY)' != ''">$(BUILD_SOURCESDIRECTORY)\build</SignPath>
    <SignPath Condition="'$(NuGetBuildPath)' != ''">$(NuGetBuildPath)</SignPath>
    <SignType Condition="'$(SignType)' == ''">none</SignType>
  </PropertyGroup>
  <Import Project="$(SignPath)\sign.targets" Condition="Exists('$(SignPath)\sign.targets')" />
  <Import Project="$(SignPath)\sign.microbuild.targets" Condition="Exists('$(SignPath)\sign.microbuild.targets')" />
</Project><|MERGE_RESOLUTION|>--- conflicted
+++ resolved
@@ -106,7 +106,6 @@
       <IncludeAssets>runtime; build; native; contentfiles; analyzers</IncludeAssets>
       <PrivateAssets>all</PrivateAssets>
     </PackageReference>
-<<<<<<< HEAD
     <PackageReference Include="NuGet.Jobs.Common">
       <Version>4.3.0-ryuyu-update-extensions-3142787</Version>
     </PackageReference>
@@ -124,10 +123,8 @@
     </PackageReference>
     <PackageReference Include="NuGet.Services.Validation.Common.Job">
       <Version>4.3.0-ryuyu-update-extensions-3142787</Version>
-=======
     <PackageReference Include="NuGet.Services.Validation.Common.Job">
       <Version>4.2.0</Version>
->>>>>>> fea3dc11
     </PackageReference>
   </ItemGroup>
   <ItemGroup>
