--- conflicted
+++ resolved
@@ -104,10 +104,7 @@
         public MailAddress GalleryNoReplyAddress { get => throw new NotImplementedException(); set => throw new NotImplementedException(); }
         public string SqlReadOnlyReplicaConnectionString { get => throw new NotImplementedException(); set => throw new NotImplementedException(); }
         public bool AsynchronousDeleteAccountServiceEnabled { get => throw new NotImplementedException(); set => throw new NotImplementedException(); }
-<<<<<<< HEAD
+        public string EmbeddedIconUrlTemplate { get => throw new NotImplementedException(); set => throw new NotImplementedException(); }
         public bool SelfServiceAccountDeleteEnabled { get => throw new NotImplementedException(); set => throw new NotImplementedException(); }
-=======
-        public string EmbeddedIconUrlTemplate { get => throw new NotImplementedException(); set => throw new NotImplementedException(); }
->>>>>>> 12a61eb9
     }
 }