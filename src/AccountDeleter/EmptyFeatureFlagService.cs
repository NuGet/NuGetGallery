// Copyright (c) .NET Foundation. All rights reserved.
// Licensed under the Apache License, Version 2.0. See License.txt in the project root for license information.

using NuGet.Services.Entities;
using System;
using System.Collections.Generic;

namespace NuGetGallery.AccountDeleter
{
    public class EmptyFeatureFlagService : IFeatureFlagService
    {
        public bool AreDynamicODataCacheDurationsEnabled()
        {
            throw new NotImplementedException();
        }

        public bool AreEmbeddedIconsEnabled(User user)
        {
            throw new NotImplementedException();
        }

        public bool AreEmbeddedReadmesEnabled(User user)
        {
            throw new NotImplementedException();
        }

        public bool ArePatternSetTfmHeuristicsEnabled()
        {
            //Until this feature is enabled by default, we will assume it is turned off here.
            //This is the only used feature flag that was added.
            return false;
        }

        public bool IsABTestingEnabled(User user)
        {
            throw new NotImplementedException();
        }

        public bool IsAdvancedSearchEnabled(User user)
        {
            throw new NotImplementedException();
        }

        public bool IsAlternateStatisticsSourceEnabled()
        {
            throw new NotImplementedException();
        }

        public bool IsAsyncAccountDeleteEnabled()
        {
            throw new NotImplementedException();
        }

        public bool IsComputeTargetFrameworkEnabled()
        {
            throw new NotImplementedException();
        }

        public bool IsDeletePackageApiEnabled(User user)
        {
            throw new NotImplementedException();
        }

        public bool IsDisplayBannerEnabled()
        {
            throw new NotImplementedException();
        }

        public bool IsDisplayFuGetLinksEnabled()
        {
            throw new NotImplementedException();
        }

        public bool IsDisplayNuGetPackageExplorerLinkEnabled()
        {
            throw new NotImplementedException();
        }
        public bool IsDisplayNuGetTrendsLinksEnabled()
        {
            throw new NotImplementedException();
        }
        public bool IsDisplayTargetFrameworkEnabled(User user)
        {
            throw new NotImplementedException();
        }

        public bool IsDisplayVulnerabilitiesEnabled()
        {
            throw new NotImplementedException();
        }

        public bool IsNuGetAccountPasswordLoginEnabled()
        {
            throw new NotImplementedException();
        }

        public bool IsForceFlatContainerIconsEnabled()
        {
            throw new NotImplementedException();
        }

        public bool IsGet2FADismissFeedbackEnabled()
        {
            throw new NotImplementedException();
        }

        public bool IsGitHubUsageEnabled(User user)
        {
            throw new NotImplementedException();
        }

        public bool IsGravatarProxyEnabled()
        {
            throw new NotImplementedException();
        }

        public bool IsImageAllowlistEnabled()
        {
            throw new NotImplementedException();
        }

        public bool IsLicenseMdRenderingEnabled(User user)
        {
            throw new NotImplementedException();
        }

        public bool IsManageDeprecationApiEnabled(User user)
        {
            throw new NotImplementedException();
        }

        public bool IsManageDeprecationEnabled(User user, PackageRegistration registration)
        {
            throw new NotImplementedException();
        }

        public bool IsManageDeprecationEnabled(User user, IEnumerable<Package> allVersions)
        {
            throw new NotImplementedException();
        }

        public bool IsManagePackagesVulnerabilitiesEnabled()
        {
            throw new NotImplementedException();
        }

        public bool IsMarkdigMdRenderingEnabled()
        {
            throw new NotImplementedException();
        }

        public bool IsMarkdigMdSyntaxHighlightEnabled()
        {
            throw new NotImplementedException();
        }

        public bool IsNewAccount2FAEnforcementEnabled()
        {
            throw new NotImplementedException();
        }

        public bool IsODataDatabaseReadOnlyEnabled()
        {
            throw new NotImplementedException();
        }

        public bool IsODataV1FindPackagesByIdCountNonHijackedEnabled()
        {
            throw new NotImplementedException();
        }

        public bool IsODataV1FindPackagesByIdNonHijackedEnabled()
        {
            throw new NotImplementedException();
        }

        public bool IsODataV1GetAllCountEnabled()
        {
            throw new NotImplementedException();
        }

        public bool IsODataV1GetAllEnabled()
        {
            throw new NotImplementedException();
        }

        public bool IsODataV1GetSpecificNonHijackedEnabled()
        {
            throw new NotImplementedException();
        }

        public bool IsODataV1SearchCountNonHijackedEnabled()
        {
            throw new NotImplementedException();
        }

        public bool IsODataV1SearchNonHijackedEnabled()
        {
            throw new NotImplementedException();
        }

        public bool IsODataV2FindPackagesByIdCountNonHijackedEnabled()
        {
            throw new NotImplementedException();
        }

        public bool IsODataV2FindPackagesByIdNonHijackedEnabled()
        {
            throw new NotImplementedException();
        }

        public bool IsODataV2GetAllCountNonHijackedEnabled()
        {
            throw new NotImplementedException();
        }

        public bool IsODataV2GetAllNonHijackedEnabled()
        {
            throw new NotImplementedException();
        }

        public bool IsODataV2GetSpecificNonHijackedEnabled()
        {
            throw new NotImplementedException();
        }

        public bool IsODataV2SearchCountNonHijackedEnabled()
        {
            throw new NotImplementedException();
        }

        public bool IsODataV2SearchNonHijackedEnabled()
        {
            throw new NotImplementedException();
        }

        public bool IsPackageDependentsEnabled(User user)
        {
            throw new NotImplementedException();
        }

        public bool IsPackageRenamesEnabled(User user)
        {
            throw new NotImplementedException();
        }

        public bool IsPackagesAtomFeedEnabled()
        {
            throw new NotImplementedException();
        }

        public bool IsPackagesAtomFeedCombinedAuthorsEnabled()
        {
            throw new NotImplementedException();
        }

        public bool IsPreviewHijackEnabled()
        {
            throw new NotImplementedException();
        }

        public bool IsRecentPackagesNoIndexEnabled()
        {
            throw new NotImplementedException();
        }

        public bool IsSearchSideBySideEnabled(User user)
        {
            throw new NotImplementedException();
        }

        public bool IsSelfServiceAccountDeleteEnabled()
        {
            throw new NotImplementedException();
        }

        public bool IsShowEnable2FADialogEnabled()
        {
            throw new NotImplementedException();
        }

        public bool IsShowReportAbuseSafetyChangesEnabled()
        {
            throw new NotImplementedException();
        }

        public bool IsAllowAadContentSafetyReportsEnabled()
        {
            throw new NotImplementedException();
        }

        public bool IsTyposquattingEnabled()
        {
            throw new NotImplementedException();
        }

        public bool IsTyposquattingEnabled(User user)
        {
            throw new NotImplementedException();
        }

        public bool ProxyGravatarEnSubdomain()
        {
            throw new NotImplementedException();
        }

        public bool IsDisplayUploadWarningV2Enabled(User user)
        {
            throw new NotImplementedException();
        }

        public bool IsDisplayPackageReadmeWarningEnabled(User user)
        {
            throw new NotImplementedException();
        }

        public bool IsFrameworkFilteringEnabled(User user)
        {
            throw new NotImplementedException();
        }

        public bool IsDisplayTfmBadgesEnabled(User user)
        {
            throw new NotImplementedException();
        }

        public bool IsAdvancedFrameworkFilteringEnabled(User user)
        {
            throw new NotImplementedException();
        }

        public bool CanUseFederatedCredentials(User user)
        {
            throw new NotImplementedException();
        }
        
        public bool IsTrustedPublishingEnabled(User user)
        {
            throw new NotImplementedException();
        }

        public bool IsProfileLoadOptimizationEnabled()
        {
            throw new NotImplementedException();
        }

<<<<<<< HEAD
        public bool IsReducedVersionListsEnabled()
=======
        public bool IsProfileLoadOptimizationV2Enabled()
        {
            throw new NotImplementedException();
        }

        public bool IsMcpServerPackageFilteringEnabled()
        {
            throw new NotImplementedException();
        }

        public bool IsMcpServerPackageDisplayEnabled()
>>>>>>> 0a992d5c
        {
            throw new NotImplementedException();
        }
    }
}<|MERGE_RESOLUTION|>--- conflicted
+++ resolved
@@ -344,21 +344,22 @@
             throw new NotImplementedException();
         }
 
-<<<<<<< HEAD
+        public bool IsProfileLoadOptimizationV2Enabled()
+        {
+            throw new NotImplementedException();
+        }
+
+        public bool IsMcpServerPackageFilteringEnabled()
+        {
+            throw new NotImplementedException();
+        }
+
+        public bool IsMcpServerPackageDisplayEnabled()
+        {
+            throw new NotImplementedException();
+        }
+
         public bool IsReducedVersionListsEnabled()
-=======
-        public bool IsProfileLoadOptimizationV2Enabled()
-        {
-            throw new NotImplementedException();
-        }
-
-        public bool IsMcpServerPackageFilteringEnabled()
-        {
-            throw new NotImplementedException();
-        }
-
-        public bool IsMcpServerPackageDisplayEnabled()
->>>>>>> 0a992d5c
         {
             throw new NotImplementedException();
         }
