--- conflicted
+++ resolved
@@ -158,16 +158,7 @@
                                 cancellationTokenSource.Cancel();
                             }
 
-<<<<<<< HEAD
-                            if (!(ex is TaskCanceledException || ex.InnerException is TaskCanceledException))
-                            {
-                                throw;
-                            }
-
-                            return default(TResponseType);
-=======
                             throw;
->>>>>>> 4efa7e65
                         }
                     }, TaskContinuationOptions.OnlyOnRanToCompletion).Unwrap();
             }
