// Copyright (c) .NET Foundation. All rights reserved.
// Licensed under the Apache License, Version 2.0. See License.txt in the project root for license information.

using System;
using System.Collections.Generic;
using System.ComponentModel.Design;
using System.Net;
using System.Net.Http;
using System.Reflection;
using System.Threading.Tasks;
using Autofac;
using Autofac.Core;
using Azure.Storage.Blobs;
using Microsoft.ApplicationInsights;
using Microsoft.Extensions.Configuration;
using Microsoft.Extensions.DependencyInjection;
using Microsoft.Extensions.Logging;
using Microsoft.Extensions.Options;
using NuGet.Jobs;
using NuGet.Jobs.Configuration;
using NuGet.Jobs.Validation;
using NuGet.Jobs.Validation.Leases;
using NuGet.Jobs.Validation.PackageSigning.Messages;
using NuGet.Jobs.Validation.ScanAndSign;
using NuGet.Jobs.Validation.Storage;
using NuGet.Jobs.Validation.Symbols.Core;
using NuGet.Services.Entities;
using NuGet.Services.Logging;
using NuGet.Services.Messaging;
using NuGet.Services.Messaging.Email;
using NuGet.Services.ServiceBus;
using NuGet.Services.Validation.Orchestrator.PackageSigning.ScanAndSign;
using NuGet.Services.Validation.Orchestrator.Telemetry;
using NuGet.Services.Validation.PackageSigning.ProcessSignature;
using NuGet.Services.Validation.PackageSigning.ValidateCertificate;
using NuGet.Services.Validation.Symbols;
using NuGetGallery;
using NuGetGallery.Diagnostics;

namespace NuGet.Services.Validation.Orchestrator
{
    public class Job : JsonConfigurationJob
    {
        /// <summary>
        /// The maximum number of concurrent connections that can be established to a single server.
        /// </summary>
        private const int MaximumConnectionsPerServer = 64;

        private const string ValidateArgument = "Validate";

        private const string ConfigurationSectionName = "Configuration";
        private const string PackageSigningSectionName = "PackageSigning";
        private const string PackageCertificatesSectionName = "PackageCertificates";
        private const string ScanAndSignSectionName = "ScanAndSign";
        private const string SymbolScanOnlySectionName = "SymbolScanOnly";
        private const string RunnerConfigurationSectionName = "RunnerConfiguration";
        private const string EmailConfigurationSectionName = "Email";
        private const string PackageDownloadTimeoutName = "PackageDownloadTimeout";
        private const string FlatContainerConfigurationSectionName = "FlatContainer";
        private const string LeaseConfigurationSectionName = "Leases";
        private const string SasDefinitionConfigurationSectionName = "SasDefinitions";

        private const string EmailBindingKey = EmailConfigurationSectionName;
        private const string PackageVerificationTopicClientBindingKey = "PackageVerificationTopicClient";
        private const string PackageSignatureBindingKey = PackageSigningSectionName;
        private const string PackageCertificatesBindingKey = PackageCertificatesSectionName;
        private const string ScanAndSignBindingKey = ScanAndSignSectionName;
        private const string SymbolsScanBindingKey = "SymbolsScan";
        private const string OrchestratorBindingKey = "Orchestrator";
        private const string FlatContainerBindingKey = "FlatContainer";

        private const string SymbolsValidatorSectionName = "SymbolsValidator";
        private const string SymbolsValidationBindingKey = SymbolsValidatorSectionName;

        private const string SymbolsIngesterSectionName = "SymbolsIngester";
        private const string SymbolsIngesterBindingKey = SymbolsIngesterSectionName;

        /// <summary>
        /// Indicates whether we had successful configuration validation or not
        /// </summary>
        public bool ConfigurationValidated { get; set; }

        public override void Init(IServiceContainer serviceContainer, IDictionary<string, string> jobArgsDictionary)
        {
            ServicePointManager.DefaultConnectionLimit = MaximumConnectionsPerServer;
            _validateOnly = JobConfigurationManager.TryGetBoolArgument(jobArgsDictionary, ValidateArgument, defaultValue: false);
            ConfigurationValidated = false;

            base.Init(serviceContainer, jobArgsDictionary);
        }

        public override async Task Run()
        {
            var validator = GetRequiredService<ConfigurationValidator>();
            validator.Validate();
            ConfigurationValidated = true;

            if (_validateOnly)
            {
                Logger.LogInformation("Configuration validation successful");
                return;
            }

            var featureFlagRefresher = _serviceProvider.GetRequiredService<IFeatureFlagRefresher>();
            await featureFlagRefresher.StartIfConfiguredAsync();

            try
            {
                _serviceProvider.ValidateMessageHandlerInitialization<PackageValidationMessageData>();

                var runner = GetRequiredService<OrchestrationRunner>();
                await runner.RunOrchestrationAsync();
            }
            finally
            {
                await featureFlagRefresher.StopAndWaitAsync();
            }
        }

        protected override void ConfigureJobServices(IServiceCollection services, IConfigurationRoot configurationRoot)
        {
            services.Configure<ValidationConfiguration>(configurationRoot.GetSection(ConfigurationSectionName));
            services.Configure<ProcessSignatureConfiguration>(configurationRoot.GetSection(PackageSigningSectionName));
            services.Configure<ValidateCertificateConfiguration>(configurationRoot.GetSection(PackageCertificatesSectionName));
            services.Configure<OrchestrationRunnerConfiguration>(configurationRoot.GetSection(RunnerConfigurationSectionName));
            services.Configure<EmailConfiguration>(configurationRoot.GetSection(EmailConfigurationSectionName));
            services.Configure<ScanAndSignConfiguration>(configurationRoot.GetSection(ScanAndSignSectionName));
            services.Configure<SymbolScanOnlyConfiguration>(configurationRoot.GetSection(SymbolScanOnlySectionName));
            services.Configure<ScanAndSignEnqueuerConfiguration>(configurationRoot.GetSection(ScanAndSignSectionName));
            services.Configure<FlatContainerConfiguration>(configurationRoot.GetSection(FlatContainerConfigurationSectionName));
            services.Configure<LeaseConfiguration>(configurationRoot.GetSection(LeaseConfigurationSectionName));
            services.Configure<SasDefinitionConfiguration>(configurationRoot.GetSection(SasDefinitionConfigurationSectionName));

            services.Configure<SymbolsValidationConfiguration>(configurationRoot.GetSection(SymbolsValidatorSectionName));
            services.Configure<SymbolsIngesterConfiguration>(configurationRoot.GetSection(SymbolsIngesterSectionName));

            services.AddTransient<ConfigurationValidator>();
            services.AddTransient<OrchestrationRunner>();

            services.AddScoped<IEntitiesContext>(p =>
            {
                var connectionFactory = p.GetRequiredService<ISqlConnectionFactory<GalleryDbConfiguration>>();
                var connection = connectionFactory.CreateAsync().GetAwaiter().GetResult();

                return new EntitiesContext(connection, readOnly: false);
            });

            services.AddScoped(p =>
            {
                var connectionFactory = p.GetRequiredService<ISqlConnectionFactory<ValidationDbConfiguration>>();
                var connection = connectionFactory.CreateAsync().GetAwaiter().GetResult();

                return new ValidationEntitiesContext(connection);
            });

            services.AddScoped<IValidationEntitiesContext>(serviceProvider =>
                serviceProvider.GetRequiredService<ValidationEntitiesContext>());
            services.AddScoped<IValidationStorageService, ValidationStorageService>();
            services.Add(ServiceDescriptor.Transient(typeof(IEntityRepository<>), typeof(EntityRepository<>)));
            services.AddTransient<ICorePackageService, CorePackageService>();
            services.AddTransient<IEntityService<Package>, PackageEntityService>();
            services.AddTransient<ISubscriptionClient>(serviceProvider =>
            {
                var configuration = serviceProvider.GetRequiredService<IOptionsSnapshot<ServiceBusConfiguration>>().Value;
                return new SubscriptionClientWrapper(
                    configuration.ConnectionString,
                    configuration.TopicPath,
                    configuration.SubscriptionName,
                    serviceProvider.GetRequiredService<ILogger<SubscriptionClientWrapper>>());
            });
            services.AddTransient<ITopicClient>(serviceProvider =>
            {
                var configuration = serviceProvider.GetRequiredService<IOptionsSnapshot<ServiceBusConfiguration>>().Value;
                return new TopicClientWrapper(configuration.ConnectionString, configuration.TopicPath);
            });
            services.AddTransient<IPackageValidationEnqueuer, PackageValidationEnqueuer>();
            services.AddTransient<IValidatorProvider, ValidatorProvider>();
            services.AddTransient<IValidationSetProvider<Package>, ValidationSetProvider<Package>>();
            // Only one Orchestrator Message Handler will be registered.
            ConfigureOrchestratorMessageHandler(services, configurationRoot);
            services.AddTransient<IServiceBusMessageSerializer, ServiceBusMessageSerializer>();
            services.AddTransient<IBrokeredMessageSerializer<PackageValidationMessageData>, PackageValidationMessageDataSerializationAdapter>();
            services.AddTransient<ICriteriaEvaluator<Package>, PackageCriteriaEvaluator>();
            services.AddTransient<IProcessSignatureEnqueuer, ProcessSignatureEnqueuer>();
            services.AddTransient<ICloudBlobContainerInformationProvider, GalleryCloudBlobContainerInformationProvider>();
            services.AddTransient<ICoreFileStorageService, CloudBlobCoreFileStorageService>();
            services.AddTransient<IFileDownloader, FileDownloader>();
            services.AddTransient<IStatusProcessor<Package>, PackageStatusProcessor>();
            services.AddTransient<IValidationSetProvider<Package>, ValidationSetProvider<Package>>();
            services.AddTransient<IValidationSetProcessor, ValidationSetProcessor>();
            services.AddTransient<IBrokeredMessageSerializer<SignatureValidationMessage>, SignatureValidationMessageSerializer>();
            services.AddTransient<IBrokeredMessageSerializer<CertificateValidationMessage>, CertificateValidationMessageSerializer>();
            services.AddTransient<IBrokeredMessageSerializer<ScanAndSignMessage>, ScanAndSignMessageSerializer>();
            services.AddTransient<IValidatorStateService, ValidatorStateService>();
            services.AddTransient<ISimpleCloudBlobProvider, SimpleCloudBlobProvider>();
            services.AddTransient<PackageSignatureProcessor>();
            services.AddTransient<PackageSignatureValidator>();
            services.AddTransient<Messaging.IServiceBusMessageSerializer, Messaging.ServiceBusMessageSerializer>();
            services.AddTransient<IMessageServiceConfiguration, CoreMessageServiceConfiguration>();
            services.AddTransient<IMessageService, AsynchronousEmailMessageService>();
            services.AddTransient<IMessageService<Package>, PackageMessageService>();
            services.AddTransient<ICommonTelemetryService, CommonTelemetryService>();
            services.AddTransient<ITelemetryService, TelemetryService>();
            services.AddTransient<ISubscriptionProcessorTelemetryService, TelemetryService>();
            services.AddTransient<ITelemetryClient, TelemetryClientWrapper>();
            services.AddTransient<IDiagnosticsService, LoggerDiagnosticsService>();
            services.AddSingleton(new TelemetryClient(ApplicationInsightsConfiguration.TelemetryConfiguration));
            services.AddTransient<IValidationOutcomeProcessor<Package>, ValidationOutcomeProcessor<Package>>();
            services.AddSingleton(p =>
            {
                var assembly = Assembly.GetEntryAssembly();
                var assemblyName = assembly.GetName().Name;
                var assemblyVersion = assembly.GetCustomAttribute<AssemblyInformationalVersionAttribute>()?.InformationalVersion ?? "0.0.0";

                var client = new HttpClient(new HttpClientHandler
                {
                    AutomaticDecompression = (DecompressionMethods.GZip | DecompressionMethods.Deflate),
                });

                client.Timeout = configurationRoot.GetValue<TimeSpan>(PackageDownloadTimeoutName);
                client.DefaultRequestHeaders.Add("User-Agent", $"{assemblyName}/{assemblyVersion}");

                return client;
            });
            services.AddTransient<ISharedAccessSignatureService, SharedAccessSignatureService>();

            ConfigureFileServices(services, configurationRoot);
            ConfigureOrchestratorSymbolTypes(services);
            ValidationJobBase.ConfigureFeatureFlagServices(services, configurationRoot);
        }

        protected override void ConfigureAutofacServices(ContainerBuilder containerBuilder, IConfigurationRoot configurationRoot)
        {
            containerBuilder
                .RegisterStorageAccount<ValidationConfiguration>(c => c.ValidationStorageConnectionString)
                .As<ICloudBlobClient>();

            containerBuilder
                .Register(c =>
                {
                    var serviceBusConfiguration = c.Resolve<IOptionsSnapshot<ServiceBusConfiguration>>();
                    var topicClient = new TopicClientWrapper(serviceBusConfiguration.Value.ConnectionString, serviceBusConfiguration.Value.TopicPath);
                    return topicClient;
                })
                .Keyed<TopicClientWrapper>(PackageVerificationTopicClientBindingKey);

            containerBuilder
                .RegisterType<ProcessSignatureEnqueuer>()
                .WithParameter(new ResolvedParameter(
                    (pi, ctx) => pi.ParameterType == typeof(ITopicClient),
                    (pi, ctx) => ctx.ResolveKeyed<TopicClientWrapper>(PackageVerificationTopicClientBindingKey)))
                .WithParameter(new ResolvedParameter(
                    (pi, ctx) => pi.ParameterType == typeof(IBrokeredMessageSerializer<SignatureValidationMessage>),
                    (pi, ctx) => ctx.Resolve<SignatureValidationMessageSerializer>()))
                .As<IProcessSignatureEnqueuer>();

            containerBuilder
                .RegisterType<ScopedMessageHandler<PackageValidationMessageData>>()
                .Keyed<IMessageHandler<PackageValidationMessageData>>(OrchestratorBindingKey);

            containerBuilder
                .RegisterTypeWithKeyedParameter<
                    ISubscriptionProcessor<PackageValidationMessageData>,
                    SubscriptionProcessor<PackageValidationMessageData>,
                    IMessageHandler<PackageValidationMessageData>>(
                        OrchestratorBindingKey);

            // Configure the email enqueuer.
            containerBuilder
                .Register(c =>
                {
                    var configuration = c.Resolve<IOptionsSnapshot<EmailConfiguration>>().Value.ServiceBus;
                    return new TopicClientWrapper(configuration.ConnectionString, configuration.TopicPath);
                })
                .Keyed<ITopicClient>(EmailBindingKey);

            containerBuilder
                .RegisterTypeWithKeyedParameter<
                    IEmailMessageEnqueuer,
                    EmailMessageEnqueuer,
                    ITopicClient>(
                        EmailBindingKey);

            // Configure Validators
            var validatingType = configurationRoot
                .GetSection(RunnerConfigurationSectionName)
                .GetValue(nameof(OrchestrationRunnerConfiguration.ValidatingType), ValidatingType.Package);
            switch (validatingType)
            {
                case ValidatingType.Package:
                    ConfigurePackageSigningValidators(containerBuilder);
                    ConfigurePackageCertificatesValidator(containerBuilder);
                    ConfigureScanAndSignProcessor(containerBuilder);
                    ConfigureFlatContainer(containerBuilder);
                    break;
                case ValidatingType.SymbolPackage:
                    ConfigureSymbolScanValidator(containerBuilder);
                    ConfigureSymbolsValidator(containerBuilder);
                    ConfigureSymbolsIngester(containerBuilder);
                    break;
                default:
                    throw new NotImplementedException($"Unknown type: {validatingType}");
            }

            JsonConfigurationJob.ConfigureFeatureFlagAutofacServices(containerBuilder);
            ConfigureLeaseService(containerBuilder);
        }

        private static void ConfigurePackageSigningValidators(ContainerBuilder builder)
        {
            // Configure the validator state service for the package certificates validator.
            builder
                .RegisterType<ValidatorStateService>()
                .WithParameter(
                    (pi, ctx) => pi.ParameterType == typeof(string),
                    (pi, ctx) => ValidatorName.PackageSignatureProcessor)
                .Keyed<IValidatorStateService>(PackageSignatureBindingKey);

            // Configure the package signature verification enqueuer.
            builder
                .Register(c =>
                {
                    var configuration = c.Resolve<IOptionsSnapshot<ProcessSignatureConfiguration>>().Value.ServiceBus;

                    return new TopicClientWrapper(configuration.ConnectionString, configuration.TopicPath);
                })
                .Keyed<ITopicClient>(PackageSignatureBindingKey);

            builder
                .RegisterType<ProcessSignatureEnqueuer>()
                .WithKeyedParameter(typeof(ITopicClient), PackageSignatureBindingKey)
                .As<IProcessSignatureEnqueuer>();

            // Configure the package signature validators. The processor runs before packages are
            // repository signed and can strip unacceptable repository signatures. The validator
            // runs after packages are repository signed.
            builder
                .RegisterType<PackageSignatureProcessor>()
                .WithKeyedParameter(typeof(IValidatorStateService), PackageSignatureBindingKey)
                .As<PackageSignatureProcessor>();

            builder
                .RegisterType<PackageSignatureValidator>()
                .WithKeyedParameter(typeof(IValidatorStateService), PackageSignatureBindingKey)
                .As<PackageSignatureValidator>();
        }

        private static void ConfigurePackageCertificatesValidator(ContainerBuilder builder)
        {
            // Configure the validator state service for the package certificates validator.
            builder
                .RegisterType<ValidatorStateService>()
                .WithParameter(
                    (pi, ctx) => pi.ParameterType == typeof(string),
                    (pi, ctx) => ValidatorName.PackageCertificate)
                .Keyed<IValidatorStateService>(PackageCertificatesBindingKey);

            // Configure the certificate verification enqueuer.
            builder
                .Register(c =>
                {
                    var configuration = c.Resolve<IOptionsSnapshot<ValidateCertificateConfiguration>>().Value.ServiceBus;

                    return new TopicClientWrapper(configuration.ConnectionString, configuration.TopicPath);
                })
                .Keyed<ITopicClient>(PackageCertificatesBindingKey);

            builder
                .RegisterType<ValidateCertificateEnqueuer>()
                .WithKeyedParameter(typeof(ITopicClient), PackageCertificatesBindingKey)
                .As<IValidateCertificateEnqueuer>();

            // Configure the certificates validator.
            builder
                .RegisterType<PackageCertificatesValidator>()
                .WithKeyedParameter(typeof(IValidatorStateService), PackageCertificatesBindingKey)
                .WithParameter(
                    (pi, ctx) => pi.ParameterType == typeof(TimeSpan?),
                    (pi, ctx) => ctx.Resolve<IOptionsSnapshot<ValidateCertificateConfiguration>>().Value.CertificateRevalidationThreshold)
                .As<PackageCertificatesValidator>();
        }

        private static void ConfigureLeaseService(ContainerBuilder builder)
        {
            builder
                .Register(c =>
                {
<<<<<<< HEAD
                    var config = c.Resolve<IOptionsSnapshot<LeaseConfiguration>>().Value;
                    var blobClient = new BlobServiceClient(config.ConnectionString.Replace("SharedAccessSignature=?", "SharedAccessSignature="));
                    return new CloudBlobLeaseService(blobClient, config.ContainerName, config.StoragePath);
=======
                    LeaseConfiguration config = c.Resolve<IOptionsSnapshot<LeaseConfiguration>>().Value;
                    StorageMsiConfiguration storageMsiConfiguration = c.Resolve<IOptionsSnapshot<StorageMsiConfiguration>>().Value;

                    BlobServiceClient blobServiceClient = StorageAccountHelper.CreateBlobServiceClient(storageMsiConfiguration, config.ConnectionString);
                    return new CloudBlobLeaseService(blobServiceClient, config.ContainerName, config.StoragePath);
>>>>>>> 1593e949
                })
                .As<ILeaseService>();
        }

        private static void ConfigureScanAndSignProcessor(ContainerBuilder builder)
        {
            builder
                .Register(c =>
                {
                    var configuration = c.Resolve<IOptionsSnapshot<ScanAndSignConfiguration>>().Value.ServiceBus;
                    return new TopicClientWrapper(configuration.ConnectionString, configuration.TopicPath);
                })
                .Keyed<ITopicClient>(ScanAndSignBindingKey);

            builder
                .RegisterType<ValidatorStateService>()
                .WithParameter(
                    (pi, ctx) => pi.ParameterType == typeof(string),
                    (pi, ctx) => ValidatorName.ScanAndSign)
                .Keyed<IValidatorStateService>(ScanAndSignBindingKey);

            builder
                .RegisterType<ScanAndSignEnqueuer>()
                .WithKeyedParameter(typeof(ITopicClient), ScanAndSignBindingKey)
                .As<IScanAndSignEnqueuer>();

            builder
                .RegisterType<ScanAndSignProcessor>()
                .WithKeyedParameter(typeof(IValidatorStateService), ScanAndSignBindingKey)
                .AsSelf();
        }

        private static void ConfigureSymbolScanValidator(ContainerBuilder builder)
        {
            builder
                .Register(c =>
                {
                    var configuration = c.Resolve<IOptionsSnapshot<SymbolScanOnlyConfiguration>>().Value.ServiceBus;
                    return new TopicClientWrapper(configuration.ConnectionString, configuration.TopicPath);
                })
                .Keyed<ITopicClient>(SymbolsScanBindingKey);

            builder
                .RegisterType<ValidatorStateService>()
                .WithParameter(
                    (pi, ctx) => pi.ParameterType == typeof(string),
                    (pi, ctx) => ValidatorName.SymbolScan)
                .Keyed<IValidatorStateService>(SymbolsScanBindingKey);

            builder
                .RegisterType<ScanAndSignEnqueuer>()
                .WithKeyedParameter(typeof(ITopicClient), SymbolsScanBindingKey)
                .As<IScanAndSignEnqueuer>();

            builder
                .RegisterType<SymbolScanValidator>()
                .WithKeyedParameter(typeof(IValidatorStateService), SymbolsScanBindingKey)
                .AsSelf();
        }

        private static void ConfigureFlatContainer(ContainerBuilder builder)
        {
            builder
                .RegisterStorageAccount<FlatContainerConfiguration>(c => c.ConnectionString)
                .Keyed<ICloudBlobClient>(FlatContainerBindingKey);

            builder
                .RegisterType<CloudBlobCoreFileStorageService>()
                .WithKeyedParameter(typeof(ICloudBlobClient), FlatContainerBindingKey)
                .Keyed<ICoreFileStorageService>(FlatContainerBindingKey);

            builder
                .RegisterType<OrchestratorContentFileMetadataService>()
                .As<IContentFileMetadataService>();

            builder
                .RegisterType<CoreLicenseFileService>()
                .WithKeyedParameter(typeof(ICoreFileStorageService), FlatContainerBindingKey)
                .As<ICoreLicenseFileService>();

            builder
                .RegisterType<CoreReadmeFileService>()
                .WithKeyedParameter(typeof(ICoreFileStorageService), FlatContainerBindingKey)
                .As<ICoreReadmeFileService>();
        }

        private static void ConfigureOrchestratorMessageHandler(IServiceCollection services, IConfigurationRoot configurationRoot)
        {
            var validatingType = configurationRoot
                .GetSection(RunnerConfigurationSectionName)
                .GetValue(nameof(OrchestrationRunnerConfiguration.ValidatingType), ValidatingType.Package);
            switch (validatingType)
            {
                case ValidatingType.Package:
                    services.AddTransient<IMessageHandler<PackageValidationMessageData>, PackageValidationMessageHandler>();
                    break;
                case ValidatingType.SymbolPackage:
                    services.AddTransient<IMessageHandler<PackageValidationMessageData>, SymbolValidationMessageHandler>();
                    break;
                default:
                    throw new NotImplementedException($"Unknown type: {validatingType}");
            }
        }

        /// <summary>
        /// Configure the initialization of the File Service.
        /// </summary>
        /// <param name="services"></param>
        /// <param name="configurationRoot"></param>
        private static void ConfigureFileServices(IServiceCollection services, IConfigurationRoot configurationRoot)
        {
            services.AddTransient<ICoreFileStorageService, CloudBlobCoreFileStorageService>();
            var validatingType = configurationRoot
                .GetSection(RunnerConfigurationSectionName)
                .GetValue(nameof(OrchestrationRunnerConfiguration.ValidatingType), ValidatingType.Package);
            switch (validatingType)
            {
                case ValidatingType.Package:
                    services.AddTransient<IFileMetadataService, PackageFileMetadataService>();
                    services.AddTransient<IValidationFileService, ValidationFileService>();
                    break;
                case ValidatingType.SymbolPackage:
                    services.AddTransient<IFileMetadataService, SymbolPackageFileMetadataService>();
                    services.AddTransient<IValidationFileService, ValidationFileService>();
                    break;
                default:
                    throw new NotImplementedException($"Unknown type: {validatingType}");
            }
        }

        private static void ConfigureOrchestratorSymbolTypes(IServiceCollection services)
        {
            services.AddTransient<IEntityService<SymbolPackage>, SymbolEntityService>();
            services.AddTransient<IValidationSetProvider<SymbolPackage>, ValidationSetProvider<SymbolPackage>>();
            services.AddTransient<ICoreSymbolPackageService, CoreSymbolPackageService>();
            services.AddTransient<ICriteriaEvaluator<SymbolPackage>, SymbolCriteriaEvaluator>();
            services.AddTransient<IValidationOutcomeProcessor<SymbolPackage>, ValidationOutcomeProcessor<SymbolPackage>>();
            services.AddTransient<IStatusProcessor<SymbolPackage>, SymbolsStatusProcessor>();
            services.AddTransient<IValidationSetProvider<SymbolPackage>, ValidationSetProvider<SymbolPackage>>();
            services.AddTransient<IMessageService<SymbolPackage>, SymbolsPackageMessageService>();
            services.AddTransient<IBrokeredMessageSerializer<SymbolsValidatorMessage>, SymbolsValidatorMessageSerializer>();
            services.AddTransient<IBrokeredMessageSerializer<SymbolsIngesterMessage>, SymbolsIngesterMessageSerializer>();
            services.AddTransient<ISymbolsValidationEntitiesService, SymbolsValidationEntitiesService>();
        }

        private static void ConfigureSymbolsValidator(ContainerBuilder builder)
        {
            builder
                .RegisterType<ValidatorStateService>()
                .WithParameter(
                    (pi, ctx) => pi.ParameterType == typeof(string),
                    (pi, ctx) => ValidatorName.SymbolsValidator)
                .Keyed<IValidatorStateService>(SymbolsValidationBindingKey);

            builder
                .Register(c =>
                {
                    var configuration = c.Resolve<IOptionsSnapshot<SymbolsValidationConfiguration>>().Value.ServiceBus;
                    return new TopicClientWrapper(configuration.ConnectionString, configuration.TopicPath);
                })
                .Keyed<ITopicClient>(SymbolsValidationBindingKey);

            builder
                .RegisterType<SymbolsMessageEnqueuer>()
                .WithKeyedParameter(typeof(ITopicClient), SymbolsValidationBindingKey)
                .WithParameter(
                    (pi, ctx) => pi.ParameterType == typeof(TimeSpan?),
                    (pi, ctx) => ctx.Resolve<IOptionsSnapshot<SymbolsValidationConfiguration>>().Value.MessageDelay)
                .Keyed<ISymbolsMessageEnqueuer>(SymbolsValidationBindingKey)
                .As<ISymbolsMessageEnqueuer>();

            builder
                .RegisterType<SymbolsValidator>()
                .WithKeyedParameter(typeof(IValidatorStateService), SymbolsValidationBindingKey)
                .WithKeyedParameter(typeof(ISymbolsMessageEnqueuer), SymbolsValidationBindingKey)
                .AsSelf();
        }

        private static void ConfigureSymbolsIngester(ContainerBuilder builder)
        {
            builder
                .RegisterType<ValidatorStateService>()
                .WithParameter(
                    (pi, ctx) => pi.ParameterType == typeof(string),
                    (pi, ctx) => ValidatorName.SymbolsIngester)
                .Keyed<IValidatorStateService>(SymbolsIngesterBindingKey);

            builder
                .Register(c =>
                {
                    var configuration = c.Resolve<IOptionsSnapshot<SymbolsIngesterConfiguration>>().Value.ServiceBus;
                    return new TopicClientWrapper(configuration.ConnectionString, configuration.TopicPath);
                })
                .Keyed<ITopicClient>(SymbolsIngesterBindingKey);

            builder
                .RegisterType<SymbolsIngesterMessageEnqueuer>()
                .WithKeyedParameter(typeof(ITopicClient), SymbolsIngesterBindingKey)
                .WithParameter(
                    (pi, ctx) => pi.ParameterType == typeof(TimeSpan?),
                    (pi, ctx) => ctx.Resolve<IOptionsSnapshot<SymbolsIngesterConfiguration>>().Value.MessageDelay)
                .Keyed<ISymbolsIngesterMessageEnqueuer>(SymbolsIngesterBindingKey)
                .As<ISymbolsIngesterMessageEnqueuer>();

            builder
                .RegisterType<SymbolsIngester>()
                .WithKeyedParameter(typeof(IValidatorStateService), SymbolsIngesterBindingKey)
                .WithKeyedParameter(typeof(ISymbolsIngesterMessageEnqueuer), SymbolsIngesterBindingKey)
                .AsSelf();
        }

        private T GetRequiredService<T>()
        {
            return _serviceProvider.GetRequiredService<T>();
        }
    }
}<|MERGE_RESOLUTION|>--- conflicted
+++ resolved
@@ -385,17 +385,11 @@
             builder
                 .Register(c =>
                 {
-<<<<<<< HEAD
-                    var config = c.Resolve<IOptionsSnapshot<LeaseConfiguration>>().Value;
-                    var blobClient = new BlobServiceClient(config.ConnectionString.Replace("SharedAccessSignature=?", "SharedAccessSignature="));
-                    return new CloudBlobLeaseService(blobClient, config.ContainerName, config.StoragePath);
-=======
                     LeaseConfiguration config = c.Resolve<IOptionsSnapshot<LeaseConfiguration>>().Value;
                     StorageMsiConfiguration storageMsiConfiguration = c.Resolve<IOptionsSnapshot<StorageMsiConfiguration>>().Value;
 
                     BlobServiceClient blobServiceClient = StorageAccountHelper.CreateBlobServiceClient(storageMsiConfiguration, config.ConnectionString);
                     return new CloudBlobLeaseService(blobServiceClient, config.ContainerName, config.StoragePath);
->>>>>>> 1593e949
                 })
                 .As<ILeaseService>();
         }
