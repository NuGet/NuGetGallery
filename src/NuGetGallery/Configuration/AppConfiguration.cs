﻿// Copyright (c) .NET Foundation. All rights reserved.
// Licensed under the Apache License, Version 2.0. See License.txt in the project root for license information.

using System;
using System.ComponentModel;
using System.ComponentModel.DataAnnotations;
using System.Net.Mail;

namespace NuGetGallery.Configuration
{
    public class AppConfiguration : IAppConfiguration
    {
        private string _ExternalBrandingMessage;

        [DefaultValue(Constants.DevelopmentEnvironment)]
        public string Environment { get; set; }

        [DefaultValue("")]
        public string WarningBanner { get; set; }

        /// <summary>
        /// Gets a setting indicating if SSL is required for all operations once logged in.
        /// </summary>
        [DefaultValue(false)]
        public bool RequireSSL { get; set; }

        /// <summary>
        /// Gets the port used for SSL
        /// </summary>
        [DefaultValue(443)]
        public int SSLPort { get; set; }

        /// <summary>
        /// A string containing a path exluded from forcing the HTTP to HTTPS redirection. 
        /// To provide multiple paths separate them with ;
        /// </summary>
        [DefaultValue(null)]
        [TypeConverter(typeof(StringArrayConverter))]
        public string[] ForceSslExclusion { get; set; }

<<<<<<< HEAD
        [DisplayName("AwsS3Storage.AccessKey")]
        public string AwsS3Storage_AccessKey { get; set; }

        [DisplayName("AwsS3Storage.SecretKey")]
        public string AwsS3Storage_SecretKey { get; set; }

        [DisplayName("AwsS3Storage.Bucket")]
        public string AwsS3Storage_Bucket { get; set; }

        [DisplayName("AwsS3Storage.Region")]
        public string AwsS3Storage_Region { get; set; }

        [DisplayName("AwsS3Storage.RootDirectory")]
        public string AwsS3Storage_RootDirectory { get; set; }

=======
>>>>>>> 25f062aa
        [DisplayName("AzureStorage.Auditing.ConnectionString")]
        public string AzureStorage_Auditing_ConnectionString { get; set; }

        [DisplayName("AzureStorage.UserCertificates.ConnectionString")]
        public string AzureStorage_UserCertificates_ConnectionString { get; set; }

        [DisplayName("AzureStorage.Content.ConnectionString")]
        public string AzureStorage_Content_ConnectionString { get; set; }

        [DisplayName("AzureStorage.Errors.ConnectionString")]
        public string AzureStorage_Errors_ConnectionString { get; set; }

        [DisplayName("AzureStorage.Packages.ConnectionString")]
        public string AzureStorage_Packages_ConnectionString { get; set; }

        [DisplayName("AzureStorage.Statistics.ConnectionString")]
        public string AzureStorage_Statistics_ConnectionString { get; set; }

        [DisplayName("AzureStorage.Uploads.ConnectionString")]
        public string AzureStorage_Uploads_ConnectionString { get; set; }

        /// <summary>
        /// Gets a setting if Read Access Geo Redundant is enabled in azure storage
        /// </summary>
        public bool AzureStorageReadAccessGeoRedundant { get; set; }

        public bool AsynchronousPackageValidationEnabled { get; set; }

        public bool BlockingAsynchronousPackageValidationEnabled { get; set; }

        public TimeSpan AsynchronousPackageValidationDelay { get; set; }

        public TimeSpan ValidationExpectedTime { get; set; }

        public bool DeprecateNuGetPasswordLogins { get; set; }

        /// <summary>
        /// Gets the URI to the search service
        /// </summary>
        public Uri ServiceDiscoveryUri { get; set; }

        /// <summary>
        /// Gets the @type for the Search endpoint
        /// </summary>
        public string SearchServiceResourceType { get; set; }

        /// <summary>
        /// Gets the @type for the Autocomplete endpoint
        /// </summary>
        public string AutocompleteServiceResourceType { get; set; }

        /// <summary>
        /// Gets a boolean indicating if the site requires that email addresses be confirmed
        /// </summary>
        [DefaultValue(true)]
        public bool ConfirmEmailAddresses { get; set; }

        /// <summary>
        /// Gets a boolean indicating if the site is in read only mode
        /// </summary>
        public bool ReadOnlyMode { get; set; }

        /// <summary>
        /// Gets if only service feeds should be registered
        /// </summary>
        public bool FeedOnlyMode { get; set; }

        /// <summary>
        /// Gets the local directory in which to store files.
        /// </summary>
        [DefaultValue("~/App_Data/Files")]
        public string FileStorageDirectory { get; set; }

        /// <summary>
        /// Gets the location in which the Lucene Index is stored
        /// </summary>
        [DefaultValue(LuceneIndexLocation.AppData)]
        public LuceneIndexLocation LuceneIndexLocation { get; set; }

        /// <summary>
        /// Gets the site brand name i.e. 'NuGet Gallery' by default. Cobranding feature.
        /// </summary>
        public string Brand { get; set; }

        /// <summary>
        /// Gets the gallery owner name and email address
        /// </summary>
        [TypeConverter(typeof(MailAddressConverter))]
        public MailAddress GalleryOwner { get; set; }

        /// <summary>
        /// Gets the gallery e-mail from name and email address
        /// </summary>
        [TypeConverter(typeof(MailAddressConverter))]
        public MailAddress GalleryNoReplyAddress { get; set; }

        /// <summary>
        /// Gets the storage mechanism used by this instance of the gallery
        /// </summary>
        [DefaultValue(StorageType.NotSpecified)]
        public StorageType StorageType { get; set; }

        /// <summary>
        /// Gets the URI of the SMTP host to use. Or null if SMTP is not being used
        /// </summary>
        [DefaultValue(null)]
        public Uri SmtpUri { get; set; }

        /// <summary>
        /// Gets the SQL Connection string used to connect to the database
        /// </summary>
        [Required]
        [DisplayName("SqlServer")]
        [DefaultValue("NuGetGallery")]
        public string SqlConnectionString { get; set; }

        /// <summary>
        /// Gets the SQL Connection string used to connect to the database for support requests
        /// </summary>
        [Required]
        [DisplayName("SupportRequestSqlServer")]
        [DefaultValue("NuGetGallery")]
        public string SqlConnectionStringSupportRequest { get; set; }

        /// <summary>
        /// Gets the SQL Connection string used to connect to the database for validations
        /// </summary>
        [DisplayName("ValidationSqlServer")]
        [DefaultValue("ValidationSqlServer")]
        public string SqlConnectionStringValidation { get; set; }

        /// <summary>
        /// Gets the host name of the Azure CDN being used
        /// </summary>
        public string AzureCdnHost { get; set; }

        /// <summary>
        /// Gets the App ID of the Facebook app associated with this deployment
        /// </summary>
        public string FacebookAppId { get; set; }

        /// <summary>
        /// Gets the Application Insights instrumentation key associated with this deployment.
        /// </summary>
        public string AppInsightsInstrumentationKey { get; set; }

        /// <summary>
        /// Gets the Application Insights sampling percentage associated with this deployment.
        /// </summary>
        public double AppInsightsSamplingPercentage { get; set; }

        /// <summary>
        /// Gets the protocol-independent site root
        /// </summary>
        public string SiteRoot { get; set; }

        /// <summary>
        /// Gets the Google Analytics Property ID being used, if any.
        /// </summary>
        public string GoogleAnalyticsPropertyId { get; set; }

        /// <summary>
        /// Gets a boolean indicating if perf logs should be collected
        /// </summary>
        public bool CollectPerfLogs { get; set; }

        /// <summary>
        /// Gets a boolean indicating if the search index should be updated automatically in the background
        /// </summary>
        [DefaultValue(true)]
        public bool AutoUpdateSearchIndex { get; set; }

        /// <summary>
        /// Gets a string indicating which authentication provider(s) are supported for administrators. 
        /// When specified, the gallery will ensure admin users are logging in using any of the specified authentication providers.
        /// Blank means any authentication provider can be used by administrators.
        /// </summary>
        public string EnforcedAuthProviderForAdmin { get; set; }

        /// <summary>
        /// A regex to validate password format. The default regex requires the password to be atlease 8 characters, 
        /// include at least one uppercase letter, one lowercase letter and a digit.
        /// </summary>
        [Required]
        [DefaultValue("^(?=.*[A-Z])(?=.*[a-z])(?=.*[0-9]).{8,64}$")]
        public string UserPasswordRegex { get; set; }

        [Required]
        [DefaultValue("Your password must be at least 8 characters, should include at least one uppercase letter, one lowercase letter and a digit.")]
        public string UserPasswordHint { get; set; }

        /// <summary>
        /// Defines the time after which V1 API keys expire.
        /// </summary>
        public int ExpirationInDaysForApiKeyV1 { get; set; }

        /// <summary>
        /// Defines the number of days before the API key expires when the server should emit a warning to the client.
        /// </summary>
        public int WarnAboutExpirationInDaysForApiKeyV1 { get; set; }

        /// <summary>
        /// Gets a string containing the PagerDuty account name.
        /// </summary>
        public string PagerDutyAccountName { get; set; }

        /// <summary>
        /// Gets a string containing the PagerDuty API key.
        /// </summary>
        public string PagerDutyAPIKey { get; set; }

        /// <summary>
        /// Gets a string containing the PagerDuty Service key.
        /// </summary>
        public string PagerDutyServiceKey { get; set; }

        /// <summary>
        /// Gets/sets a bool that indicates if the OData requests will be filtered.
        /// </summary>
        public bool IsODataFilterEnabled { get; set; }

        /// <summary>
        /// Gets/sets a string that is a link to an external status page
        /// </summary>
        public string ExternalStatusUrl { get; set; }

        /// <summary>
        /// Gets/sets a string that is a link to an external about page
        /// </summary>
        public string ExternalAboutUrl { get; set; }

        /// <summary>
        /// Gets/sets a string that is a link to an external privacy policy
        /// </summary>
        public string ExternalPrivacyPolicyUrl { get; set; }

        /// <summary>
        /// Gets/sets a string that is a link to an external terms of use document
        /// </summary>
        public string ExternalTermsOfUseUrl { get; set; }

        /// <summary>
        /// Gets/sets a string that is a link to the brand
        /// </summary>
        public string ExternalBrandingUrl { get; set; }

        /// <summary>
        /// Gets/sets a string that is brand string to display in the footer, this also
        /// accepts a single {0} string format token which is replaced by the UTC year
        /// </summary>
        public string ExternalBrandingMessage {
            get {
                return _ExternalBrandingMessage;
            }

            set
            {
                _ExternalBrandingMessage = string.Format(value, DateTime.UtcNow.Year);
            }
        }

        /// <summary>
        /// Get/Sets a string to a url that details trademarks. If unset, the link will not appear.
        /// </summary>
        public string TrademarksUrl { get; set; }

        /// <summary>
        /// Gets/Sets a flag indicating if default security policies should be enforced.
        /// </summary>
        public bool EnforceDefaultSecurityPolicies { get; set; }

        [DefaultValue(true)]
        public bool IsHosted { get; set; }
    }
}<|MERGE_RESOLUTION|>--- conflicted
+++ resolved
@@ -38,7 +38,6 @@
         [TypeConverter(typeof(StringArrayConverter))]
         public string[] ForceSslExclusion { get; set; }
 
-<<<<<<< HEAD
         [DisplayName("AwsS3Storage.AccessKey")]
         public string AwsS3Storage_AccessKey { get; set; }
 
@@ -54,8 +53,6 @@
         [DisplayName("AwsS3Storage.RootDirectory")]
         public string AwsS3Storage_RootDirectory { get; set; }
 
-=======
->>>>>>> 25f062aa
         [DisplayName("AzureStorage.Auditing.ConnectionString")]
         public string AzureStorage_Auditing_ConnectionString { get; set; }
 
