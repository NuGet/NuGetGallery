﻿// Copyright (c) .NET Foundation. All rights reserved.
// Licensed under the Apache License, Version 2.0. See License.txt in the project root for license information.

using System;
using System.ComponentModel;
using System.ComponentModel.DataAnnotations;
using System.Net.Mail;

namespace NuGetGallery.Configuration
{
    public class AppConfiguration : IAppConfiguration
    {
        private string _ExternalBrandingMessage;

        [DefaultValue(Constants.DevelopmentEnvironment)]
        public string Environment { get; set; }

        [DefaultValue("")]
        public string WarningBanner { get; set; }

        /// <summary>
        /// Gets a setting indicating if SSL is required for all operations once logged in.
        /// </summary>
        [DefaultValue(false)]
        public bool RequireSSL { get; set; }

        /// <summary>
        /// Gets the port used for SSL
        /// </summary>
        [DefaultValue(443)]
        public int SSLPort { get; set; }

        /// <summary>
        /// A string containing a path exluded from forcing the HTTP to HTTPS redirection. 
        /// To provide multiple paths separate them with ;
        /// </summary>
        [DefaultValue(null)]
        [TypeConverter(typeof(StringArrayConverter))]
        public string[] ForceSslExclusion { get; set; }

        [DisplayName("AzureStorage.Auditing.ConnectionString")]
        public string AzureStorage_Auditing_ConnectionString { get; set; }

        [DisplayName("AzureStorage.UserCertificates.ConnectionString")]
        public string AzureStorage_UserCertificates_ConnectionString { get; set; }

        [DisplayName("AzureStorage.Content.ConnectionString")]
        public string AzureStorage_Content_ConnectionString { get; set; }

        [DisplayName("AzureStorage.Errors.ConnectionString")]
        public string AzureStorage_Errors_ConnectionString { get; set; }

        [DisplayName("AzureStorage.Packages.ConnectionString")]
        public string AzureStorage_Packages_ConnectionString { get; set; }

        [DisplayName("AzureStorage.Statistics.ConnectionString")]
        public string AzureStorage_Statistics_ConnectionString { get; set; }

        [DisplayName("AzureStorage.Uploads.ConnectionString")]
        public string AzureStorage_Uploads_ConnectionString { get; set; }

        /// <summary>
        /// Gets a setting if Read Access Geo Redundant is enabled in azure storage
        /// </summary>
        public bool AzureStorageReadAccessGeoRedundant { get; set; }

        public bool AsynchronousPackageValidationEnabled { get; set; }

        public bool BlockingAsynchronousPackageValidationEnabled { get; set; }

        public TimeSpan AsynchronousPackageValidationDelay { get; set; }

        public TimeSpan ValidationExpectedTime { get; set; }

        public bool DeprecateNuGetPasswordLogins { get; set; }

        /// <summary>
        /// Gets the URI to the search service
        /// </summary>
        public Uri ServiceDiscoveryUri { get; set; }

        /// <summary>
        /// Gets the @type for the Search endpoint
        /// </summary>
        public string SearchServiceResourceType { get; set; }

        /// <summary>
        /// Gets the @type for the Autocomplete endpoint
        /// </summary>
        public string AutocompleteServiceResourceType { get; set; }

        /// <summary>
        /// Gets a boolean indicating if the site requires that email addresses be confirmed
        /// </summary>
        [DefaultValue(true)]
        public bool ConfirmEmailAddresses { get; set; }

        /// <summary>
        /// Gets a boolean indicating if the site is in read only mode
        /// </summary>
        public bool ReadOnlyMode { get; set; }

        /// <summary>
        /// Gets if only service feeds should be registered
        /// </summary>
        public bool FeedOnlyMode { get; set; }

        /// <summary>
        /// Gets the local directory in which to store files.
        /// </summary>
        [DefaultValue("~/App_Data/Files")]
        public string FileStorageDirectory { get; set; }

        /// <summary>
        /// Gets the location in which the Lucene Index is stored
        /// </summary>
        [DefaultValue(LuceneIndexLocation.AppData)]
        public LuceneIndexLocation LuceneIndexLocation { get; set; }

        /// <summary>
        /// Gets the site brand name i.e. 'NuGet Gallery' by default. Cobranding feature.
        /// </summary>
        public string Brand { get; set; }

        /// <summary>
        /// Gets the gallery owner name and email address
        /// </summary>
        [TypeConverter(typeof(MailAddressConverter))]
        public MailAddress GalleryOwner { get; set; }

        /// <summary>
        /// Gets the gallery e-mail from name and email address
        /// </summary>
        [TypeConverter(typeof(MailAddressConverter))]
        public MailAddress GalleryNoReplyAddress { get; set; }

        /// <summary>
        /// Gets the storage mechanism used by this instance of the gallery
        /// </summary>
        [DefaultValue(StorageType.NotSpecified)]
        public StorageType StorageType { get; set; }

        /// <summary>
        /// Gets the URI of the SMTP host to use. Or null if SMTP is not being used
        /// </summary>
        [DefaultValue(null)]
        public Uri SmtpUri { get; set; }

        /// <summary>
        /// Gets the SQL Connection string used to connect to the database
        /// </summary>
        [Required]
        [DisplayName("SqlServer")]
        [DefaultValue("NuGetGallery")]
        public string SqlConnectionString { get; set; }

        /// <summary>
        /// Gets the SQL Connection string used to connect to the database for support requests
        /// </summary>
        [Required]
        [DisplayName("SupportRequestSqlServer")]
        [DefaultValue("NuGetGallery")]
        public string SqlConnectionStringSupportRequest { get; set; }

        /// <summary>
        /// Gets the SQL Connection string used to connect to the database for validations
        /// </summary>
        [DisplayName("ValidationSqlServer")]
        [DefaultValue("ValidationSqlServer")]
        public string SqlConnectionStringValidation { get; set; }

        /// <summary>
        /// Gets the host name of the Azure CDN being used
        /// </summary>
        public string AzureCdnHost { get; set; }

        /// <summary>
        /// Gets the App ID of the Facebook app associated with this deployment
        /// </summary>
        public string FacebookAppId { get; set; }

        /// <summary>
        /// Gets the Application Insights instrumentation key associated with this deployment.
        /// </summary>
        public string AppInsightsInstrumentationKey { get; set; }

        /// <summary>
        /// Gets the Application Insights sampling percentage associated with this deployment.
        /// </summary>
        public double AppInsightsSamplingPercentage { get; set; }

        /// <summary>
        /// Gets the protocol-independent site root
        /// </summary>
        public string SiteRoot { get; set; }

        /// <summary>
        /// Private key for verifying recaptcha user response.
        /// </summary>
        public string ReCaptchaPrivateKey { get; set; }

        /// <summary>
        /// Public key for verifying recaptcha user response.
        /// </summary>
        public string ReCaptchaPublicKey { get; set; }

        /// <summary>
        /// Gets the Google Analytics Property ID being used, if any.
        /// </summary>
        public string GoogleAnalyticsPropertyId { get; set; }

        /// <summary>
        /// Gets a boolean indicating if perf logs should be collected
        /// </summary>
        public bool CollectPerfLogs { get; set; }

        /// <summary>
        /// Gets a boolean indicating if the search index should be updated automatically in the background
        /// </summary>
        [DefaultValue(true)]
        public bool AutoUpdateSearchIndex { get; set; }

        /// <summary>
        /// Gets a string indicating which authentication provider(s) are supported for administrators. 
        /// When specified, the gallery will ensure admin users are logging in using any of the specified authentication providers.
        /// Blank means any authentication provider can be used by administrators.
        /// </summary>
        public string EnforcedAuthProviderForAdmin { get; set; }

        /// <summary>
        /// A regex to validate password format. The default regex requires the password to be atlease 8 characters, 
        /// include at least one uppercase letter, one lowercase letter and a digit.
        /// </summary>
        [Required]
        [DefaultValue("^(?=.*[A-Z])(?=.*[a-z])(?=.*[0-9]).{8,64}$")]
        public string UserPasswordRegex { get; set; }

        [Required]
        [DefaultValue("Your password must be at least 8 characters, should include at least one uppercase letter, one lowercase letter and a digit.")]
        public string UserPasswordHint { get; set; }

        /// <summary>
        /// Defines the time after which V1 API keys expire.
        /// </summary>
        public int ExpirationInDaysForApiKeyV1 { get; set; }

        /// <summary>
        /// Defines the number of days before the API key expires when the server should emit a warning to the client.
        /// </summary>
        public int WarnAboutExpirationInDaysForApiKeyV1 { get; set; }

        /// <summary>
        /// Defines a semi-colon separated list of domains for the alternate site roots for gallery, used for MSA authentication by AADv2
        /// </summary>
        public string AlternateSiteRootList { get; set; }

        /// <summary>
        /// Configuration to enable manual setting of the machine key for session persistence across deployments/slots.
        /// </summary>
        public bool EnableMachineKeyConfiguration { get; set; }

        /// <summary>
        /// Gets/sets the encryption aglorithm that is used for encrypting and decrypting forms authentication data.
        /// </summary>
        public string MachineKeyDecryption { get; set; }

        /// <summary>
        /// Gets/sets the key that is sued to encrypt and decrypt data, or the process by which the key is generated.
        /// </summary>
        public string MachineKeyDecryptionKey { get; set; }

        /// <summary>
        /// Gets/sets the hashing algorithm used for validating forms authentication and view state data.
        /// </summary>
        public string MachineKeyValidationAlgorithm { get; set; }

        /// <summary>
        /// Gets/sets the key that is used to validate forms authentication and view state data, or the process by which the key is generated.
        /// </summary>
        public string MachineKeyValidationKey { get; set; }

        /// <summary>
        /// Gets/sets a bool that indicates if the OData requests will be filtered.
        /// </summary>
        public bool IsODataFilterEnabled { get; set; }

        /// <summary>
        /// Gets/sets a string that is a link to an external status page
        /// </summary>
        public string ExternalStatusUrl { get; set; }

        /// <summary>
        /// Gets/sets a string that is a link to an external about page
        /// </summary>
        public string ExternalAboutUrl { get; set; }

        /// <summary>
        /// Gets/sets a string that is a link to an external privacy policy
        /// </summary>
        public string ExternalPrivacyPolicyUrl { get; set; }

        /// <summary>
        /// Gets/sets a string that is a link to an external terms of use document
        /// </summary>
        public string ExternalTermsOfUseUrl { get; set; }

        /// <summary>
        /// Gets/sets a string that is a link to the brand
        /// </summary>
        public string ExternalBrandingUrl { get; set; }

        /// <summary>
        /// Gets/sets a string that is brand string to display in the footer, this also
        /// accepts a single {0} string format token which is replaced by the UTC year
        /// </summary>
        public string ExternalBrandingMessage
        {
            get
            {
                return _ExternalBrandingMessage;
            }

            set
            {
                _ExternalBrandingMessage = string.Format(value, DateTime.UtcNow.Year);
            }
        }

        /// <summary>
        /// Get/Sets a string to a url that details trademarks. If unset, the link will not appear.
        /// </summary>
        public string TrademarksUrl { get; set; }

        /// <summary>
        /// Gets/Sets a flag indicating if default security policies should be enforced.
        /// </summary>
        public bool EnforceDefaultSecurityPolicies { get; set; }

        [DefaultValue(true)]
        public bool IsHosted { get; set; }

        public bool RejectSignedPackagesWithNoRegisteredCertificate { get; set; }

        public bool RejectPackagesWithTooManyPackageEntries { get; set; }

        public bool BlockSearchEngineIndexing { get; set; }

        [DefaultValue(null)]
        [TypeConverter(typeof(StringArrayConverter))]
        public string[] DisabledCuratedFeeds { get; set; }

        [DefaultValue(null)]
        [TypeConverter(typeof(StringArrayConverter))]
        public string[] RedirectedCuratedFeeds { get; set; }

<<<<<<< HEAD
        public bool AsynchronousEmailServiceEnabled { get; set; }
=======
        [DefaultValue(false)]
        public bool RejectPackagesWithLicense { get; set; }
>>>>>>> abd27725
    }
}<|MERGE_RESOLUTION|>--- conflicted
+++ resolved
@@ -1,4 +1,4 @@
-﻿// Copyright (c) .NET Foundation. All rights reserved.
+// Copyright (c) .NET Foundation. All rights reserved.
 // Licensed under the Apache License, Version 2.0. See License.txt in the project root for license information.
 
 using System;
@@ -353,11 +353,9 @@
         [TypeConverter(typeof(StringArrayConverter))]
         public string[] RedirectedCuratedFeeds { get; set; }
 
-<<<<<<< HEAD
         public bool AsynchronousEmailServiceEnabled { get; set; }
-=======
+
         [DefaultValue(false)]
         public bool RejectPackagesWithLicense { get; set; }
->>>>>>> abd27725
     }
 }