﻿// Copyright (c) .NET Foundation. All rights reserved.
// Licensed under the Apache License, Version 2.0. See License.txt in the project root for license information.

using System;
using NuGetGallery.Infrastructure.Mail;

namespace NuGetGallery.Configuration
{
    public interface IAppConfiguration : IMessageServiceConfiguration
    {
        /// <summary>
        /// Gets the location in which the Lucene Index is stored
        /// </summary>
        LuceneIndexLocation LuceneIndexLocation { get; set; }

        /// <summary>
        /// Gets the name of the environment in which the gallery is deployed
        /// </summary>
        string Environment { get; set; }

        /// <summary>
        /// Gets the warning banner text 
        /// </summary>
        string WarningBanner { get; set; }

        /// <summary>
        /// Gets a setting indicating if SSL is required for all operations once logged in.
        /// </summary>
        bool RequireSSL { get; set; }

        /// <summary>
        /// Gets the port used for SSL
        /// </summary>
        int SSLPort { get; set; }

        /// <summary>
        /// A string containing a path exluded from forcing the HTTP to HTTPS redirection.
        /// To provide multiple paths separate them with ;
        /// </summary>
        /// <example>/api/health-probe</example>
        string[] ForceSslExclusion { get; set; }

        /// <summary>
        /// The Azure Storage connection string used for auditing.
        /// </summary>
        string AzureStorage_Auditing_ConnectionString { get; set; }

        /// <summary>
        /// The Azure Storage connection string used for user certificates.
        /// </summary>
        string AzureStorage_UserCertificates_ConnectionString { get; set; }

        /// <summary>
        /// The Azure Storage connection string used for static content.
        /// </summary>
        string AzureStorage_Content_ConnectionString { get; set; }

        /// <summary>
        /// The Azure Storage connection string used for Elmah error logs.
        /// </summary>
        string AzureStorage_Errors_ConnectionString { get; set; }

        /// <summary>
        /// The Azure Storage connection string used for packages, after upload.
        /// </summary>
        string AzureStorage_Packages_ConnectionString { get; set; }

        /// <summary>
        /// The Azure Storage connection string used for statistics.
        /// </summary>
        string AzureStorage_Statistics_ConnectionString { get; set; }

        /// <summary>
        /// The Azure Storage connection string used for package uploads, before publishing.
        /// </summary>
        string AzureStorage_Uploads_ConnectionString { get; set; }

        /// <summary>
        /// Gets a setting if Read Access Geo Redundant is enabled in azure storage
        /// </summary>
        bool AzureStorageReadAccessGeoRedundant { get; set; }

        /// <summary>
        /// Gets a boolean indicating whether asynchronous package validation is enabled.
        /// </summary>
        bool AsynchronousPackageValidationEnabled { get; set; }

        /// <summary>
        /// Only makes sense if <see cref="AsynchronousPackageValidationEnabled"/> is set to true.
        /// Indicates whether async package validation will be run in blocking mode.
        /// Running in blocking mode means that the package will not be available for download
        /// until it successfully passed all validations.
        /// </summary>
        bool BlockingAsynchronousPackageValidationEnabled { get; set; }

        /// <summary>
        /// If <see cref="AsynchronousPackageValidationEnabled"/> is set to true,
        /// this is the delay that downstream validations should wait before starting
        /// to process a package.
        /// </summary>
        TimeSpan AsynchronousPackageValidationDelay { get; set; }

        /// <summary>
        /// The upper bound for package validations. A notice will be displayed if a package's validation exceeds this value.
        /// </summary>
        TimeSpan ValidationExpectedTime { get; set; }

        /// <summary>
        /// Gets a boolean indicating whether NuGet password logins are deprecated.
        /// </summary>
        bool DeprecateNuGetPasswordLogins { get; set; }

        /// <summary>
        /// Gets the URI to the search service
        /// </summary>
        Uri ServiceDiscoveryUri { get; set; }

        /// <summary>
        /// Gets the @type for the Search endpoint
        /// </summary>
        string SearchServiceResourceType { get; set; }

        /// <summary>
        /// Gets the @type for the Autocomplete endpoint
        /// </summary>
        string AutocompleteServiceResourceType { get; set; }

        /// <summary>
        /// Gets a boolean indicating if the site requires that email addresses be confirmed
        /// </summary>
        bool ConfirmEmailAddresses { get; set; }

        /// <summary>
        /// Gets a boolean indicating if the site is in read only mode
        /// </summary>
        bool ReadOnlyMode { get; set; }

        /// <summary>
        /// Gets if only service feeds should be registered
        /// </summary>
        bool FeedOnlyMode { get; set; }

        /// <summary>
        /// Gets the local directory in which to store files.
        /// </summary>
        string FileStorageDirectory { get; set; }

        /// <summary>
        /// Gets the site brand name i.e. 'NuGet Gallery' by default. Cobranding feature.
        /// </summary>
        string Brand { get; set; }

        /// <summary>
        /// Gets the storage mechanism used by this instance of the gallery
        /// </summary>
        StorageType StorageType { get; set; }

        /// <summary>
        /// Gets the URI of the SMTP host to use. Or null if SMTP is not being used. Use <see cref="NuGetGallery.Configuration.SmtpUri"/> to parse it
        /// </summary>
        Uri SmtpUri { get; set; }

        /// <summary>
        /// Gets the SQL Connection string used to connect to the database
        /// </summary>
        string SqlConnectionString { get; set; }

        /// <summary>
        /// Gets the SQL Connection string used to connect to the database for support requests
        /// </summary>
        string SqlConnectionStringSupportRequest { get; set; }

        /// <summary>
        /// Gets the SQL Connection string used to connect to the database for validations
        /// </summary>
        string SqlConnectionStringValidation { get; set; }

        /// <summary>
        /// Gets the host name of the Azure CDN being used
        /// </summary>
        string AzureCdnHost { get; set; }

        /// <summary>
        /// Gets the App ID of the Facebook app associated with this deployment
        /// </summary>
        string FacebookAppId { get; set; }

        /// <summary>
        /// Gets the Application Insights instrumentation key associated with this deployment.
        /// </summary>
        string AppInsightsInstrumentationKey { get; set; }

        /// <summary>
        /// Gets the Application Insights sampling percentage associated with this deployment.
        /// </summary>
        double AppInsightsSamplingPercentage { get; set; }

        /// <summary>
        /// Gets the protocol-independent site root
        /// </summary>
        string SiteRoot { get; set; }

        /// <summary>
        /// Private key for verifying recaptcha user response.
        /// </summary>
        string ReCaptchaPrivateKey { get; set; }

        /// <summary>
        /// Public key for verifying recaptcha user response.
        /// </summary>
        string ReCaptchaPublicKey { get; set; }

        /// <summary>
        /// Gets the Google Analytics Property ID being used, if any.
        /// </summary>
        string GoogleAnalyticsPropertyId { get; set; }

        /// <summary>
        /// Gets a boolean indicating if perf logs should be collected
        /// </summary>
        bool CollectPerfLogs { get; set; }

        /// <summary>
        /// Gets a boolean indicating if the search index should be updated automatically in the background
        /// </summary>
        bool AutoUpdateSearchIndex { get; set; }

        /// <summary>
        /// Gets a string indicating which authentication provider(s) are supported for administrators. 
        /// When specified, the gallery will ensure admin users are logging in using any of the specified authentication providers.
        /// Blank means any authentication provider can be used by administrators.
        /// </summary>
        string EnforcedAuthProviderForAdmin { get; set; }

        /// <summary>
        /// The required format for a user password.
        /// </summary>
        string UserPasswordRegex { get; set; }

        /// <summary>
        /// A message to show the user, to explain password requirements.
        /// </summary>
        string UserPasswordHint { get; set; }

        /// <summary>
        /// Defines the time after which V1 API keys expire.
        /// </summary>
        int ExpirationInDaysForApiKeyV1 { get; set; }

        /// <summary>
        /// Defines the number of days before the API key expires when the server should emit a warning to the client.
        /// </summary>
        int WarnAboutExpirationInDaysForApiKeyV1 { get; set; }

        /// <summary>
        /// Defines a semi-colon separated list of domains for the alternate site root for gallery, used for MSA authentication by AADv2
        /// </summary>
        string AlternateSiteRootList { get; set; }

        /// <summary>
        /// Configuration to enable manual setting of the machine key for session persistence across deployments/slots.
        /// </summary>
        bool EnableMachineKeyConfiguration { get; set; }

        /// <summary>
        /// Defines the encryption aglorithm that is used for encrypting and decrypting forms authentication data.
        /// </summary>
        string MachineKeyDecryption { get; set; }

        /// <summary>
        /// Defines the key that is sued to encrypt and decrypt data, or the process by which the key is generated.
        /// </summary>
        string MachineKeyDecryptionKey { get; set; }

        /// <summary>
        /// Defines the hashing algorithm used for validating forms authentication and view state data.
        /// </summary>
        string MachineKeyValidationAlgorithm { get; set; }

        /// <summary>
        /// Defines the key that is used to validate forms authentication and view state data, or the process by which the key is generated.
        /// </summary>
        string MachineKeyValidationKey { get; set; }

        /// <summary>
        /// Gets/sets a bool that indicates if the OData requests will be filtered.
        /// </summary>
        bool IsODataFilterEnabled { get; set; }

        /// <summary>
        /// Gets/sets a string that is a link to the status page
        /// </summary>
        string ExternalStatusUrl { get; set; }

        /// <summary>
        /// Gets/sets a string that is a link to an external about page
        /// </summary>
        string ExternalAboutUrl { get; set; }

        /// <summary>
        /// Gets/sets a string that is a link to an external privacy policy
        /// </summary>
        string ExternalPrivacyPolicyUrl { get; set; }

        /// <summary>
        /// Gets/sets a string that is a link to an external terms of use document
        /// </summary>
        string ExternalTermsOfUseUrl { get; set; }

        /// <summary>
        /// Gets/sets a string that is a link to the brand
        /// </summary>
        string ExternalBrandingUrl { get; set; }

        /// <summary>
        /// Gets/sets a string that is brand string to display in the footer, this also
        /// accepts a single {0} string format token which is replaced by the UTC year
        /// </summary>
        string ExternalBrandingMessage { get; set; }

        /// <summary>
        /// Get/Sets a string to a url that details trademarks. If unset, the link will not appear.
        /// </summary>
        string TrademarksUrl { get; set; }

        /// <summary>
        /// Gets/Sets a flag indicating if default security policies should be enforced.
        /// </summary>
        bool EnforceDefaultSecurityPolicies { get; set; }

        /// <summary>
        /// Whether or not the gallery is running as a hosted web service. This should always be true unless the
        /// gallery code is being used inside a console application.
        /// </summary>
        bool IsHosted { get; set; }

        /// <summary>
        /// Whether or not to synchronously reject signed packages on push/upload when no certificate is uploaded
        /// by the owner.
        /// </summary>
        bool RejectSignedPackagesWithNoRegisteredCertificate { get; set; }

        /// <summary>
        /// Whether or not to synchronously reject packages on push/upload that have too many package entries.
        /// </summary>
        bool RejectPackagesWithTooManyPackageEntries { get; set; }

        /// <summary>
        /// Whether or not to block search engines from indexing the web pages using the "noindex" meta tag.
        /// </summary>
        bool BlockSearchEngineIndexing { get; set; }

        /// <summary>
        /// The name of zero or more curated feeds that are disabled. If a curated feed is disabled, it appears as if
        /// it doesn't exist.
        /// </summary>
        string[] DisabledCuratedFeeds { get; set; }

        /// <summary>
        /// The name of zero or more curated feeds that are redirected to the main feed.
        /// </summary>
        string[] RedirectedCuratedFeeds { get; set; }

        /// <summary>
<<<<<<< HEAD
        /// Gets or sets a flag indicating whether asynchronous email service is enabled.
        /// </summary>
        bool AsynchronousEmailServiceEnabled { get; set; }
=======
        /// Flag that indicates whether packages with `license` node in them should be rejected.
        /// </summary>
        bool RejectPackagesWithLicense { get; set; }
>>>>>>> abd27725
    }
}<|MERGE_RESOLUTION|>--- conflicted
+++ resolved
@@ -1,4 +1,4 @@
-﻿// Copyright (c) .NET Foundation. All rights reserved.
+// Copyright (c) .NET Foundation. All rights reserved.
 // Licensed under the Apache License, Version 2.0. See License.txt in the project root for license information.
 
 using System;
@@ -362,14 +362,13 @@
         string[] RedirectedCuratedFeeds { get; set; }
 
         /// <summary>
-<<<<<<< HEAD
         /// Gets or sets a flag indicating whether asynchronous email service is enabled.
         /// </summary>
         bool AsynchronousEmailServiceEnabled { get; set; }
-=======
+
+        /// <summary>
         /// Flag that indicates whether packages with `license` node in them should be rejected.
         /// </summary>
         bool RejectPackagesWithLicense { get; set; }
->>>>>>> abd27725
     }
 }