﻿// Copyright (c) .NET Foundation. All rights reserved.
// Licensed under the Apache License, Version 2.0. See License.txt in the project root for license information.

using System;
using System.Collections.Generic;
using System.Threading.Tasks;
using NuGetGallery.Configuration;
using NuGet.Services.Search.Client;

namespace NuGetGallery
{
    public class AutocompleteServicePackageIdsQuery 
        : AutocompleteServiceQuery, IAutocompletePackageIdsQuery
    {
<<<<<<< HEAD
        public AutoCompleteServicePackageIdsQuery(IAppConfiguration configuration, IResilientSearchClient resilientSearchClient)
            : base(configuration, resilientSearchClient)
=======
        public AutocompleteServicePackageIdsQuery(IAppConfiguration configuration)
            : base(configuration)
>>>>>>> e92740c2
        {
        }

        public async Task<IEnumerable<string>> Execute(
            string partialId, 
            bool? includePrerelease,
            string semVerLevel = null)
        {
            partialId = partialId ?? string.Empty;

            return await RunServiceQuery("take=30&q=" + Uri.EscapeUriString(partialId), includePrerelease, semVerLevel);
        }
    }
}<|MERGE_RESOLUTION|>--- conflicted
+++ resolved
@@ -12,13 +12,8 @@
     public class AutocompleteServicePackageIdsQuery 
         : AutocompleteServiceQuery, IAutocompletePackageIdsQuery
     {
-<<<<<<< HEAD
-        public AutoCompleteServicePackageIdsQuery(IAppConfiguration configuration, IResilientSearchClient resilientSearchClient)
+        public AutocompleteServicePackageIdsQuery(IAppConfiguration configuration, IResilientSearchClient resilientSearchClient)
             : base(configuration, resilientSearchClient)
-=======
-        public AutocompleteServicePackageIdsQuery(IAppConfiguration configuration)
-            : base(configuration)
->>>>>>> e92740c2
         {
         }
 
