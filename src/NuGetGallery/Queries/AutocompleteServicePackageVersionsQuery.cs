--- conflicted
+++ resolved
@@ -12,13 +12,8 @@
     public class AutocompleteServicePackageVersionsQuery
         : AutocompleteServiceQuery, IAutocompletePackageVersionsQuery
     {
-<<<<<<< HEAD
-        public AutoCompleteServicePackageVersionsQuery(IAppConfiguration configuration, IResilientSearchClient resilientSearchClient)
+        public AutocompleteServicePackageVersionsQuery(IAppConfiguration configuration, IResilientSearchClient resilientSearchClient)
             : base(configuration, resilientSearchClient)
-=======
-        public AutocompleteServicePackageVersionsQuery(IAppConfiguration configuration)
-            : base(configuration)
->>>>>>> e92740c2
         {
         }
 
