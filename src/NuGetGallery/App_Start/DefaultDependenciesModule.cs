--- conflicted
+++ resolved
@@ -389,17 +389,16 @@
                 .As<IPackageUpdateService>()
                 .InstancePerLifetimeScope();
 
-<<<<<<< HEAD
+            builder.RegisterType<GalleryCloudBlobContainerInformationProvider>()
+                .As<ICloudBlobContainerInformationProvider>()
+                .InstancePerLifetimeScope();
+
             builder.RegisterType<ConfigurationIconFileProvider>()
                 .As<IIconUrlProvider>()
                 .InstancePerLifetimeScope();
 
             builder.RegisterType<IconUrlTemplateProcessor>()
                 .As<IIconUrlTemplateProcessor>()
-=======
-            builder.RegisterType<GalleryCloudBlobContainerInformationProvider>()
-                .As<ICloudBlobContainerInformationProvider>()
->>>>>>> 485645c4
                 .InstancePerLifetimeScope();
 
             RegisterFeatureFlagsService(builder, configuration);
