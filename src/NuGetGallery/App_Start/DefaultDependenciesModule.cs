--- conflicted
+++ resolved
@@ -333,12 +333,6 @@
                 .As<ITyposquattingCheckListCacheService>()
                 .SingleInstance();
 
-<<<<<<< HEAD
-            builder.RegisterType<GalleryContentFileMetadataService>()
-                .As<IContentFileMetadataService>()
-                .InstancePerLifetimeScope();
-
-=======
             builder.RegisterType<FlatContainerService>()
                 .As<IFlatContainerService>()
                 .InstancePerLifetimeScope();
@@ -347,7 +341,10 @@
                     new ServiceDiscoveryClient(c.Resolve<IAppConfiguration>().ServiceDiscoveryUri))
                 .As<IServiceDiscoveryClient>();
 
->>>>>>> 12b08504
+            builder.RegisterType<GalleryContentFileMetadataService>()
+                .As<IContentFileMetadataService>()
+                .InstancePerLifetimeScope();
+
             RegisterMessagingService(builder, configuration);
 
             builder.Register(c => HttpContext.Current.User)
