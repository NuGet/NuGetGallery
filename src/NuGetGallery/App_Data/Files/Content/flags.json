{
  "Features": {
    "NuGetGallery.Typosquatting": "Enabled",
    "NuGetGallery.PackagesAtomFeed": "Enabled",
    "NuGetGallery.PreviewHijack": "Enabled",
    "NuGetGallery.GravatarProxy": "Enabled",
    "NuGetGallery.GravatarProxyEnSubdomain": "Enabled",
    "NuGetGallery.ODataCacheDurations": "Enabled",
    "NuGetGallery.ShowEnable2FADialog": "Enabled",
    "NuGetGallery.Get2FADismissFeedback": "Disabled",
    "NuGetGallery.ODataV1GetAllNonHijacked": "Enabled",
    "NuGetGallery.ODataV1GetAllCountNonHijacked": "Enabled",
    "NuGetGallery.ODataV1GetSpecificNonHijacked": "Enabled",
    "NuGetGallery.ODataV1FindPackagesByIdNonHijacked": "Enabled",
    "NuGetGallery.ODataV1FindPackagesByIdCountNonHijacked": "Enabled",
    "NuGetGallery.ODataV1SearchNonHijacked": "Enabled",
    "NuGetGallery.ODataV1SearchCountNonHijacked": "Enabled",
    "NuGetGallery.ODataV2GetAllNonHijacked": "Enabled",
    "NuGetGallery.ODataV2GetAllCountNonHijacked": "Enabled",
    "NuGetGallery.ODataV2GetSpecificNonHijacked": "Enabled",
    "NuGetGallery.ODataV2FindPackagesByIdNonHijacked": "Enabled",
    "NuGetGallery.ODataV2FindPackagesByIdCountNonHijacked": "Enabled",
    "NuGetGallery.ODataV2SearchNonHijacked": "Enabled",
    "NuGetGallery.ODataV2SearchCountNonHijacked": "Enabled",
    "NuGetGallery.DisplayVulnerabilities": "Enabled",
<<<<<<< HEAD
    "NuGetGallery.DisplayFuGetLinks": "Enabled",
    "NuGetGallery.EmbeddedIcons": "Enabled"
=======
    "NuGetGallery.ManagePackagesVulnerabilities": "Enabled",
    "NuGetGallery.DisplayFuGetLinks": "Enabled",
    "NuGetGallery.PatternSetTfmHeuristics": "Enabled"
>>>>>>> 933fe456
  },
  "Flights": {
    "NuGetGallery.TyposquattingFlight": {
      "All": true,
      "SiteAdmins": false,
      "Accounts": [],
      "Domains": []
    },
    "NuGetGallery.ManageDeprecation": {
      "All": false,
      "SiteAdmins": true,
      "Accounts": [],
      "Domains": []
    },
    "NuGetGallery.SearchSideBySide": {
      "All": true,
      "SiteAdmins": false,
      "Accounts": [],
      "Domains": []
    },
    "NuGetGallery.GitHubUsage": {
      "All": false,
      "SiteAdmins": false,
      "Accounts": [],
      "Domains": []
    },
    "NuGetGallery.ABTesting": {
      "All": true,
      "SiteAdmins": false,
      "Accounts": [],
      "Domains": []
    },
    "NuGetGallery.ManageDeprecationApi": {
      "All": false,
      "SiteAdmins": true,
      "Accounts": [],
      "Domains": []
    },
    "NuGetGallery.PackageDependents": {
      "All": true,
      "SiteAdmins": false,
      "Accounts": [],
      "Domains": []
    },
    "NuGetGallery.LicenseMdRendering": {
      "All": true,
      "SiteAdmins": false,
      "Accounts": [],
      "Domains": []
    },
    "NuGetGallery.DeletePackageApi": {
      "All": false,
      "SiteAdmins": false,
      "Accounts": [],
      "Domains": []
    }
  }
}<|MERGE_RESOLUTION|>--- conflicted
+++ resolved
@@ -23,14 +23,9 @@
     "NuGetGallery.ODataV2SearchNonHijacked": "Enabled",
     "NuGetGallery.ODataV2SearchCountNonHijacked": "Enabled",
     "NuGetGallery.DisplayVulnerabilities": "Enabled",
-<<<<<<< HEAD
-    "NuGetGallery.DisplayFuGetLinks": "Enabled",
-    "NuGetGallery.EmbeddedIcons": "Enabled"
-=======
     "NuGetGallery.ManagePackagesVulnerabilities": "Enabled",
     "NuGetGallery.DisplayFuGetLinks": "Enabled",
     "NuGetGallery.PatternSetTfmHeuristics": "Enabled"
->>>>>>> 933fe456
   },
   "Flights": {
     "NuGetGallery.TyposquattingFlight": {
