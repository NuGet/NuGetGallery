--- conflicted
+++ resolved
@@ -610,7 +610,6 @@
         public static string RemovePackageOwner(this UrlHelper url, bool relativeUrl = true)
         {
             return GetActionLink(url, "RemovePackageOwner", "JsonApi", relativeUrl);
-<<<<<<< HEAD
         }
         
         public static string ConfirmPendingOwnershipRequest(
@@ -663,47 +662,37 @@
 
             return GetActionLink(url, "CancelPendingOwnershipRequest", "Packages", relativeUrl, rvd);
         }
-        
-        public static string ConfirmationUrl(
-            this UrlHelper url,
-            string action,
-            string controller,
+
+        public static string ConfirmEmail(
+            this UrlHelper url,
             string username,
             string token,
             bool relativeUrl = true)
         {
-            return ConfirmationUrl(url, action, controller, username, token, routeValues: null, relativeUrl: relativeUrl);
-        }
-
-=======
-        }
-
-        public static string ConfirmationUrl(
-            this UrlHelper url,
-            string action,
-            string controller,
+            var rvd = new RouteValueDictionary
+            {
+                ["username"] = username,
+                ["token"] = token
+            };
+
+            return GetActionLink(url, "Confirm", "Users", relativeUrl, rvd);
+        }
+
+        public static string ResetEmailOrPassword(
+            this UrlHelper url,
             string username,
             string token,
-            bool relativeUrl = true)
-        {
-            return ConfirmationUrl(url, action, controller, username, token, routeValues: null, relativeUrl: relativeUrl);
-        }
-
->>>>>>> 790331a0
-        public static string ConfirmationUrl(
-            this UrlHelper url,
-            string action,
-            string controller,
-            string username,
-            string token,
-            object routeValues,
-            bool relativeUrl = true)
-        {
-            var rvd = routeValues == null ? new RouteValueDictionary() : new RouteValueDictionary(routeValues);
-            rvd["username"] = username;
-            rvd["token"] = token;
-
-            return GetActionLink(url, action, controller, relativeUrl, rvd);
+            bool forgotEmail,
+            bool relativeUrl = true)
+        {
+            var rvd = new RouteValueDictionary
+            {
+                ["username"] = username,
+                ["token"] = token,
+                ["forgot"] = forgotEmail
+            };
+
+            return GetActionLink(url, "ResetPassword", "Users", relativeUrl, rvd);
         }
 
         public static string VerifyPackage(this UrlHelper url, bool relativeUrl = true)
