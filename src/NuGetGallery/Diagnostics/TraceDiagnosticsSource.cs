﻿// Copyright (c) .NET Foundation. All rights reserved.
// Licensed under the Apache License, Version 2.0. See License.txt in the project root for license information.
<<<<<<< HEAD
using System;
using System.Linq;
=======

using System;
>>>>>>> 2cb41eb1
using System.Diagnostics;
using System.Runtime.CompilerServices;
using System.Globalization;
using System.Collections.Generic;

namespace NuGetGallery.Diagnostics
{
    public class TraceDiagnosticsSource : IDiagnosticsSource, IDisposable
    {
        private const string ObjectName = "TraceDiagnosticsSource";
        private TraceSource _source;

        public string Name { get; private set; }

        public TraceDiagnosticsSource(string name)
        {
            Name = name;
            _source = new TraceSource(name, SourceLevels.All);
            
            // Make the source's listeners list look like the global list.
            _source.Listeners.Clear();
            _source.Listeners.AddRange(Trace.Listeners);
        }

        public virtual void TraceEvent(TraceEventType type, int id, string message, [CallerMemberName] string member = null, [CallerFilePath] string file = null, [CallerLineNumber] int line = 0)
        {
            if (_source == null)
            {
                throw new ObjectDisposedException(ObjectName);
            }
            if (String.IsNullOrEmpty(message))
            {
                throw new ArgumentException(String.Format(CultureInfo.CurrentCulture, Strings.ParameterCannotBeNullOrEmpty, "message"), "message");
            }
            
            _source.TraceEvent(type, id, FormatMessage(message, member, file, line));
        }

        public void PerfEvent(string name, TimeSpan time, IEnumerable<KeyValuePair<string,object>> payload)
        {
            // For now, hard-code the number of samples we track to 1000.
            PerfCounters.AddSample(name, sampleSize: 1000, value: time.TotalMilliseconds);

            // Send the event to the queue
            MessageQueue.Enqueue(Name, new PerfEvent(name, DateTime.UtcNow, time, payload));
        }

        // The "protected virtual Dispose(bool)" pattern is for objects with unmanaged resources. We have none, so a virtual Dispose is enough.
        public virtual void Dispose()
        {
            // If we don't do this, it's not the end of the world, but if consumers do dispose us, flush and close the source
            if (_source != null)
            {
                _source.Flush();
                _source.Close();
                _source = null;
            }

            // We don't have a finalizer, but subclasses might. Those subclasses should have their Finalizer call Dispose, so suppress finalization
            GC.SuppressFinalize(this);
        }

        private static string FormatMessage(string message, string member, string file, int line)
        {
            return String.Format(CultureInfo.CurrentCulture, "[{0}:{1} in {2}] {3}", file, line, member, message);
        }
    }
}<|MERGE_RESOLUTION|>--- conflicted
+++ resolved
@@ -1,16 +1,11 @@
 ﻿// Copyright (c) .NET Foundation. All rights reserved.
 // Licensed under the Apache License, Version 2.0. See License.txt in the project root for license information.
-<<<<<<< HEAD
-using System;
-using System.Linq;
-=======
 
 using System;
->>>>>>> 2cb41eb1
+using System.Collections.Generic;
 using System.Diagnostics;
+using System.Globalization;
 using System.Runtime.CompilerServices;
-using System.Globalization;
-using System.Collections.Generic;
 
 namespace NuGetGallery.Diagnostics
 {
@@ -25,7 +20,7 @@
         {
             Name = name;
             _source = new TraceSource(name, SourceLevels.All);
-            
+
             // Make the source's listeners list look like the global list.
             _source.Listeners.Clear();
             _source.Listeners.AddRange(Trace.Listeners);
@@ -41,7 +36,7 @@
             {
                 throw new ArgumentException(String.Format(CultureInfo.CurrentCulture, Strings.ParameterCannotBeNullOrEmpty, "message"), "message");
             }
-            
+
             _source.TraceEvent(type, id, FormatMessage(message, member, file, line));
         }
 
