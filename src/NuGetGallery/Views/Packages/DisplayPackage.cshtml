--- conflicted
+++ resolved
@@ -214,14 +214,9 @@
                     @CommandTab("Paket CLI", "paket-cli", active: false)
                 </ul>
                 <div class="tab-content">
-<<<<<<< HEAD
-                    @CommandPanel(@<text>Install-Package @Model.Id -Version @Model.Version</text>, "package-manager", active: true)
-                    @CommandPanel(@<text>dotnet add package @Model.Id --version @Model.Version</text>, "dotnet-cli", active: false)
-                    @CommandPanel(@<text>paket add @Model.Id --version @Model.Version</text>, "paket-cli", active: false)
-=======
                     @CommandPanel(@<text>Install-Package @Model.Id -Version @Model.Version</text>, "Package Manager", "package-manager", active: true)
                     @CommandPanel(@<text>dotnet add package @Model.Id --version @Model.Version</text>, ".NET CLI", "dotnet-cli", active: false)
->>>>>>> acbf0bf2
+                    @CommandPanel(@<text>paket add @Model.Id --version @Model.Version</text>, "paket-cli", active: false)
                 </div>
             </div>
 
