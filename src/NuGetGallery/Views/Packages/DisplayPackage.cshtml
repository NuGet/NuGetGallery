@model DisplayPackageViewModel
@{
    ViewBag.Title = Model.Id + " " + Model.Version;
    ViewBag.Tab = "Packages";
    Layout = "~/Views/Shared/Gallery/Layout.cshtml";

    var absolutePackageUrl = Url.Absolute(Url.Package(Model.Id));

    PackageManagerViewModel[] packageManagers;

    if (Model.IsDotnetToolPackageType)
    {
        packageManagers = new PackageManagerViewModel[]
        {
            new PackageManagerViewModel()
            {
                Id = "dotnet-cli",
                Name = ".NET CLI",
                CommandPrefix = "> ",
                InstallPackageCommand = string.Format("dotnet tool install --global {0} --version {1}", Model.Id, Model.Version),
                AlertLevel = AlertLevel.Info,
                AlertMessage = string.Format("This package contains a <a href=\"{0}\">.NET Core Global Tool</a> you can call from the shell/command line.", "https://aka.ms/global-tools"),
            }
        };
    }
    else
    {
        packageManagers = new PackageManagerViewModel[]
        {
            new PackageManagerViewModel()
            {
                Id = "package-manager",
                Name = "Package Manager",
                CommandPrefix = "PM> ",
                InstallPackageCommand = string.Format("Install-Package {0} -Version {1}", Model.Id, Model.Version)
            },

            new PackageManagerViewModel()
            {
                Id = "dotnet-cli",
                Name = ".NET CLI",
                CommandPrefix = "> ",
                InstallPackageCommand = string.Format("dotnet add package {0} --version {1}", Model.Id, Model.Version)
            },

            new ThirdPartyPackageManagerViewModel("https://fsprojects.github.io/Paket/contact.html")
            {
                Id = "paket-cli",
                Name = "Paket CLI",
                CommandPrefix = "> ",
                InstallPackageCommand = string.Format("paket add {0} --version {1}", Model.Id, Model.Version),
            }
        };
    }
}

@section SocialMeta {
    @if (!String.IsNullOrWhiteSpace(ViewBag.FacebookAppID))
    {
        <meta property="fb:app_id" content="@ViewBag.FacebookAppID" />
    }

    <meta name="twitter:card" content="summary">
    <meta name="twitter:site" content="@("@nuget")">

    <meta property="og:title" content="@Model.Id @Model.Version" />
    <meta property="og:type" content="nugetgallery:package" />
    <meta property="og:url" content="@absolutePackageUrl" />
    <meta property="og:description" content="@Model.Description" />
    <meta property="og:determiner" content="a" />
    <meta property="og:image" content="@(PackageHelper.ShouldRenderUrl(Model.IconUrl) ? Model.IconUrl : Url.Absolute("~/Content/gallery/img/default-package-icon-256x256.png"))" />
}
@section Meta {
    @if (!Model.Listed || !Model.Available)
    {
        <meta name="robots" content="noindex">
    }
}

@helper VersionListDivider(int rowCount, bool versionsExpanded)
{
    if (rowCount == Constants.VisibleVersions + 1)
    {
        @:</tbody><tbody class="no-border collapse @(versionsExpanded ? "in" : string.Empty)" id="hidden-versions">
    }
}

@helper CommandTab(PackageManagerViewModel packageManager, bool active)
{
    <li role="presentation" class="@(active ? "active" : string.Empty)">
        <a href="#@packageManager.Id" aria-expanded="@(active ? "true" : "false")"
           aria-selected="@(active ? "true" : "false")"
           aria-controls="@packageManager.Id" role="tab" data-toggle="tab"
           title="Switch to tab panel which contains package installation command for @packageManager.Name">
            @packageManager.Name
        </a>
    </li>
}

@helper CommandPanel(PackageManagerViewModel packageManager, bool active)
{
    var thirdPartyPackageManager = packageManager as ThirdPartyPackageManagerViewModel;

    <div role="tabpanel" class="tab-pane @(active ? "active" : string.Empty)" id="@packageManager.Id">
        <div>
            <div class="install-script" id="@packageManager.Id-text">
                <span>
                    @packageManager.InstallPackageCommand
                </span>
            </div>
            <div class="copy-button">
                <button id="@packageManager.Id-button" class="btn btn-default btn-warning" type="button"
                        data-toggle="popover" data-placement="bottom" data-content="Copied."
                        aria-label="Copy the @packageManager.Name command">
                    <span class="ms-Icon ms-Icon--Copy" aria-hidden="true"></span>
                </button>
            </div>
        </div>

        @switch (packageManager.AlertLevel)
        {
            case AlertLevel.Info:
                @ViewHelpers.AlertInfo(
                    @<text>
                        @Html.Raw(packageManager.AlertMessage)
                    </text>);
                break;
            case AlertLevel.Warning:
                @ViewHelpers.AlertWarning(
                    @<text>
                        @Html.Raw(packageManager.AlertMessage)
                    </text>);
                break;
            default:
                break;
        }
    </div>
}

<section role="main" class="container main-container page-package-details">
    <div class="row">
        <aside aria-label="Package icon" class="col-sm-1">
            <h3>
                <img class="package-icon img-responsive" aria-hidden="true" alt=""
                     src="@(PackageHelper.ShouldRenderUrl(Model.IconUrl) ? Model.IconUrl : Url.Absolute("~/Content/gallery/img/default-package-icon.svg"))"
                     @ViewHelpers.ImageFallback(Url.Absolute("~/Content/gallery/img/default-package-icon-256x256.png")) />
            </h3>
        </aside>
        <article class="col-sm-8 package-details-main">
            <div class="package-title">
                <h1>
                    @Html.BreakWord(Model.Id)
                    <small class="text-nowrap">@Model.FullVersion</small>

                    @if (Model.IsVerified.HasValue && Model.IsVerified.Value)
                    {
                        <img class="reserved-indicator"
                             src="~/Content/gallery/img/reserved-indicator.svg"
                             @ViewHelpers.ImageFallback(Url.Absolute("~/Content/gallery/img/reserved-indicator-25x25.png"))
                             title="@Strings.ReservedNamespace_ReservedIndicatorTooltip" />
                    }
                </h1>

                @if (!Model.Deleted && !StringComparer.OrdinalIgnoreCase.Equals(Model.Id, Model.Title))
                {
                    <div class="ms-fontSize-xl">
                        @Html.BreakWord(Model.Title)
                    </div>
                }
            </div>

            @if (!Model.Deleted && !String.IsNullOrWhiteSpace(Model.Description))
            {
                <p>@Html.PreFormattedText(Model.Description)</p>
            }

            @if (Model.Validating)
            {
                @ViewHelpers.AlertWarning(
                    @<text>
                        <strong>This package has not been published yet.</strong> It will appear in search results and
                        will be available for install/restore after both validation and indexing are complete. Package
                        validation and indexing may take up to an hour. <a href="https://aka.ms/NuGetPackageValidation">Read more</a>.
                    </text>
                )

                if (Model.ValidatingTooLong)
                {
                    @ViewHelpers.AlertWarning(
                        @<text>
                            <strong>Package validation is taking longer than expected.</strong> This is not normal, but we are on it!
                        </text>
                    )
                }
            }

            @if (Model.FailedValidation)
            {
                foreach (var issue in Model.ValidationIssues)
                {
                    @ViewHelpers.AlertDanger(
                        @<text>
                            @Html.Partial("_ValidationIssue", issue)
                        </text>)
                }
            }

            @if (Model.Deleted)
            {
                @ViewHelpers.AlertDanger(
                    @<text>
                        <strong>This package has been deleted from the gallery.</strong> It is no longer available
                        for install/restore.
                    </text>
                )
            }

            @if (Model.Prerelease)
            {
                @ViewHelpers.AlertInfo(
                    @<text>
                        This is a prerelease version of @(Model.Id).
                    </text>
                )
            }

            @if (Model.HasNewerPrerelease)
            {
                @ViewHelpers.AlertInfo(
                    @<text>
                        There is a newer prerelease version of this package available.
                        <br /> See the version list below for details.
                    </text>
                )
            }

            @if (Model.Listed && Model.IsIndexed.HasValue && !Model.IsIndexed.Value && Model.Available)
            {
                @ViewHelpers.AlertWarning(
                    @<text>
                        <strong>This package has not been indexed yet.</strong> It will appear in search results
                        and will be available for install/restore after indexing is complete.
                    </text>
                )
            }

            @if (Model.IsSemVer2)
            {
                @ViewHelpers.AlertIsSemVer2Package(Model.HasSemVer2Version, Model.HasSemVer2Dependency)
            }

            @if (!Model.Listed && Model.Available)
            {
                if (Model.CanDisplayPrivateMetadata)
                {
                    @ViewHelpers.AlertWarning(
                        @<text>
                            This package is unlisted and hidden from package listings.
                            You can see the package because you are one of its owners. To list the package again,
                            <a href="@Url.DeletePackage(Model)">change its listing setting</a>.
                        </text>
                    )
                }
                else
                {
                    @ViewHelpers.AlertWarning(
                        @<text>
                            The owner has unlisted this package.
                            This could mean that the package is deprecated or shouldn't be used anymore.
                        </text>
                    )
                }
            }

            @if (!Model.Deleted && !String.IsNullOrEmpty(Model.MinClientVersion))
            {
                <p>Requires NuGet @Model.MinClientVersion or higher.</p>
            }

            @if (Model.Available)
            {
                <div class="install-tabs">
                    <ul class="nav nav-tabs" role="tablist">
                        @{ var firstPackageManager = true; }
                        @foreach (var packageManager in packageManagers)
                        {
                            @CommandTab(packageManager, active: firstPackageManager)

                            firstPackageManager = false;
                        }
                    </ul>
                    <div class="tab-content">
                        @{ firstPackageManager = true; }
                        @foreach (var packageManager in packageManagers)
                        {
                            @CommandPanel(packageManager, active: firstPackageManager)

                            firstPackageManager = false;
                        }
                    </div>
                </div>
            }

            @if (!Model.Deleted)
            {
                if (Model.ReadMeHtml != null)
                {
                    <div id="readme-collapser-container">
                        <h2>
                            <a href="#" role="button" data-toggle="collapse" data-target="#readme-container"
                               aria-expanded="true" aria-controls="readme-container" id="show-readme-container">
                                <i class="ms-Icon ms-Icon--ChevronDown" aria-hidden="true"></i>
                                <span>Documentation</span>
                            </a>
                        </h2>
                    </div>
                    <div id="readme-container" class="collapse in">
                        <div id="readme-less" class="collapse in">
                            @Html.Raw(Model.ReadMeHtml)
                        </div>
                        <div id="readme-more" class="collapse">
                            @Html.Raw(Model.ReadMeHtml)
                        </div>

                        <a href="#" role="button" data-toggle="collapse" class="icon-link" data-target="#readme-more"
                           aria-expanded="false" aria-controls="#readme-more, #readme-less"
                           id="show-readme-more" data-track="show-package-documentation">
                            <i class="ms-Icon ms-Icon--CalculatorAddition" aria-hidden="true"></i>
                            <span>Show more</span>
                        </a>
                    </div>
                }

                if (!String.IsNullOrWhiteSpace(Model.ReleaseNotes))
                {
                    <h2>Release Notes</h2>

                    <p>@Html.PreFormattedText(Model.ReleaseNotes)</p>
                }

<<<<<<< HEAD
=======
                if (Model.RecommendedPackages.Any())
                {
                    <h2>
                        <a href="#" role="button" data-toggle="collapse" data-target="#related-packages"
                        aria-expanded="true" aria-controls="related-packages" id="show-related-packages">
                            <i class="ms-Icon ms-Icon--ChevronDown" aria-hidden="true"></i>
                            <span>Related Packages</span>
                        </a>
                    </h2>
                    <div class="panel-collapse collapse in related-packages" aria-expanded="true" id="related-packages">
                        <div class="list-packages" role="list">
                            @foreach (var package in Model.RecommendedPackages.Take(3))
                            {
                                @Html.Partial("_ListPackage", package)
                            }
                        </div>
                        @if (Model.RecommendedPackages.Count() > 3)
                        {
                            <div class="list-packages collapse" role="list" aria-expanded="false" id="hidden-packages">
                                @foreach (var package in Model.RecommendedPackages.Skip(3))
                                {
                                    @Html.Partial("_ListPackage", package)
                                }
                            </div>
                            <a href="#" role="button" data-toggle="collapse" class="icon-link" data-target="#hidden-packages"
                               aria-expanded="false" aria-controls="hidden-packages" id="show-hidden-packages">
                                <i class="ms-Icon ms-Icon--CalculatorAddition" aria-hidden="true"></i>
                                <span>Show more</span>
                            </a>
                        }
                    </div>
                }

>>>>>>> 14732297
                if (Model.Dependencies.DependencySets == null)
                {
                    if (Model.CanDisplayPrivateMetadata)
                    {
                        <h2>Dependencies</h2>
                        <p>
                            An error occurred processing dependencies.
                            Your package can still be downloaded and installed, but dependencies cannot be shown.
                            Please @Html.ActionLink("Contact Support", actionName: "ReportMyPackage", controllerName: "Packages", routeValues: new { id = Model.Id, version = Model.Version }, htmlAttributes: null) if you have any questions.
                        </p>
                        <p>
                            <strong>Note: This message is only visible to you and any other package owners.</strong>
                        </p>
                    }
                }
                else
                {
                    <h2>
                        <a href="#" role="button" data-toggle="collapse" data-target="#dependency-groups"
                           aria-expanded="@(Model.Dependencies.DependencySets.Any() ? "false" : "true")" aria-controls="dependency-groups"
                           id="show-dependency-groups">
                            <i class="ms-Icon ms-Icon--@(Model.Dependencies.DependencySets.Any() ? "ChevronRight" : "ChevronDown")"
                               aria-hidden="true"></i>
                            <span>Dependencies</span>
                        </a>
                    </h2>

                    if (Model.Dependencies.DependencySets.Any())
                    {
                        <ul class="list-unstyled panel-collapse collapse dependency-groups" id="dependency-groups">
                            @foreach (var dependencySet in Model.Dependencies.DependencySets)
                            {
                                var dependencySetTitle = dependencySet.Key;
                                <li>
                                    @if (!Model.Dependencies.OnlyHasAllFrameworks)
                                    {
                                        <h4><span>@dependencySetTitle</span></h4>
                                    }
                                    <ul class="list-unstyled dependency-group">
                                        @foreach (var dependency in dependencySet.Value)
                                        {
                                            <li>
                                                @if (dependency == null)
                                                {
                                                    @:No dependencies.
                                                }
                                                else
                                                {
                                                    <a href="@Url.Package(dependency.Id)">@dependency.Id</a>
                                                    <span>@dependency.VersionSpec</span>
                                                }
                                            </li>
                                        }
                                    </ul>
                                </li>
                            }
                        </ul>
                    }
                    else
                    {
                        <p class="collapse in" id="dependency-groups">This package has no dependencies.</p>
                    }
                }
            }

            <h2>
                <a href="#" role="button" data-toggle="collapse" data-target="#version-history"
                   aria-expanded="true" aria-controls="version-history" id="show-version-history">
                    <i class="ms-Icon ms-Icon--ChevronDown" aria-hidden="true"></i>
                    <span>Version History</span>
                </a>
            </h2>
            <div class="version-history panel-collapse collapse in" aria-expanded="true" id="version-history">
                <table class="table borderless">
                    <thead>
                        <tr>
                            <th colspan="2">Version</th>
                            <th>Downloads</th>
                            <th>Last updated</th>
                            @if (Model.CanDisplayPrivateMetadata)
                            {
                                <th>Status</th>
                            }
                        </tr>
                    </thead>
                    <tbody class="no-border">
                        @{
                            var rowCount = 0;
                            var versionsExpanded = Model
                                .PackageVersions
                                .Skip(Constants.VisibleVersions)
                                .Any(v => v.IsCurrent(Model));
                        }
                        @foreach (var packageVersion in Model.PackageVersions)
                        {
                            if ((packageVersion.Available && packageVersion.Listed)
                                || (!packageVersion.Deleted && Model.CanDisplayPrivateMetadata))
                            {
                                rowCount++;
                                @VersionListDivider(rowCount, versionsExpanded)
                                <tr>
                                    <td class="signature-info-cell">
                                        @if (Model.IsCertificatesUIEnabled && !string.IsNullOrEmpty(packageVersion.SignatureInformation))
                                        {
                                            <i class="ms-Icon ms-Icon--Ribbon signature-info" title="@packageVersion.SignatureInformation"></i>
                                        }
                                    </td>
                                    <td>
                                        <a href="@Url.Package(packageVersion)" title="@packageVersion.FullVersion">
                                            <b>
                                                @packageVersion.FullVersion.Abbreviate(30)
                                                @if (packageVersion.IsCurrent(Model))
                                                {
                                                    @:(current)
                                                }
                                            </b>
                                        </a>
                                    </td>
                                    <td>
                                        @packageVersion.DownloadCount.ToNuGetNumberString()
                                    </td>
                                    <td>
                                        <span data-datetime="@packageVersion.LastUpdated.ToString("O")">@packageVersion.LastUpdated.ToNuGetShortDateString()</span>
                                        @if (packageVersion.PushedBy != null)
                                        {
                                            <text>
                                                by <span title="@packageVersion.PushedBy">@packageVersion.PushedBy.Abbreviate(15)</span>
                                            </text>
                                        }
                                    </td>
                                    @if (packageVersion.CanDisplayPrivateMetadata)
                                    {
                                        var packageStatusSummary = packageVersion.PackageStatusSummary;

                                        if (packageStatusSummary == PackageStatusSummary.Listed ||
                                            packageStatusSummary == PackageStatusSummary.Unlisted)
                                        {
                                            <td>
                                                <a href="@Url.DeletePackage(packageVersion)">@NuGetGallery.Helpers.EnumHelper.GetDescription(packageStatusSummary)</a>
                                            </td>
                                        }
                                        else
                                        {
                                            <td>
                                                @NuGetGallery.Helpers.EnumHelper.GetDescription(packageStatusSummary)
                                            </td>
                                        }
                                    }
                                </tr>
                            }
                            else if (packageVersion.Deleted && packageVersion.CanDisplayPrivateMetadata)
                            {
                                rowCount++;
                                @VersionListDivider(rowCount, versionsExpanded)
                                <tr class="deleted">
                                    <td class="version">
                                        @packageVersion.FullVersion (deleted)
                                    </td>
                                    <td>
                                        @packageVersion.DownloadCount
                                    </td>
                                    <td>
                                        <span data-datetime="@packageVersion.LastUpdated.ToString("O")">@packageVersion.LastUpdated.ToNuGetShortDateString()</span>
                                    </td>
                                    <td></td>
                                </tr>
                            }
                        }
                    </tbody>
                </table>
                @if (rowCount > Constants.VisibleVersions)
                {
                    <a href="#" role="button" data-toggle="collapse" class="icon-link" data-target="#hidden-versions"
                       aria-expanded="@(versionsExpanded ? "true" : "false")" aria-controls="hidden-versions" id="show-hidden-versions">
                        <i class="ms-Icon ms-Icon--Calculator@(versionsExpanded ? "Subtract" : "Addition")" aria-hidden="true"></i>
                        <span>@(versionsExpanded ? "Show less" : "Show more")</span>
                    </a>
                }
            </div>

            @if (Model.RecommendedPackages.Any())
            {
                <h2>
                    <a href="#" role="button" data-toggle="collapse" data-target="#related-packages"
                       aria-expanded="true" aria-controls="related-packages" id="show-related-packages">
                        <i class="ms-Icon ms-Icon--ChevronDown" aria-hidden="true"></i>
                        <span>Related</span>
                    </a>
                </h2>
                <div class="list-packages" role="list">
                    @foreach (var package in Model.RecommendedPackages)
                    {
                        @Html.Partial("_ListPackage", package)
                    }
                </div>
            }
        </article>
        <aside aria-label="Package details info" class="col-sm-3 package-details-info">
            <h2>Info</h2>
            <ul class="list-unstyled ms-Icon-ul">
                <li>
                    <i class="ms-Icon ms-Icon--History" aria-hidden="true"></i>
                    last updated <span data-datetime="@Model.LastUpdated.ToString("O")">@Model.LastUpdated.ToNuGetShortDateString()</span>
                </li>
                @if (!Model.Deleted && PackageHelper.ShouldRenderUrl(Model.ProjectUrl))
                {
                    <li>
                        <i class="ms-Icon ms-Icon--Globe" aria-hidden="true"></i>
                        <a href="@Model.ProjectUrl" data-track="outbound-project-url" title="Visit the project site to learn more about this package" rel="nofollow">
                            @if (Model.ProjectUrl.Length <= 28)
                            {
                                @Model.ProjectUrl
                            }
                            else
                            {
                                @:Project Site
                            }
                        </a>
                    </li>
                }
                @if (!Model.Deleted && PackageHelper.ShouldRenderUrl(Model.LicenseUrl))
                {
                    <li>
                        <i class="ms-Icon ms-Icon--Certificate" aria-hidden="true"></i>
                        <a href="@Model.LicenseUrl" data-track="outbound-license-url" title="Make sure you agree with the license" rel="nofollow">
                            @if (Model.LicenseNames.AnySafe())
                            {
                                @(string.Join(", ", Model.LicenseNames.Select(x => x + " License")))
                            }
                            else
                            {
                                @:License Info
                            }
                        </a>
                    </li>
                }
                <li>
                    <i class="ms-Icon ms-Icon--Mail" aria-hidden="true"></i>
                    <a href="@Url.ContactOwners(Model.Id, Model.Version)" title="Ask the package owners a question">Contact owners</a>
                </li>
                @if (Model.CanReportAsOwner)
                {
                    <li>
                        <i class="ms-Icon ms-Icon--Help" aria-hidden="true"></i>
                        <a href="@Url.ReportPackage(Model.Id, Model.Version)" title="Contact the NuGet team for help with your package">
                            Contact support
                        </a>
                    </li>
                }
                else if (Model.Available)
                {
                    <li>
                        <i class="ms-Icon ms-Icon--Flag" aria-hidden="true"></i>
                        <a href="@Url.ReportAbuse(Model.Id, Model.Version)" title="Report the package as abusive">
                            Report
                        </a>
                    </li>
                }

                @if (Model.Available)
                {
                    <li>
                        <i class="ms-Icon ms-Icon--CloudDownload" aria-hidden="true"></i>
                        <a href="@Url.PackageDownload(2, Model.Id, Model.Version)" data-track="outbound-manual-download" title="Download the raw nupkg file." rel="nofollow">Manual download</a>
                    </li>
                    <li class="no-clickonce">
                        <i class="ms-Icon ms-Icon--OpenInNewWindow" aria-hidden="true"></i>
                        <a href="@Url.ExplorerDeepLink(2, Model.Id, Model.Version)" title="Explore the nupkg with the NuGet Package Explorer (IE only)" rel="nofollow">Open in Package Explorer</a>
                    </li>
                }

                @if ((Model.Available || Model.Validating) && Model.CanEdit)
                {
                    <li>
                        <i class="ms-Icon ms-Icon--Edit" aria-hidden="true"></i>
                        <a href="@Url.EditPackage(Model.Id, Model.Version)">Edit package</a>
                    </li>
                }
                @if (Model.CanManageOwners)
                {
                    <li>
                        <i class="ms-Icon ms-Icon--People" aria-hidden="true"></i>
                        <a href="@Url.ManagePackageOwners(Model)">Manage owners</a>
                    </li>
                }
                @if (!Model.Deleted && Model.CanUnlistOrRelist)
                {
                    <li>
                        <i class="ms-Icon ms-Icon--Delete" aria-hidden="true"></i>
                        <a href="@Url.DeletePackage(Model)" class="delete">Delete package</a>
                    </li>
                }

                @if (Model.Available && User.IsAdministrator())
                {
                    <li>
                        <i class="ms-Icon ms-Icon--Refresh" aria-hidden="true"></i>
                        <a href="@Url.ReflowPackage(Model)">Reflow package</a>
                    </li>
                }

                @if (!Model.Deleted && User.IsAdministrator() && Config.Current.AsynchronousPackageValidationEnabled)
                {
                    <li>
                        <i class="ms-Icon ms-Icon--Refresh" aria-hidden="true"></i>
                        <a href="@Url.RevalidatePackage(Model)">Revalidate package</a>
                    </li>
                }
            </ul>
            @if (Model.LicenseNames.AnySafe())
            {
                <p>License info provided by <a href="http://sonatype.com/">Sonatype</a>.</p>
            }

            <h2>Statistics</h2>
            <ul class="list-unstyled ms-Icon-ul">
                <li>
                    <i class="ms-Icon ms-Icon--Download" aria-hidden="true"></i>
                    @Model.TotalDownloadCount.ToNuGetNumberString() total @(Model.TotalDownloadCount == 1 ? "download" : "downloads")
                </li>
                <li>
                    <i class="ms-Icon ms-Icon--Giftbox" aria-hidden="true"></i>
                    @Model.PackageVersions.First().DownloadCount.ToNuGetNumberString() @(Model.PackageVersions.First().DownloadCount == 1 ? "download" : "downloads")
                    of latest version
                </li>
                <li>
                    <i class="ms-Icon ms-Icon--Financial" aria-hidden="true"></i>
                    @Model.DownloadsPerDayLabel @(Model.DownloadsPerDayLabel == "1" || Model.DownloadsPerDayLabel == "<1" ? "download" : "downloads")
                    per day (avg)
                </li>
            </ul>
            @if (StatisticsHelper.IsStatisticsPageAvailable)
            {
                <a href="@Url.StatisticsPackageDownloadByVersion(Model.Id)" title="Package Statistics">View full stats</a>
            }

            <h2>Owners</h2>
            <ul class="list-unstyled owner-list">
                @if (!Model.Owners.Any())
    {
            @ViewHelpers.AlertWarning(@<text>This package has no owners and is not being actively maintained.</text>)
}
else
{
foreach (var owner in Model.Owners)
{
            <li>
                @if (!String.IsNullOrEmpty(owner.EmailAddress))
    {
            <a href="@Url.User(owner)" title="@owner.Username">@ViewHelpers.GravatarImage(owner.EmailAddress, owner.Username, Constants.GravatarElementSize)</a>
}
                <a href="@Url.User(owner)" title="@owner.Username">
                    @owner.Username
                </a>
            </li>
}
}
            </ul>

            @if (!Model.Deleted)
            {
                if (!String.IsNullOrEmpty(Model.Authors))
                {
                    <h2>Authors</h2>
                    <p>@Model.Authors</p>
                }

                if (!String.IsNullOrEmpty(Model.Copyright))
                {
                    <h2>Copyright</h2>
                    <p>@Model.Copyright</p>
                }

                if (Model.Tags.AnySafe())
                {
                    <h2>Tags</h2>
                    <p>
                        @foreach (var tag in Model.Tags)
                        {
                            <a href="@Url.Search("Tags:\"" + tag + "\"")" title="Search for @tag" class="tag">@tag</a>
                        }
                    </p>
                }
            }

            @if (Model.Available)
            {
                <h2>Share</h2>
                var encodedText = Url.Encode(string.Format("Check out {0} on #NuGet.", Model.Id));
                <p class="share-buttons">
                    <a href="https://www.facebook.com/sharer/sharer.php?u=@absolutePackageUrl&t=@encodedText" target="_blank">
                        <img width="24" height="24" alt="Share this package on Facebook"
                             src="@Url.Absolute("~/Content/gallery/img/facebook.svg")"
                             @ViewHelpers.ImageFallback(Url.Absolute("~/Content/gallery/img/facebook-24x24.png")) />
                    </a>
                    <a href="https://twitter.com/intent/tweet?url=@absolutePackageUrl&text=@encodedText" target="_blank">
                        <img width="24" height="24" alt="Tweet this package"
                             src="@Url.Absolute("~/Content/gallery/img/twitter.svg")"
                             @ViewHelpers.ImageFallback(Url.Absolute("~/Content/gallery/img/twitter-24x24.png")) />
                    </a>
                </p>
            }
        </aside>
    </div>
</section>



@section BottomScripts {
    @{
        var packageManagersCss = string.Empty;

        foreach (var packageManager in packageManagers)
        {
            packageManagersCss += "#" + packageManager.Id + " .install-script span::before {";
            packageManagersCss += "    content: \"" + packageManager.CommandPrefix + "\"";
            packageManagersCss += "}";
        }
    }

    <style type="text/css">
        @Html.Raw(packageManagersCss)
    </style>

    <script type="text/javascript">
        var packageManagers = [@Html.Raw(string.Join(",", packageManagers.Select(pm => "\"" + pm.Id + "\"")))];
    </script>

    @Scripts.Render("~/Scripts/gallery/page-display-package.min.js")
}<|MERGE_RESOLUTION|>--- conflicted
+++ resolved
@@ -338,42 +338,6 @@
                     <p>@Html.PreFormattedText(Model.ReleaseNotes)</p>
                 }
 
-<<<<<<< HEAD
-=======
-                if (Model.RecommendedPackages.Any())
-                {
-                    <h2>
-                        <a href="#" role="button" data-toggle="collapse" data-target="#related-packages"
-                        aria-expanded="true" aria-controls="related-packages" id="show-related-packages">
-                            <i class="ms-Icon ms-Icon--ChevronDown" aria-hidden="true"></i>
-                            <span>Related Packages</span>
-                        </a>
-                    </h2>
-                    <div class="panel-collapse collapse in related-packages" aria-expanded="true" id="related-packages">
-                        <div class="list-packages" role="list">
-                            @foreach (var package in Model.RecommendedPackages.Take(3))
-                            {
-                                @Html.Partial("_ListPackage", package)
-                            }
-                        </div>
-                        @if (Model.RecommendedPackages.Count() > 3)
-                        {
-                            <div class="list-packages collapse" role="list" aria-expanded="false" id="hidden-packages">
-                                @foreach (var package in Model.RecommendedPackages.Skip(3))
-                                {
-                                    @Html.Partial("_ListPackage", package)
-                                }
-                            </div>
-                            <a href="#" role="button" data-toggle="collapse" class="icon-link" data-target="#hidden-packages"
-                               aria-expanded="false" aria-controls="hidden-packages" id="show-hidden-packages">
-                                <i class="ms-Icon ms-Icon--CalculatorAddition" aria-hidden="true"></i>
-                                <span>Show more</span>
-                            </a>
-                        }
-                    </div>
-                }
-
->>>>>>> 14732297
                 if (Model.Dependencies.DependencySets == null)
                 {
                     if (Model.CanDisplayPrivateMetadata)
@@ -554,7 +518,7 @@
                 }
             </div>
 
-            @if (Model.RecommendedPackages.Any())
+            @if (!Model.Deleted && Model.RecommendedPackages.Any())
             {
                 <h2>
                     <a href="#" role="button" data-toggle="collapse" data-target="#related-packages"
