--- conflicted
+++ resolved
@@ -1,1483 +1,1251 @@
-@using NuGet.Services.Validation
-@using NuGet.Services.Licenses
-
-@model DisplayPackageViewModel
-@{
-    ViewBag.Title = Model.Id + " " + Model.Version;
-    ViewBag.Tab = "Packages";
-    ViewBag.BlockSearchEngineIndexing = !Model.Listed || !Model.Available;
-
-    var absolutePackageUrl = Url.Absolute(Url.Package(Model.Id));
-
-    var hasSymbolsPackageAvailable = Model.LatestAvailableSymbolsPackage != null;
-    var showSymbolsPackageStatus = Model.LatestSymbolsPackage != null && Model.LatestSymbolsPackage.StatusKey != PackageStatus.Available;
-
-    PackageManagerViewModel[] packageManagers;
-
-    if (!string.IsNullOrWhiteSpace(Model.LicenseExpression))
-    {
-        Model.LicenseUrl = LicenseExpressionRedirectUrlHelper.GetLicenseExpressionRedirectUrl(Model.LicenseExpression);
-    }
-
-    if (Model.EmbeddedLicenseType != EmbeddedLicenseFileType.Absent)
-    {
-        Model.LicenseUrl = Url.License(Model);
-    }
-
-    if (Model.IsDotnetToolPackageType)
-    {
-        packageManagers = new PackageManagerViewModel[]
-        {
-            new PackageManagerViewModel(".NET CLI (Global)")
-            {
-                Id = "dotnet-cli-global",
-                CommandPrefix = "> ",
-                InstallPackageCommands = new [] { string.Format("dotnet tool install --global {0} --version {1}", Model.Id, Model.Version) },
-                AlertLevel = AlertLevel.Info,
-                AlertMessage = "This package contains a <a href='https://aka.ms/global-tools'>.NET tool</a> you can call from the shell/command line.",
-            },
-
-            new PackageManagerViewModel(".NET CLI (Local)")
-            {
-                Id = "dotnet-cli-local",
-                CommandPrefix = "> ",
-                InstallPackageCommands = new []
-                {
-                    "dotnet new tool-manifest # if you are setting up this repo",
-                    string.Format("dotnet tool install --local {0} --version {1}", Model.Id, Model.Version),
-                },
-                AlertLevel = AlertLevel.Info,
-                AlertMessage = "This package contains a <a href='https://aka.ms/global-tools'>.NET tool</a> you can call from the shell/command line.",
-            },
-
-            new ThirdPartyPackageManagerViewModel("Cake", "https://cakebuild.net/support/nuget")
-            {
-                Id = "cake-dotnet-tool",
-                InstallPackageCommands = new [] { Model.GetCakeInstallPackageCommand() },
-            },
-
-            new ThirdPartyPackageManagerViewModel("NUKE", "https://github.com/nuke-build/nuke/issues/new/choose")
-            {
-                Id = "nuke",
-                CommandPrefix = "> ",
-                InstallPackageCommands = new [] { string.Format("nuke :add-package {0} --version {1}", Model.Id, Model.Version) },
-            },
-        };
-    }
-    else if (Model.IsDotnetNewTemplatePackageType)
-    {
-        packageManagers = new PackageManagerViewModel[]
-        {
-            new PackageManagerViewModel(".NET CLI")
-            {
-                Id = "dotnet-cli",
-                CommandPrefix = "> ",
-                InstallPackageCommands = new [] { string.Format("dotnet new --install {0}::{1}", Model.Id, Model.Version) },
-                AlertLevel = AlertLevel.Info,
-                AlertMessage = "This package contains a <a href='https://aka.ms/dotnet-new'>.NET Core Template Package</a> you can call from the shell/command line.",
-            }
-        };
-    }
-    else
-    {
-        packageManagers = new PackageManagerViewModel[]
-        {
-            new PackageManagerViewModel("Package Manager")
-            {
-                Id = "package-manager",
-                CommandPrefix = "PM> ",
-                InstallPackageCommands = new [] { string.Format("Install-Package {0} -Version {1}", Model.Id, Model.Version) },
-            },
-
-            new PackageManagerViewModel(".NET CLI")
-            {
-                Id = "dotnet-cli",
-                CommandPrefix = "> ",
-                InstallPackageCommands = new [] { string.Format("dotnet add package {0} --version {1}", Model.Id, Model.Version) },
-            },
-
-            new PackageManagerViewModel("PackageReference")
-            {
-                Id = "package-reference",
-                InstallPackageCommands = new [] { Model.DevelopmentDependency
-                    ? string.Format(string.Join(Environment.NewLine,
-                        "<PackageReference Include=\"{0}\" Version=\"{1}\">",
-                        "  <PrivateAssets>all</PrivateAssets>",
-                        "  <IncludeAssets>runtime; build; native; contentfiles; analyzers</IncludeAssets>",
-                        "</PackageReference>"), Model.Id, Model.Version)
-                    : string.Format("<PackageReference Include=\"{0}\" Version=\"{1}\" />", Model.Id, Model.Version) },
-                AlertLevel = AlertLevel.Info,
-                AlertMessage = string.Format("For projects that support <a href=\"{0}\">PackageReference</a>, copy this XML node into the project file to reference the package.",
-                                             "https://docs.microsoft.com/en-us/nuget/consume-packages/package-references-in-project-files"),
-                CopyLabel = "Copy the PackageReference XML node",
-            },
-
-            new ThirdPartyPackageManagerViewModel("Paket CLI", "https://fsprojects.github.io/Paket/contact.html")
-            {
-                Id = "paket-cli",
-                CommandPrefix = "> ",
-                InstallPackageCommands = new [] { string.Format("paket add {0} --version {1}", Model.Id, Model.Version) },
-            },
-
-            new PackageManagerViewModel("Script & Interactive")
-            {
-                Id = "script-interactive",
-                CommandPrefix = "> ",
-                InstallPackageCommands = new [] { string.Format("#r \"nuget: {0}, {1}\"", Model.Id, Model.Version) },
-                AlertLevel = AlertLevel.Info,
-                AlertMessage = "#r directive can be used in F# Interactive, C# scripting and .NET Interactive. Copy this into the interactive tool or source code of the script to reference the package."
-            },
-
-            new ThirdPartyPackageManagerViewModel("Cake", "https://cakebuild.net/support/nuget")
-            {
-                Id = Model.IsCakeExtension() ? "cake-extension" : "cake",
-                InstallPackageCommands = new [] { Model.GetCakeInstallPackageCommand() },
-            },
-        };
-    }
-}
-
-@section SocialMeta {
-    @if (!String.IsNullOrWhiteSpace(ViewBag.FacebookAppID))
-    {
-        <meta property="fb:app_id" content="@ViewBag.FacebookAppID" />
-    }
-
-    <meta name="twitter:card" content="summary">
-    <meta name="twitter:site" content="@("@nuget")">
-
-    <meta property="og:title" content="@Model.Id @Model.Version" />
-    <meta property="og:type" content="nugetgallery:package" />
-    <meta property="og:url" content="@absolutePackageUrl" />
-    <meta property="og:description" content="@Model.Description" />
-    <meta property="og:determiner" content="a" />
-    <meta property="og:image" content="@(PackageHelper.ShouldRenderUrl(Model.IconUrl) ? Model.IconUrl : Url.Absolute("~/Content/gallery/img/default-package-icon-256x256.png"))" />
-
-    @if (Model.IsAtomFeedEnabled)
-    {
-        <link rel="alternate" type="application/atom+xml" title="Subscribe to @Model.Id updates" href="@Url.PackageAtomFeed(Model.Id)" />
-    }
-}
-
-@helper VersionListDivider(int rowCount, bool versionsExpanded)
-{
-    if (rowCount == GalleryConstants.VisibleVersions + 1)
-    {
-        @:</tbody><tbody class="no-border collapse @(versionsExpanded ? "in" : string.Empty)" id="hidden-versions">
-    }
-}
-
-@helper CommandTab(PackageManagerViewModel packageManager, bool active)
-{
-    <li role="presentation" class="@(active ? "active" : string.Empty)">
-        <a href="#@packageManager.Id" aria-expanded="@(active ? "true" : "false")"
-           id="@packageManager.Id-tab" class="package-manager-tab"
-           aria-selected="@(active ? "true" : "false")"
-           aria-controls="@packageManager.Id" role="tab" data-toggle="tab"
-           title="Switch to tab panel which contains package installation command for @packageManager.Name">
-            @packageManager.Name
-        </a>
-    </li>
-}
-
-@helper CommandPanel(PackageManagerViewModel packageManager, bool active)
-{
-    var thirdPartyPackageManager = packageManager as ThirdPartyPackageManagerViewModel;
-    <div role="tabpanel" class="tab-pane @(active ? "active" : string.Empty)" id="@packageManager.Id">
-        <div>
-            <div class="install-script-row">
-                @{
-                    var lastIndex = packageManager.InstallPackageCommands.Length - 1;
-                    var cs = packageManager.InstallPackageCommands.Select((c, i) => i < lastIndex ? c + Environment.NewLine : c);
-                }
-                @* Writing out the install command must be on a single line to avoid undesired whitespace in the <pre> tag. *@
-                <pre class="install-script" id="@packageManager.Id-text">@foreach (var c in cs) {<span class="install-command-row">@c</span>}</pre>
-                <div class="copy-button">
-<<<<<<< HEAD
-                    <!--In order to statisfy the requirement to announce button status both on NVDA/Narrator, other screen reader like NVDA will
-                        announce the data-content "Copied" everytime when we press button, however, it won't work with Narrator when we use bootstrap popover 
-                        because of known issue(https://github.com/twbs/bootstrap/issues/18618).
-                        We add aria-pressed to indicate the whether button is pressed or not, which is workaround only for Narrator announce the status change of button
-                    -->
-                    <button id="@packageManager.Id-button" class="btn btn-default btn-warning" type="button"
-                            data-toggle="popover" data-placement="bottom" data-content="Copied."
-                            aria-label="@packageManager.CopyLabel" aria-pressed="false" aria-live="polite" role="button">
-=======
-                    <button id="@packageManager.Id-button" class="btn btn-default btn-warning" type="button"
-                            data-toggle="popover" data-placement="bottom" data-content="Copied."
-                            aria-label="@packageManager.CopyLabel" aria-live="polite" role="button">
->>>>>>> 526705c9
-                        <span class="ms-Icon ms-Icon--Copy" aria-hidden="true"></span>
-                    </button>
-                </div>
-            </div>
-        </div>
-
-        @switch (packageManager.AlertLevel)
-        {
-            case AlertLevel.Info: 
-                @ViewHelpers.AlertInfo(
-                    @<text>
-                        @Html.Raw(packageManager.AlertMessage)
-                    </text>);
-                break;
-            case AlertLevel.Warning:
-                @ViewHelpers.AlertWarning(
-                    @<text>
-                        @Html.Raw(packageManager.AlertMessage)
-                    </text>);
-                break;
-            default:
-                break;
-        }
-    </div>
-}
-
-@helper AppendAvailableSymbolsMessage(bool hasSymbolsPackageAvailable)
-{
-    if(hasSymbolsPackageAvailable)
-    {
-        <br /><br />
-        <text><b>Please note:</b> The last successfully published symbols package is still available for debugging and download.</text>
-    }
-}
-
-@* The following two helpers must be on a single line each so no extra whitespace is introduced in the expression when rendered. *@
-@* Helpers themselves are needed not to introduce that extra whitespce, which happens if they are inlined. *@
-@helper MakeLicenseLink(CompositeLicenseExpressionSegment segment) {<a href="@LicenseExpressionRedirectUrlHelper.GetLicenseExpressionRedirectUrl(segment.Value)" aria-label="License @segment.Value">@segment.Value</a>}
-@helper MakeLicenseSpan(CompositeLicenseExpressionSegment segment) {<span>@segment.Value</span>}
-
-<section role="main" class="container main-container page-package-details">
-    <div class="row">
-        <aside aria-label="Package icon" class="col-sm-1">
-            <h3>
-                <img class="package-icon img-responsive" aria-hidden="true" alt=""
-                     src="@(PackageHelper.ShouldRenderUrl(Model.IconUrl) ? Model.IconUrl : Url.Absolute("~/Content/gallery/img/default-package-icon.svg"))"
-                     @ViewHelpers.ImageFallback(Url.Absolute("~/Content/gallery/img/default-package-icon-256x256.png")) />
-            </h3>
-        </aside>
-        <article class="col-sm-8 package-details-main">
-            <div class="package-title">
-                <h1>
-                    @Html.BreakWord(Model.Id)
-                    <small class="text-nowrap">@Model.Version</small>
-
-                    @if (Model.IsVerified.HasValue && Model.IsVerified.Value)
-                    {
-                        <img class="reserved-indicator"
-                             src="~/Content/gallery/img/reserved-indicator.svg"
-                             @ViewHelpers.ImageFallback(Url.Absolute("~/Content/gallery/img/reserved-indicator-25x25.png"))
-<<<<<<< HEAD
-                             data-content="@Strings.ReservedNamespace_ReservedIndicatorTooltip" tabindex="0"/>
-=======
-                             data-content="@Strings.ReservedNamespace_ReservedIndicatorTooltip" tabindex="0" alt="@Strings.ReservedNamespace_ReservedIndicatorTooltip"/>
->>>>>>> 526705c9
-                    }
-                </h1>
-
-            </div>
-
-            @if (!Model.Deleted && !String.IsNullOrWhiteSpace(Model.Description))
-            {
-                <p>@Html.PreFormattedText(Model.Description, Config)</p>
-            }
-
-            @if (Model.Validating)
-            {
-                @ViewHelpers.AlertWarning(
-                    @<text>
-                        <strong>This package has not been published yet.</strong> It will appear in search results and
-                        will be available for install/restore after both validation and indexing are complete. Package
-                        validation and indexing may take up to an hour. <a href="https://aka.ms/NuGetPackageValidation">Read more</a>.
-                    </text>
-                )
-                if (Model.EmbeddedLicenseType != EmbeddedLicenseFileType.Absent)
-                {
-                    @ViewHelpers.AlertWarning(
-                        @<text>
-                            The license link will become available once package validation has completed successfully.
-                        </text>
-                    )
-                }
-
-                if (Model.HasEmbeddedReadmeFile)
-                {
-                    @ViewHelpers.AlertWarning(
-                        @<text>
-                            The readme will become available once package validation has completed successfully.
-                        </text>
-                    )
-                }
-
-                if (Model.ValidatingTooLong)
-                {
-                    @ViewHelpers.AlertWarning(
-                        @<text>
-                            <strong>Package validation is taking longer than expected.</strong> This is not normal, but we are on it!
-                        </text>
-<<<<<<< HEAD
-                    )
-                }
-            }
-
-            @if (Model.FailedValidation)
-            {
-                @ViewHelpers.AlertDanger(
-                    @<text>
-                        <strong>Package publishing failed.</strong> This package could not be published due to the following reason(s):
-                        <ul class="failed-validation-alert-list">
-                            @foreach (var issue in Model.PackageValidationIssues)
-                            {
-                                <li>@Html.Partial("_ValidationIssue", issue)</li>
-                            }
-                        </ul>
-                        @if (!Model.PackageValidationIssues.Any(i => i.IssueCode == ValidationIssueCode.Unknown))
-                        {
-                            var issuePluralString = Model.PackageValidationIssues.Count > 1 ? "all the issues" : "the issue";
-                            <text>Once you've fixed @issuePluralString with your package, you can reupload it with the same ID and version.</text>
-                        }
-                        else
-                        {
-                            <text>Please contact <a href="mailto:support@nuget.org">support@nuget.org</a> to help fix your package.</text>
-                        }
-                    </text>)
-            }
-
-            @if (Model.Deleted)
-            {
-                @ViewHelpers.AlertDanger(
-                    @<text>
-                        <strong>This package has been deleted from the gallery.</strong> It is no longer available
-                        for install/restore.
-                    </text>
-                )
-            }
-
-            @if (Model.IsPackageVulnerabilitiesEnabled && Model.Vulnerabilities != null)
-            {
-                @Html.Partial("_DisplayPackageVulnerabilities")
-            }
-
-            @if (Model.IsPackageDeprecationEnabled && Model.DeprecationStatus != PackageDeprecationStatus.NotDeprecated)
-            {
-                @Html.Partial("_DisplayPackageDeprecation")
-            }
-
-            @if (Model.IsPackageRenamesEnabled && Model.PackageRenames != null && Model.PackageRenames.Count != 0)
-            {
-                @Html.Partial("_DisplayPackageRenames")
-            }
-
-            @if (Model.Prerelease)
-            {
-                @ViewHelpers.AlertInfo(
-                    @<text>
-                        This is a prerelease version of @(Model.Id).
-                    </text>
-                )
-            }
-            @if (Model.NuGetVersion.HasMetadata)
-            {
-                @ViewHelpers.AlertInfo(
-                    @<text>
-                        This package has a SemVer 2.0.0 package version: @(Model.FullVersion).
-                    </text>
-                )
-            }
-            @if (Model.VersionRequestedWasNotFound)
-            {
-                @ViewHelpers.AlertWarning(
-                    @<text>
-                        The specified version @Model.VersionRequested was not found. You have been taken to version @(Model.Version).
-                    </text>
-                )
-            }
-            @if (Model.HasNewerRelease)
-            {
-                @ViewHelpers.AlertInfo(
-                    @<text>
-                        There is a newer version of this package available.
-                        <br /> See the version list below for details.
-                    </text>
-                )
-            }
-            else if (Model.HasNewerPrerelease)
-            {
-                @ViewHelpers.AlertInfo(
-                    @<text>
-                        There is a newer prerelease version of this package available.
-                        <br /> See the version list below for details.
-                    </text>
-                )
-            }
-
-            @if (Model.Listed && Model.IsIndexed.HasValue && !Model.IsIndexed.Value && Model.Available)
-            {
-                @ViewHelpers.AlertWarning(
-                    @<text>
-                        <strong>This package has not been indexed yet.</strong> It will appear in search results
-                        and will be available for install/restore after indexing is complete.
-                    </text>
-                )
-            }
-
-            @if (Model.HasEmbeddedIcon && Model.IsIndexed.HasValue && !Model.IsIndexed.Value && (Model.Available || Model.Validating))
-            {
-                @ViewHelpers.AlertWarning(
-                    @<text>
-                        The package icon will become available after this package is indexed.
-                    </text>
-                )
-            }
-
-            @if (Model.CanDisplayPrivateMetadata && showSymbolsPackageStatus)
-            {
-                if (Model.LatestSymbolsPackage.StatusKey == PackageStatus.Validating)
-                {
-                    @ViewHelpers.AlertWarning(
-                        @<text>
-                            <strong>The symbols for this package have not been indexed yet.</strong> They are not available
-                            for download from the NuGet.org symbol server. Symbols will be available for download after both validation and indexing are complete.
-                            Symbols validation and indexing may take up to an hour. <a href="https://aka.ms/NuGetSymbolsPackageValidation">Read more</a>.
-
-                        @AppendAvailableSymbolsMessage(hasSymbolsPackageAvailable)
-                        </text>
-                    )
-                }
-                else if (Model.LatestSymbolsPackage.StatusKey == PackageStatus.FailedValidation)
-                {
-                    @ViewHelpers.AlertDanger(
-                    @<text>
-                        <strong>Symbols package publishing failed.</strong> The associated symbols package could not be published due to the following reason(s):
-                        <ul class="failed-validation-alert-list">
-                            @foreach (var issue in Model.SymbolsPackageValidationIssues)
-                            {
-                                <li>@Html.Partial("_ValidationIssue", issue)</li>
-                            }
-                        </ul>
-                        @if (!Model.SymbolsPackageValidationIssues.Any(i => i.IssueCode == ValidationIssueCode.Unknown))
-                        {
-                            var issuePluralString = Model.SymbolsPackageValidationIssues.Count() > 1 ? "all the issues" : "the issue";
-                            <text>Once you've fixed @issuePluralString with your symbols package, you can re-upload it.</text>
-                        }
-                        else
-                        {
-                            <text>Please contact <a href="mailto:support@nuget.org">support@nuget.org</a> to help fix your symbols package.</text>
-                        }
-
-                        @AppendAvailableSymbolsMessage(hasSymbolsPackageAvailable)
-                    </text>)
-                }
-            }
-
-            @if (!Model.Listed && Model.Available)
-            {
-                if (Model.CanDisplayPrivateMetadata)
-                {
-                    @ViewHelpers.AlertWarning(
-                        @<text>
-                            This package is unlisted and hidden from package listings.
-                            You can see the package because you are one of its owners. To list the package again,
-                            <a href="@Url.ManagePackage(Model)">change its listing setting</a>.
-                        </text>
-                    )
-                }
-                else
-                {
-                    @ViewHelpers.AlertWarning(
-                        @<text>
-                            The owner has unlisted this package.
-                            This could mean that the package is deprecated, has security vulnerabilities or shouldn't be used anymore.
-                        </text>
-                    )
-                }
-            }
-
-=======
-                    )
-                }
-            }
-
-            @if (Model.FailedValidation)
-            {
-                @ViewHelpers.AlertDanger(
-                    @<text>
-                        <strong>Package publishing failed.</strong> This package could not be published due to the following reason(s):
-                        <ul class="failed-validation-alert-list">
-                            @foreach (var issue in Model.PackageValidationIssues)
-                            {
-                                <li>@Html.Partial("_ValidationIssue", issue)</li>
-                            }
-                        </ul>
-                        @if (!Model.PackageValidationIssues.Any(i => i.IssueCode == ValidationIssueCode.Unknown))
-                        {
-                            var issuePluralString = Model.PackageValidationIssues.Count > 1 ? "all the issues" : "the issue";
-                            <text>Once you've fixed @issuePluralString with your package, you can reupload it with the same ID and version.</text>
-                        }
-                        else
-                        {
-                            <text>Please contact <a href="mailto:support@nuget.org">support@nuget.org</a> to help fix your package.</text>
-                        }
-                    </text>)
-            }
-
-            @if (Model.Deleted)
-            {
-                @ViewHelpers.AlertDanger(
-                    @<text>
-                        <strong>This package has been deleted from the gallery.</strong> It is no longer available
-                        for install/restore.
-                    </text>
-                )
-            }
-
-            @if (Model.IsPackageVulnerabilitiesEnabled && Model.Vulnerabilities != null)
-            {
-                @Html.Partial("_DisplayPackageVulnerabilities")
-            }
-
-            @if (Model.IsPackageDeprecationEnabled && Model.DeprecationStatus != PackageDeprecationStatus.NotDeprecated)
-            {
-                @Html.Partial("_DisplayPackageDeprecation")
-            }
-
-            @if (Model.IsPackageRenamesEnabled && Model.PackageRenames != null && Model.PackageRenames.Count != 0)
-            {
-                @Html.Partial("_DisplayPackageRenames")
-            }
-
-            @if (Model.Prerelease)
-            {
-                @ViewHelpers.AlertInfo(
-                    @<text>
-                        This is a prerelease version of @(Model.Id).
-                    </text>
-                )
-            }
-            @if (Model.NuGetVersion.HasMetadata)
-            {
-                @ViewHelpers.AlertInfo(
-                    @<text>
-                        This package has a SemVer 2.0.0 package version: @(Model.FullVersion).
-                    </text>
-                )
-            }
-            @if (Model.VersionRequestedWasNotFound)
-            {
-                @ViewHelpers.AlertWarning(
-                    @<text>
-                        The specified version @Model.VersionRequested was not found. You have been taken to version @(Model.Version).
-                    </text>
-                )
-            }
-            @if (Model.HasNewerRelease)
-            {
-                @ViewHelpers.AlertInfo(
-                    @<text>
-                        There is a newer version of this package available.
-                        <br /> See the version list below for details.
-                    </text>
-                )
-            }
-            else if (Model.HasNewerPrerelease)
-            {
-                @ViewHelpers.AlertInfo(
-                    @<text>
-                        There is a newer prerelease version of this package available.
-                        <br /> See the version list below for details.
-                    </text>
-                )
-            }
-
-            @if (Model.Listed && Model.IsIndexed.HasValue && !Model.IsIndexed.Value && Model.Available)
-            {
-                @ViewHelpers.AlertWarning(
-                    @<text>
-                        <strong>This package has not been indexed yet.</strong> It will appear in search results
-                        and will be available for install/restore after indexing is complete.
-                    </text>
-                )
-            }
-
-            @if (Model.HasEmbeddedIcon && Model.IsIndexed.HasValue && !Model.IsIndexed.Value && (Model.Available || Model.Validating))
-            {
-                @ViewHelpers.AlertWarning(
-                    @<text>
-                        The package icon will become available after this package is indexed.
-                    </text>
-                )
-            }
-
-            @if (Model.CanDisplayPrivateMetadata && showSymbolsPackageStatus)
-            {
-                if (Model.LatestSymbolsPackage.StatusKey == PackageStatus.Validating)
-                {
-                    @ViewHelpers.AlertWarning(
-                        @<text>
-                            <strong>The symbols for this package have not been indexed yet.</strong> They are not available
-                            for download from the NuGet.org symbol server. Symbols will be available for download after both validation and indexing are complete.
-                            Symbols validation and indexing may take up to an hour. <a href="https://aka.ms/NuGetSymbolsPackageValidation">Read more</a>.
-
-                        @AppendAvailableSymbolsMessage(hasSymbolsPackageAvailable)
-                        </text>
-                    )
-                }
-                else if (Model.LatestSymbolsPackage.StatusKey == PackageStatus.FailedValidation)
-                {
-                    @ViewHelpers.AlertDanger(
-                    @<text>
-                        <strong>Symbols package publishing failed.</strong> The associated symbols package could not be published due to the following reason(s):
-                        <ul class="failed-validation-alert-list">
-                            @foreach (var issue in Model.SymbolsPackageValidationIssues)
-                            {
-                                <li>@Html.Partial("_ValidationIssue", issue)</li>
-                            }
-                        </ul>
-                        @if (!Model.SymbolsPackageValidationIssues.Any(i => i.IssueCode == ValidationIssueCode.Unknown))
-                        {
-                            var issuePluralString = Model.SymbolsPackageValidationIssues.Count() > 1 ? "all the issues" : "the issue";
-                            <text>Once you've fixed @issuePluralString with your symbols package, you can re-upload it.</text>
-                        }
-                        else
-                        {
-                            <text>Please contact <a href="mailto:support@nuget.org">support@nuget.org</a> to help fix your symbols package.</text>
-                        }
-
-                        @AppendAvailableSymbolsMessage(hasSymbolsPackageAvailable)
-                    </text>)
-                }
-            }
-
-            @if (!Model.Listed && Model.Available)
-            {
-                if (Model.CanDisplayPrivateMetadata)
-                {
-                    @ViewHelpers.AlertWarning(
-                        @<text>
-                            This package is unlisted and hidden from package listings.
-                            You can see the package because you are one of its owners. To list the package again,
-                            <a href="@Url.ManagePackage(Model)">change its listing setting</a>.
-                        </text>
-                    )
-                }
-                else
-                {
-                    @ViewHelpers.AlertWarning(
-                        @<text>
-                            The owner has unlisted this package.
-                            This could mean that the package is deprecated, has security vulnerabilities or shouldn't be used anymore.
-                        </text>
-                    )
-                }
-            }
-
->>>>>>> 526705c9
-            @if (!Model.Deleted && !String.IsNullOrEmpty(Model.MinClientVersion))
-            {
-                <p>Requires NuGet @Model.MinClientVersion or higher.</p>
-            }
-
-            @if (Model.Available)
-            {
-                <div class="install-tabs">
-                    <ul class="nav nav-tabs" role="tablist">
-                        @{ var firstPackageManager = true; }
-                        @foreach (var packageManager in packageManagers)
-                        {
-                            @CommandTab(packageManager, active: firstPackageManager)
-
-                            firstPackageManager = false;
-                        }
-                    </ul>
-                    <div class="tab-content">
-                        @{ firstPackageManager = true; }
-                        @foreach (var packageManager in packageManagers)
-                        {
-                            @CommandPanel(packageManager, active: firstPackageManager)
-
-                            firstPackageManager = false;
-                        }
-                    </div>
-                </div>
-            }
-
-            @if (!Model.Deleted)
-            {
-                if (Model.ReadMeHtml != null)
-                {
-                    <div id="readme-collapser-container">
-                        <h2>
-                            <a href="#" role="button" data-toggle="collapse" data-target="#readme-container"
-                               aria-expanded="true" aria-controls="readme-container" id="show-readme-container">
-                                <i class="ms-Icon ms-Icon--ChevronDown" aria-hidden="true"></i>
-                                <span>Readme</span>
-                            </a>
-                        </h2>
-                    </div>
-                    <div id="readme-container" class="collapse in">
-                        @if (Model.ReadMeImagesRewritten && Model.CanDisplayPrivateMetadata)
-                        {
-<<<<<<< HEAD
-                            @ViewHelpers.AlertWarning(@<text>This documentation had some images automatically rewritten to use secure links and may be broken.</text>);
-=======
-                            @ViewHelpers.AlertImagesRewritten();
->>>>>>> 526705c9
-                        }
-
-                        @if (Model.ReadmeImageSourceDisallowed && Model.CanDisplayPrivateMetadata)
-                        {
-<<<<<<< HEAD
-                            @ViewHelpers.AlertWarning(@<text>Some images are not displayed as they are not from <a href='https://aka.ms/nuget-org-readme#allowed-domains-for-images-and-badges'>trusted domains</a>.</text>);
-=======
-                            @ViewHelpers.AlertImageSourceDisallowed();
->>>>>>> 526705c9
-                        }
-                        <div id="readme-less" class="collapse in">
-                            @Html.Raw(Model.ReadMeHtml)
-                        </div>
-                        <div id="readme-more" class="collapse">
-                            @Html.Raw(Model.ReadMeHtml)
-                        </div>
-
-                        <a href="#" role="button" data-toggle="collapse" class="icon-link" data-target="#readme-more"
-                           aria-expanded="false" aria-controls="#readme-more, #readme-less"
-                           id="show-readme-more" data-track="show-package-documentation">
-                            <i class="ms-Icon ms-Icon--CalculatorAddition" aria-hidden="true"></i>
-                            <span>Show more</span>
-                        </a>
-                    </div>
-                }
-
-                if (!String.IsNullOrWhiteSpace(Model.ReleaseNotes))
-                {
-                    <h2>Release Notes</h2>
-
-                    <p>@Html.PreFormattedText(Model.ReleaseNotes, Config)</p>
-                }
-
-                if (Model.Dependencies.DependencySets == null)
-                {
-                    if (Model.CanDisplayPrivateMetadata)
-                    {
-                        <h2>Dependencies</h2>
-                        <p>
-                            An error occurred processing dependencies.
-                            Your package can still be downloaded and installed, but dependencies cannot be shown.
-                            Please @Html.ActionLink("Contact Support", actionName: "ReportMyPackage", controllerName: "Packages", routeValues: new { id = Model.Id, version = Model.Version }, htmlAttributes: null) if you have any questions.
-                        </p>
-                        <p>
-                            <strong>Note: This message is only visible to you and any other package owners.</strong>
-                        </p>
-                    }
-                }
-                else
-                {
-                    <h2>
-                        <a href="#" role="button" data-toggle="collapse" data-target="#dependency-groups"
-                           aria-expanded="@(Model.Dependencies.DependencySets.Any() ? "false" : "true")" aria-controls="dependency-groups"
-                           id="show-dependency-groups">
-                            <i class="ms-Icon ms-Icon--@(Model.Dependencies.DependencySets.Any() ? "ChevronRight" : "ChevronDown")"
-                               aria-hidden="true"></i>
-                            <span>Dependencies</span>
-                        </a>
-                    </h2>
-
-                    if (Model.Dependencies.DependencySets.Any())
-                    {
-                        <ul class="list-unstyled panel-collapse collapse dependency-groups" id="dependency-groups">
-                            @foreach (var dependencySet in Model.Dependencies.DependencySets)
-                            {
-                                var dependencySetTitle = dependencySet.Key;
-                                <li>
-                                    @if (!Model.Dependencies.OnlyHasAllFrameworks)
-                                    {
-                                        <h4><span>@dependencySetTitle</span></h4>
-                                    }
-                                    <ul class="list-unstyled dependency-group">
-                                        @foreach (var dependency in dependencySet.Value)
-                                        {
-                                            <li>
-                                                @if (dependency == null)
-                                                {
-                                                    @:No dependencies.
-                                                }
-                                                else
-                                                {
-                                                    <a href="@Url.Package(dependency.Id)">@dependency.Id</a>
-                                                    <span>@dependency.VersionSpec</span>
-                                                }
-                                            </li>
-                                        }
-                                    </ul>
-                                </li>
-                            }
-                        </ul>
-                    }
-                    else
-                    {
-                        <p class="collapse in" id="dependency-groups">This package has no dependencies.</p>
-                    }
-                }
-            }
-
-            @if (!Model.IsDotnetToolPackageType && (Model.IsGitHubUsageEnabled || Model.IsPackageDependentsEnabled))
-            {
-                <h2>
-                    <a href="#" role="button" data-toggle="collapse" data-target="#used-by"
-                       aria-expanded="false" aria-controls="used-by" id="show-used-by">
-                        <i class="ms-Icon ms-Icon--ChevronRight" aria-hidden="true"></i>
-                        <span>Used By</span>
-                    </a>
-                </h2>
-
-                <div class="used-by panel-collapse collapse" id="used-by">
-                    @if (Model.IsPackageDependentsEnabled)
-                    {
-                        if (Model.PackageDependents.TotalPackageCount > 0)
-                        {
-                            <h3>
-                                <strong>NuGet packages </strong> (@Model.PackageDependents.TotalPackageCount.ToKiloFormat())
-                            </h3>
-                            <p>
-                                Showing the top @(Model.PackageDependents.TopPackages.Count) NuGet packages that depend on @(Model.Id):
-                            </p>
-                            <table class="table borderless">
-                                <thead>
-                                    <tr>
-                                        <th class="used-by-adjust-table-head">Package</th>
-                                        <th class="used-by-adjust-table-head">Downloads</th>
-                                    </tr>
-                                </thead>
-                                <tbody class="no-border">
-                                    @foreach (var item in Model.PackageDependents.TopPackages)
-                                    {
-                                        <tr>
-                                            <td class="used-by-desc-column">
-                                                <a class="text-left ngp-link" href="@Url.Package(item.Id)">
-                                                    @(item.Id)
-                                                </a>
-                                                @if (item.IsVerified)
-                                                {
-                                                    <img class="reserved-indicator"
-                                                         src="~/Content/gallery/img/reserved-indicator.svg"
-                                                         @ViewHelpers.ImageFallback(Url.Absolute("~/Content/gallery/img/reserved-indicator-14x14.png"))
-                                                         title="@Strings.ReservedNamespace_ReservedIndicatorTooltip" />
-                                                }
-                                                <div class="row used-by-desc">
-                                                    <span>@(item.Description)</span>
-                                                </div>
-                                            </td>
-                                            <td>
-                                                <i class="ms-Icon ms-Icon--Download used-by-download-icon" aria-hidden="true"></i> <label class="used-by-count">@(item.DownloadCount.ToKiloFormat())</label>
-                                            </td>
-                                        </tr>
-                                    }
-                                </tbody>
-                            </table>
-                        }
-                        else
-                        {
-                            <h3>
-                                <strong>NuGet packages</strong>
-                            </h3>
-                            <p>
-                                This package is not used by any NuGet packages.
-                            </p>
-                        }
-                    }
-
-                    @if (Model.IsGitHubUsageEnabled)
-                    {
-                        if (Model.GitHubDependenciesInformation.Repos.Any())
-                        {
-                            <h3>
-                                <strong>GitHub repositories </strong> (@Model.GitHubDependenciesInformation.TotalRepos.ToKiloFormat())
-                            </h3>
-                            <p>
-                                Showing the top @(Model.GitHubDependenciesInformation.Repos.Count) popular GitHub repositories that depend on @(Model.Id):
-                            </p>
-                            <table class="table borderless">
-                                <thead>
-                                    <tr>
-                                        <th class="used-by-adjust-table-head">Repository</th>
-                                        <th class="used-by-adjust-table-head">Stars</th>
-                                    </tr>
-                                </thead>
-                                <tbody class="no-border">
-                                    @foreach (var item in Model.GitHubDependenciesInformation.Repos.Select((elem, i) => new { Value = elem, Idx = i }))
-                                    {
-                                        <tr>
-                                            <td class="used-by-desc-column">
-                                                <a data-index-number="@item.Idx" class="text-left gh-link" href="@item.Value.Url" target="_blank">
-                                                    @(item.Value.Id)
-                                                </a>
-                                                <div class="row used-by-desc">
-                                                    <span>@(item.Value.Description)</span>
-                                                </div>
-                                            </td>
-                                            <td>
-                                                <i class="ms-Icon ms-Icon--FavoriteStarFill gh-star" aria-hidden="true"></i> <label class="used-by-count">@(item.Value.Stars.ToKiloFormat())</label>
-                                            </td>
-                                        </tr>
-                                    }
-                                </tbody>
-                            </table>
-                        }
-
-                        else
-                        {
-                            <h3>
-                                <strong>GitHub repositories</strong>
-                            </h3>
-                            <p>
-                                This package is not used by any popular GitHub repositories.
-                            </p>
-                        }
-                    }
-                </div>
-            }
-
-            <h2>
-                <a href="#" role="button" data-toggle="collapse" data-target="#version-history"
-                   aria-expanded="true" aria-controls="version-history" id="show-version-history">
-                    <i class="ms-Icon ms-Icon--ChevronDown" aria-hidden="true"></i>
-                    <span>Version History</span>
-                </a>
-            </h2>
-            <div class="version-history panel-collapse collapse in" aria-expanded="true" id="version-history">
-                <table aria-label="Version History of @Model.Id" class="table borderless">
-                    <thead>
-                        <tr>
-                            <th scope="col">Version</th>
-                            <th scope="col">Downloads</th>
-                            <th scope="col">Last updated</th>
-                            @if (Model.CanDisplayPrivateMetadata)
-                            {
-                                <th scope="col">Status</th>
-                            }
-                            @if (Model.IsCertificatesUIEnabled)
-                            {
-                                <th scope="col" aria-hidden="true" abbr="Signature Information"></th>
-                            }
-                            @if (Model.IsPackageDeprecationEnabled || Model.IsPackageVulnerabilitiesEnabled)
-                            {
-                                <th scope="col" aria-hidden="true" abbr="Package Warnings"></th>
-                            }
-                        </tr>
-                    </thead>
-                    <tbody class="no-border">
-                        @{
-                            var rowCount = 0;
-                            var versionsExpanded = Model
-                                .PackageVersions
-                                .Skip(GalleryConstants.VisibleVersions)
-                                .Any(v => v.IsCurrent(Model));
-                        }
-                        @foreach (var packageVersion in Model.PackageVersions)
-                        {
-                            if ((packageVersion.Available && packageVersion.Listed)
-                                || (!packageVersion.Deleted && Model.CanDisplayPrivateMetadata))
-                            {
-                                rowCount++;
-                                @VersionListDivider(rowCount, versionsExpanded)
-                                <tr class="@(packageVersion.IsCurrent(Model) ? "bg-info" : null)">
-                                    <td>
-                                        <a href="@Url.Package(packageVersion)" title="@packageVersion.Version">
-                                            @packageVersion.Version.Abbreviate(30)
-                                        </a>
-                                    </td>
-                                    <td tabindex="0">
-                                        @packageVersion.DownloadCount.ToNuGetNumberString()
-                                    </td>
-                                    <td tabindex="0">
-                                        <span data-datetime="@packageVersion.LastUpdated.ToString("O")">@packageVersion.LastUpdated.ToNuGetShortDateString()</span>
-                                        @if (packageVersion.PushedBy != null)
-                                        {
-                                            <text>
-                                                by <span title="@packageVersion.PushedBy">@packageVersion.PushedBy.Abbreviate(15)</span>
-                                            </text>
-                                        }
-                                    </td>
-                                    @if (packageVersion.CanDisplayPrivateMetadata)
-                                    {
-                                        var packageStatusSummary = packageVersion.PackageStatusSummary;
-
-                                        <td>
-                                            @if (packageStatusSummary == PackageStatusSummary.Listed ||
-                                                 packageStatusSummary == PackageStatusSummary.Unlisted)
-                                            {
-                                                <a href="@Url.ManagePackage(packageVersion)">@NuGetGallery.Helpers.EnumHelper.GetDescription(packageStatusSummary)</a>
-                                            }
-                                            else
-                                            {
-                                                @NuGetGallery.Helpers.EnumHelper.GetDescription(packageStatusSummary)
-                                            }
-                                        </td>
-                                    }
-
-                                    @if (Model.IsCertificatesUIEnabled)
-                                    {
-                                        if (string.IsNullOrEmpty(packageVersion.SignatureInformation))
-                                        {
-                                            <td class="package-icon-cell" aria-hidden="true"></td>
-                                        }
-                                        else
-                                        {
-                                            <td tabindex="0" class="package-icon-cell">
-                                                    <i class="ms-Icon ms-Icon--Ribbon package-icon" title="@packageVersion.SignatureInformation"></i>
-                                            </td>
-                                        }
-                                    }
-
-                                    @if (string.IsNullOrEmpty(packageVersion.PackageWarningIconTitle))
-                                    {
-                                        <td class="package-icon-cell" aria-hidden="true"></td>
-                                    }
-                                    else
-                                    {
-                                        <td class="package-icon-cell">
-                                            <span class="package-warning-icon" aria-label="@packageVersion.PackageWarningIconTitle" 
-                                                  data-content="@packageVersion.PackageWarningIconTitle" tabindex="0">
-                                                <i class="ms-Icon ms-Icon--Warning package-icon"></i>
-                                            </span>
-                                        </td>
-                                    }
-                                </tr>
-                            }
-                            else if (packageVersion.Deleted && packageVersion.CanDisplayPrivateMetadata)
-                            {
-                                rowCount++;
-                                @VersionListDivider(rowCount, versionsExpanded)
-                                <tr class="deleted">
-                                    <td tabindex="0" class="version">
-                                        @packageVersion.Version
-                                    </td>
-                                    <td tabindex="0">
-                                        @packageVersion.DownloadCount
-                                    </td>
-                                    <td tabindex="0">
-                                        <span data-datetime="@packageVersion.LastUpdated.ToString("O")">@packageVersion.LastUpdated.ToNuGetShortDateString()</span>
-                                    </td>
-                                    <td tabindex="0">
-                                        Deleted
-                                    </td>
-                                    <td colspan="2"></td>
-                                </tr>
-                            }
-                        }
-                    </tbody>
-                </table>
-                @if (rowCount > GalleryConstants.VisibleVersions)
-                {
-                    <a href="#" role="button" data-toggle="collapse" class="icon-link" data-target="#hidden-versions"
-                       aria-expanded="@(versionsExpanded ? "true" : "false")" aria-controls="hidden-versions" id="show-hidden-versions">
-                        <i class="ms-Icon ms-Icon--Calculator@(versionsExpanded ? "Subtract" : "Addition")" aria-hidden="true"></i>
-                        <span>@(versionsExpanded ? "Show less" : "Show more")</span>
-                    </a>
-                }
-            </div>
-        </article>
-        <aside aria-label="Package details info" class="col-sm-3 package-details-info">
-            <h2>Info</h2>
-            <ul class="list-unstyled ms-Icon-ul">
-                <li>
-                    <i class="ms-Icon ms-Icon--History" aria-hidden="true"></i>
-                    last updated <span data-datetime="@Model.LastUpdated.ToString("O")">@Model.LastUpdated.ToNuGetShortDateString()</span>
-                </li>
-                @if (!Model.Deleted && Model.ProjectUrl != null)
-                {
-                    <li>
-                        <i class="ms-Icon ms-Icon--Globe" aria-hidden="true"></i>
-                        <a href="@Model.ProjectUrl" data-track="outbound-project-url" title="Visit the project site to learn more about this package" rel="nofollow">
-                            @if (Model.ProjectUrl.Length <= 28)
-                            {
-                                @Model.ProjectUrl
-                            }
-                            else
-                            {
-                                @:Project Site
-                            }
-                        </a>
-                    </li>
-                }
-                @if (!Model.Deleted && Model.RepositoryUrl != null)
-                {
-                    <li>
-                        @switch (Model.RepositoryType)
-                        {
-                            case DisplayPackageViewModel.RepositoryKind.GitHub:
-                            case DisplayPackageViewModel.RepositoryKind.Git:
-                                <img class="icon" aria-hidden="true" alt="Git logo"
-                                     src="@Url.Absolute("~/Content/gallery/img/git.svg")"
-                                     @ViewHelpers.ImageFallback(Url.Absolute("~/Content/gallery/img/git-32x32.png")) />
-                                break;
-                            default:
-                                <i class="ms-Icon ms-Icon--Code" aria-hidden="true"></i>
-                                break;
-                        }
-
-                        <a href="@Model.RepositoryUrl" data-track="outbound-repository-url" title="View the source code for this package" rel="nofollow">
-                            Source repository
-                        </a>
-                    </li>
-                }
-                @if (!Model.Deleted && Model.LicenseUrl != null)
-                {
-                    if (Model.EmbeddedLicenseType == EmbeddedLicenseFileType.Absent || !Model.Validating)
-                    {
-                    <li>
-                        <i class="ms-Icon ms-Icon--Certificate" aria-hidden="true"></i>
-                        @if (Model.LicenseExpressionSegments.AnySafe())
-                        {
-                            @:License:
-                            foreach (var segment in Model.LicenseExpressionSegments)
-                            {
-                                if (@ViewHelpers.IsLicenseOrException(segment))
-                                {
-                                    @MakeLicenseLink(segment);
-                                }
-                                else
-                                {
-                                    @MakeLicenseSpan(segment);
-                                }
-                            }
-                        }
-                        else
-                        {
-                            <a href="@Model.LicenseUrl"
-                               data-track="outbound-license-url" title="Make sure you agree with the license" rel="nofollow">
-                                @if (Model.LicenseNames.AnySafe())
-                                {
-                                    @(string.Join(", ", Model.LicenseNames.Select(x => x + " License")))
-                                }
-                                else
-                                {
-                                    @:License Info
-                                }
-                            </a>
-                        }
-                    </li>
-                    }
-                }
-                <li>
-                    <i class="ms-Icon ms-Icon--Mail" aria-hidden="true"></i>
-                    <a href="@Url.ContactOwners(Model)" title="Ask the package owners a question">Contact owners</a>
-                </li>
-                @if (Model.CanReportAsOwner)
-                {
-                    <li>
-                        <i class="ms-Icon ms-Icon--Help" aria-hidden="true"></i>
-                        <a href="@Url.ReportPackage(Model)" title="Contact the NuGet team for help with your package">
-                            Contact support
-                        </a>
-                    </li>
-                }
-                else if (Model.Available)
-                {
-                    <li>
-                        <i class="ms-Icon ms-Icon--Flag" aria-hidden="true"></i>
-                        <a href="@Url.ReportAbuse(Model)" title="Report the package as abusive">
-                            Report
-                        </a>
-                    </li>
-                }
-
-                @if (Model.Available)
-                {
-                    <li>
-                        <i class="ms-Icon ms-Icon--CloudDownload" aria-hidden="true"></i>
-                        <a href="@Url.PackageDownload(2, Model.Id, Model.Version)" data-track="outbound-manual-download" title="Download the raw nupkg file." rel="nofollow">Download package</a>
-                        &nbsp;(@Model.PackageFileSize.ToUserFriendlyBytesLabel())
-                    </li>
-                    if (hasSymbolsPackageAvailable)
-                    {
-                        <li>
-                            <i class="ms-Icon ms-Icon--CloudDownload" aria-hidden="true"></i>
-                            <a href="@Url.SymbolPackageDownload(2, Model.Id, Model.Version)" data-track="outbound-manual-download" title="Download the raw snupkg file." rel="nofollow">Download symbols</a>
-                            &nbsp;(@Model.LatestSymbolsPackage.FileSize.ToUserFriendlyBytesLabel())
-                        </li>
-                    }
-<<<<<<< HEAD
-                    <li class="no-clickonce">
-                        <i class="ms-Icon ms-Icon--OpenInNewWindow" aria-hidden="true"></i>
-                        <a href="@Url.ExplorerDeepLink(2, Model.Id, Model.Version)" title="Explore the nupkg with the NuGet Package Explorer (IE only)" rel="nofollow">Open in Package Explorer</a>
-                    </li>
-=======
->>>>>>> 526705c9
-                }
-
-                @if (Model.CanEdit || Model.CanManageOwners || Model.CanUnlistOrRelist)
-                {
-                    <li>
-                        <i class="ms-Icon ms-Icon--Edit" aria-hidden="true"></i>
-                        <a href="@Url.ManagePackage(Model)">Manage package</a>
-                    </li>
-                }
-                @if (!Model.Deleted && hasSymbolsPackageAvailable && Model.CanDeleteSymbolsPackage)
-                {
-                    <li>
-                        <i class="ms-Icon ms-Icon--Delete" aria-hidden="true"></i>
-                        <a href="@Url.DeleteSymbolsPackage(Model)" class="delete">Delete symbols</a>
-                    </li>
-                }
-
-<<<<<<< HEAD
-                @if (AdminHelper.IsAdminPanelEnabled && Model.Available && User.IsAdministrator())
-=======
-                @if (Model.Available && User.IsAdministrator())
->>>>>>> 526705c9
-                {
-                    <li>
-                        <i class="ms-Icon ms-Icon--Refresh" aria-hidden="true"></i>
-                        @ViewHelpers.PostLink(
-                            this,
-                            formId: "reflow-package-form",
-                            linkText: "Reflow package",
-                            actionName: "Reflow",
-                            controllerName: "Packages",
-                            role: "button",
-                            formValues: new Dictionary<string, string>
-                            {
-                                { "id", Model.Id },
-                                { "version", Model.Version },
-                            })
-                    </li>
-                }
-
-<<<<<<< HEAD
-                @if (AdminHelper.IsAdminPanelEnabled && !Model.Deleted && User.IsAdministrator() && Config.Current.AsynchronousPackageValidationEnabled)
-=======
-                @if (!Model.Deleted && User.IsAdministrator() && Config.Current.AsynchronousPackageValidationEnabled)
->>>>>>> 526705c9
-                {
-                    <li>
-                        <i class="ms-Icon ms-Icon--Refresh" aria-hidden="true"></i>
-                        @ViewHelpers.PostLink(
-                            this,
-                            formId: "revalidate-package-form",
-                            linkText: "Revalidate package",
-                            actionName: "Revalidate",
-                            controllerName: "Packages",
-                            role: string.Empty,
-                            formValues: new Dictionary<string, string>
-                            {
-                                { "id", Model.Id },
-                                { "version", Model.Version },
-                            })
-                    </li>
-
-                    if (Model.LatestSymbolsPackage != null)
-                    {
-                        <li>
-                            <i class="ms-Icon ms-Icon--Refresh" aria-hidden="true"></i>
-                            @ViewHelpers.PostLink(
-                                this,
-                                formId: "revalidate-symbols-form",
-                                linkText: "Revalidate symbols",
-                                actionName: "RevalidateSymbols",
-                                controllerName: "Packages",
-                                role: string.Empty,
-                                formValues: new Dictionary<string, string>
-                                {
-                                    { "id", Model.Id },
-                                    { "version", Model.Version },
-                                })
-                        </li>
-                    }
-                }
-
-<<<<<<< HEAD
-                @if (AdminHelper.IsAdminPanelEnabled && User.IsAdministrator() && Config.Current.AsynchronousPackageValidationEnabled)
-=======
-                @if (User.IsAdministrator() && Config.Current.AsynchronousPackageValidationEnabled)
->>>>>>> 526705c9
-                {
-                    <li>
-                        <i class="ms-Icon ms-Icon--Health" aria-hidden="true"></i>
-                        <a href="@Url.ViewValidations(Model)">View validations</a>
-                    </li>
-                }
-
-<<<<<<< HEAD
-                @if (Model.IsFuGetLinksEnabled && !string.IsNullOrEmpty(Model.FuGetUrl))
-=======
-                @if (Model.CanDisplayNuGetPackageExplorerLink())
-                {
-                    var disclaimer = "nuget.info is a 3rd party website, not controlled by Microsoft. This link is made available to you per the NuGet Terms of Use.";
-
-                    <li>
-                        <i class="ms-Icon ms-Icon--FabricFolderSearch" aria-hidden="true" aria-label="@disclaimer" title="@disclaimer"></i>
-                        <a href="@Model.NuGetPackageExplorerUrl" data-track="outbound-nugetpackageexplorer-url"
-                           aria-label="open in NuGet Package Explorer"
-                           title="Explore additional package info on NuGet Package Explorer" target="_blank" rel="nofollow">
-                            Open in NuGet Package Explorer
-                        </a>
-                    </li>
-                }
-
-                @if (Model.CanDisplayFuGetLink())
->>>>>>> 526705c9
-                {
-                    var disclaimer = "fuget.org is a 3rd party website, not controlled by Microsoft. This link is made available to you per the NuGet Terms of Use.";
-
-                    <li>
-                        <img class="icon"
-                             aria-label="@disclaimer" title="@disclaimer"
-                             src="@Url.Absolute("~/Content/gallery/img/fuget.svg")"
-                             @ViewHelpers.ImageFallback(Url.Absolute("~/Content/gallery/img/fuget-32x32.png")) />
-<<<<<<< HEAD
-                        <a href="@Model.FuGetUrl" data-track="outbound-repository-url"
-                           aria-label="open in fuget.org explorer"
-                           title="Explore additional package info on fuget.org" rel="nofollow">
-=======
-                        <a href="@Model.FuGetUrl" data-track="outbound-fuget-url"
-                           aria-label="open in fuget.org explorer"
-                           title="Explore additional package info on fuget.org" target="_blank" rel="nofollow">
->>>>>>> 526705c9
-                            Open in FuGet Package Explorer
-                        </a>
-                    </li>
-                }
-                </ul>
-            @if (Model.LicenseNames.AnySafe())
-            {
-                <p>License info provided by <a href="http://sonatype.com/">Sonatype</a>.</p>
-            }
-
-            <h2>Statistics</h2>
-            <ul class="list-unstyled ms-Icon-ul">
-                <li>
-                    <i class="ms-Icon ms-Icon--Download" aria-hidden="true"></i>
-                    @Model.TotalDownloadCount.ToNuGetNumberString() total @(Model.TotalDownloadCount == 1 ? "download" : "downloads")
-                </li>
-                <li>
-                    <i class="ms-Icon ms-Icon--Giftbox" aria-hidden="true"></i>
-                    @Model.DownloadCount.ToNuGetNumberString() @(Model.DownloadCount == 1 ? "download" : "downloads")
-                    of current version
-                </li>
-                <li>
-                    <i class="ms-Icon ms-Icon--Financial" aria-hidden="true"></i>
-                    @Model.DownloadsPerDayLabel @(Model.DownloadsPerDayLabel == "1" || Model.DownloadsPerDayLabel == "<1" ? "download" : "downloads")
-                    per day (avg)
-                </li>
-            </ul>
-            @if (StatisticsHelper.IsStatisticsPageAvailable)
-            {
-                <a href="@Url.StatisticsPackageDownloadByVersion(Model.Id)" title="Package Statistics">View full stats</a>
-            }
-
-            <h2>Owners</h2>
-            <ul class="list-unstyled owner-list">
-                @if (!Model.Owners.Any())
-                {
-                    @ViewHelpers.AlertWarning(@<text>This package has no owners and is not being actively maintained.</text>)
-                }
-                else
-                {
-                    foreach (var owner in Model.Owners)
-                    {
-                        <li>
-                            @if (!String.IsNullOrEmpty(owner.EmailAddress))
-                            {
-                                <a href="@Url.User(owner.Username)" title="@owner.Username">
-                                    @ViewHelpers.GravatarImage(
-                                        Url,
-                                        owner.EmailAddress,
-                                        owner.Username,
-                                        GalleryConstants.GravatarElementSize)
-                                </a>
-                            }
-                            <a href="@Url.User(owner.Username)" title="@owner.Username">
-                                @owner.Username
-                            </a>
-                        </li>
-                    }
-                }
-            </ul>
-
-            @if (!Model.Deleted)
-            {
-                if (!String.IsNullOrEmpty(Model.Authors))
-                {
-                    <h2>Authors</h2>
-                    <p>@Model.Authors</p>
-                }
-
-                if (!String.IsNullOrEmpty(Model.Copyright))
-                {
-                    <h2>Copyright</h2>
-                    <p>@Model.Copyright</p>
-                }
-
-                if (Model.Tags.AnySafe())
-                {
-                    <h2>Tags</h2>
-                    <p>
-                        @foreach (var tag in Model.Tags)
-                        {
-                            <a href="@Url.Search("Tags:\"" + tag + "\"")" title="Search for @tag" class="tag">@tag</a>
-                        }
-                    </p>
-                }
-            }
-
-            @if (Model.Available)
-            {
-                <h2>Share</h2>
-                var encodedText = Url.Encode(string.Format("Check out {0} on #NuGet.", Model.Id));
-                <p class="share-buttons">
-                    <a href="https://www.facebook.com/sharer/sharer.php?u=@absolutePackageUrl&t=@encodedText" target="_blank">
-                        <img width="24" height="24" alt="Share this package on Facebook"
-                             src="@Url.Absolute("~/Content/gallery/img/facebook.svg")"
-                             @ViewHelpers.ImageFallback(Url.Absolute("~/Content/gallery/img/facebook-24x24.png")) />
-                    </a>
-                    <a href="https://twitter.com/intent/tweet?url=@absolutePackageUrl&text=@encodedText" target="_blank">
-                        <img width="24" height="24" alt="Tweet this package"
-                             src="@Url.Absolute("~/Content/gallery/img/twitter.svg")"
-                             @ViewHelpers.ImageFallback(Url.Absolute("~/Content/gallery/img/twitter-24x24.png")) />
-                    </a>
-                    @if (Model.IsAtomFeedEnabled)
-                    {
-                        <a href="@Url.PackageAtomFeed(Model.Id)" data-track="atom-feed">
-                            <img width="24" height="24" alt="Use the Atom feed to subscribe to new versions of @Model.Id"
-                                 src="@Url.Absolute("~/Content/gallery/img/rss.svg")"
-                                 @ViewHelpers.ImageFallback(Url.Absolute("~/Content/gallery/img/rss-24x24.png")) />
-                        </a>
-                    }
-                </p>
-            }
-        </aside>
-    </div>
-</section>
-
-
-
-@section BottomScripts {
-    @{
-        var packageManagersCss = string.Empty;
-
-        foreach (var packageManager in packageManagers)
-        {
-            if (string.IsNullOrWhiteSpace(packageManager.CommandPrefix))
-            {
-                continue;
-            }
-
-            packageManagersCss += "#" + packageManager.Id + " .install-command-row::before {";
-            packageManagersCss += "    content: \"" + packageManager.CommandPrefix + "\"";
-            packageManagersCss += "}";
-        }
-    }
-
-    <style type="text/css">
-        @Html.Raw(packageManagersCss)
-    </style>
-
-    <script type="text/javascript">
-        var packageId = @Html.ToJson(Model.Id);
-        var packageVersion = @Html.ToJson(Model.Version);
-        var packageManagers = @Html.ToJson(packageManagers.Select(pm => pm.Id).ToList());
-    </script>
-
-    @Scripts.Render("~/Scripts/gallery/page-display-package.min.js")
-}
+@using NuGet.Services.Validation
+@using NuGet.Services.Licenses
+
+@model DisplayPackageViewModel
+@{
+    ViewBag.Title = Model.Id + " " + Model.Version;
+    ViewBag.Tab = "Packages";
+    ViewBag.BlockSearchEngineIndexing = !Model.Listed || !Model.Available;
+
+    var absolutePackageUrl = Url.Absolute(Url.Package(Model.Id));
+
+    var hasSymbolsPackageAvailable = Model.LatestAvailableSymbolsPackage != null;
+    var showSymbolsPackageStatus = Model.LatestSymbolsPackage != null && Model.LatestSymbolsPackage.StatusKey != PackageStatus.Available;
+
+    PackageManagerViewModel[] packageManagers;
+
+    if (!string.IsNullOrWhiteSpace(Model.LicenseExpression))
+    {
+        Model.LicenseUrl = LicenseExpressionRedirectUrlHelper.GetLicenseExpressionRedirectUrl(Model.LicenseExpression);
+    }
+
+    if (Model.EmbeddedLicenseType != EmbeddedLicenseFileType.Absent)
+    {
+        Model.LicenseUrl = Url.License(Model);
+    }
+
+    if (Model.IsDotnetToolPackageType)
+    {
+        packageManagers = new PackageManagerViewModel[]
+        {
+            new PackageManagerViewModel(".NET CLI (Global)")
+            {
+                Id = "dotnet-cli-global",
+                CommandPrefix = "> ",
+                InstallPackageCommands = new [] { string.Format("dotnet tool install --global {0} --version {1}", Model.Id, Model.Version) },
+                AlertLevel = AlertLevel.Info,
+                AlertMessage = "This package contains a <a href='https://aka.ms/global-tools'>.NET tool</a> you can call from the shell/command line.",
+            },
+
+            new PackageManagerViewModel(".NET CLI (Local)")
+            {
+                Id = "dotnet-cli-local",
+                CommandPrefix = "> ",
+                InstallPackageCommands = new []
+                {
+                    "dotnet new tool-manifest # if you are setting up this repo",
+                    string.Format("dotnet tool install --local {0} --version {1}", Model.Id, Model.Version),
+                },
+                AlertLevel = AlertLevel.Info,
+                AlertMessage = "This package contains a <a href='https://aka.ms/global-tools'>.NET tool</a> you can call from the shell/command line.",
+            },
+
+            new ThirdPartyPackageManagerViewModel("Cake", "https://cakebuild.net/support/nuget")
+            {
+                Id = "cake-dotnet-tool",
+                InstallPackageCommands = new [] { Model.GetCakeInstallPackageCommand() },
+            },
+
+            new ThirdPartyPackageManagerViewModel("NUKE", "https://github.com/nuke-build/nuke/issues/new/choose")
+            {
+                Id = "nuke",
+                CommandPrefix = "> ",
+                InstallPackageCommands = new [] { string.Format("nuke :add-package {0} --version {1}", Model.Id, Model.Version) },
+            },
+        };
+    }
+    else if (Model.IsDotnetNewTemplatePackageType)
+    {
+        packageManagers = new PackageManagerViewModel[]
+        {
+            new PackageManagerViewModel(".NET CLI")
+            {
+                Id = "dotnet-cli",
+                CommandPrefix = "> ",
+                InstallPackageCommands = new [] { string.Format("dotnet new --install {0}::{1}", Model.Id, Model.Version) },
+                AlertLevel = AlertLevel.Info,
+                AlertMessage = "This package contains a <a href='https://aka.ms/dotnet-new'>.NET Core Template Package</a> you can call from the shell/command line.",
+            }
+        };
+    }
+    else
+    {
+        packageManagers = new PackageManagerViewModel[]
+        {
+            new PackageManagerViewModel("Package Manager")
+            {
+                Id = "package-manager",
+                CommandPrefix = "PM> ",
+                InstallPackageCommands = new [] { string.Format("Install-Package {0} -Version {1}", Model.Id, Model.Version) },
+            },
+
+            new PackageManagerViewModel(".NET CLI")
+            {
+                Id = "dotnet-cli",
+                CommandPrefix = "> ",
+                InstallPackageCommands = new [] { string.Format("dotnet add package {0} --version {1}", Model.Id, Model.Version) },
+            },
+
+            new PackageManagerViewModel("PackageReference")
+            {
+                Id = "package-reference",
+                InstallPackageCommands = new [] { Model.DevelopmentDependency
+                    ? string.Format(string.Join(Environment.NewLine,
+                        "<PackageReference Include=\"{0}\" Version=\"{1}\">",
+                        "  <PrivateAssets>all</PrivateAssets>",
+                        "  <IncludeAssets>runtime; build; native; contentfiles; analyzers</IncludeAssets>",
+                        "</PackageReference>"), Model.Id, Model.Version)
+                    : string.Format("<PackageReference Include=\"{0}\" Version=\"{1}\" />", Model.Id, Model.Version) },
+                AlertLevel = AlertLevel.Info,
+                AlertMessage = string.Format("For projects that support <a href=\"{0}\">PackageReference</a>, copy this XML node into the project file to reference the package.",
+                                             "https://docs.microsoft.com/en-us/nuget/consume-packages/package-references-in-project-files"),
+                CopyLabel = "Copy the PackageReference XML node",
+            },
+
+            new ThirdPartyPackageManagerViewModel("Paket CLI", "https://fsprojects.github.io/Paket/contact.html")
+            {
+                Id = "paket-cli",
+                CommandPrefix = "> ",
+                InstallPackageCommands = new [] { string.Format("paket add {0} --version {1}", Model.Id, Model.Version) },
+            },
+
+            new PackageManagerViewModel("Script & Interactive")
+            {
+                Id = "script-interactive",
+                CommandPrefix = "> ",
+                InstallPackageCommands = new [] { string.Format("#r \"nuget: {0}, {1}\"", Model.Id, Model.Version) },
+                AlertLevel = AlertLevel.Info,
+                AlertMessage = "#r directive can be used in F# Interactive, C# scripting and .NET Interactive. Copy this into the interactive tool or source code of the script to reference the package."
+            },
+
+            new ThirdPartyPackageManagerViewModel("Cake", "https://cakebuild.net/support/nuget")
+            {
+                Id = Model.IsCakeExtension() ? "cake-extension" : "cake",
+                InstallPackageCommands = new [] { Model.GetCakeInstallPackageCommand() },
+            },
+        };
+    }
+}
+
+@section SocialMeta {
+    @if (!String.IsNullOrWhiteSpace(ViewBag.FacebookAppID))
+    {
+        <meta property="fb:app_id" content="@ViewBag.FacebookAppID" />
+    }
+
+    <meta name="twitter:card" content="summary">
+    <meta name="twitter:site" content="@("@nuget")">
+
+    <meta property="og:title" content="@Model.Id @Model.Version" />
+    <meta property="og:type" content="nugetgallery:package" />
+    <meta property="og:url" content="@absolutePackageUrl" />
+    <meta property="og:description" content="@Model.Description" />
+    <meta property="og:determiner" content="a" />
+    <meta property="og:image" content="@(PackageHelper.ShouldRenderUrl(Model.IconUrl) ? Model.IconUrl : Url.Absolute("~/Content/gallery/img/default-package-icon-256x256.png"))" />
+
+    @if (Model.IsAtomFeedEnabled)
+    {
+        <link rel="alternate" type="application/atom+xml" title="Subscribe to @Model.Id updates" href="@Url.PackageAtomFeed(Model.Id)" />
+    }
+}
+
+@helper VersionListDivider(int rowCount, bool versionsExpanded)
+{
+    if (rowCount == GalleryConstants.VisibleVersions + 1)
+    {
+        @:</tbody><tbody class="no-border collapse @(versionsExpanded ? "in" : string.Empty)" id="hidden-versions">
+    }
+}
+
+@helper CommandTab(PackageManagerViewModel packageManager, bool active)
+{
+    <li role="presentation" class="@(active ? "active" : string.Empty)">
+        <a href="#@packageManager.Id" aria-expanded="@(active ? "true" : "false")"
+           id="@packageManager.Id-tab" class="package-manager-tab"
+           aria-selected="@(active ? "true" : "false")"
+           aria-controls="@packageManager.Id" role="tab" data-toggle="tab"
+           title="Switch to tab panel which contains package installation command for @packageManager.Name">
+            @packageManager.Name
+        </a>
+    </li>
+}
+
+@helper CommandPanel(PackageManagerViewModel packageManager, bool active)
+{
+    var thirdPartyPackageManager = packageManager as ThirdPartyPackageManagerViewModel;
+    <div role="tabpanel" class="tab-pane @(active ? "active" : string.Empty)" id="@packageManager.Id">
+        <div>
+            <div class="install-script-row">
+                @{
+                    var lastIndex = packageManager.InstallPackageCommands.Length - 1;
+                    var cs = packageManager.InstallPackageCommands.Select((c, i) => i < lastIndex ? c + Environment.NewLine : c);
+                }
+                @* Writing out the install command must be on a single line to avoid undesired whitespace in the <pre> tag. *@
+                <pre class="install-script" id="@packageManager.Id-text">@foreach (var c in cs) {<span class="install-command-row">@c</span>}</pre>
+                <div class="copy-button">
+                    <button id="@packageManager.Id-button" class="btn btn-default btn-warning" type="button"
+                            data-toggle="popover" data-placement="bottom" data-content="Copied."
+                            aria-label="@packageManager.CopyLabel" aria-live="polite" role="button">
+                        <span class="ms-Icon ms-Icon--Copy" aria-hidden="true"></span>
+                    </button>
+                </div>
+            </div>
+        </div>
+
+        @switch (packageManager.AlertLevel)
+        {
+            case AlertLevel.Info: 
+                @ViewHelpers.AlertInfo(
+                    @<text>
+                        @Html.Raw(packageManager.AlertMessage)
+                    </text>);
+                break;
+            case AlertLevel.Warning:
+                @ViewHelpers.AlertWarning(
+                    @<text>
+                        @Html.Raw(packageManager.AlertMessage)
+                    </text>);
+                break;
+            default:
+                break;
+        }
+    </div>
+}
+
+@helper AppendAvailableSymbolsMessage(bool hasSymbolsPackageAvailable)
+{
+    if(hasSymbolsPackageAvailable)
+    {
+        <br /><br />
+        <text><b>Please note:</b> The last successfully published symbols package is still available for debugging and download.</text>
+    }
+}
+
+@* The following two helpers must be on a single line each so no extra whitespace is introduced in the expression when rendered. *@
+@* Helpers themselves are needed not to introduce that extra whitespce, which happens if they are inlined. *@
+@helper MakeLicenseLink(CompositeLicenseExpressionSegment segment) {<a href="@LicenseExpressionRedirectUrlHelper.GetLicenseExpressionRedirectUrl(segment.Value)" aria-label="License @segment.Value">@segment.Value</a>}
+@helper MakeLicenseSpan(CompositeLicenseExpressionSegment segment) {<span>@segment.Value</span>}
+
+<section role="main" class="container main-container page-package-details">
+    <div class="row">
+        <aside aria-label="Package icon" class="col-sm-1">
+            <h3>
+                <img class="package-icon img-responsive" aria-hidden="true" alt=""
+                     src="@(PackageHelper.ShouldRenderUrl(Model.IconUrl) ? Model.IconUrl : Url.Absolute("~/Content/gallery/img/default-package-icon.svg"))"
+                     @ViewHelpers.ImageFallback(Url.Absolute("~/Content/gallery/img/default-package-icon-256x256.png")) />
+            </h3>
+        </aside>
+        <article class="col-sm-8 package-details-main">
+            <div class="package-title">
+                <h1>
+                    @Html.BreakWord(Model.Id)
+                    <small class="text-nowrap">@Model.Version</small>
+
+                    @if (Model.IsVerified.HasValue && Model.IsVerified.Value)
+                    {
+                        <img class="reserved-indicator"
+                             src="~/Content/gallery/img/reserved-indicator.svg"
+                             @ViewHelpers.ImageFallback(Url.Absolute("~/Content/gallery/img/reserved-indicator-25x25.png"))
+                             data-content="@Strings.ReservedNamespace_ReservedIndicatorTooltip" tabindex="0" alt="@Strings.ReservedNamespace_ReservedIndicatorTooltip"/>
+                    }
+                </h1>
+
+            </div>
+
+            @if (!Model.Deleted && !String.IsNullOrWhiteSpace(Model.Description))
+            {
+                <p>@Html.PreFormattedText(Model.Description, Config)</p>
+            }
+
+            @if (Model.Validating)
+            {
+                @ViewHelpers.AlertWarning(
+                    @<text>
+                        <strong>This package has not been published yet.</strong> It will appear in search results and
+                        will be available for install/restore after both validation and indexing are complete. Package
+                        validation and indexing may take up to an hour. <a href="https://aka.ms/NuGetPackageValidation">Read more</a>.
+                    </text>
+                )
+                if (Model.EmbeddedLicenseType != EmbeddedLicenseFileType.Absent)
+                {
+                    @ViewHelpers.AlertWarning(
+                        @<text>
+                            The license link will become available once package validation has completed successfully.
+                        </text>
+                    )
+                }
+
+                if (Model.HasEmbeddedReadmeFile)
+                {
+                    @ViewHelpers.AlertWarning(
+                        @<text>
+                            The readme will become available once package validation has completed successfully.
+                        </text>
+                    )
+                }
+
+                if (Model.ValidatingTooLong)
+                {
+                    @ViewHelpers.AlertWarning(
+                        @<text>
+                            <strong>Package validation is taking longer than expected.</strong> This is not normal, but we are on it!
+                        </text>
+                    )
+                }
+            }
+
+            @if (Model.FailedValidation)
+            {
+                @ViewHelpers.AlertDanger(
+                    @<text>
+                        <strong>Package publishing failed.</strong> This package could not be published due to the following reason(s):
+                        <ul class="failed-validation-alert-list">
+                            @foreach (var issue in Model.PackageValidationIssues)
+                            {
+                                <li>@Html.Partial("_ValidationIssue", issue)</li>
+                            }
+                        </ul>
+                        @if (!Model.PackageValidationIssues.Any(i => i.IssueCode == ValidationIssueCode.Unknown))
+                        {
+                            var issuePluralString = Model.PackageValidationIssues.Count > 1 ? "all the issues" : "the issue";
+                            <text>Once you've fixed @issuePluralString with your package, you can reupload it with the same ID and version.</text>
+                        }
+                        else
+                        {
+                            <text>Please contact <a href="mailto:support@nuget.org">support@nuget.org</a> to help fix your package.</text>
+                        }
+                    </text>)
+            }
+
+            @if (Model.Deleted)
+            {
+                @ViewHelpers.AlertDanger(
+                    @<text>
+                        <strong>This package has been deleted from the gallery.</strong> It is no longer available
+                        for install/restore.
+                    </text>
+                )
+            }
+
+            @if (Model.IsPackageVulnerabilitiesEnabled && Model.Vulnerabilities != null)
+            {
+                @Html.Partial("_DisplayPackageVulnerabilities")
+            }
+
+            @if (Model.IsPackageDeprecationEnabled && Model.DeprecationStatus != PackageDeprecationStatus.NotDeprecated)
+            {
+                @Html.Partial("_DisplayPackageDeprecation")
+            }
+
+            @if (Model.IsPackageRenamesEnabled && Model.PackageRenames != null && Model.PackageRenames.Count != 0)
+            {
+                @Html.Partial("_DisplayPackageRenames")
+            }
+
+            @if (Model.Prerelease)
+            {
+                @ViewHelpers.AlertInfo(
+                    @<text>
+                        This is a prerelease version of @(Model.Id).
+                    </text>
+                )
+            }
+            @if (Model.NuGetVersion.HasMetadata)
+            {
+                @ViewHelpers.AlertInfo(
+                    @<text>
+                        This package has a SemVer 2.0.0 package version: @(Model.FullVersion).
+                    </text>
+                )
+            }
+            @if (Model.VersionRequestedWasNotFound)
+            {
+                @ViewHelpers.AlertWarning(
+                    @<text>
+                        The specified version @Model.VersionRequested was not found. You have been taken to version @(Model.Version).
+                    </text>
+                )
+            }
+            @if (Model.HasNewerRelease)
+            {
+                @ViewHelpers.AlertInfo(
+                    @<text>
+                        There is a newer version of this package available.
+                        <br /> See the version list below for details.
+                    </text>
+                )
+            }
+            else if (Model.HasNewerPrerelease)
+            {
+                @ViewHelpers.AlertInfo(
+                    @<text>
+                        There is a newer prerelease version of this package available.
+                        <br /> See the version list below for details.
+                    </text>
+                )
+            }
+
+            @if (Model.Listed && Model.IsIndexed.HasValue && !Model.IsIndexed.Value && Model.Available)
+            {
+                @ViewHelpers.AlertWarning(
+                    @<text>
+                        <strong>This package has not been indexed yet.</strong> It will appear in search results
+                        and will be available for install/restore after indexing is complete.
+                    </text>
+                )
+            }
+
+            @if (Model.HasEmbeddedIcon && Model.IsIndexed.HasValue && !Model.IsIndexed.Value && (Model.Available || Model.Validating))
+            {
+                @ViewHelpers.AlertWarning(
+                    @<text>
+                        The package icon will become available after this package is indexed.
+                    </text>
+                )
+            }
+
+            @if (Model.CanDisplayPrivateMetadata && showSymbolsPackageStatus)
+            {
+                if (Model.LatestSymbolsPackage.StatusKey == PackageStatus.Validating)
+                {
+                    @ViewHelpers.AlertWarning(
+                        @<text>
+                            <strong>The symbols for this package have not been indexed yet.</strong> They are not available
+                            for download from the NuGet.org symbol server. Symbols will be available for download after both validation and indexing are complete.
+                            Symbols validation and indexing may take up to an hour. <a href="https://aka.ms/NuGetSymbolsPackageValidation">Read more</a>.
+
+                        @AppendAvailableSymbolsMessage(hasSymbolsPackageAvailable)
+                        </text>
+                    )
+                }
+                else if (Model.LatestSymbolsPackage.StatusKey == PackageStatus.FailedValidation)
+                {
+                    @ViewHelpers.AlertDanger(
+                    @<text>
+                        <strong>Symbols package publishing failed.</strong> The associated symbols package could not be published due to the following reason(s):
+                        <ul class="failed-validation-alert-list">
+                            @foreach (var issue in Model.SymbolsPackageValidationIssues)
+                            {
+                                <li>@Html.Partial("_ValidationIssue", issue)</li>
+                            }
+                        </ul>
+                        @if (!Model.SymbolsPackageValidationIssues.Any(i => i.IssueCode == ValidationIssueCode.Unknown))
+                        {
+                            var issuePluralString = Model.SymbolsPackageValidationIssues.Count() > 1 ? "all the issues" : "the issue";
+                            <text>Once you've fixed @issuePluralString with your symbols package, you can re-upload it.</text>
+                        }
+                        else
+                        {
+                            <text>Please contact <a href="mailto:support@nuget.org">support@nuget.org</a> to help fix your symbols package.</text>
+                        }
+
+                        @AppendAvailableSymbolsMessage(hasSymbolsPackageAvailable)
+                    </text>)
+                }
+            }
+
+            @if (!Model.Listed && Model.Available)
+            {
+                if (Model.CanDisplayPrivateMetadata)
+                {
+                    @ViewHelpers.AlertWarning(
+                        @<text>
+                            This package is unlisted and hidden from package listings.
+                            You can see the package because you are one of its owners. To list the package again,
+                            <a href="@Url.ManagePackage(Model)">change its listing setting</a>.
+                        </text>
+                    )
+                }
+                else
+                {
+                    @ViewHelpers.AlertWarning(
+                        @<text>
+                            The owner has unlisted this package.
+                            This could mean that the package is deprecated, has security vulnerabilities or shouldn't be used anymore.
+                        </text>
+                    )
+                }
+            }
+
+            @if (!Model.Deleted && !String.IsNullOrEmpty(Model.MinClientVersion))
+            {
+                <p>Requires NuGet @Model.MinClientVersion or higher.</p>
+            }
+
+            @if (Model.Available)
+            {
+                <div class="install-tabs">
+                    <ul class="nav nav-tabs" role="tablist">
+                        @{ var firstPackageManager = true; }
+                        @foreach (var packageManager in packageManagers)
+                        {
+                            @CommandTab(packageManager, active: firstPackageManager)
+
+                            firstPackageManager = false;
+                        }
+                    </ul>
+                    <div class="tab-content">
+                        @{ firstPackageManager = true; }
+                        @foreach (var packageManager in packageManagers)
+                        {
+                            @CommandPanel(packageManager, active: firstPackageManager)
+
+                            firstPackageManager = false;
+                        }
+                    </div>
+                </div>
+            }
+
+            @if (!Model.Deleted)
+            {
+                if (Model.ReadMeHtml != null)
+                {
+                    <div id="readme-collapser-container">
+                        <h2>
+                            <a href="#" role="button" data-toggle="collapse" data-target="#readme-container"
+                               aria-expanded="true" aria-controls="readme-container" id="show-readme-container">
+                                <i class="ms-Icon ms-Icon--ChevronDown" aria-hidden="true"></i>
+                                <span>Readme</span>
+                            </a>
+                        </h2>
+                    </div>
+                    <div id="readme-container" class="collapse in">
+                        @if (Model.ReadMeImagesRewritten && Model.CanDisplayPrivateMetadata)
+                        {
+                            @ViewHelpers.AlertImagesRewritten();
+                        }
+
+                        @if (Model.ReadmeImageSourceDisallowed && Model.CanDisplayPrivateMetadata)
+                        {
+                            @ViewHelpers.AlertImageSourceDisallowed();
+                        }
+                        <div id="readme-less" class="collapse in">
+                            @Html.Raw(Model.ReadMeHtml)
+                        </div>
+                        <div id="readme-more" class="collapse">
+                            @Html.Raw(Model.ReadMeHtml)
+                        </div>
+
+                        <a href="#" role="button" data-toggle="collapse" class="icon-link" data-target="#readme-more"
+                           aria-expanded="false" aria-controls="#readme-more, #readme-less"
+                           id="show-readme-more" data-track="show-package-documentation">
+                            <i class="ms-Icon ms-Icon--CalculatorAddition" aria-hidden="true"></i>
+                            <span>Show more</span>
+                        </a>
+                    </div>
+                }
+
+                if (!String.IsNullOrWhiteSpace(Model.ReleaseNotes))
+                {
+                    <h2>Release Notes</h2>
+
+                    <p>@Html.PreFormattedText(Model.ReleaseNotes, Config)</p>
+                }
+
+                if (Model.Dependencies.DependencySets == null)
+                {
+                    if (Model.CanDisplayPrivateMetadata)
+                    {
+                        <h2>Dependencies</h2>
+                        <p>
+                            An error occurred processing dependencies.
+                            Your package can still be downloaded and installed, but dependencies cannot be shown.
+                            Please @Html.ActionLink("Contact Support", actionName: "ReportMyPackage", controllerName: "Packages", routeValues: new { id = Model.Id, version = Model.Version }, htmlAttributes: null) if you have any questions.
+                        </p>
+                        <p>
+                            <strong>Note: This message is only visible to you and any other package owners.</strong>
+                        </p>
+                    }
+                }
+                else
+                {
+                    <h2>
+                        <a href="#" role="button" data-toggle="collapse" data-target="#dependency-groups"
+                           aria-expanded="@(Model.Dependencies.DependencySets.Any() ? "false" : "true")" aria-controls="dependency-groups"
+                           id="show-dependency-groups">
+                            <i class="ms-Icon ms-Icon--@(Model.Dependencies.DependencySets.Any() ? "ChevronRight" : "ChevronDown")"
+                               aria-hidden="true"></i>
+                            <span>Dependencies</span>
+                        </a>
+                    </h2>
+
+                    if (Model.Dependencies.DependencySets.Any())
+                    {
+                        <ul class="list-unstyled panel-collapse collapse dependency-groups" id="dependency-groups">
+                            @foreach (var dependencySet in Model.Dependencies.DependencySets)
+                            {
+                                var dependencySetTitle = dependencySet.Key;
+                                <li>
+                                    @if (!Model.Dependencies.OnlyHasAllFrameworks)
+                                    {
+                                        <h4><span>@dependencySetTitle</span></h4>
+                                    }
+                                    <ul class="list-unstyled dependency-group">
+                                        @foreach (var dependency in dependencySet.Value)
+                                        {
+                                            <li>
+                                                @if (dependency == null)
+                                                {
+                                                    @:No dependencies.
+                                                }
+                                                else
+                                                {
+                                                    <a href="@Url.Package(dependency.Id)">@dependency.Id</a>
+                                                    <span>@dependency.VersionSpec</span>
+                                                }
+                                            </li>
+                                        }
+                                    </ul>
+                                </li>
+                            }
+                        </ul>
+                    }
+                    else
+                    {
+                        <p class="collapse in" id="dependency-groups">This package has no dependencies.</p>
+                    }
+                }
+            }
+
+            @if (!Model.IsDotnetToolPackageType && (Model.IsGitHubUsageEnabled || Model.IsPackageDependentsEnabled))
+            {
+                <h2>
+                    <a href="#" role="button" data-toggle="collapse" data-target="#used-by"
+                       aria-expanded="false" aria-controls="used-by" id="show-used-by">
+                        <i class="ms-Icon ms-Icon--ChevronRight" aria-hidden="true"></i>
+                        <span>Used By</span>
+                    </a>
+                </h2>
+
+                <div class="used-by panel-collapse collapse" id="used-by">
+                    @if (Model.IsPackageDependentsEnabled)
+                    {
+                        if (Model.PackageDependents.TotalPackageCount > 0)
+                        {
+                            <h3>
+                                <strong>NuGet packages </strong> (@Model.PackageDependents.TotalPackageCount.ToKiloFormat())
+                            </h3>
+                            <p>
+                                Showing the top @(Model.PackageDependents.TopPackages.Count) NuGet packages that depend on @(Model.Id):
+                            </p>
+                            <table class="table borderless">
+                                <thead>
+                                    <tr>
+                                        <th class="used-by-adjust-table-head">Package</th>
+                                        <th class="used-by-adjust-table-head">Downloads</th>
+                                    </tr>
+                                </thead>
+                                <tbody class="no-border">
+                                    @foreach (var item in Model.PackageDependents.TopPackages)
+                                    {
+                                        <tr>
+                                            <td class="used-by-desc-column">
+                                                <a class="text-left ngp-link" href="@Url.Package(item.Id)">
+                                                    @(item.Id)
+                                                </a>
+                                                @if (item.IsVerified)
+                                                {
+                                                    <img class="reserved-indicator"
+                                                         src="~/Content/gallery/img/reserved-indicator.svg"
+                                                         @ViewHelpers.ImageFallback(Url.Absolute("~/Content/gallery/img/reserved-indicator-14x14.png"))
+                                                         title="@Strings.ReservedNamespace_ReservedIndicatorTooltip" />
+                                                }
+                                                <div class="row used-by-desc">
+                                                    <span>@(item.Description)</span>
+                                                </div>
+                                            </td>
+                                            <td>
+                                                <i class="ms-Icon ms-Icon--Download used-by-download-icon" aria-hidden="true"></i> <label class="used-by-count">@(item.DownloadCount.ToKiloFormat())</label>
+                                            </td>
+                                        </tr>
+                                    }
+                                </tbody>
+                            </table>
+                        }
+                        else
+                        {
+                            <h3>
+                                <strong>NuGet packages</strong>
+                            </h3>
+                            <p>
+                                This package is not used by any NuGet packages.
+                            </p>
+                        }
+                    }
+
+                    @if (Model.IsGitHubUsageEnabled)
+                    {
+                        if (Model.GitHubDependenciesInformation.Repos.Any())
+                        {
+                            <h3>
+                                <strong>GitHub repositories </strong> (@Model.GitHubDependenciesInformation.TotalRepos.ToKiloFormat())
+                            </h3>
+                            <p>
+                                Showing the top @(Model.GitHubDependenciesInformation.Repos.Count) popular GitHub repositories that depend on @(Model.Id):
+                            </p>
+                            <table class="table borderless">
+                                <thead>
+                                    <tr>
+                                        <th class="used-by-adjust-table-head">Repository</th>
+                                        <th class="used-by-adjust-table-head">Stars</th>
+                                    </tr>
+                                </thead>
+                                <tbody class="no-border">
+                                    @foreach (var item in Model.GitHubDependenciesInformation.Repos.Select((elem, i) => new { Value = elem, Idx = i }))
+                                    {
+                                        <tr>
+                                            <td class="used-by-desc-column">
+                                                <a data-index-number="@item.Idx" class="text-left gh-link" href="@item.Value.Url" target="_blank">
+                                                    @(item.Value.Id)
+                                                </a>
+                                                <div class="row used-by-desc">
+                                                    <span>@(item.Value.Description)</span>
+                                                </div>
+                                            </td>
+                                            <td>
+                                                <i class="ms-Icon ms-Icon--FavoriteStarFill gh-star" aria-hidden="true"></i> <label class="used-by-count">@(item.Value.Stars.ToKiloFormat())</label>
+                                            </td>
+                                        </tr>
+                                    }
+                                </tbody>
+                            </table>
+                        }
+
+                        else
+                        {
+                            <h3>
+                                <strong>GitHub repositories</strong>
+                            </h3>
+                            <p>
+                                This package is not used by any popular GitHub repositories.
+                            </p>
+                        }
+                    }
+                </div>
+            }
+
+            <h2>
+                <a href="#" role="button" data-toggle="collapse" data-target="#version-history"
+                   aria-expanded="true" aria-controls="version-history" id="show-version-history">
+                    <i class="ms-Icon ms-Icon--ChevronDown" aria-hidden="true"></i>
+                    <span>Version History</span>
+                </a>
+            </h2>
+            <div class="version-history panel-collapse collapse in" aria-expanded="true" id="version-history">
+                <table aria-label="Version History of @Model.Id" class="table borderless">
+                    <thead>
+                        <tr>
+                            <th scope="col">Version</th>
+                            <th scope="col">Downloads</th>
+                            <th scope="col">Last updated</th>
+                            @if (Model.CanDisplayPrivateMetadata)
+                            {
+                                <th scope="col">Status</th>
+                            }
+                            @if (Model.IsCertificatesUIEnabled)
+                            {
+                                <th scope="col" aria-hidden="true" abbr="Signature Information"></th>
+                            }
+                            @if (Model.IsPackageDeprecationEnabled || Model.IsPackageVulnerabilitiesEnabled)
+                            {
+                                <th scope="col" aria-hidden="true" abbr="Package Warnings"></th>
+                            }
+                        </tr>
+                    </thead>
+                    <tbody class="no-border">
+                        @{
+                            var rowCount = 0;
+                            var versionsExpanded = Model
+                                .PackageVersions
+                                .Skip(GalleryConstants.VisibleVersions)
+                                .Any(v => v.IsCurrent(Model));
+                        }
+                        @foreach (var packageVersion in Model.PackageVersions)
+                        {
+                            if ((packageVersion.Available && packageVersion.Listed)
+                                || (!packageVersion.Deleted && Model.CanDisplayPrivateMetadata))
+                            {
+                                rowCount++;
+                                @VersionListDivider(rowCount, versionsExpanded)
+                                <tr class="@(packageVersion.IsCurrent(Model) ? "bg-info" : null)">
+                                    <td>
+                                        <a href="@Url.Package(packageVersion)" title="@packageVersion.Version">
+                                            @packageVersion.Version.Abbreviate(30)
+                                        </a>
+                                    </td>
+                                    <td tabindex="0">
+                                        @packageVersion.DownloadCount.ToNuGetNumberString()
+                                    </td>
+                                    <td tabindex="0">
+                                        <span data-datetime="@packageVersion.LastUpdated.ToString("O")">@packageVersion.LastUpdated.ToNuGetShortDateString()</span>
+                                        @if (packageVersion.PushedBy != null)
+                                        {
+                                            <text>
+                                                by <span title="@packageVersion.PushedBy">@packageVersion.PushedBy.Abbreviate(15)</span>
+                                            </text>
+                                        }
+                                    </td>
+                                    @if (packageVersion.CanDisplayPrivateMetadata)
+                                    {
+                                        var packageStatusSummary = packageVersion.PackageStatusSummary;
+
+                                        <td>
+                                            @if (packageStatusSummary == PackageStatusSummary.Listed ||
+                                                 packageStatusSummary == PackageStatusSummary.Unlisted)
+                                            {
+                                                <a href="@Url.ManagePackage(packageVersion)">@NuGetGallery.Helpers.EnumHelper.GetDescription(packageStatusSummary)</a>
+                                            }
+                                            else
+                                            {
+                                                @NuGetGallery.Helpers.EnumHelper.GetDescription(packageStatusSummary)
+                                            }
+                                        </td>
+                                    }
+
+                                    @if (Model.IsCertificatesUIEnabled)
+                                    {
+                                        if (string.IsNullOrEmpty(packageVersion.SignatureInformation))
+                                        {
+                                            <td class="package-icon-cell" aria-hidden="true"></td>
+                                        }
+                                        else
+                                        {
+                                            <td tabindex="0" class="package-icon-cell">
+                                                    <i class="ms-Icon ms-Icon--Ribbon package-icon" title="@packageVersion.SignatureInformation"></i>
+                                            </td>
+                                        }
+                                    }
+
+                                    @if (string.IsNullOrEmpty(packageVersion.PackageWarningIconTitle))
+                                    {
+                                        <td class="package-icon-cell" aria-hidden="true"></td>
+                                    }
+                                    else
+                                    {
+                                        <td class="package-icon-cell">
+                                            <span class="package-warning-icon" aria-label="@packageVersion.PackageWarningIconTitle" 
+                                                  data-content="@packageVersion.PackageWarningIconTitle" tabindex="0">
+                                                <i class="ms-Icon ms-Icon--Warning package-icon"></i>
+                                            </span>
+                                        </td>
+                                    }
+                                </tr>
+                            }
+                            else if (packageVersion.Deleted && packageVersion.CanDisplayPrivateMetadata)
+                            {
+                                rowCount++;
+                                @VersionListDivider(rowCount, versionsExpanded)
+                                <tr class="deleted">
+                                    <td tabindex="0" class="version">
+                                        @packageVersion.Version
+                                    </td>
+                                    <td tabindex="0">
+                                        @packageVersion.DownloadCount
+                                    </td>
+                                    <td tabindex="0">
+                                        <span data-datetime="@packageVersion.LastUpdated.ToString("O")">@packageVersion.LastUpdated.ToNuGetShortDateString()</span>
+                                    </td>
+                                    <td tabindex="0">
+                                        Deleted
+                                    </td>
+                                    <td colspan="2"></td>
+                                </tr>
+                            }
+                        }
+                    </tbody>
+                </table>
+                @if (rowCount > GalleryConstants.VisibleVersions)
+                {
+                    <a href="#" role="button" data-toggle="collapse" class="icon-link" data-target="#hidden-versions"
+                       aria-expanded="@(versionsExpanded ? "true" : "false")" aria-controls="hidden-versions" id="show-hidden-versions">
+                        <i class="ms-Icon ms-Icon--Calculator@(versionsExpanded ? "Subtract" : "Addition")" aria-hidden="true"></i>
+                        <span>@(versionsExpanded ? "Show less" : "Show more")</span>
+                    </a>
+                }
+            </div>
+        </article>
+        <aside aria-label="Package details info" class="col-sm-3 package-details-info">
+            <h2>Info</h2>
+            <ul class="list-unstyled ms-Icon-ul">
+                <li>
+                    <i class="ms-Icon ms-Icon--History" aria-hidden="true"></i>
+                    last updated <span data-datetime="@Model.LastUpdated.ToString("O")">@Model.LastUpdated.ToNuGetShortDateString()</span>
+                </li>
+                @if (!Model.Deleted && Model.ProjectUrl != null)
+                {
+                    <li>
+                        <i class="ms-Icon ms-Icon--Globe" aria-hidden="true"></i>
+                        <a href="@Model.ProjectUrl" data-track="outbound-project-url" title="Visit the project site to learn more about this package" rel="nofollow">
+                            @if (Model.ProjectUrl.Length <= 28)
+                            {
+                                @Model.ProjectUrl
+                            }
+                            else
+                            {
+                                @:Project Site
+                            }
+                        </a>
+                    </li>
+                }
+                @if (!Model.Deleted && Model.RepositoryUrl != null)
+                {
+                    <li>
+                        @switch (Model.RepositoryType)
+                        {
+                            case DisplayPackageViewModel.RepositoryKind.GitHub:
+                            case DisplayPackageViewModel.RepositoryKind.Git:
+                                <img class="icon" aria-hidden="true" alt="Git logo"
+                                     src="@Url.Absolute("~/Content/gallery/img/git.svg")"
+                                     @ViewHelpers.ImageFallback(Url.Absolute("~/Content/gallery/img/git-32x32.png")) />
+                                break;
+                            default:
+                                <i class="ms-Icon ms-Icon--Code" aria-hidden="true"></i>
+                                break;
+                        }
+
+                        <a href="@Model.RepositoryUrl" data-track="outbound-repository-url" title="View the source code for this package" rel="nofollow">
+                            Source repository
+                        </a>
+                    </li>
+                }
+                @if (!Model.Deleted && Model.LicenseUrl != null)
+                {
+                    if (Model.EmbeddedLicenseType == EmbeddedLicenseFileType.Absent || !Model.Validating)
+                    {
+                    <li>
+                        <i class="ms-Icon ms-Icon--Certificate" aria-hidden="true"></i>
+                        @if (Model.LicenseExpressionSegments.AnySafe())
+                        {
+                            @:License:
+                            foreach (var segment in Model.LicenseExpressionSegments)
+                            {
+                                if (@ViewHelpers.IsLicenseOrException(segment))
+                                {
+                                    @MakeLicenseLink(segment);
+                                }
+                                else
+                                {
+                                    @MakeLicenseSpan(segment);
+                                }
+                            }
+                        }
+                        else
+                        {
+                            <a href="@Model.LicenseUrl"
+                               data-track="outbound-license-url" title="Make sure you agree with the license" rel="nofollow">
+                                @if (Model.LicenseNames.AnySafe())
+                                {
+                                    @(string.Join(", ", Model.LicenseNames.Select(x => x + " License")))
+                                }
+                                else
+                                {
+                                    @:License Info
+                                }
+                            </a>
+                        }
+                    </li>
+                    }
+                }
+                <li>
+                    <i class="ms-Icon ms-Icon--Mail" aria-hidden="true"></i>
+                    <a href="@Url.ContactOwners(Model)" title="Ask the package owners a question">Contact owners</a>
+                </li>
+                @if (Model.CanReportAsOwner)
+                {
+                    <li>
+                        <i class="ms-Icon ms-Icon--Help" aria-hidden="true"></i>
+                        <a href="@Url.ReportPackage(Model)" title="Contact the NuGet team for help with your package">
+                            Contact support
+                        </a>
+                    </li>
+                }
+                else if (Model.Available)
+                {
+                    <li>
+                        <i class="ms-Icon ms-Icon--Flag" aria-hidden="true"></i>
+                        <a href="@Url.ReportAbuse(Model)" title="Report the package as abusive">
+                            Report
+                        </a>
+                    </li>
+                }
+
+                @if (Model.Available)
+                {
+                    <li>
+                        <i class="ms-Icon ms-Icon--CloudDownload" aria-hidden="true"></i>
+                        <a href="@Url.PackageDownload(2, Model.Id, Model.Version)" data-track="outbound-manual-download" title="Download the raw nupkg file." rel="nofollow">Download package</a>
+                        &nbsp;(@Model.PackageFileSize.ToUserFriendlyBytesLabel())
+                    </li>
+                    if (hasSymbolsPackageAvailable)
+                    {
+                        <li>
+                            <i class="ms-Icon ms-Icon--CloudDownload" aria-hidden="true"></i>
+                            <a href="@Url.SymbolPackageDownload(2, Model.Id, Model.Version)" data-track="outbound-manual-download" title="Download the raw snupkg file." rel="nofollow">Download symbols</a>
+                            &nbsp;(@Model.LatestSymbolsPackage.FileSize.ToUserFriendlyBytesLabel())
+                        </li>
+                    }
+                }
+
+                @if (Model.CanEdit || Model.CanManageOwners || Model.CanUnlistOrRelist)
+                {
+                    <li>
+                        <i class="ms-Icon ms-Icon--Edit" aria-hidden="true"></i>
+                        <a href="@Url.ManagePackage(Model)">Manage package</a>
+                    </li>
+                }
+                @if (!Model.Deleted && hasSymbolsPackageAvailable && Model.CanDeleteSymbolsPackage)
+                {
+                    <li>
+                        <i class="ms-Icon ms-Icon--Delete" aria-hidden="true"></i>
+                        <a href="@Url.DeleteSymbolsPackage(Model)" class="delete">Delete symbols</a>
+                    </li>
+                }
+
+                @if (Model.Available && User.IsAdministrator())
+                {
+                    <li>
+                        <i class="ms-Icon ms-Icon--Refresh" aria-hidden="true"></i>
+                        @ViewHelpers.PostLink(
+                            this,
+                            formId: "reflow-package-form",
+                            linkText: "Reflow package",
+                            actionName: "Reflow",
+                            controllerName: "Packages",
+                            role: "button",
+                            formValues: new Dictionary<string, string>
+                            {
+                                { "id", Model.Id },
+                                { "version", Model.Version },
+                            })
+                    </li>
+                }
+
+                @if (!Model.Deleted && User.IsAdministrator() && Config.Current.AsynchronousPackageValidationEnabled)
+                {
+                    <li>
+                        <i class="ms-Icon ms-Icon--Refresh" aria-hidden="true"></i>
+                        @ViewHelpers.PostLink(
+                            this,
+                            formId: "revalidate-package-form",
+                            linkText: "Revalidate package",
+                            actionName: "Revalidate",
+                            controllerName: "Packages",
+                            role: string.Empty,
+                            formValues: new Dictionary<string, string>
+                            {
+                                { "id", Model.Id },
+                                { "version", Model.Version },
+                            })
+                    </li>
+
+                    if (Model.LatestSymbolsPackage != null)
+                    {
+                        <li>
+                            <i class="ms-Icon ms-Icon--Refresh" aria-hidden="true"></i>
+                            @ViewHelpers.PostLink(
+                                this,
+                                formId: "revalidate-symbols-form",
+                                linkText: "Revalidate symbols",
+                                actionName: "RevalidateSymbols",
+                                controllerName: "Packages",
+                                role: string.Empty,
+                                formValues: new Dictionary<string, string>
+                                {
+                                    { "id", Model.Id },
+                                    { "version", Model.Version },
+                                })
+                        </li>
+                    }
+                }
+
+                @if (User.IsAdministrator() && Config.Current.AsynchronousPackageValidationEnabled)
+                {
+                    <li>
+                        <i class="ms-Icon ms-Icon--Health" aria-hidden="true"></i>
+                        <a href="@Url.ViewValidations(Model)">View validations</a>
+                    </li>
+                }
+
+                @if (Model.CanDisplayNuGetPackageExplorerLink())
+                {
+                    var disclaimer = "nuget.info is a 3rd party website, not controlled by Microsoft. This link is made available to you per the NuGet Terms of Use.";
+
+                    <li>
+                        <i class="ms-Icon ms-Icon--FabricFolderSearch" aria-hidden="true" aria-label="@disclaimer" title="@disclaimer"></i>
+                        <a href="@Model.NuGetPackageExplorerUrl" data-track="outbound-nugetpackageexplorer-url"
+                           aria-label="open in NuGet Package Explorer"
+                           title="Explore additional package info on NuGet Package Explorer" target="_blank" rel="nofollow">
+                            Open in NuGet Package Explorer
+                        </a>
+                    </li>
+                }
+
+                @if (Model.CanDisplayFuGetLink())
+                {
+                    var disclaimer = "fuget.org is a 3rd party website, not controlled by Microsoft. This link is made available to you per the NuGet Terms of Use.";
+
+                    <li>
+                        <img class="icon"
+                             aria-label="@disclaimer" title="@disclaimer"
+                             src="@Url.Absolute("~/Content/gallery/img/fuget.svg")"
+                             @ViewHelpers.ImageFallback(Url.Absolute("~/Content/gallery/img/fuget-32x32.png")) />
+                        <a href="@Model.FuGetUrl" data-track="outbound-fuget-url"
+                           aria-label="open in fuget.org explorer"
+                           title="Explore additional package info on fuget.org" target="_blank" rel="nofollow">
+                            Open in FuGet Package Explorer
+                        </a>
+                    </li>
+                }
+                </ul>
+            @if (Model.LicenseNames.AnySafe())
+            {
+                <p>License info provided by <a href="http://sonatype.com/">Sonatype</a>.</p>
+            }
+
+            <h2>Statistics</h2>
+            <ul class="list-unstyled ms-Icon-ul">
+                <li>
+                    <i class="ms-Icon ms-Icon--Download" aria-hidden="true"></i>
+                    @Model.TotalDownloadCount.ToNuGetNumberString() total @(Model.TotalDownloadCount == 1 ? "download" : "downloads")
+                </li>
+                <li>
+                    <i class="ms-Icon ms-Icon--Giftbox" aria-hidden="true"></i>
+                    @Model.DownloadCount.ToNuGetNumberString() @(Model.DownloadCount == 1 ? "download" : "downloads")
+                    of current version
+                </li>
+                <li>
+                    <i class="ms-Icon ms-Icon--Financial" aria-hidden="true"></i>
+                    @Model.DownloadsPerDayLabel @(Model.DownloadsPerDayLabel == "1" || Model.DownloadsPerDayLabel == "<1" ? "download" : "downloads")
+                    per day (avg)
+                </li>
+            </ul>
+            @if (StatisticsHelper.IsStatisticsPageAvailable)
+            {
+                <a href="@Url.StatisticsPackageDownloadByVersion(Model.Id)" title="Package Statistics">View full stats</a>
+            }
+
+            <h2>Owners</h2>
+            <ul class="list-unstyled owner-list">
+                @if (!Model.Owners.Any())
+                {
+                    @ViewHelpers.AlertWarning(@<text>This package has no owners and is not being actively maintained.</text>)
+                }
+                else
+                {
+                    foreach (var owner in Model.Owners)
+                    {
+                        <li>
+                            @if (!String.IsNullOrEmpty(owner.EmailAddress))
+                            {
+                                <a href="@Url.User(owner.Username)" title="@owner.Username">
+                                    @ViewHelpers.GravatarImage(
+                                        Url,
+                                        owner.EmailAddress,
+                                        owner.Username,
+                                        GalleryConstants.GravatarElementSize)
+                                </a>
+                            }
+                            <a href="@Url.User(owner.Username)" title="@owner.Username">
+                                @owner.Username
+                            </a>
+                        </li>
+                    }
+                }
+            </ul>
+
+            @if (!Model.Deleted)
+            {
+                if (!String.IsNullOrEmpty(Model.Authors))
+                {
+                    <h2>Authors</h2>
+                    <p>@Model.Authors</p>
+                }
+
+                if (!String.IsNullOrEmpty(Model.Copyright))
+                {
+                    <h2>Copyright</h2>
+                    <p>@Model.Copyright</p>
+                }
+
+                if (Model.Tags.AnySafe())
+                {
+                    <h2>Tags</h2>
+                    <p>
+                        @foreach (var tag in Model.Tags)
+                        {
+                            <a href="@Url.Search("Tags:\"" + tag + "\"")" title="Search for @tag" class="tag">@tag</a>
+                        }
+                    </p>
+                }
+            }
+
+            @if (Model.Available)
+            {
+                <h2>Share</h2>
+                var encodedText = Url.Encode(string.Format("Check out {0} on #NuGet.", Model.Id));
+                <p class="share-buttons">
+                    <a href="https://www.facebook.com/sharer/sharer.php?u=@absolutePackageUrl&t=@encodedText" target="_blank">
+                        <img width="24" height="24" alt="Share this package on Facebook"
+                             src="@Url.Absolute("~/Content/gallery/img/facebook.svg")"
+                             @ViewHelpers.ImageFallback(Url.Absolute("~/Content/gallery/img/facebook-24x24.png")) />
+                    </a>
+                    <a href="https://twitter.com/intent/tweet?url=@absolutePackageUrl&text=@encodedText" target="_blank">
+                        <img width="24" height="24" alt="Tweet this package"
+                             src="@Url.Absolute("~/Content/gallery/img/twitter.svg")"
+                             @ViewHelpers.ImageFallback(Url.Absolute("~/Content/gallery/img/twitter-24x24.png")) />
+                    </a>
+                    @if (Model.IsAtomFeedEnabled)
+                    {
+                        <a href="@Url.PackageAtomFeed(Model.Id)" data-track="atom-feed">
+                            <img width="24" height="24" alt="Use the Atom feed to subscribe to new versions of @Model.Id"
+                                 src="@Url.Absolute("~/Content/gallery/img/rss.svg")"
+                                 @ViewHelpers.ImageFallback(Url.Absolute("~/Content/gallery/img/rss-24x24.png")) />
+                        </a>
+                    }
+                </p>
+            }
+        </aside>
+    </div>
+</section>
+
+
+
+@section BottomScripts {
+    @{
+        var packageManagersCss = string.Empty;
+
+        foreach (var packageManager in packageManagers)
+        {
+            if (string.IsNullOrWhiteSpace(packageManager.CommandPrefix))
+            {
+                continue;
+            }
+
+            packageManagersCss += "#" + packageManager.Id + " .install-command-row::before {";
+            packageManagersCss += "    content: \"" + packageManager.CommandPrefix + "\"";
+            packageManagersCss += "}";
+        }
+    }
+
+    <style type="text/css">
+        @Html.Raw(packageManagersCss)
+    </style>
+
+    <script type="text/javascript">
+        var packageId = @Html.ToJson(Model.Id);
+        var packageVersion = @Html.ToJson(Model.Version);
+        var packageManagers = @Html.ToJson(packageManagers.Select(pm => pm.Id).ToList());
+    </script>
+
+    @Scripts.Render("~/Scripts/gallery/page-display-package.min.js")
+}