﻿﻿﻿@using NuGet.Services.Validation
@using NuGet.Services.Licenses

@model DisplayPackageViewModel
@{
    if (Model.ShowDetailsAndLinks && !Model.Deleted)
    {
        ViewBag.Title = Model.Id + " " + Model.Version;
    }
    ViewBag.Tab = "Packages";
    ViewBag.BlockSearchEngineIndexing = Model.BlockSearchEngineIndexing;

    var absolutePackageUrl = Url.Absolute(Url.Package(Model.Id));

    var hasSymbolsPackageAvailable = Model.LatestAvailableSymbolsPackage != null;
    var showSymbolsPackageStatus = Model.LatestSymbolsPackage != null && Model.LatestSymbolsPackage.StatusKey != PackageStatus.Available;

    PackageManagerViewModel[] packageManagers;

    if (!string.IsNullOrWhiteSpace(Model.LicenseExpression))
    {
        Model.LicenseUrl = LicenseExpressionRedirectUrlHelper.GetLicenseExpressionRedirectUrl(Model.LicenseExpression);
    }

    if (Model.EmbeddedLicenseType != EmbeddedLicenseFileType.Absent)
    {
        Model.LicenseUrl = Url.License(Model);
    }

    if (Model.IsDotnetToolPackageType)
    {
        packageManagers = new PackageManagerViewModel[]
        {
            new PackageManagerViewModel(
                "dotnet-cli-global",
                ".NET CLI (Global)",
                new PackageManagerViewModel.InstallPackageCommand(
                    string.Format("dotnet tool install --global {0} --version {1}", Model.Id, Model.Version)
                )
            )
            {
                CommandPrefix = "> ",
                AlertLevel = AlertLevel.Info,
                AlertMessage = "This package contains a <a href='https://aka.ms/global-tools'>.NET tool</a> you can call from the shell/command line.",
            },

            new PackageManagerViewModel(
                "dotnet-cli-local",
                ".NET CLI (Local)",
                new PackageManagerViewModel.InstallPackageCommand(
                    "if you are setting up this repo",
                    "dotnet new tool-manifest"
                ),
                new PackageManagerViewModel.InstallPackageCommand(
                    string.Format("dotnet tool install --local {0} --version {1}", Model.Id, Model.Version)
                )
            )
            {
                CommandPrefix = "> ",
                AlertLevel = AlertLevel.Info,
                AlertMessage = "This package contains a <a href='https://aka.ms/global-tools'>.NET tool</a> you can call from the shell/command line.",
            },

            new ThirdPartyPackageManagerViewModel(
                "cake-dotnet-tool",
                "Cake",
                "https://cakebuild.net/support/nuget",
                Model.GetCakeInstallPackageCommands()
            ),

            new ThirdPartyPackageManagerViewModel(
                "nuke",
                "NUKE",
                "https://github.com/nuke-build/nuke/issues/new/choose",
                new PackageManagerViewModel.InstallPackageCommand(
                    string.Format("nuke :add-package {0} --version {1}", Model.Id, Model.Version)
                )
            )
            {
                CommandPrefix = "> ",
            }
        };
    }
    else if (Model.IsDotnetNewTemplatePackageType)
    {
        packageManagers = new PackageManagerViewModel[]
        {
            new PackageManagerViewModel(
                "dotnet-cli",
                ".NET CLI",
                new PackageManagerViewModel.InstallPackageCommand(
                    string.Format("dotnet new install {0}::{1}", Model.Id, Model.Version)
                )
            )
            {
                CommandPrefix = "> ",
                AlertLevel = AlertLevel.Info,
                AlertMessage = "This package contains a <a href='https://aka.ms/dotnet-new'>.NET Template Package</a> you can call from the shell/command line.",
            }
                };
    }
    else if (Model.IsMSBuildSdkPackageType)
    {
        packageManagers = new PackageManagerViewModel[]
        {
            new PackageManagerViewModel(
                "sdk",
                "SDK",
                new PackageManagerViewModel.InstallPackageCommand(
                    string.Format("<Sdk Name=\"{0}\" Version=\"{1}\" />",  Model.Id, Model.Version)
                )
            )
            {
                AlertLevel = AlertLevel.Info,
                AlertMessage = string.Format("For projects that support Sdk, copy this XML node into the project file to reference the package."),
                CopyLabel = "Copy the SDK XML node",
            }
                };
    }
    else
    {
        packageManagers = new PackageManagerViewModel[]
        {
            new PackageManagerViewModel(
                "dotnet-cli",
                ".NET CLI",
                new PackageManagerViewModel.InstallPackageCommand(
                    string.Format("dotnet add package {0} --version {1}", Model.Id, Model.Version)
                )
            )
            {
                CommandPrefix = "> ",
            },

            new PackageManagerViewModel(
                "package-manager",
                "Package Manager",
                new PackageManagerViewModel.InstallPackageCommand(
                    string.Format("NuGet\\Install-Package {0} -Version {1}", Model.Id, Model.Version)
                )
            )
            {
                CommandPrefix = "PM> ",
                AlertLevel = AlertLevel.Info,
                AlertMessage = "This command is intended to be used within the Package Manager Console in Visual Studio, as it uses the NuGet module's version of <a href='https://docs.microsoft.com/nuget/reference/ps-reference/ps-ref-install-package'>Install-Package</a>."

            },

            new PackageManagerViewModel(
                "package-reference",
                "PackageReference",
                new PackageManagerViewModel.InstallPackageCommand(
                        Model.DevelopmentDependency
                        ? string.Format(string.Join(Environment.NewLine,
                            "<PackageReference Include=\"{0}\" Version=\"{1}\">",
                            "  <PrivateAssets>all</PrivateAssets>",
                            "  <IncludeAssets>runtime; build; native; contentfiles; analyzers</IncludeAssets>",
                            "</PackageReference>"), Model.Id, Model.Version)
                        : string.Format("<PackageReference Include=\"{0}\" Version=\"{1}\" />", Model.Id, Model.Version)
                )
            )
            {
                AlertLevel = AlertLevel.Info,
                AlertMessage = string.Format("For projects that support <a href=\"{0}\">PackageReference</a>, copy this XML node into the project file to reference the package.",
                                             "https://docs.microsoft.com/nuget/consume-packages/package-references-in-project-files"),
                CopyLabel = "Copy the PackageReference XML node",
            },

            new PackageManagerViewModel(
                "package-version",
                "Central Package Management",
                new PackageManagerViewModel.InstallPackageCommand(
                    "Directory.Packages.props",
                    string.Format("<PackageVersion Include=\"{0}\" Version=\"{1}\" />", Model.Id, Model.Version)
                ),
                new PackageManagerViewModel.InstallPackageCommand(
                    "Project file",
                    Model.DevelopmentDependency
                        ? string.Format(string.Join(Environment.NewLine,
                            "<PackageReference Include=\"{0}\">",
                            "  <PrivateAssets>all</PrivateAssets>",
                            "  <IncludeAssets>runtime; build; native; contentfiles; analyzers</IncludeAssets>",
                            "</PackageReference>"), Model.Id)
                        : string.Format("<PackageReference Include=\"{0}\" />", Model.Id)
                )
            )
            {
                AlertLevel = AlertLevel.Info,
                AlertMessage = string.Format("For projects that support <a href=\"{0}\">Central Package Management (CPM)</a>, copy this XML node into the solution Directory.Packages.props file to version the package.",
                                             "https://learn.microsoft.com/en-us/nuget/consume-packages/central-package-management"),
                CopyLabel = "Copy the PackageVersion XML node",
            },

            new ThirdPartyPackageManagerViewModel(
                "paket-cli",
                "Paket CLI",
                "https://fsprojects.github.io/Paket/contact.html",
                new PackageManagerViewModel.InstallPackageCommand(
                    string.Format("paket add {0} --version {1}", Model.Id, Model.Version)
                )
            ),

            new PackageManagerViewModel(
                "script-interactive",
                "Script & Interactive",
                new PackageManagerViewModel.InstallPackageCommand(
                    string.Format("#r \"nuget: {0}, {1}\"", Model.Id, Model.Version)
                )
            )
            {
                CommandPrefix = "> ",
                AlertLevel = AlertLevel.Info,
                AlertMessage = "#r directive can be used in F# Interactive and Polyglot Notebooks. Copy this into the interactive tool or source code of the script to reference the package."
            },

            new ThirdPartyPackageManagerViewModel(
                Model.IsCakeExtension() ? "cake-extension" : "cake",
                "Cake",
                "https://cakebuild.net/support/nuget",
                Model.GetCakeInstallPackageCommands()
                )
        };
    }
}

@section Meta {
    @if (Model.ShowDetailsAndLinks && !Model.Deleted)
    {
        <meta name="description" content="@Model.ShortDescription">
    }
}

@section SocialMeta {
    @if (Model.ShowDetailsAndLinks)
    {
        if (!String.IsNullOrWhiteSpace(ViewBag.FacebookAppID))
        {
            <meta property="fb:app_id" content="@ViewBag.FacebookAppID" />
        }

        <meta name="twitter:card" content="summary">
        <meta name="twitter:site" content="@("@nuget")">

        <meta property="og:title" content="@Model.Id @Model.Version" />
        <meta property="og:type" content="nugetgallery:package" />
        <meta property="og:url" content="@absolutePackageUrl" />
        <meta property="og:description" content="@Model.Description" />
        <meta property="og:determiner" content="a" />
        <meta property="og:image" content="@(PackageHelper.ShouldRenderUrl(Model.IconUrl) ? Model.IconUrl : Url.Absolute("~/Content/gallery/img/default-package-icon-256x256.png"))" />

        if (Model.IsAtomFeedEnabled)
        {
            <link rel="alternate" type="application/atom+xml" title="Subscribe to @Model.Id updates" href="@Url.PackageAtomFeed(Model.Id)" />
        }
    }
}

@helper CommandTab(PackageManagerViewModel packageManager, bool active)
{
    <li role="presentation" class="@(active ? "active" : string.Empty)">
        <a href="#@packageManager.Id"
           id="@packageManager.Id-tab" class="package-manager-tab"
           aria-selected="@(active ? "true" : "false")" tabindex="@(active ? "0" : "-1")"
           aria-controls="@packageManager.Id" role="tab" data-toggle="tab"
           title="Switch to tab panel which contains package installation command for @packageManager.Name">
            @packageManager.Name
        </a>
    </li>
}

@helper CommandPanel(PackageManagerViewModel packageManager, bool active)
{
    <div role="tabpanel" class="tab-pane @(active ? "active" : string.Empty)" id="@packageManager.Id">
        @foreach (var installPackageCommand in packageManager.InstallPackageCommands)
        {
            <div class="install-script-row">
                @* Writing out the install command must be on a single line to avoid undesired whitespace in the <pre> tag. *@
                <pre class="install-script" id="@installPackageCommand.Key-text"><span class="install-command-row">@installPackageCommand.Value.Command</span>
                    <div class="copy-button">
                        @if (installPackageCommand.Value.HasHeader) {<span class="package-manager-command-header">
                            @installPackageCommand.Value.Header
                        </span>
                        }<button id="@installPackageCommand.Key-button" class="btn btn-brand-icon" type="button"
                                data-toggle="popover" data-placement="bottom" data-content="Copied."
                                aria-label="@packageManager.CopyLabel" role="button">
                            <span class="ms-Icon ms-Icon--Copy" aria-hidden="true"></span>
                            <span>Copy</span>
                        </button>
                    </div>
                </pre>
            </div>
        }
        @switch (packageManager.AlertLevel)
        {
            case AlertLevel.Info:
                @ViewHelpers.AlertInfo(
                        @<text>
                            @Html.Raw(packageManager.AlertMessage)
                        </text>);
                break;
            case AlertLevel.Warning:
                @ViewHelpers.AlertWarning(
                        @<text>
                            @Html.Raw(packageManager.AlertMessage)
                        </text>, true);
                break;
            default:
                break;
        }
    </div>
}

@helper AppendAvailableSymbolsMessage(bool hasSymbolsPackageAvailable)
{
    if (hasSymbolsPackageAvailable)
    {
        <br />
        <br />
        <text><b>Please note:</b> The last successfully published symbols package is still available for debugging and download.</text>
    }
}

@* The following two helpers must be on a single line each so no extra whitespace is introduced in the expression when rendered. *@
@* Helpers themselves are needed not to introduce that extra whitespce, which happens if they are inlined. *@
@helper MakeLicenseLink(CompositeLicenseExpressionSegment segment){<a href="@LicenseExpressionRedirectUrlHelper.GetLicenseExpressionRedirectUrl(segment.Value)" aria-label="License @segment.Value">@segment.Value license</a>}
@helper MakeExceptionLink(CompositeLicenseExpressionSegment segment){<a href="@LicenseExpressionRedirectUrlHelper.GetLicenseExpressionRedirectUrl(segment.Value)" aria-label="License @segment.Value">@segment.Value</a>}
@helper MakePlainSpan(CompositeLicenseExpressionSegment segment){<span>@segment.Value</span>}

<section role="main" class="container main-container page-package-details">
    <div class="row">
        <div class="col-sm-9 package-details-main">
            <div class="package-header">
                @if (Model.ShowDetailsAndLinks)
                {
                    <div class="package-title">
                        <h1>
                            <span class="pull-left">
                                <img class="package-icon img-responsive @(PackageHelper.ShouldRenderUrl(Model.IconUrl) && Model.ShowDetailsAndLinks ? null : "package-default-icon")" aria-hidden="true" alt=""
                                     src="@(PackageHelper.ShouldRenderUrl(Model.IconUrl) && Model.ShowDetailsAndLinks ? Model.IconUrl : null)" @ViewHelpers.ImageFallback(Url.Absolute("~/Content/gallery/img/default-package-icon-256x256.png")) />
                            </span>
                            <span class="title">
                                @Html.BreakWord(Model.Id)
                            </span>
                            <span class="version-title">
                                @Model.Version
                            </span>
                        </h1>

                        @if (Model.IsVerified.HasValue && Model.IsVerified.Value)
                        {
                            <span class="prefix-reserve-title">
                                <i class="ms-Icon ms-Icon--SkypeCircleCheck reserved-indicator" data-content="@Strings.ReservedNamespace_ReservedIndicatorTooltip" tabindex="0"
                                   alt="@Strings.ReservedNamespace_ReservedIndicatorTooltip"></i>
                                <a href="https://docs.microsoft.com/nuget/nuget-org/id-prefix-reservation" class="prefix-reserve-label">
                                    Prefix Reserved
                                </a>
                            </span>
                        }
                    </div>
                }
                else
                {
                    <div class="content-hidden-notice">
                        @ViewHelpers.AlertDanger(
                                @<text>
                                    This package's content is hidden as it violates our <a href="https://www.nuget.org/policies/terms" title="Terms of Use">Terms of Use</a>.
                                </text>)
                    </div>
                }

                @if (Model.CanDisplayTargetFrameworks() && Model.ShowDetailsAndLinks)
                {
                    @Html.Partial("_SupportedFrameworksBadges", Model.PackageFrameworkCompatibility.Badges);
                }

                @if (Model.Validating)
                {
                    @ViewHelpers.AlertWarning(
                            @<text>
                                <strong>This package has not been published yet.</strong> It will appear in search results and
                                will be available for install/restore after both validation and indexing are complete. Package
                                validation and indexing may take up to an hour. <a href="https://aka.ms/NuGetPackageValidation">Read more</a>.
                            </text>
)
                    if (Model.EmbeddedLicenseType != EmbeddedLicenseFileType.Absent)
                    {
                        @ViewHelpers.AlertWarning(
                                @<text>
                                    The license link will become available once package validation has completed successfully.
                                </text>
)
                    }

                    if (Model.ValidatingTooLong)
                    {
                        @ViewHelpers.AlertWarning(
                                @<text>
                                    <strong>Package validation is taking longer than expected.</strong> This is not normal, but we are on it!
                                </text>
)
                    }
                }

                @if (Model.FailedValidation)
                {
                    @ViewHelpers.AlertDanger(
                            @<text>
                                <strong>Package publishing failed.</strong> This package could not be published due to the following reason(s):
                                <ul class="failed-validation-alert-list">
                                    @foreach (var issue in Model.PackageValidationIssues)
                                    {
                                        <li>@Html.Partial("_ValidationIssue", issue)</li>
                                    }
                                </ul>
                                @if (!Model.PackageValidationIssues.Any(i => i.IssueCode == ValidationIssueCode.Unknown))
                                {
                                    var issuePluralString = Model.PackageValidationIssues.Count > 1 ? "all the issues" : "the issue";
                                    <text>Once you've fixed @issuePluralString with your package, you can reupload it with the same ID and version.</text>
                                }
                                else
                                {
                                    <text>Please contact <a href="mailto:support@nuget.org">support@nuget.org</a> to help fix your package.</text>
                                }
                            </text>
)
                }

                @if (Model.Deleted)
                {
                    @ViewHelpers.AlertDanger(
                            @<text>
                                <strong>This package has been deleted from the gallery.</strong> It is no longer available
                                for install/restore.
                            </text>
)
                }

                @if (Model.IsPackageVulnerabilitiesEnabled && Model.Vulnerabilities != null)
                {
                    @Html.Partial("_DisplayPackageVulnerabilities")
                }

                @if (Model.ShowDetailsAndLinks)
                {
                    if (Model.IsPackageDeprecationEnabled && Model.DeprecationStatus != PackageDeprecationStatus.NotDeprecated)
                    {
                        @Html.Partial("_DisplayPackageDeprecation")
                    }

                    if (Model.IsPackageRenamesEnabled && Model.PackageRenames != null && Model.PackageRenames.Count != 0)
                    {
                        @Html.Partial("_DisplayPackageRenames")
                    }

                    if (Model.Prerelease)
                    {
                        @ViewHelpers.AlertInfo(
                                @<text>
                                    This is a prerelease version of @(Model.Id).
                                </text>
)
                    }

                    if (Model.NuGetVersion.HasMetadata)
                    {
                        @ViewHelpers.AlertInfo(
                                @<text>
                                    This package has a SemVer 2.0.0 package version: @(Model.FullVersion).
                                </text>
)
                    }

                    if (Model.VersionRequestedWasNotFound)
                    {
                        @ViewHelpers.AlertWarning(
                                @<text>
                                    The specified version @Model.VersionRequested was not found. You have been taken to version @(Model.Version).
                                </text>
)
                    }

                    if (Model.HasNewerRelease)
                    {
                        @ViewHelpers.AlertInfo(
                                @<text>
                                    There is a newer version of this package available.
                                    <br /> See the version list below for details.
                                </text>
)
                    }
                    else if (Model.HasNewerPrerelease)
                    {
                        @ViewHelpers.AlertInfo(
                                @<text>
                                    There is a newer prerelease version of this package available.
                                    <br /> See the version list below for details.
                                </text>
)
                    }

                    if (Model.Listed && Model.IsIndexed.HasValue && !Model.IsIndexed.Value && Model.Available)
                    {
                        @ViewHelpers.AlertWarning(
                                @<text>
                                    <strong>This package has not been indexed yet.</strong> It will appear in search results
                                    and will be available for install/restore after indexing is complete.
                                </text>
)
                    }
                }

                @if (Model.HasEmbeddedIcon && Model.ShowDetailsAndLinks && Model.IsIndexed.HasValue && !Model.IsIndexed.Value && (Model.Available || Model.Validating))
                {
                    @ViewHelpers.AlertWarning(
                            @<text>
                                The package icon will become available after this package is indexed.
                            </text>
)
                }

                @if (Model.CanDisplayPrivateMetadata && showSymbolsPackageStatus)
                {
                    if (Model.LatestSymbolsPackage.StatusKey == PackageStatus.Validating)
                    {
                        @ViewHelpers.AlertWarning(
                                @<text>
                                    <strong>The symbols for this package have not been indexed yet.</strong> They are not available
                                    for download from the NuGet.org symbol server. Symbols will be available for download after both validation and indexing are complete.
                                    Symbols validation and indexing may take up to an hour. <a href="https://aka.ms/NuGetSymbolsPackageValidation">Read more</a>.

                                    @AppendAvailableSymbolsMessage(hasSymbolsPackageAvailable)
                                </text>
)
                    }
                    else if (Model.LatestSymbolsPackage.StatusKey == PackageStatus.FailedValidation)
                    {
                        @ViewHelpers.AlertDanger(
                                @<text>
                                    <strong>Symbols package publishing failed.</strong> The associated symbols package could not be published due to the following reason(s):
                                    <ul class="failed-validation-alert-list">
                                        @foreach (var issue in Model.SymbolsPackageValidationIssues)
                                        {
                                            <li>@Html.Partial("_ValidationIssue", issue)</li>
                                        }
                                    </ul>
                                    @if (!Model.SymbolsPackageValidationIssues.Any(i => i.IssueCode == ValidationIssueCode.Unknown))
                                    {
                                        var issuePluralString = Model.SymbolsPackageValidationIssues.Count() > 1 ? "all the issues" : "the issue";
                                        <text>Once you've fixed @issuePluralString with your symbols package, you can re-upload it.</text>
                                    }
                                    else
                                    {
                                        <text>Please contact <a href="mailto:support@nuget.org">support@nuget.org</a> to help fix your symbols package.</text>
                                    }

                                    @AppendAvailableSymbolsMessage(hasSymbolsPackageAvailable)
                                </text>
)
                    }
                }

                @if (!Model.Listed && Model.Available && Model.ShowDetailsAndLinks)
                {
                    if (Model.CanDisplayPrivateMetadata)
                    {
                        @ViewHelpers.AlertWarning(
                                @<text>
                                    This package is unlisted and hidden from package listings.
                                    You can see the package because you are one of its owners. To list the package again,
                                    <a href="@Url.ManagePackage(Model)">change its listing setting</a>.
                                </text>
)
                    }
                    else
                    {
                        @ViewHelpers.AlertWarning(
                                @<text>
                                    The owner has unlisted this package.
                                    This could mean that the package is deprecated, has security vulnerabilities or shouldn't be used anymore.
                                </text>
)
                    }
                }

                @if (!Model.Deleted && Model.ShowDetailsAndLinks && !String.IsNullOrEmpty(Model.MinClientVersion))
                {
                    <p>Requires NuGet @Model.MinClientVersion or higher.</p>
                }

                @if (Model.Available && Model.ShowDetailsAndLinks)
                {
                    <div class="install-tabs">
                        <ul class="nav nav-tabs" role="tablist">
                            @{ var firstPackageManager = true; }
                            @foreach (var packageManager in packageManagers)
                            {
                                @CommandTab(packageManager, active: firstPackageManager)

                                firstPackageManager = false;
                            }
                        </ul>
                        <div class="tab-content">
                            @{ firstPackageManager = true; }
                            @foreach (var packageManager in packageManagers)
                            {
                                @CommandPanel(packageManager, active: firstPackageManager)

                                firstPackageManager = false;
                            }
                        </div>
                    </div>
                }
            </div>

            <div class="body-tabs">
                <ul class="nav nav-tabs" role="tablist">
                    @{ string activeBodyTab = null; }
                    @if (!Model.Deleted && Model.ShowDetailsAndLinks)
                    {
                        activeBodyTab = activeBodyTab ?? "readme";
                        <li role="presentation" class="active" id="show-readme-container">
                            <a href="#readme-body-tab"
                               role="tab"
                               data-toggle="tab"
                               data-target="#readme-tab"
                               id="readme-body-tab"
                               class="body-@(Model.CanDisplayReadmeWarning && Model.CanDisplayPrivateMetadata? "warning-" : "")tab"
                               aria-controls="readme-tab"
                               aria-selected="@(activeBodyTab == "readme" ? "true" : "false")"
                               tabindex="@(activeBodyTab == "readme" ? "0" : "-1")">
                                @if (Model.CanDisplayReadmeWarning && Model.CanDisplayPrivateMetadata)
                                {
                                    <i class="ms-Icon ms-Icon--Warning" aria-hidden="true"></i>
                                }
                                else
                                {
                                    <i class="ms-Icon ms-Icon--Dictionary" aria-hidden="true"></i>
                                }
                                README
                            </a>
                        </li>

                        if (Model.CanDisplayTargetFrameworks())
                        {
                            activeBodyTab = activeBodyTab ?? "supportedframeworks";
                            <li role="presentation" id="show-supportedframeworks-container">
                                <a href="#supportedframeworks-body-tab"
                                   role="tab"
                                   data-toggle="tab"
                                   data-target="#supportedframeworks-tab"
                                   id="supportedframeworks-body-tab"
                                   class="body-tab"
                                   aria-controls="supportedframeworks-tab"
                                   aria-selected="@(activeBodyTab == "supportedframeworks" ? "true" : "false")"
                                   tabindex="@(activeBodyTab == "supportedframeworks" ? "0" : "-1")">
                                    <i class="ms-Icon ms-Icon--Package" aria-hidden="true"></i>
                                    Frameworks
                                </a>
                            </li>
                        }

                        activeBodyTab = activeBodyTab ?? "dependencies";
                        <li role="presentation">
                            <a href="#dependencies-body-tab"
                               role="tab"
                               data-toggle="tab"
                               data-target="#dependencies-tab"
                               id="dependencies-body-tab"
                               class="body-tab"
                               aria-controls="dependencies-tab"
                               aria-selected="@(activeBodyTab == "dependencies" ? "true" : "false")"
                               tabindex="@(activeBodyTab == "dependencies" ? "0" : "-1")">
                                <i class="ms-Icon ms-Icon--Packages" aria-hidden="true"></i>
                                Dependencies
                            </a>
                        </li>
                    }

                    @if (!Model.IsDotnetToolPackageType && Model.ShowDetailsAndLinks && !Model.Deleted && (Model.IsGitHubUsageEnabled || Model.IsPackageDependentsEnabled))
                    {
                        activeBodyTab = activeBodyTab ?? "usedby";
                        <li role="presentation">
                            <a href="#usedby-body-tab"
                               role="tab"
                               data-toggle="tab"
                               data-target="#usedby-tab"
                               id="usedby-body-tab"
                               class="body-tab"
                               aria-controls="usedby-tab"
                               aria-selected="@(activeBodyTab == "usedby" ? "true" : "false")"
                               tabindex="@(activeBodyTab == "usedby" ? "0" : "-1")">
                                <i class="ms-Icon ms-Icon--BranchFork2" aria-hidden="true"></i>
                                Used By
                            </a>
                        </li>
                    }

                    @{ activeBodyTab = activeBodyTab ?? "versions"; }
                    <li role="presentation">
                        <a href="#versions-body-tab"
                           role="tab"
                           data-toggle="tab"
                           data-target="#versions-tab"
                           id="versions-body-tab"
                           class="body-tab"
                           aria-controls="versions-tab"
                           aria-selected="@(activeBodyTab == "versions" ? "true" : "false")"
                           tabindex="@(activeBodyTab == "versions" ? "0" : "-1")">
                            <i class="ms-Icon ms-Icon--Stopwatch" aria-hidden="true"></i>
                            Versions
                        </a>
                    </li>

                    @if (!String.IsNullOrWhiteSpace(Model.ReleaseNotes) && Model.ShowDetailsAndLinks)
                    {
                        activeBodyTab = activeBodyTab ?? "releasenotes";
                        <li role="presentation">
                            <a href="#releasenotes-body-tab"
                               role="tab"
                               data-toggle="tab"
                               data-target="#releasenotes-tab"
                               id="releasenotes-body-tab"
                               class="body-tab"
                               aria-controls="releasenotes-tab"
                               aria-selected="@(activeBodyTab == "releasenotes" ? "true" : "false")"
                               tabindex="@(activeBodyTab == "releasenotes" ? "0" : "-1")">
                                <i class="ms-Icon ms-Icon--ReadingMode" aria-hidden="true"></i>
                                Release Notes
                            </a>
                        </li>
                    }
                </ul>
            </div>

            <div class="tab-content body-tab-content">
                @if (!Model.Deleted && Model.ShowDetailsAndLinks)
                {
                    <div role="tabpanel" class="tab-pane @(activeBodyTab == "readme" ? "active" : "")" id="readme-tab" aria-label="Readme tab content">
                        @if ((Model.Validating || Model.FailedValidation) && Model.HasEmbeddedReadmeFile)
                        {
                            @ViewHelpers.AlertWarning(
                                    @<text>
                                        The readme will become available once package validation has completed successfully.
                                    </text>)
                        }
                        else if (Model.ReadMeHtml != null)
                        {
                            <div class="readme-common">
                                <div id="readme-container">
                                    @if (Model.ReadMeImagesRewritten && Model.CanDisplayPrivateMetadata)
                                    {
                                        @ViewHelpers.AlertImagesRewritten();
                                    }

                                    @if (Model.ReadmeImageSourceDisallowed && Model.CanDisplayPrivateMetadata)
                                    {
                                        @ViewHelpers.AlertImageSourceDisallowed();
                                    }

                                    @Html.Raw(Model.ReadMeHtml)
                                </div>
                            </div>
                        }
                        else
                        {
                            if (Model.CanDisplayPrivateMetadata && Model.CanDisplayReadmeWarning)
                            {
                                @ViewHelpers.AlertWarning(@<text>Your package is missing a README. Please update your package to <a href='https://aka.ms/nuget-include-readme'>include a README</a> or <a href=@Url.ManagePackage(Model)>add a README here</a>.</text>);
                            }
                            else if (Model.CanDisplayPrivateMetadata)
                            {
                                @ViewHelpers.AlertWarning(@<text>The package description is shown below. Please update your package to <a href='https://docs.microsoft.com/nuget/nuget-org/package-readme-on-nuget-org'>include a README</a>.</text>);
                            }

                            <p>@Html.PreFormattedText(Model.Description, Config)</p>
                        }
                    </div>

                    if (Model.CanDisplayTargetFrameworks())
                    {
                        <div role="tabpanel" class="tab-pane @(activeBodyTab == "supportedframeworks" ? "active" : "")" id="supportedframeworks-tab" aria-label="Supported frameworks tab content">
                            @if (Model.PackageFrameworkCompatibility.Table.Count > 0)
                            {
                                @Html.Partial("_SupportedFrameworksTable", Model.PackageFrameworkCompatibility.Table)
                            }
                            else
                            {
                                <span tabindex="0">There are no supported framework assets in this package.</span><br />
                                <p class="frameworktableinfo-text"><i>Learn more about <a href='https://docs.microsoft.com/dotnet/standard/frameworks' aria-label="Learn more about Target Frameworks">Target Frameworks</a> and <a href='https://docs.microsoft.com/dotnet/standard/net-standard' aria-label="Learn more about .NET Standard">.NET Standard</a>.</i></p>
                            }
                        </div>
                    }

                    <div role="tabpanel" class="tab-pane @(activeBodyTab == "dependencies" ? "active" : "")" id="dependencies-tab" aria-label="Dependencies tab content">
                        @if (!Model.Deleted && Model.ShowDetailsAndLinks)
                        {
                            if (Model.Dependencies.DependencySets == null)
                            {
                                if (Model.CanDisplayPrivateMetadata)
                                {
                                    <p>
                                        An error occurred processing dependencies.
                                        Your package can still be downloaded and installed, but dependencies cannot be shown.
                                        Please @Html.ActionLink("Contact Support", actionName: "ReportMyPackage", controllerName: "Packages", routeValues: new { id = Model.Id, version = Model.Version }, htmlAttributes: null) if you have any questions.
                                    </p>
                                    <p>
                                        <strong>Note: This message is only visible to you and any other package owners.</strong>
                                    </p>
                                }
                            }
                            else
                            {
                                if (Model.Dependencies.DependencySets.Any())
                                {
                                    <ul class="list-unstyled dependency-groups" id="dependency-groups">
                                        @foreach (var dependencySet in Model.Dependencies.DependencySets)
                                        {
                                            var dependencySetTitle = dependencySet.Key;
                                            <li>
                                                @if (!Model.Dependencies.OnlyHasAllFrameworks)
                                                {
                                                    <h4><span>@dependencySetTitle</span></h4>
                                                }
                                                <ul class="list-unstyled dependency-group">
                                                    @foreach (var dependency in dependencySet.Value)
                                                    {
                                                        <li>
                                                            @if (dependency == null)
                                                            {
                                                                @:No dependencies.
                                                            }
                                                            else
                                                            {
                                                                <a href="@Url.Package(dependency.Id)">@dependency.Id</a>
                                                                <span>@dependency.VersionSpec</span>
                                                            }
                                                        </li>
                                                    }
                                                </ul>
                                            </li>
                                        }
                                    </ul>
                                }
                                else
                                {
                                    <p id="dependency-groups">This package has no dependencies.</p>
                                }
                            }
                        }
                    </div>
                }
                <div role="tabpanel" class="tab-pane @(activeBodyTab == "usedby" ? "active" : "")" id="usedby-tab" aria-label="Used by tab content">
                    @if (!Model.IsDotnetToolPackageType && (Model.IsGitHubUsageEnabled || Model.IsPackageDependentsEnabled))
                    {
                        <div class="used-by" id="used-by">
                            @if (Model.IsPackageDependentsEnabled)
                            {
                                if (Model.PackageDependents.TotalPackageCount > 0)
                                {
                                    <h3>
                                        <strong>NuGet packages </strong> (@Model.PackageDependents.TotalPackageCount.ToKiloFormat())
                                    </h3>
                                    <p>
                                        Showing the top @(Model.PackageDependents.TopPackages.Count) NuGet packages that depend on @(Model.Id):
                                    </p>
                                    <table class="table borderless" aria-label="Packages that depend on @Model.Id">
                                        <thead>
                                            <tr>
                                                <th class="used-by-adjust-table-head" scope="col" role="columnheader">Package</th>
                                                <th class="used-by-adjust-table-head" scope="col" role="columnheader">Downloads</th>
                                            </tr>
                                        </thead>
                                        <tbody class="no-border">
                                            @foreach (var item in Model.PackageDependents.TopPackages)
                                            {
                                                <tr>
                                                    <td class="used-by-desc-column">
                                                        <a class="text-left ngp-link" href="@Url.Package(item.Id)">
                                                            @(item.Id)
                                                        </a>
                                                        @if (item.IsVerified)
                                                        {
                                                            <i class="ms-Icon ms-Icon--SkypeCircleCheck reserved-indicator" title="@Strings.ReservedNamespace_ReservedIndicatorTooltip"
                                                               alt="@Strings.ReservedNamespace_ReservedIndicatorTooltip"></i>
                                                        }
                                                        <p class="used-by-desc">@item.Description</p>
                                                    </td>
                                                    <td>
                                                        <i class="ms-Icon ms-Icon--Download used-by-download-icon" aria-hidden="true"></i> <label class="used-by-count">@(item.DownloadCount.ToKiloFormat())</label>
                                                    </td>
                                                </tr>
                                            }
                                        </tbody>
                                    </table>
                                }
                                else
                                {
                                    <h3>
                                        <strong>NuGet packages</strong>
                                    </h3>
                                    <p>
                                        This package is not used by any NuGet packages.
                                    </p>
                                }
                            }

                            @if (Model.IsGitHubUsageEnabled)
                            {
                                if (Model.GitHubDependenciesInformation.Repos.Any())
                                {
                                    <h3>
                                        <strong>GitHub repositories </strong> (@Model.GitHubDependenciesInformation.TotalRepos.ToKiloFormat())
                                    </h3>
                                    <p>
                                        Showing the top @(Model.GitHubDependenciesInformation.Repos.Count) popular GitHub repositories that depend on @(Model.Id):
                                    </p>
                                    <table class="table borderless" aria-label="GitHub repositories that depend on @Model.Id">
                                        <thead>
                                            <tr>
                                                <th class="used-by-adjust-table-head" scope="col" role="columnheader">Repository</th>
                                                <th class="used-by-adjust-table-head" scope="col" role="columnheader">Stars</th>
                                            </tr>
                                        </thead>
                                        <tbody class="no-border">
                                            @for (var i = 0; i < Model.GitHubDependenciesInformation.Repos.Count; i++)
                                            {
                                                var repo = Model.GitHubDependenciesInformation.Repos[i];
                                                <tr>
                                                    <td class="used-by-desc-column">
                                                        <a data-index-number="@i" class="text-left gh-link" href="@repo.Url" target="_blank">
                                                            @(repo.Id)
                                                        </a>
                                                        <div class="row used-by-desc">
                                                            <span>@(repo.Description)</span>
                                                        </div>
                                                    </td>
                                                    <td>
                                                        <i class="ms-Icon ms-Icon--FavoriteStarFill gh-star" aria-hidden="true"></i> <label class="used-by-count">@(repo.Stars.ToKiloFormat())</label>
                                                    </td>
                                                </tr>
                                            }
                                        </tbody>
                                    </table>
                                }

                                else
                                {
                                    <h3>
                                        <strong>GitHub repositories</strong>
                                    </h3>
                                    <p>
                                        This package is not used by any popular GitHub repositories.
                                    </p>
                                }
                            }
                        </div>
                    }
                </div>
                <div role="tabpanel" class="tab-pane @(activeBodyTab == "versions" ? "active" : "")" id="versions-tab" aria-label="Versions tab content">
                    <div class="version-history" id="version-history">
                        <table aria-label="Version History of @Model.Id" class="table borderless">
                            <thead>
                                <tr>
                                    <th scope="col" role="columnheader">Version</th>
                                    <th scope="col" role="columnheader">Downloads</th>
                                    <th scope="col" role="columnheader">Last updated</th>
                                    @if (Model.CanDisplayPrivateMetadata)
                                    {
                                        <th scope="col" role="columnheader">Status</th>
                                    }
                                    @if (Model.IsCertificatesUIEnabled)
                                    {
                                        <th scope="col" role="columnheader" aria-hidden="true" abbr="Signature Information"></th>
                                    }
                                    @if (Model.IsPackageDeprecationEnabled || Model.IsPackageVulnerabilitiesEnabled)
                                    {
                                        <th scope="col" role="columnheader" aria-hidden="true" abbr="Package Warnings"></th>
                                    }
                                </tr>
                            </thead>
                            <tbody class="no-border">
                                @foreach (var packageVersion in Model.PackageVersions)
                                {
                                    if ((packageVersion.Available && packageVersion.Listed && Model.ShowDetailsAndLinks)
                                        || (!packageVersion.Deleted && Model.CanDisplayPrivateMetadata))
                                    {
                                        <tr class="@(packageVersion.IsCurrent(Model) ? "bg-brand-info" : null)">
                                            <td>
                                                <a href="@Url.Package(packageVersion)" title="@packageVersion.Version">
                                                    @packageVersion.Version.Abbreviate(30)
                                                </a>
                                            </td>
                                            <td>
                                                @packageVersion.DownloadCount.ToNuGetNumberString()
                                            </td>
                                            <td>
                                                <span data-datetime="@packageVersion.LastUpdated.ToString("O")">@packageVersion.LastUpdated.ToNuGetShortDateString()</span>
                                                @if (packageVersion.PushedBy != null)
                                                {
                                                    <text>
                                                        by <span title="@packageVersion.PushedBy">@packageVersion.PushedBy.Abbreviate(15)</span>
                                                    </text>
                                                }
                                            </td>
                                            @if (packageVersion.CanDisplayPrivateMetadata)
                                            {
                                                var packageStatusSummary = packageVersion.PackageStatusSummary;

                                                <td>
                                                    @if (packageStatusSummary == PackageStatusSummary.Listed ||
                                                            packageStatusSummary == PackageStatusSummary.Unlisted)
                                                    {
                                                        <a href="@Url.ManagePackage(packageVersion)">@NuGetGallery.Helpers.EnumHelper.GetDescription(packageStatusSummary)</a>
                                                    }
                                                    else
                                                    {
                                                        @NuGetGallery.Helpers.EnumHelper.GetDescription(packageStatusSummary)
                                                    }
                                                </td>
                                            }

                                            @if (Model.IsCertificatesUIEnabled)
                                            {
                                                if (string.IsNullOrEmpty(packageVersion.SignatureInformation))
                                                {
                                                    <td class="package-icon-cell" aria-hidden="true"></td>
                                                }
                                                else
                                                {
                                                    <td class="package-icon-cell">
                                                        <i class="ms-Icon ms-Icon--Ribbon package-icon" title="@packageVersion.SignatureInformation"></i>
                                                    </td>
                                                }
                                            }

                                            @if (string.IsNullOrEmpty(packageVersion.PackageWarningIconTitle))
                                            {
                                                <td class="package-icon-cell" aria-hidden="true"></td>
                                            }
                                            else
                                            {
                                                <td class="package-icon-cell package-warning-icon">
                                                    <a class="tooltip-target tooltip-icon--black-icon" href="javascript:void(0)" role="button" aria-describedby="package-icon-@packageVersion.Version">
                                                        <i class="ms-Icon ms-Icon--Warning package-icon"></i>
                                                        <span class="tooltip-block" role="tooltip" id="package-icon-@packageVersion.Version">
                                                            <span class="tooltip-wrapper tooltip-with-icon popover right">
                                                                <span class="arrow"></span>
                                                                <span class="popover-content">
                                                                    @packageVersion.PackageWarningIconTitle
                                                                </span>
                                                            </span>
                                                        </span>
                                                    </a>
                                                </td>
                                            }
                                        </tr>
                                    }
                                    else if (packageVersion.Deleted && packageVersion.CanDisplayPrivateMetadata)
                                    {
                                        <tr class="deleted">
                                            <td class="version">
                                                @packageVersion.Version
                                            </td>
                                            <td>
                                                @packageVersion.DownloadCount
                                            </td>
                                            <td>
                                                <span data-datetime="@packageVersion.LastUpdated.ToString("O")">@packageVersion.LastUpdated.ToNuGetShortDateString()</span>
                                            </td>
                                            <td>
                                                Deleted
                                            </td>
                                            <td colspan="2"></td>
                                        </tr>
                                    }
                                }
                            </tbody>
                        </table>
                    </div>
                </div>
                @if (!String.IsNullOrWhiteSpace(Model.ReleaseNotes))
                {
                    <div role="tabpanel" class="tab-pane @(activeBodyTab == "releasenotes" ? "active" : "")" id="releasenotes-tab" aria-label="Release notes tab content">
                        <p>@Html.PreFormattedText(Model.ReleaseNotes, Config)</p>
                    </div>
                }
            </div>
        </div>

        <aside aria-label="Package details info" class="col-sm-3 package-details-info">
            @if (Model.ShowDetailsAndLinks && !Model.Deleted)
            {
                <div class="sidebar-section">
                    <div class="row sidebar-headers">
                        <div class="col-md-6">
                            Downloads
                        </div>
                        <div class="col-md-6 title-links">
                            @if (StatisticsHelper.IsStatisticsPageAvailable)
                            {
                                <a href="@Url.StatisticsPackageDownloadByVersion(Model.Id)" title="Package Statistics">Full stats →</a>
                            }
                        </div>
                    </div>
                    <div class="download-info">
                        <div class="download-info-row">
                            <span class="download-info-header">Total</span>
                            <span class="download-info-content">@Model.TotalDownloadCount.ToKiloFormat()</span>
                        </div>
                        <div class="download-info-row">
                            <span class="download-info-header">Current version</span>
                            <span class="download-info-content">@Model.DownloadCount.ToKiloFormat()</span>
                        </div>
                        <div class="download-info-row">
                            <span class="download-info-header">Per day average</span>
                            <span class="download-info-content">@Model.DownloadsPerDay.ToKiloFormat()</span>
                        </div>
                    </div>
                </div>
            }

            <div class="sidebar-section">
                <div class="sidebar-headers">About</div>
                <ul class="list-unstyled ms-Icon-ul sidebar-links">
                    <li>
                        <i class="ms-Icon ms-Icon--History" aria-hidden="true"></i>
                        Last updated <span data-datetime="@Model.LastUpdated.ToString("O")">@Model.LastUpdated.ToNuGetShortDateString()</span>
                    </li>
                    @if (!Model.Deleted && Model.ProjectUrl != null && Model.ShowDetailsAndLinks)
                    {
                        <li>
                            <i class="ms-Icon ms-Icon--Globe" aria-hidden="true"></i>
                            <a href="@Model.ProjectUrl" data-track="outbound-project-url" title="Visit the project site to learn more about this package" rel="nofollow">
                                Project website
                            </a>
                        </li>
                    }

                    @if (!Model.Deleted && Model.RepositoryUrl != null && Model.ShowDetailsAndLinks)
                    {
                        <li>
                            @switch (Model.RepositoryType)
                            {
                                case DisplayPackageViewModel.RepositoryKind.GitHub:
                                case DisplayPackageViewModel.RepositoryKind.Git:
                                    <div class="git-image-icon icon" aria-hidden="true" role="img" alt="Git logo"></div>
                                    break;
                                default:
                                    <i class="ms-Icon ms-Icon--Code" aria-hidden="true"></i>
                                    break;
                            }

                            <a href="@Model.RepositoryUrl" data-track="outbound-repository-url" title="View the source code for this package" rel="nofollow">
                                Source repository
                            </a>
                        </li>
                    }

                    @if (!Model.Deleted && Model.LicenseUrl != null && Model.ShowDetailsAndLinks)
                    {
                        if (Model.EmbeddedLicenseType == EmbeddedLicenseFileType.Absent || !Model.Validating)
                        {
                            <li>
                                <i class="ms-Icon ms-Icon--Certificate" aria-hidden="true"></i>
                                @if (Model.LicenseExpressionSegments.AnySafe())
                                {
                                    foreach (var segment in Model.LicenseExpressionSegments)
                                    {
                                        if (@ViewHelpers.IsLicense(segment))
                                        {
                                            @MakeLicenseLink(segment);
                                        }
                                        else
                                        {
                                            if (ViewHelpers.IsException(segment))
                                            {
                                                @MakeExceptionLink(segment);
                                            }
                                            else
                                            {
                                                @MakePlainSpan(segment);
                                            }
                                        }
                                    }
                                }
                                else
                                {
                                    <a href="@Model.LicenseUrl"
                                       data-track="outbound-license-url" title="Make sure you agree with the license" rel="nofollow">
                                        License Info
                                    </a>
                                }
                            </li>
                        }
                    }

                    @if (Model.Available && Model.ShowDetailsAndLinks)
                    {
                        <li>
                            <i class="ms-Icon ms-Icon--CloudDownload" aria-hidden="true"></i>
                            <a href="@Url.PackageDownload(2, Model.Id, Model.Version)" data-track="outbound-manual-download" title="Download the raw nupkg file." rel="nofollow">Download package</a>
                            &nbsp;(@Model.PackageFileSize.ToUserFriendlyBytesLabel())
                        </li>
                        if (hasSymbolsPackageAvailable)
                        {
                            <li>
                                <i class="ms-Icon ms-Icon--CloudDownload" aria-hidden="true"></i>
                                <a href="@Url.SymbolPackageDownload(2, Model.Id, Model.Version)" data-track="outbound-manual-download" title="Download the raw snupkg file." rel="nofollow">Download symbols</a>
                                &nbsp;(@Model.LatestSymbolsPackage.FileSize.ToUserFriendlyBytesLabel())
                            </li>
                        }
                    }

                    @if (Model.CanDisplayNuGetPackageExplorerLink() && Model.ShowDetailsAndLinks)
                    {
                        var disclaimer = "nuget.info is a 3rd party website, not controlled by Microsoft. This link is made available to you per the NuGet Terms of Use.";

                        <li>
                            <i class="ms-Icon ms-Icon--FabricFolderSearch" aria-hidden="true" aria-label="@disclaimer" title="@disclaimer"></i>
                            <a href="@Model.NuGetPackageExplorerUrl" data-track="outbound-nugetpackageexplorer-url"
                               aria-label="open in NuGet Package Explorer"
                               title="Explore additional package info on NuGet Package Explorer" target="_blank" rel="nofollow noreferrer">
                                Open in NuGet Package Explorer
                            </a>
                        </li>
                    }

                    @if (Model.CanDisplayFuGetLink() && Model.ShowDetailsAndLinks)
                    {
                        var disclaimer = "fuget.org is a 3rd party website, not controlled by Microsoft. This link is made available to you per the NuGet Terms of Use.";

                        <li>
                            <img class="icon"
                                 aria-label="@disclaimer" title="@disclaimer"
                                 src="@Url.Absolute("~/Content/gallery/img/fuget.svg")"
                                 @ViewHelpers.ImageFallback(Url.Absolute("~/Content/gallery/img/fuget-32x32.png")) />
                            <a href="@Model.FuGetUrl" data-track="outbound-fuget-url"
                               aria-label="open in fuget.org explorer"
                               title="Explore additional package info on fuget.org" target="_blank" rel="nofollow noreferrer">
                                Open in FuGet Package Explorer
                            </a>
                        </li>
                    }

                    @if (Model.CanDisplayNuGetTrendsLink() && Model.ShowDetailsAndLinks)
                    {
                        var disclaimer = "nugettrends.com is a 3rd party website, not controlled by Microsoft. This link is made available to you per the NuGet Terms of Use.";

                        <li>
                            <img class="icon nuget-trends-icon"
                                 aria-label="@disclaimer" title="@disclaimer"
                                 src="@Url.Absolute("~/Content/gallery/img/nuget-trends.svg")"
                                 @ViewHelpers.ImageFallback(Url.Absolute("~/Content/gallery/img/nuget-trends-32x32.png")) />
                            <a href="@Model.NuGetTrendsUrl" data-track="outbound-nuget-trends-url"
                               aria-label="open in nugetrends.com"
                               title="Explore download trends on nugettrends.com" target="_blank" rel="nofollow noreferrer">
                                Open in NuGet Trends
                            </a>
                        </li>
                    }

                    @if (!Model.CanReportAsOwner && Model.Available && Model.ShowDetailsAndLinks)
                    {
                        <li class="report-link">
                            <i class="ms-Icon ms-Icon--Flag" aria-hidden="true"></i>
                            <a href="@Url.ReportAbuse(Model)" title="Report the package as abusive">
                                Report package
                            </a>
                        </li>
                    }
                </ul>
            </div>

            @if (Model.CanDisplayPrivateMetadata)
            {
                <div class="sidebar-section">
                    <div class="sidebar-headers">Manage</div>
                    <ul class="list-unstyled ms-Icon-ul sidebar-links">
                        @if (Model.CanEdit || Model.CanManageOwners || Model.CanUnlistOrRelist)
                        {
                            <li>
                                <i class="ms-Icon ms-Icon--Edit" aria-hidden="true"></i>
                                <a href="@Url.ManagePackage(Model)">Manage package</a>
                            </li>
                        }
                        @if (!Model.Deleted && hasSymbolsPackageAvailable && Model.CanDeleteSymbolsPackage)
                        {
                            <li>
                                <i class="ms-Icon ms-Icon--Delete" aria-hidden="true"></i>
                                <a href="@Url.DeleteSymbolsPackage(Model)" class="delete">Delete symbols</a>
                            </li>
                        }

                        @if (AdminHelper.IsAdminPanelEnabled && Model.Available && User.IsAdministrator())
                        {
                            <li>
                                <i class="ms-Icon ms-Icon--Refresh" aria-hidden="true"></i>
                                @ViewHelpers.PostLink(
                                    this,
                                    formId: "reflow-package-form",
                                    linkText: "Reflow package",
                                    actionName: "Reflow",
                                    controllerName: "Packages",
                                    role: "button",
                                    formValues: new Dictionary<string, string>
                                    {
                                        { "id", Model.Id },
                                        { "version", Model.Version },
                                    })
                            </li>
                        }

                        @if (AdminHelper.IsAdminPanelEnabled && !Model.Deleted && User.IsAdministrator() && Config.Current.AsynchronousPackageValidationEnabled)
                        {
                            <li>
                                <i class="ms-Icon ms-Icon--Refresh" aria-hidden="true"></i>
                                @ViewHelpers.PostLink(
                                    this,
                                    formId: "revalidate-package-form",
                                    linkText: "Revalidate package",
                                    actionName: "Revalidate",
                                    controllerName: "Packages",
                                    role: string.Empty,
                                    formValues: new Dictionary<string, string>
                                    {
                                        { "id", Model.Id },
                                        { "version", Model.Version },
                                    })
                            </li>

                            if (Model.LatestSymbolsPackage != null)
                            {
                                <li>
                                    <i class="ms-Icon ms-Icon--Refresh" aria-hidden="true"></i>
                                    @ViewHelpers.PostLink(
                                        this,
                                        formId: "revalidate-symbols-form",
                                        linkText: "Revalidate symbols",
                                        actionName: "RevalidateSymbols",
                                        controllerName: "Packages",
                                        role: string.Empty,
                                        formValues: new Dictionary<string, string>
                                        {
                                            { "id", Model.Id },
                                            { "version", Model.Version },
                                        })
                                </li>
                            }
                        }

                        @if (AdminHelper.IsAdminPanelEnabled && User.IsAdministrator() && Config.Current.AsynchronousPackageValidationEnabled)
                        {
                            <li>
                                <i class="ms-Icon ms-Icon--Health" aria-hidden="true"></i>
                                <a href="@Url.ViewValidations(Model)">View validations</a>
                            </li>
                        }

                        @if (Model.CanReportAsOwner)
                        {
                            <li>
                                <i class="ms-Icon ms-Icon--Help" aria-hidden="true"></i>
                                <a href="@Url.ReportPackage(Model)" title="Contact the NuGet team for help with your package">
                                    Contact support
                                </a>
                            </li>
                        }
                    </ul>
                </div>
            }

            <div class="sidebar-section">
                <div class="row sidebar-headers">
                    <div class="col-md-6">
                        Owners
                    </div>
                    <div class="col-md-6 title-links">
                        <a href="@Url.ContactOwners(Model)" title="Ask the package owners a question">Contact owners →</a>
                    </div>
                </div>

                @if (!Model.Owners.Any())
                {
                    @ViewHelpers.AlertWarning(@<text>This package has no owners and is not being actively maintained.</text>)
                }
                else
                {
                    <ul class="list-unstyled owner-list">
                        @foreach (var owner in Model.Owners)
                        {
                            <li>
                                @if (!string.IsNullOrEmpty(owner.EmailAddress))
                                {
                                    <a class="profile-icon" href="@Url.User(owner.Username)" title="@owner.Username">
                                        @ViewHelpers.GravatarImage(
                                            Url,
                                            owner.EmailAddress,
                                            owner.Username,
                                            GalleryConstants.GravatarElementSize)
                                    </a>
                                }
                                <a class="username" href="@Url.User(owner.Username)" title="@owner.Username">
                                    @owner.Username
                                </a>
                            </li>
                        }
                    </ul>
                }


            </div>

            @if (!Model.Deleted && Model.ShowDetailsAndLinks)
            {

                if (Model.Tags.AnySafe())
                {
                    <p>
                        @foreach (var tag in Model.Tags)
                        {
                            <a href="@Url.Search("Tags:\"" + tag + "\"")" title="Search for @tag" class="tag">@tag</a>
                        }
                    </p>
                }

                if (!string.IsNullOrEmpty(Model.Copyright))
                {
                    <p>@Model.Copyright</p>
                }
            }

            @if (Model.Available && Model.ShowDetailsAndLinks)
            {
                var encodedText = Url.Encode(string.Format("Check out {0} on #NuGet.", Model.Id));
                <p class="share-buttons">
                    <a href="https://www.facebook.com/sharer/sharer.php?u=@absolutePackageUrl&t=@encodedText" target="_blank" rel="nofollow noreferrer">
                        <img width="24" height="24" alt="Share this package on Facebook"
                             src="@Url.Absolute("~/Content/gallery/img/facebook.svg")"
                             @ViewHelpers.ImageFallback(Url.Absolute("~/Content/gallery/img/facebook-24x24.png")) />
                    </a>
                    <a href="https://twitter.com/intent/tweet?url=@absolutePackageUrl&text=@encodedText" target="_blank" rel="nofollow noreferrer">
                        <img width="24" height="24" alt="Tweet this package"
                             src="@Url.Absolute("~/Content/gallery/img/twitter.svg")"
                             @ViewHelpers.ImageFallback(Url.Absolute("~/Content/gallery/img/twitter-24x24.png")) />
                    </a>
                    @if (Model.IsAtomFeedEnabled)
                    {
                        <a href="@Url.PackageAtomFeed(Model.Id)" data-track="atom-feed">
                            <img width="24" height="24" alt="Use the Atom feed to subscribe to new versions of @Model.Id"
                                 src="@Url.Absolute("~/Content/gallery/img/rss.svg")"
                                 @ViewHelpers.ImageFallback(Url.Absolute("~/Content/gallery/img/rss-24x24.png")) />
                        </a>
                    }
                </p>
            }
        </aside>
    </div>
</section>

@section BottomScripts {
    @{
        var packageManagersCss = string.Empty;

        foreach (var packageManager in packageManagers)
        {
            if (string.IsNullOrWhiteSpace(packageManager.CommandPrefix))
            {
                continue;
            }

            packageManagersCss += "#" + packageManager.Id + " .install-command-row::before {";
            packageManagersCss += "    content: \"" + packageManager.CommandPrefix + "\"";
            packageManagersCss += "}";
        }
    }

    <style type="text/css" nonce="@Html.GetCSPNonce()">
        @Html.Raw(packageManagersCss)
    </style>

    <script type="text/javascript" nonce="@Html.GetCSPNonce()">
        var packageId = @Html.ToJson(Model.Id);
        var packageVersion = @Html.ToJson(Model.Version);
        var packageManagers = @Html.ToJson(
                                 (
                                    from pm in packageManagers
                                    from ipc in pm.InstallPackageCommands
                                    select ipc.Key
                                 )
                                 .ToList()
                             );
    </script>

    @if (Model.IsMarkdigMdSyntaxHighlightEnabled)
    {
        @ViewHelpers.IncludeSyntaxHighlightScript();

        <script nonce="@Html.GetCSPNonce()">
<<<<<<< HEAD
            document.addEventListener('DOMContentLoaded', (event) => {
                document.querySelectorAll('pre code').forEach((el) => {
                    hljs.highlightElement(el);
                });
=======
        document.addEventListener('DOMContentLoaded', (event) => {
            document.querySelectorAll('pre code').forEach((el) => {
                hljs.highlightElement(el);
>>>>>>> 19312c72
            });
        </script>
    }

<<<<<<< HEAD
    @*@Scripts.Render("~/Scripts/gallery/page-display-package.min.js")*@
    @Scripts.RenderFormat("<script src=\"{0}\" nonce='" + @Html.GetCSPNonce().ToString() + "'></script>", "~/Scripts/gallery/page-display-package.min.js");
}

=======
    @Scripts.RenderFormat("<script src=\"{0}\" nonce='" + @Html.GetCSPNonce().ToString() + "'></script>", "~/Scripts/gallery/page-display-package.min.js");
}
>>>>>>> 19312c72
<|MERGE_RESOLUTION|>--- conflicted
+++ resolved
@@ -1,1521 +1,1509 @@
-﻿﻿﻿@using NuGet.Services.Validation
-@using NuGet.Services.Licenses
-
-@model DisplayPackageViewModel
-@{
-    if (Model.ShowDetailsAndLinks && !Model.Deleted)
-    {
-        ViewBag.Title = Model.Id + " " + Model.Version;
-    }
-    ViewBag.Tab = "Packages";
-    ViewBag.BlockSearchEngineIndexing = Model.BlockSearchEngineIndexing;
-
-    var absolutePackageUrl = Url.Absolute(Url.Package(Model.Id));
-
-    var hasSymbolsPackageAvailable = Model.LatestAvailableSymbolsPackage != null;
-    var showSymbolsPackageStatus = Model.LatestSymbolsPackage != null && Model.LatestSymbolsPackage.StatusKey != PackageStatus.Available;
-
-    PackageManagerViewModel[] packageManagers;
-
-    if (!string.IsNullOrWhiteSpace(Model.LicenseExpression))
-    {
-        Model.LicenseUrl = LicenseExpressionRedirectUrlHelper.GetLicenseExpressionRedirectUrl(Model.LicenseExpression);
-    }
-
-    if (Model.EmbeddedLicenseType != EmbeddedLicenseFileType.Absent)
-    {
-        Model.LicenseUrl = Url.License(Model);
-    }
-
-    if (Model.IsDotnetToolPackageType)
-    {
-        packageManagers = new PackageManagerViewModel[]
-        {
-            new PackageManagerViewModel(
-                "dotnet-cli-global",
-                ".NET CLI (Global)",
-                new PackageManagerViewModel.InstallPackageCommand(
-                    string.Format("dotnet tool install --global {0} --version {1}", Model.Id, Model.Version)
-                )
-            )
-            {
-                CommandPrefix = "> ",
-                AlertLevel = AlertLevel.Info,
-                AlertMessage = "This package contains a <a href='https://aka.ms/global-tools'>.NET tool</a> you can call from the shell/command line.",
-            },
-
-            new PackageManagerViewModel(
-                "dotnet-cli-local",
-                ".NET CLI (Local)",
-                new PackageManagerViewModel.InstallPackageCommand(
-                    "if you are setting up this repo",
-                    "dotnet new tool-manifest"
-                ),
-                new PackageManagerViewModel.InstallPackageCommand(
-                    string.Format("dotnet tool install --local {0} --version {1}", Model.Id, Model.Version)
-                )
-            )
-            {
-                CommandPrefix = "> ",
-                AlertLevel = AlertLevel.Info,
-                AlertMessage = "This package contains a <a href='https://aka.ms/global-tools'>.NET tool</a> you can call from the shell/command line.",
-            },
-
-            new ThirdPartyPackageManagerViewModel(
-                "cake-dotnet-tool",
-                "Cake",
-                "https://cakebuild.net/support/nuget",
-                Model.GetCakeInstallPackageCommands()
-            ),
-
-            new ThirdPartyPackageManagerViewModel(
-                "nuke",
-                "NUKE",
-                "https://github.com/nuke-build/nuke/issues/new/choose",
-                new PackageManagerViewModel.InstallPackageCommand(
-                    string.Format("nuke :add-package {0} --version {1}", Model.Id, Model.Version)
-                )
-            )
-            {
-                CommandPrefix = "> ",
-            }
-        };
-    }
-    else if (Model.IsDotnetNewTemplatePackageType)
-    {
-        packageManagers = new PackageManagerViewModel[]
-        {
-            new PackageManagerViewModel(
-                "dotnet-cli",
-                ".NET CLI",
-                new PackageManagerViewModel.InstallPackageCommand(
-                    string.Format("dotnet new install {0}::{1}", Model.Id, Model.Version)
-                )
-            )
-            {
-                CommandPrefix = "> ",
-                AlertLevel = AlertLevel.Info,
-                AlertMessage = "This package contains a <a href='https://aka.ms/dotnet-new'>.NET Template Package</a> you can call from the shell/command line.",
-            }
-                };
-    }
-    else if (Model.IsMSBuildSdkPackageType)
-    {
-        packageManagers = new PackageManagerViewModel[]
-        {
-            new PackageManagerViewModel(
-                "sdk",
-                "SDK",
-                new PackageManagerViewModel.InstallPackageCommand(
-                    string.Format("<Sdk Name=\"{0}\" Version=\"{1}\" />",  Model.Id, Model.Version)
-                )
-            )
-            {
-                AlertLevel = AlertLevel.Info,
-                AlertMessage = string.Format("For projects that support Sdk, copy this XML node into the project file to reference the package."),
-                CopyLabel = "Copy the SDK XML node",
-            }
-                };
-    }
-    else
-    {
-        packageManagers = new PackageManagerViewModel[]
-        {
-            new PackageManagerViewModel(
-                "dotnet-cli",
-                ".NET CLI",
-                new PackageManagerViewModel.InstallPackageCommand(
-                    string.Format("dotnet add package {0} --version {1}", Model.Id, Model.Version)
-                )
-            )
-            {
-                CommandPrefix = "> ",
-            },
-
-            new PackageManagerViewModel(
-                "package-manager",
-                "Package Manager",
-                new PackageManagerViewModel.InstallPackageCommand(
-                    string.Format("NuGet\\Install-Package {0} -Version {1}", Model.Id, Model.Version)
-                )
-            )
-            {
-                CommandPrefix = "PM> ",
-                AlertLevel = AlertLevel.Info,
-                AlertMessage = "This command is intended to be used within the Package Manager Console in Visual Studio, as it uses the NuGet module's version of <a href='https://docs.microsoft.com/nuget/reference/ps-reference/ps-ref-install-package'>Install-Package</a>."
-
-            },
-
-            new PackageManagerViewModel(
-                "package-reference",
-                "PackageReference",
-                new PackageManagerViewModel.InstallPackageCommand(
-                        Model.DevelopmentDependency
-                        ? string.Format(string.Join(Environment.NewLine,
-                            "<PackageReference Include=\"{0}\" Version=\"{1}\">",
-                            "  <PrivateAssets>all</PrivateAssets>",
-                            "  <IncludeAssets>runtime; build; native; contentfiles; analyzers</IncludeAssets>",
-                            "</PackageReference>"), Model.Id, Model.Version)
-                        : string.Format("<PackageReference Include=\"{0}\" Version=\"{1}\" />", Model.Id, Model.Version)
-                )
-            )
-            {
-                AlertLevel = AlertLevel.Info,
-                AlertMessage = string.Format("For projects that support <a href=\"{0}\">PackageReference</a>, copy this XML node into the project file to reference the package.",
-                                             "https://docs.microsoft.com/nuget/consume-packages/package-references-in-project-files"),
-                CopyLabel = "Copy the PackageReference XML node",
-            },
-
-            new PackageManagerViewModel(
-                "package-version",
-                "Central Package Management",
-                new PackageManagerViewModel.InstallPackageCommand(
-                    "Directory.Packages.props",
-                    string.Format("<PackageVersion Include=\"{0}\" Version=\"{1}\" />", Model.Id, Model.Version)
-                ),
-                new PackageManagerViewModel.InstallPackageCommand(
-                    "Project file",
-                    Model.DevelopmentDependency
-                        ? string.Format(string.Join(Environment.NewLine,
-                            "<PackageReference Include=\"{0}\">",
-                            "  <PrivateAssets>all</PrivateAssets>",
-                            "  <IncludeAssets>runtime; build; native; contentfiles; analyzers</IncludeAssets>",
-                            "</PackageReference>"), Model.Id)
-                        : string.Format("<PackageReference Include=\"{0}\" />", Model.Id)
-                )
-            )
-            {
-                AlertLevel = AlertLevel.Info,
-                AlertMessage = string.Format("For projects that support <a href=\"{0}\">Central Package Management (CPM)</a>, copy this XML node into the solution Directory.Packages.props file to version the package.",
-                                             "https://learn.microsoft.com/en-us/nuget/consume-packages/central-package-management"),
-                CopyLabel = "Copy the PackageVersion XML node",
-            },
-
-            new ThirdPartyPackageManagerViewModel(
-                "paket-cli",
-                "Paket CLI",
-                "https://fsprojects.github.io/Paket/contact.html",
-                new PackageManagerViewModel.InstallPackageCommand(
-                    string.Format("paket add {0} --version {1}", Model.Id, Model.Version)
-                )
-            ),
-
-            new PackageManagerViewModel(
-                "script-interactive",
-                "Script & Interactive",
-                new PackageManagerViewModel.InstallPackageCommand(
-                    string.Format("#r \"nuget: {0}, {1}\"", Model.Id, Model.Version)
-                )
-            )
-            {
-                CommandPrefix = "> ",
-                AlertLevel = AlertLevel.Info,
-                AlertMessage = "#r directive can be used in F# Interactive and Polyglot Notebooks. Copy this into the interactive tool or source code of the script to reference the package."
-            },
-
-            new ThirdPartyPackageManagerViewModel(
-                Model.IsCakeExtension() ? "cake-extension" : "cake",
-                "Cake",
-                "https://cakebuild.net/support/nuget",
-                Model.GetCakeInstallPackageCommands()
-                )
-        };
-    }
-}
-
-@section Meta {
-    @if (Model.ShowDetailsAndLinks && !Model.Deleted)
-    {
-        <meta name="description" content="@Model.ShortDescription">
-    }
-}
-
-@section SocialMeta {
-    @if (Model.ShowDetailsAndLinks)
-    {
-        if (!String.IsNullOrWhiteSpace(ViewBag.FacebookAppID))
-        {
-            <meta property="fb:app_id" content="@ViewBag.FacebookAppID" />
-        }
-
-        <meta name="twitter:card" content="summary">
-        <meta name="twitter:site" content="@("@nuget")">
-
-        <meta property="og:title" content="@Model.Id @Model.Version" />
-        <meta property="og:type" content="nugetgallery:package" />
-        <meta property="og:url" content="@absolutePackageUrl" />
-        <meta property="og:description" content="@Model.Description" />
-        <meta property="og:determiner" content="a" />
-        <meta property="og:image" content="@(PackageHelper.ShouldRenderUrl(Model.IconUrl) ? Model.IconUrl : Url.Absolute("~/Content/gallery/img/default-package-icon-256x256.png"))" />
-
-        if (Model.IsAtomFeedEnabled)
-        {
-            <link rel="alternate" type="application/atom+xml" title="Subscribe to @Model.Id updates" href="@Url.PackageAtomFeed(Model.Id)" />
-        }
-    }
-}
-
-@helper CommandTab(PackageManagerViewModel packageManager, bool active)
-{
-    <li role="presentation" class="@(active ? "active" : string.Empty)">
-        <a href="#@packageManager.Id"
-           id="@packageManager.Id-tab" class="package-manager-tab"
-           aria-selected="@(active ? "true" : "false")" tabindex="@(active ? "0" : "-1")"
-           aria-controls="@packageManager.Id" role="tab" data-toggle="tab"
-           title="Switch to tab panel which contains package installation command for @packageManager.Name">
-            @packageManager.Name
-        </a>
-    </li>
-}
-
-@helper CommandPanel(PackageManagerViewModel packageManager, bool active)
-{
-    <div role="tabpanel" class="tab-pane @(active ? "active" : string.Empty)" id="@packageManager.Id">
-        @foreach (var installPackageCommand in packageManager.InstallPackageCommands)
-        {
-            <div class="install-script-row">
-                @* Writing out the install command must be on a single line to avoid undesired whitespace in the <pre> tag. *@
-                <pre class="install-script" id="@installPackageCommand.Key-text"><span class="install-command-row">@installPackageCommand.Value.Command</span>
-                    <div class="copy-button">
-                        @if (installPackageCommand.Value.HasHeader) {<span class="package-manager-command-header">
-                            @installPackageCommand.Value.Header
-                        </span>
-                        }<button id="@installPackageCommand.Key-button" class="btn btn-brand-icon" type="button"
-                                data-toggle="popover" data-placement="bottom" data-content="Copied."
-                                aria-label="@packageManager.CopyLabel" role="button">
-                            <span class="ms-Icon ms-Icon--Copy" aria-hidden="true"></span>
-                            <span>Copy</span>
-                        </button>
-                    </div>
-                </pre>
-            </div>
-        }
-        @switch (packageManager.AlertLevel)
-        {
-            case AlertLevel.Info:
-                @ViewHelpers.AlertInfo(
-                        @<text>
-                            @Html.Raw(packageManager.AlertMessage)
-                        </text>);
-                break;
-            case AlertLevel.Warning:
-                @ViewHelpers.AlertWarning(
-                        @<text>
-                            @Html.Raw(packageManager.AlertMessage)
-                        </text>, true);
-                break;
-            default:
-                break;
-        }
-    </div>
-}
-
-@helper AppendAvailableSymbolsMessage(bool hasSymbolsPackageAvailable)
-{
-    if (hasSymbolsPackageAvailable)
-    {
-        <br />
-        <br />
-        <text><b>Please note:</b> The last successfully published symbols package is still available for debugging and download.</text>
-    }
-}
-
-@* The following two helpers must be on a single line each so no extra whitespace is introduced in the expression when rendered. *@
-@* Helpers themselves are needed not to introduce that extra whitespce, which happens if they are inlined. *@
-@helper MakeLicenseLink(CompositeLicenseExpressionSegment segment){<a href="@LicenseExpressionRedirectUrlHelper.GetLicenseExpressionRedirectUrl(segment.Value)" aria-label="License @segment.Value">@segment.Value license</a>}
-@helper MakeExceptionLink(CompositeLicenseExpressionSegment segment){<a href="@LicenseExpressionRedirectUrlHelper.GetLicenseExpressionRedirectUrl(segment.Value)" aria-label="License @segment.Value">@segment.Value</a>}
-@helper MakePlainSpan(CompositeLicenseExpressionSegment segment){<span>@segment.Value</span>}
-
-<section role="main" class="container main-container page-package-details">
-    <div class="row">
-        <div class="col-sm-9 package-details-main">
-            <div class="package-header">
-                @if (Model.ShowDetailsAndLinks)
-                {
-                    <div class="package-title">
-                        <h1>
-                            <span class="pull-left">
-                                <img class="package-icon img-responsive @(PackageHelper.ShouldRenderUrl(Model.IconUrl) && Model.ShowDetailsAndLinks ? null : "package-default-icon")" aria-hidden="true" alt=""
-                                     src="@(PackageHelper.ShouldRenderUrl(Model.IconUrl) && Model.ShowDetailsAndLinks ? Model.IconUrl : null)" @ViewHelpers.ImageFallback(Url.Absolute("~/Content/gallery/img/default-package-icon-256x256.png")) />
-                            </span>
-                            <span class="title">
-                                @Html.BreakWord(Model.Id)
-                            </span>
-                            <span class="version-title">
-                                @Model.Version
-                            </span>
-                        </h1>
-
-                        @if (Model.IsVerified.HasValue && Model.IsVerified.Value)
-                        {
-                            <span class="prefix-reserve-title">
-                                <i class="ms-Icon ms-Icon--SkypeCircleCheck reserved-indicator" data-content="@Strings.ReservedNamespace_ReservedIndicatorTooltip" tabindex="0"
-                                   alt="@Strings.ReservedNamespace_ReservedIndicatorTooltip"></i>
-                                <a href="https://docs.microsoft.com/nuget/nuget-org/id-prefix-reservation" class="prefix-reserve-label">
-                                    Prefix Reserved
-                                </a>
-                            </span>
-                        }
-                    </div>
-                }
-                else
-                {
-                    <div class="content-hidden-notice">
-                        @ViewHelpers.AlertDanger(
-                                @<text>
-                                    This package's content is hidden as it violates our <a href="https://www.nuget.org/policies/terms" title="Terms of Use">Terms of Use</a>.
-                                </text>)
-                    </div>
-                }
-
-                @if (Model.CanDisplayTargetFrameworks() && Model.ShowDetailsAndLinks)
-                {
-                    @Html.Partial("_SupportedFrameworksBadges", Model.PackageFrameworkCompatibility.Badges);
-                }
-
-                @if (Model.Validating)
-                {
-                    @ViewHelpers.AlertWarning(
-                            @<text>
-                                <strong>This package has not been published yet.</strong> It will appear in search results and
-                                will be available for install/restore after both validation and indexing are complete. Package
-                                validation and indexing may take up to an hour. <a href="https://aka.ms/NuGetPackageValidation">Read more</a>.
-                            </text>
-)
-                    if (Model.EmbeddedLicenseType != EmbeddedLicenseFileType.Absent)
-                    {
-                        @ViewHelpers.AlertWarning(
-                                @<text>
-                                    The license link will become available once package validation has completed successfully.
-                                </text>
-)
-                    }
-
-                    if (Model.ValidatingTooLong)
-                    {
-                        @ViewHelpers.AlertWarning(
-                                @<text>
-                                    <strong>Package validation is taking longer than expected.</strong> This is not normal, but we are on it!
-                                </text>
-)
-                    }
-                }
-
-                @if (Model.FailedValidation)
-                {
-                    @ViewHelpers.AlertDanger(
-                            @<text>
-                                <strong>Package publishing failed.</strong> This package could not be published due to the following reason(s):
-                                <ul class="failed-validation-alert-list">
-                                    @foreach (var issue in Model.PackageValidationIssues)
-                                    {
-                                        <li>@Html.Partial("_ValidationIssue", issue)</li>
-                                    }
-                                </ul>
-                                @if (!Model.PackageValidationIssues.Any(i => i.IssueCode == ValidationIssueCode.Unknown))
-                                {
-                                    var issuePluralString = Model.PackageValidationIssues.Count > 1 ? "all the issues" : "the issue";
-                                    <text>Once you've fixed @issuePluralString with your package, you can reupload it with the same ID and version.</text>
-                                }
-                                else
-                                {
-                                    <text>Please contact <a href="mailto:support@nuget.org">support@nuget.org</a> to help fix your package.</text>
-                                }
-                            </text>
-)
-                }
-
-                @if (Model.Deleted)
-                {
-                    @ViewHelpers.AlertDanger(
-                            @<text>
-                                <strong>This package has been deleted from the gallery.</strong> It is no longer available
-                                for install/restore.
-                            </text>
-)
-                }
-
-                @if (Model.IsPackageVulnerabilitiesEnabled && Model.Vulnerabilities != null)
-                {
-                    @Html.Partial("_DisplayPackageVulnerabilities")
-                }
-
-                @if (Model.ShowDetailsAndLinks)
-                {
-                    if (Model.IsPackageDeprecationEnabled && Model.DeprecationStatus != PackageDeprecationStatus.NotDeprecated)
-                    {
-                        @Html.Partial("_DisplayPackageDeprecation")
-                    }
-
-                    if (Model.IsPackageRenamesEnabled && Model.PackageRenames != null && Model.PackageRenames.Count != 0)
-                    {
-                        @Html.Partial("_DisplayPackageRenames")
-                    }
-
-                    if (Model.Prerelease)
-                    {
-                        @ViewHelpers.AlertInfo(
-                                @<text>
-                                    This is a prerelease version of @(Model.Id).
-                                </text>
-)
-                    }
-
-                    if (Model.NuGetVersion.HasMetadata)
-                    {
-                        @ViewHelpers.AlertInfo(
-                                @<text>
-                                    This package has a SemVer 2.0.0 package version: @(Model.FullVersion).
-                                </text>
-)
-                    }
-
-                    if (Model.VersionRequestedWasNotFound)
-                    {
-                        @ViewHelpers.AlertWarning(
-                                @<text>
-                                    The specified version @Model.VersionRequested was not found. You have been taken to version @(Model.Version).
-                                </text>
-)
-                    }
-
-                    if (Model.HasNewerRelease)
-                    {
-                        @ViewHelpers.AlertInfo(
-                                @<text>
-                                    There is a newer version of this package available.
-                                    <br /> See the version list below for details.
-                                </text>
-)
-                    }
-                    else if (Model.HasNewerPrerelease)
-                    {
-                        @ViewHelpers.AlertInfo(
-                                @<text>
-                                    There is a newer prerelease version of this package available.
-                                    <br /> See the version list below for details.
-                                </text>
-)
-                    }
-
-                    if (Model.Listed && Model.IsIndexed.HasValue && !Model.IsIndexed.Value && Model.Available)
-                    {
-                        @ViewHelpers.AlertWarning(
-                                @<text>
-                                    <strong>This package has not been indexed yet.</strong> It will appear in search results
-                                    and will be available for install/restore after indexing is complete.
-                                </text>
-)
-                    }
-                }
-
-                @if (Model.HasEmbeddedIcon && Model.ShowDetailsAndLinks && Model.IsIndexed.HasValue && !Model.IsIndexed.Value && (Model.Available || Model.Validating))
-                {
-                    @ViewHelpers.AlertWarning(
-                            @<text>
-                                The package icon will become available after this package is indexed.
-                            </text>
-)
-                }
-
-                @if (Model.CanDisplayPrivateMetadata && showSymbolsPackageStatus)
-                {
-                    if (Model.LatestSymbolsPackage.StatusKey == PackageStatus.Validating)
-                    {
-                        @ViewHelpers.AlertWarning(
-                                @<text>
-                                    <strong>The symbols for this package have not been indexed yet.</strong> They are not available
-                                    for download from the NuGet.org symbol server. Symbols will be available for download after both validation and indexing are complete.
-                                    Symbols validation and indexing may take up to an hour. <a href="https://aka.ms/NuGetSymbolsPackageValidation">Read more</a>.
-
-                                    @AppendAvailableSymbolsMessage(hasSymbolsPackageAvailable)
-                                </text>
-)
-                    }
-                    else if (Model.LatestSymbolsPackage.StatusKey == PackageStatus.FailedValidation)
-                    {
-                        @ViewHelpers.AlertDanger(
-                                @<text>
-                                    <strong>Symbols package publishing failed.</strong> The associated symbols package could not be published due to the following reason(s):
-                                    <ul class="failed-validation-alert-list">
-                                        @foreach (var issue in Model.SymbolsPackageValidationIssues)
-                                        {
-                                            <li>@Html.Partial("_ValidationIssue", issue)</li>
-                                        }
-                                    </ul>
-                                    @if (!Model.SymbolsPackageValidationIssues.Any(i => i.IssueCode == ValidationIssueCode.Unknown))
-                                    {
-                                        var issuePluralString = Model.SymbolsPackageValidationIssues.Count() > 1 ? "all the issues" : "the issue";
-                                        <text>Once you've fixed @issuePluralString with your symbols package, you can re-upload it.</text>
-                                    }
-                                    else
-                                    {
-                                        <text>Please contact <a href="mailto:support@nuget.org">support@nuget.org</a> to help fix your symbols package.</text>
-                                    }
-
-                                    @AppendAvailableSymbolsMessage(hasSymbolsPackageAvailable)
-                                </text>
-)
-                    }
-                }
-
-                @if (!Model.Listed && Model.Available && Model.ShowDetailsAndLinks)
-                {
-                    if (Model.CanDisplayPrivateMetadata)
-                    {
-                        @ViewHelpers.AlertWarning(
-                                @<text>
-                                    This package is unlisted and hidden from package listings.
-                                    You can see the package because you are one of its owners. To list the package again,
-                                    <a href="@Url.ManagePackage(Model)">change its listing setting</a>.
-                                </text>
-)
-                    }
-                    else
-                    {
-                        @ViewHelpers.AlertWarning(
-                                @<text>
-                                    The owner has unlisted this package.
-                                    This could mean that the package is deprecated, has security vulnerabilities or shouldn't be used anymore.
-                                </text>
-)
-                    }
-                }
-
-                @if (!Model.Deleted && Model.ShowDetailsAndLinks && !String.IsNullOrEmpty(Model.MinClientVersion))
-                {
-                    <p>Requires NuGet @Model.MinClientVersion or higher.</p>
-                }
-
-                @if (Model.Available && Model.ShowDetailsAndLinks)
-                {
-                    <div class="install-tabs">
-                        <ul class="nav nav-tabs" role="tablist">
-                            @{ var firstPackageManager = true; }
-                            @foreach (var packageManager in packageManagers)
-                            {
-                                @CommandTab(packageManager, active: firstPackageManager)
-
-                                firstPackageManager = false;
-                            }
-                        </ul>
-                        <div class="tab-content">
-                            @{ firstPackageManager = true; }
-                            @foreach (var packageManager in packageManagers)
-                            {
-                                @CommandPanel(packageManager, active: firstPackageManager)
-
-                                firstPackageManager = false;
-                            }
-                        </div>
-                    </div>
-                }
-            </div>
-
-            <div class="body-tabs">
-                <ul class="nav nav-tabs" role="tablist">
-                    @{ string activeBodyTab = null; }
-                    @if (!Model.Deleted && Model.ShowDetailsAndLinks)
-                    {
-                        activeBodyTab = activeBodyTab ?? "readme";
-                        <li role="presentation" class="active" id="show-readme-container">
-                            <a href="#readme-body-tab"
-                               role="tab"
-                               data-toggle="tab"
-                               data-target="#readme-tab"
-                               id="readme-body-tab"
-                               class="body-@(Model.CanDisplayReadmeWarning && Model.CanDisplayPrivateMetadata? "warning-" : "")tab"
-                               aria-controls="readme-tab"
-                               aria-selected="@(activeBodyTab == "readme" ? "true" : "false")"
-                               tabindex="@(activeBodyTab == "readme" ? "0" : "-1")">
-                                @if (Model.CanDisplayReadmeWarning && Model.CanDisplayPrivateMetadata)
-                                {
-                                    <i class="ms-Icon ms-Icon--Warning" aria-hidden="true"></i>
-                                }
-                                else
-                                {
-                                    <i class="ms-Icon ms-Icon--Dictionary" aria-hidden="true"></i>
-                                }
-                                README
-                            </a>
-                        </li>
-
-                        if (Model.CanDisplayTargetFrameworks())
-                        {
-                            activeBodyTab = activeBodyTab ?? "supportedframeworks";
-                            <li role="presentation" id="show-supportedframeworks-container">
-                                <a href="#supportedframeworks-body-tab"
-                                   role="tab"
-                                   data-toggle="tab"
-                                   data-target="#supportedframeworks-tab"
-                                   id="supportedframeworks-body-tab"
-                                   class="body-tab"
-                                   aria-controls="supportedframeworks-tab"
-                                   aria-selected="@(activeBodyTab == "supportedframeworks" ? "true" : "false")"
-                                   tabindex="@(activeBodyTab == "supportedframeworks" ? "0" : "-1")">
-                                    <i class="ms-Icon ms-Icon--Package" aria-hidden="true"></i>
-                                    Frameworks
-                                </a>
-                            </li>
-                        }
-
-                        activeBodyTab = activeBodyTab ?? "dependencies";
-                        <li role="presentation">
-                            <a href="#dependencies-body-tab"
-                               role="tab"
-                               data-toggle="tab"
-                               data-target="#dependencies-tab"
-                               id="dependencies-body-tab"
-                               class="body-tab"
-                               aria-controls="dependencies-tab"
-                               aria-selected="@(activeBodyTab == "dependencies" ? "true" : "false")"
-                               tabindex="@(activeBodyTab == "dependencies" ? "0" : "-1")">
-                                <i class="ms-Icon ms-Icon--Packages" aria-hidden="true"></i>
-                                Dependencies
-                            </a>
-                        </li>
-                    }
-
-                    @if (!Model.IsDotnetToolPackageType && Model.ShowDetailsAndLinks && !Model.Deleted && (Model.IsGitHubUsageEnabled || Model.IsPackageDependentsEnabled))
-                    {
-                        activeBodyTab = activeBodyTab ?? "usedby";
-                        <li role="presentation">
-                            <a href="#usedby-body-tab"
-                               role="tab"
-                               data-toggle="tab"
-                               data-target="#usedby-tab"
-                               id="usedby-body-tab"
-                               class="body-tab"
-                               aria-controls="usedby-tab"
-                               aria-selected="@(activeBodyTab == "usedby" ? "true" : "false")"
-                               tabindex="@(activeBodyTab == "usedby" ? "0" : "-1")">
-                                <i class="ms-Icon ms-Icon--BranchFork2" aria-hidden="true"></i>
-                                Used By
-                            </a>
-                        </li>
-                    }
-
-                    @{ activeBodyTab = activeBodyTab ?? "versions"; }
-                    <li role="presentation">
-                        <a href="#versions-body-tab"
-                           role="tab"
-                           data-toggle="tab"
-                           data-target="#versions-tab"
-                           id="versions-body-tab"
-                           class="body-tab"
-                           aria-controls="versions-tab"
-                           aria-selected="@(activeBodyTab == "versions" ? "true" : "false")"
-                           tabindex="@(activeBodyTab == "versions" ? "0" : "-1")">
-                            <i class="ms-Icon ms-Icon--Stopwatch" aria-hidden="true"></i>
-                            Versions
-                        </a>
-                    </li>
-
-                    @if (!String.IsNullOrWhiteSpace(Model.ReleaseNotes) && Model.ShowDetailsAndLinks)
-                    {
-                        activeBodyTab = activeBodyTab ?? "releasenotes";
-                        <li role="presentation">
-                            <a href="#releasenotes-body-tab"
-                               role="tab"
-                               data-toggle="tab"
-                               data-target="#releasenotes-tab"
-                               id="releasenotes-body-tab"
-                               class="body-tab"
-                               aria-controls="releasenotes-tab"
-                               aria-selected="@(activeBodyTab == "releasenotes" ? "true" : "false")"
-                               tabindex="@(activeBodyTab == "releasenotes" ? "0" : "-1")">
-                                <i class="ms-Icon ms-Icon--ReadingMode" aria-hidden="true"></i>
-                                Release Notes
-                            </a>
-                        </li>
-                    }
-                </ul>
-            </div>
-
-            <div class="tab-content body-tab-content">
-                @if (!Model.Deleted && Model.ShowDetailsAndLinks)
-                {
-                    <div role="tabpanel" class="tab-pane @(activeBodyTab == "readme" ? "active" : "")" id="readme-tab" aria-label="Readme tab content">
-                        @if ((Model.Validating || Model.FailedValidation) && Model.HasEmbeddedReadmeFile)
-                        {
-                            @ViewHelpers.AlertWarning(
-                                    @<text>
-                                        The readme will become available once package validation has completed successfully.
-                                    </text>)
-                        }
-                        else if (Model.ReadMeHtml != null)
-                        {
-                            <div class="readme-common">
-                                <div id="readme-container">
-                                    @if (Model.ReadMeImagesRewritten && Model.CanDisplayPrivateMetadata)
-                                    {
-                                        @ViewHelpers.AlertImagesRewritten();
-                                    }
-
-                                    @if (Model.ReadmeImageSourceDisallowed && Model.CanDisplayPrivateMetadata)
-                                    {
-                                        @ViewHelpers.AlertImageSourceDisallowed();
-                                    }
-
-                                    @Html.Raw(Model.ReadMeHtml)
-                                </div>
-                            </div>
-                        }
-                        else
-                        {
-                            if (Model.CanDisplayPrivateMetadata && Model.CanDisplayReadmeWarning)
-                            {
-                                @ViewHelpers.AlertWarning(@<text>Your package is missing a README. Please update your package to <a href='https://aka.ms/nuget-include-readme'>include a README</a> or <a href=@Url.ManagePackage(Model)>add a README here</a>.</text>);
-                            }
-                            else if (Model.CanDisplayPrivateMetadata)
-                            {
-                                @ViewHelpers.AlertWarning(@<text>The package description is shown below. Please update your package to <a href='https://docs.microsoft.com/nuget/nuget-org/package-readme-on-nuget-org'>include a README</a>.</text>);
-                            }
-
-                            <p>@Html.PreFormattedText(Model.Description, Config)</p>
-                        }
-                    </div>
-
-                    if (Model.CanDisplayTargetFrameworks())
-                    {
-                        <div role="tabpanel" class="tab-pane @(activeBodyTab == "supportedframeworks" ? "active" : "")" id="supportedframeworks-tab" aria-label="Supported frameworks tab content">
-                            @if (Model.PackageFrameworkCompatibility.Table.Count > 0)
-                            {
-                                @Html.Partial("_SupportedFrameworksTable", Model.PackageFrameworkCompatibility.Table)
-                            }
-                            else
-                            {
-                                <span tabindex="0">There are no supported framework assets in this package.</span><br />
-                                <p class="frameworktableinfo-text"><i>Learn more about <a href='https://docs.microsoft.com/dotnet/standard/frameworks' aria-label="Learn more about Target Frameworks">Target Frameworks</a> and <a href='https://docs.microsoft.com/dotnet/standard/net-standard' aria-label="Learn more about .NET Standard">.NET Standard</a>.</i></p>
-                            }
-                        </div>
-                    }
-
-                    <div role="tabpanel" class="tab-pane @(activeBodyTab == "dependencies" ? "active" : "")" id="dependencies-tab" aria-label="Dependencies tab content">
-                        @if (!Model.Deleted && Model.ShowDetailsAndLinks)
-                        {
-                            if (Model.Dependencies.DependencySets == null)
-                            {
-                                if (Model.CanDisplayPrivateMetadata)
-                                {
-                                    <p>
-                                        An error occurred processing dependencies.
-                                        Your package can still be downloaded and installed, but dependencies cannot be shown.
-                                        Please @Html.ActionLink("Contact Support", actionName: "ReportMyPackage", controllerName: "Packages", routeValues: new { id = Model.Id, version = Model.Version }, htmlAttributes: null) if you have any questions.
-                                    </p>
-                                    <p>
-                                        <strong>Note: This message is only visible to you and any other package owners.</strong>
-                                    </p>
-                                }
-                            }
-                            else
-                            {
-                                if (Model.Dependencies.DependencySets.Any())
-                                {
-                                    <ul class="list-unstyled dependency-groups" id="dependency-groups">
-                                        @foreach (var dependencySet in Model.Dependencies.DependencySets)
-                                        {
-                                            var dependencySetTitle = dependencySet.Key;
-                                            <li>
-                                                @if (!Model.Dependencies.OnlyHasAllFrameworks)
-                                                {
-                                                    <h4><span>@dependencySetTitle</span></h4>
-                                                }
-                                                <ul class="list-unstyled dependency-group">
-                                                    @foreach (var dependency in dependencySet.Value)
-                                                    {
-                                                        <li>
-                                                            @if (dependency == null)
-                                                            {
-                                                                @:No dependencies.
-                                                            }
-                                                            else
-                                                            {
-                                                                <a href="@Url.Package(dependency.Id)">@dependency.Id</a>
-                                                                <span>@dependency.VersionSpec</span>
-                                                            }
-                                                        </li>
-                                                    }
-                                                </ul>
-                                            </li>
-                                        }
-                                    </ul>
-                                }
-                                else
-                                {
-                                    <p id="dependency-groups">This package has no dependencies.</p>
-                                }
-                            }
-                        }
-                    </div>
-                }
-                <div role="tabpanel" class="tab-pane @(activeBodyTab == "usedby" ? "active" : "")" id="usedby-tab" aria-label="Used by tab content">
-                    @if (!Model.IsDotnetToolPackageType && (Model.IsGitHubUsageEnabled || Model.IsPackageDependentsEnabled))
-                    {
-                        <div class="used-by" id="used-by">
-                            @if (Model.IsPackageDependentsEnabled)
-                            {
-                                if (Model.PackageDependents.TotalPackageCount > 0)
-                                {
-                                    <h3>
-                                        <strong>NuGet packages </strong> (@Model.PackageDependents.TotalPackageCount.ToKiloFormat())
-                                    </h3>
-                                    <p>
-                                        Showing the top @(Model.PackageDependents.TopPackages.Count) NuGet packages that depend on @(Model.Id):
-                                    </p>
-                                    <table class="table borderless" aria-label="Packages that depend on @Model.Id">
-                                        <thead>
-                                            <tr>
-                                                <th class="used-by-adjust-table-head" scope="col" role="columnheader">Package</th>
-                                                <th class="used-by-adjust-table-head" scope="col" role="columnheader">Downloads</th>
-                                            </tr>
-                                        </thead>
-                                        <tbody class="no-border">
-                                            @foreach (var item in Model.PackageDependents.TopPackages)
-                                            {
-                                                <tr>
-                                                    <td class="used-by-desc-column">
-                                                        <a class="text-left ngp-link" href="@Url.Package(item.Id)">
-                                                            @(item.Id)
-                                                        </a>
-                                                        @if (item.IsVerified)
-                                                        {
-                                                            <i class="ms-Icon ms-Icon--SkypeCircleCheck reserved-indicator" title="@Strings.ReservedNamespace_ReservedIndicatorTooltip"
-                                                               alt="@Strings.ReservedNamespace_ReservedIndicatorTooltip"></i>
-                                                        }
-                                                        <p class="used-by-desc">@item.Description</p>
-                                                    </td>
-                                                    <td>
-                                                        <i class="ms-Icon ms-Icon--Download used-by-download-icon" aria-hidden="true"></i> <label class="used-by-count">@(item.DownloadCount.ToKiloFormat())</label>
-                                                    </td>
-                                                </tr>
-                                            }
-                                        </tbody>
-                                    </table>
-                                }
-                                else
-                                {
-                                    <h3>
-                                        <strong>NuGet packages</strong>
-                                    </h3>
-                                    <p>
-                                        This package is not used by any NuGet packages.
-                                    </p>
-                                }
-                            }
-
-                            @if (Model.IsGitHubUsageEnabled)
-                            {
-                                if (Model.GitHubDependenciesInformation.Repos.Any())
-                                {
-                                    <h3>
-                                        <strong>GitHub repositories </strong> (@Model.GitHubDependenciesInformation.TotalRepos.ToKiloFormat())
-                                    </h3>
-                                    <p>
-                                        Showing the top @(Model.GitHubDependenciesInformation.Repos.Count) popular GitHub repositories that depend on @(Model.Id):
-                                    </p>
-                                    <table class="table borderless" aria-label="GitHub repositories that depend on @Model.Id">
-                                        <thead>
-                                            <tr>
-                                                <th class="used-by-adjust-table-head" scope="col" role="columnheader">Repository</th>
-                                                <th class="used-by-adjust-table-head" scope="col" role="columnheader">Stars</th>
-                                            </tr>
-                                        </thead>
-                                        <tbody class="no-border">
-                                            @for (var i = 0; i < Model.GitHubDependenciesInformation.Repos.Count; i++)
-                                            {
-                                                var repo = Model.GitHubDependenciesInformation.Repos[i];
-                                                <tr>
-                                                    <td class="used-by-desc-column">
-                                                        <a data-index-number="@i" class="text-left gh-link" href="@repo.Url" target="_blank">
-                                                            @(repo.Id)
-                                                        </a>
-                                                        <div class="row used-by-desc">
-                                                            <span>@(repo.Description)</span>
-                                                        </div>
-                                                    </td>
-                                                    <td>
-                                                        <i class="ms-Icon ms-Icon--FavoriteStarFill gh-star" aria-hidden="true"></i> <label class="used-by-count">@(repo.Stars.ToKiloFormat())</label>
-                                                    </td>
-                                                </tr>
-                                            }
-                                        </tbody>
-                                    </table>
-                                }
-
-                                else
-                                {
-                                    <h3>
-                                        <strong>GitHub repositories</strong>
-                                    </h3>
-                                    <p>
-                                        This package is not used by any popular GitHub repositories.
-                                    </p>
-                                }
-                            }
-                        </div>
-                    }
-                </div>
-                <div role="tabpanel" class="tab-pane @(activeBodyTab == "versions" ? "active" : "")" id="versions-tab" aria-label="Versions tab content">
-                    <div class="version-history" id="version-history">
-                        <table aria-label="Version History of @Model.Id" class="table borderless">
-                            <thead>
-                                <tr>
-                                    <th scope="col" role="columnheader">Version</th>
-                                    <th scope="col" role="columnheader">Downloads</th>
-                                    <th scope="col" role="columnheader">Last updated</th>
-                                    @if (Model.CanDisplayPrivateMetadata)
-                                    {
-                                        <th scope="col" role="columnheader">Status</th>
-                                    }
-                                    @if (Model.IsCertificatesUIEnabled)
-                                    {
-                                        <th scope="col" role="columnheader" aria-hidden="true" abbr="Signature Information"></th>
-                                    }
-                                    @if (Model.IsPackageDeprecationEnabled || Model.IsPackageVulnerabilitiesEnabled)
-                                    {
-                                        <th scope="col" role="columnheader" aria-hidden="true" abbr="Package Warnings"></th>
-                                    }
-                                </tr>
-                            </thead>
-                            <tbody class="no-border">
-                                @foreach (var packageVersion in Model.PackageVersions)
-                                {
-                                    if ((packageVersion.Available && packageVersion.Listed && Model.ShowDetailsAndLinks)
-                                        || (!packageVersion.Deleted && Model.CanDisplayPrivateMetadata))
-                                    {
-                                        <tr class="@(packageVersion.IsCurrent(Model) ? "bg-brand-info" : null)">
-                                            <td>
-                                                <a href="@Url.Package(packageVersion)" title="@packageVersion.Version">
-                                                    @packageVersion.Version.Abbreviate(30)
-                                                </a>
-                                            </td>
-                                            <td>
-                                                @packageVersion.DownloadCount.ToNuGetNumberString()
-                                            </td>
-                                            <td>
-                                                <span data-datetime="@packageVersion.LastUpdated.ToString("O")">@packageVersion.LastUpdated.ToNuGetShortDateString()</span>
-                                                @if (packageVersion.PushedBy != null)
-                                                {
-                                                    <text>
-                                                        by <span title="@packageVersion.PushedBy">@packageVersion.PushedBy.Abbreviate(15)</span>
-                                                    </text>
-                                                }
-                                            </td>
-                                            @if (packageVersion.CanDisplayPrivateMetadata)
-                                            {
-                                                var packageStatusSummary = packageVersion.PackageStatusSummary;
-
-                                                <td>
-                                                    @if (packageStatusSummary == PackageStatusSummary.Listed ||
-                                                            packageStatusSummary == PackageStatusSummary.Unlisted)
-                                                    {
-                                                        <a href="@Url.ManagePackage(packageVersion)">@NuGetGallery.Helpers.EnumHelper.GetDescription(packageStatusSummary)</a>
-                                                    }
-                                                    else
-                                                    {
-                                                        @NuGetGallery.Helpers.EnumHelper.GetDescription(packageStatusSummary)
-                                                    }
-                                                </td>
-                                            }
-
-                                            @if (Model.IsCertificatesUIEnabled)
-                                            {
-                                                if (string.IsNullOrEmpty(packageVersion.SignatureInformation))
-                                                {
-                                                    <td class="package-icon-cell" aria-hidden="true"></td>
-                                                }
-                                                else
-                                                {
-                                                    <td class="package-icon-cell">
-                                                        <i class="ms-Icon ms-Icon--Ribbon package-icon" title="@packageVersion.SignatureInformation"></i>
-                                                    </td>
-                                                }
-                                            }
-
-                                            @if (string.IsNullOrEmpty(packageVersion.PackageWarningIconTitle))
-                                            {
-                                                <td class="package-icon-cell" aria-hidden="true"></td>
-                                            }
-                                            else
-                                            {
-                                                <td class="package-icon-cell package-warning-icon">
-                                                    <a class="tooltip-target tooltip-icon--black-icon" href="javascript:void(0)" role="button" aria-describedby="package-icon-@packageVersion.Version">
-                                                        <i class="ms-Icon ms-Icon--Warning package-icon"></i>
-                                                        <span class="tooltip-block" role="tooltip" id="package-icon-@packageVersion.Version">
-                                                            <span class="tooltip-wrapper tooltip-with-icon popover right">
-                                                                <span class="arrow"></span>
-                                                                <span class="popover-content">
-                                                                    @packageVersion.PackageWarningIconTitle
-                                                                </span>
-                                                            </span>
-                                                        </span>
-                                                    </a>
-                                                </td>
-                                            }
-                                        </tr>
-                                    }
-                                    else if (packageVersion.Deleted && packageVersion.CanDisplayPrivateMetadata)
-                                    {
-                                        <tr class="deleted">
-                                            <td class="version">
-                                                @packageVersion.Version
-                                            </td>
-                                            <td>
-                                                @packageVersion.DownloadCount
-                                            </td>
-                                            <td>
-                                                <span data-datetime="@packageVersion.LastUpdated.ToString("O")">@packageVersion.LastUpdated.ToNuGetShortDateString()</span>
-                                            </td>
-                                            <td>
-                                                Deleted
-                                            </td>
-                                            <td colspan="2"></td>
-                                        </tr>
-                                    }
-                                }
-                            </tbody>
-                        </table>
-                    </div>
-                </div>
-                @if (!String.IsNullOrWhiteSpace(Model.ReleaseNotes))
-                {
-                    <div role="tabpanel" class="tab-pane @(activeBodyTab == "releasenotes" ? "active" : "")" id="releasenotes-tab" aria-label="Release notes tab content">
-                        <p>@Html.PreFormattedText(Model.ReleaseNotes, Config)</p>
-                    </div>
-                }
-            </div>
-        </div>
-
-        <aside aria-label="Package details info" class="col-sm-3 package-details-info">
-            @if (Model.ShowDetailsAndLinks && !Model.Deleted)
-            {
-                <div class="sidebar-section">
-                    <div class="row sidebar-headers">
-                        <div class="col-md-6">
-                            Downloads
-                        </div>
-                        <div class="col-md-6 title-links">
-                            @if (StatisticsHelper.IsStatisticsPageAvailable)
-                            {
-                                <a href="@Url.StatisticsPackageDownloadByVersion(Model.Id)" title="Package Statistics">Full stats →</a>
-                            }
-                        </div>
-                    </div>
-                    <div class="download-info">
-                        <div class="download-info-row">
-                            <span class="download-info-header">Total</span>
-                            <span class="download-info-content">@Model.TotalDownloadCount.ToKiloFormat()</span>
-                        </div>
-                        <div class="download-info-row">
-                            <span class="download-info-header">Current version</span>
-                            <span class="download-info-content">@Model.DownloadCount.ToKiloFormat()</span>
-                        </div>
-                        <div class="download-info-row">
-                            <span class="download-info-header">Per day average</span>
-                            <span class="download-info-content">@Model.DownloadsPerDay.ToKiloFormat()</span>
-                        </div>
-                    </div>
-                </div>
-            }
-
-            <div class="sidebar-section">
-                <div class="sidebar-headers">About</div>
-                <ul class="list-unstyled ms-Icon-ul sidebar-links">
-                    <li>
-                        <i class="ms-Icon ms-Icon--History" aria-hidden="true"></i>
-                        Last updated <span data-datetime="@Model.LastUpdated.ToString("O")">@Model.LastUpdated.ToNuGetShortDateString()</span>
-                    </li>
-                    @if (!Model.Deleted && Model.ProjectUrl != null && Model.ShowDetailsAndLinks)
-                    {
-                        <li>
-                            <i class="ms-Icon ms-Icon--Globe" aria-hidden="true"></i>
-                            <a href="@Model.ProjectUrl" data-track="outbound-project-url" title="Visit the project site to learn more about this package" rel="nofollow">
-                                Project website
-                            </a>
-                        </li>
-                    }
-
-                    @if (!Model.Deleted && Model.RepositoryUrl != null && Model.ShowDetailsAndLinks)
-                    {
-                        <li>
-                            @switch (Model.RepositoryType)
-                            {
-                                case DisplayPackageViewModel.RepositoryKind.GitHub:
-                                case DisplayPackageViewModel.RepositoryKind.Git:
-                                    <div class="git-image-icon icon" aria-hidden="true" role="img" alt="Git logo"></div>
-                                    break;
-                                default:
-                                    <i class="ms-Icon ms-Icon--Code" aria-hidden="true"></i>
-                                    break;
-                            }
-
-                            <a href="@Model.RepositoryUrl" data-track="outbound-repository-url" title="View the source code for this package" rel="nofollow">
-                                Source repository
-                            </a>
-                        </li>
-                    }
-
-                    @if (!Model.Deleted && Model.LicenseUrl != null && Model.ShowDetailsAndLinks)
-                    {
-                        if (Model.EmbeddedLicenseType == EmbeddedLicenseFileType.Absent || !Model.Validating)
-                        {
-                            <li>
-                                <i class="ms-Icon ms-Icon--Certificate" aria-hidden="true"></i>
-                                @if (Model.LicenseExpressionSegments.AnySafe())
-                                {
-                                    foreach (var segment in Model.LicenseExpressionSegments)
-                                    {
-                                        if (@ViewHelpers.IsLicense(segment))
-                                        {
-                                            @MakeLicenseLink(segment);
-                                        }
-                                        else
-                                        {
-                                            if (ViewHelpers.IsException(segment))
-                                            {
-                                                @MakeExceptionLink(segment);
-                                            }
-                                            else
-                                            {
-                                                @MakePlainSpan(segment);
-                                            }
-                                        }
-                                    }
-                                }
-                                else
-                                {
-                                    <a href="@Model.LicenseUrl"
-                                       data-track="outbound-license-url" title="Make sure you agree with the license" rel="nofollow">
-                                        License Info
-                                    </a>
-                                }
-                            </li>
-                        }
-                    }
-
-                    @if (Model.Available && Model.ShowDetailsAndLinks)
-                    {
-                        <li>
-                            <i class="ms-Icon ms-Icon--CloudDownload" aria-hidden="true"></i>
-                            <a href="@Url.PackageDownload(2, Model.Id, Model.Version)" data-track="outbound-manual-download" title="Download the raw nupkg file." rel="nofollow">Download package</a>
-                            &nbsp;(@Model.PackageFileSize.ToUserFriendlyBytesLabel())
-                        </li>
-                        if (hasSymbolsPackageAvailable)
-                        {
-                            <li>
-                                <i class="ms-Icon ms-Icon--CloudDownload" aria-hidden="true"></i>
-                                <a href="@Url.SymbolPackageDownload(2, Model.Id, Model.Version)" data-track="outbound-manual-download" title="Download the raw snupkg file." rel="nofollow">Download symbols</a>
-                                &nbsp;(@Model.LatestSymbolsPackage.FileSize.ToUserFriendlyBytesLabel())
-                            </li>
-                        }
-                    }
-
-                    @if (Model.CanDisplayNuGetPackageExplorerLink() && Model.ShowDetailsAndLinks)
-                    {
-                        var disclaimer = "nuget.info is a 3rd party website, not controlled by Microsoft. This link is made available to you per the NuGet Terms of Use.";
-
-                        <li>
-                            <i class="ms-Icon ms-Icon--FabricFolderSearch" aria-hidden="true" aria-label="@disclaimer" title="@disclaimer"></i>
-                            <a href="@Model.NuGetPackageExplorerUrl" data-track="outbound-nugetpackageexplorer-url"
-                               aria-label="open in NuGet Package Explorer"
-                               title="Explore additional package info on NuGet Package Explorer" target="_blank" rel="nofollow noreferrer">
-                                Open in NuGet Package Explorer
-                            </a>
-                        </li>
-                    }
-
-                    @if (Model.CanDisplayFuGetLink() && Model.ShowDetailsAndLinks)
-                    {
-                        var disclaimer = "fuget.org is a 3rd party website, not controlled by Microsoft. This link is made available to you per the NuGet Terms of Use.";
-
-                        <li>
-                            <img class="icon"
-                                 aria-label="@disclaimer" title="@disclaimer"
-                                 src="@Url.Absolute("~/Content/gallery/img/fuget.svg")"
-                                 @ViewHelpers.ImageFallback(Url.Absolute("~/Content/gallery/img/fuget-32x32.png")) />
-                            <a href="@Model.FuGetUrl" data-track="outbound-fuget-url"
-                               aria-label="open in fuget.org explorer"
-                               title="Explore additional package info on fuget.org" target="_blank" rel="nofollow noreferrer">
-                                Open in FuGet Package Explorer
-                            </a>
-                        </li>
-                    }
-
-                    @if (Model.CanDisplayNuGetTrendsLink() && Model.ShowDetailsAndLinks)
-                    {
-                        var disclaimer = "nugettrends.com is a 3rd party website, not controlled by Microsoft. This link is made available to you per the NuGet Terms of Use.";
-
-                        <li>
-                            <img class="icon nuget-trends-icon"
-                                 aria-label="@disclaimer" title="@disclaimer"
-                                 src="@Url.Absolute("~/Content/gallery/img/nuget-trends.svg")"
-                                 @ViewHelpers.ImageFallback(Url.Absolute("~/Content/gallery/img/nuget-trends-32x32.png")) />
-                            <a href="@Model.NuGetTrendsUrl" data-track="outbound-nuget-trends-url"
-                               aria-label="open in nugetrends.com"
-                               title="Explore download trends on nugettrends.com" target="_blank" rel="nofollow noreferrer">
-                                Open in NuGet Trends
-                            </a>
-                        </li>
-                    }
-
-                    @if (!Model.CanReportAsOwner && Model.Available && Model.ShowDetailsAndLinks)
-                    {
-                        <li class="report-link">
-                            <i class="ms-Icon ms-Icon--Flag" aria-hidden="true"></i>
-                            <a href="@Url.ReportAbuse(Model)" title="Report the package as abusive">
-                                Report package
-                            </a>
-                        </li>
-                    }
-                </ul>
-            </div>
-
-            @if (Model.CanDisplayPrivateMetadata)
-            {
-                <div class="sidebar-section">
-                    <div class="sidebar-headers">Manage</div>
-                    <ul class="list-unstyled ms-Icon-ul sidebar-links">
-                        @if (Model.CanEdit || Model.CanManageOwners || Model.CanUnlistOrRelist)
-                        {
-                            <li>
-                                <i class="ms-Icon ms-Icon--Edit" aria-hidden="true"></i>
-                                <a href="@Url.ManagePackage(Model)">Manage package</a>
-                            </li>
-                        }
-                        @if (!Model.Deleted && hasSymbolsPackageAvailable && Model.CanDeleteSymbolsPackage)
-                        {
-                            <li>
-                                <i class="ms-Icon ms-Icon--Delete" aria-hidden="true"></i>
-                                <a href="@Url.DeleteSymbolsPackage(Model)" class="delete">Delete symbols</a>
-                            </li>
-                        }
-
-                        @if (AdminHelper.IsAdminPanelEnabled && Model.Available && User.IsAdministrator())
-                        {
-                            <li>
-                                <i class="ms-Icon ms-Icon--Refresh" aria-hidden="true"></i>
-                                @ViewHelpers.PostLink(
-                                    this,
-                                    formId: "reflow-package-form",
-                                    linkText: "Reflow package",
-                                    actionName: "Reflow",
-                                    controllerName: "Packages",
-                                    role: "button",
-                                    formValues: new Dictionary<string, string>
-                                    {
-                                        { "id", Model.Id },
-                                        { "version", Model.Version },
-                                    })
-                            </li>
-                        }
-
-                        @if (AdminHelper.IsAdminPanelEnabled && !Model.Deleted && User.IsAdministrator() && Config.Current.AsynchronousPackageValidationEnabled)
-                        {
-                            <li>
-                                <i class="ms-Icon ms-Icon--Refresh" aria-hidden="true"></i>
-                                @ViewHelpers.PostLink(
-                                    this,
-                                    formId: "revalidate-package-form",
-                                    linkText: "Revalidate package",
-                                    actionName: "Revalidate",
-                                    controllerName: "Packages",
-                                    role: string.Empty,
-                                    formValues: new Dictionary<string, string>
-                                    {
-                                        { "id", Model.Id },
-                                        { "version", Model.Version },
-                                    })
-                            </li>
-
-                            if (Model.LatestSymbolsPackage != null)
-                            {
-                                <li>
-                                    <i class="ms-Icon ms-Icon--Refresh" aria-hidden="true"></i>
-                                    @ViewHelpers.PostLink(
-                                        this,
-                                        formId: "revalidate-symbols-form",
-                                        linkText: "Revalidate symbols",
-                                        actionName: "RevalidateSymbols",
-                                        controllerName: "Packages",
-                                        role: string.Empty,
-                                        formValues: new Dictionary<string, string>
-                                        {
-                                            { "id", Model.Id },
-                                            { "version", Model.Version },
-                                        })
-                                </li>
-                            }
-                        }
-
-                        @if (AdminHelper.IsAdminPanelEnabled && User.IsAdministrator() && Config.Current.AsynchronousPackageValidationEnabled)
-                        {
-                            <li>
-                                <i class="ms-Icon ms-Icon--Health" aria-hidden="true"></i>
-                                <a href="@Url.ViewValidations(Model)">View validations</a>
-                            </li>
-                        }
-
-                        @if (Model.CanReportAsOwner)
-                        {
-                            <li>
-                                <i class="ms-Icon ms-Icon--Help" aria-hidden="true"></i>
-                                <a href="@Url.ReportPackage(Model)" title="Contact the NuGet team for help with your package">
-                                    Contact support
-                                </a>
-                            </li>
-                        }
-                    </ul>
-                </div>
-            }
-
-            <div class="sidebar-section">
-                <div class="row sidebar-headers">
-                    <div class="col-md-6">
-                        Owners
-                    </div>
-                    <div class="col-md-6 title-links">
-                        <a href="@Url.ContactOwners(Model)" title="Ask the package owners a question">Contact owners →</a>
-                    </div>
-                </div>
-
-                @if (!Model.Owners.Any())
-                {
-                    @ViewHelpers.AlertWarning(@<text>This package has no owners and is not being actively maintained.</text>)
-                }
-                else
-                {
-                    <ul class="list-unstyled owner-list">
-                        @foreach (var owner in Model.Owners)
-                        {
-                            <li>
-                                @if (!string.IsNullOrEmpty(owner.EmailAddress))
-                                {
-                                    <a class="profile-icon" href="@Url.User(owner.Username)" title="@owner.Username">
-                                        @ViewHelpers.GravatarImage(
-                                            Url,
-                                            owner.EmailAddress,
-                                            owner.Username,
-                                            GalleryConstants.GravatarElementSize)
-                                    </a>
-                                }
-                                <a class="username" href="@Url.User(owner.Username)" title="@owner.Username">
-                                    @owner.Username
-                                </a>
-                            </li>
-                        }
-                    </ul>
-                }
-
-
-            </div>
-
-            @if (!Model.Deleted && Model.ShowDetailsAndLinks)
-            {
-
-                if (Model.Tags.AnySafe())
-                {
-                    <p>
-                        @foreach (var tag in Model.Tags)
-                        {
-                            <a href="@Url.Search("Tags:\"" + tag + "\"")" title="Search for @tag" class="tag">@tag</a>
-                        }
-                    </p>
-                }
-
-                if (!string.IsNullOrEmpty(Model.Copyright))
-                {
-                    <p>@Model.Copyright</p>
-                }
-            }
-
-            @if (Model.Available && Model.ShowDetailsAndLinks)
-            {
-                var encodedText = Url.Encode(string.Format("Check out {0} on #NuGet.", Model.Id));
-                <p class="share-buttons">
-                    <a href="https://www.facebook.com/sharer/sharer.php?u=@absolutePackageUrl&t=@encodedText" target="_blank" rel="nofollow noreferrer">
-                        <img width="24" height="24" alt="Share this package on Facebook"
-                             src="@Url.Absolute("~/Content/gallery/img/facebook.svg")"
-                             @ViewHelpers.ImageFallback(Url.Absolute("~/Content/gallery/img/facebook-24x24.png")) />
-                    </a>
-                    <a href="https://twitter.com/intent/tweet?url=@absolutePackageUrl&text=@encodedText" target="_blank" rel="nofollow noreferrer">
-                        <img width="24" height="24" alt="Tweet this package"
-                             src="@Url.Absolute("~/Content/gallery/img/twitter.svg")"
-                             @ViewHelpers.ImageFallback(Url.Absolute("~/Content/gallery/img/twitter-24x24.png")) />
-                    </a>
-                    @if (Model.IsAtomFeedEnabled)
-                    {
-                        <a href="@Url.PackageAtomFeed(Model.Id)" data-track="atom-feed">
-                            <img width="24" height="24" alt="Use the Atom feed to subscribe to new versions of @Model.Id"
-                                 src="@Url.Absolute("~/Content/gallery/img/rss.svg")"
-                                 @ViewHelpers.ImageFallback(Url.Absolute("~/Content/gallery/img/rss-24x24.png")) />
-                        </a>
-                    }
-                </p>
-            }
-        </aside>
-    </div>
-</section>
-
-@section BottomScripts {
-    @{
-        var packageManagersCss = string.Empty;
-
-        foreach (var packageManager in packageManagers)
-        {
-            if (string.IsNullOrWhiteSpace(packageManager.CommandPrefix))
-            {
-                continue;
-            }
-
-            packageManagersCss += "#" + packageManager.Id + " .install-command-row::before {";
-            packageManagersCss += "    content: \"" + packageManager.CommandPrefix + "\"";
-            packageManagersCss += "}";
-        }
-    }
-
-    <style type="text/css" nonce="@Html.GetCSPNonce()">
-        @Html.Raw(packageManagersCss)
-    </style>
-
-    <script type="text/javascript" nonce="@Html.GetCSPNonce()">
-        var packageId = @Html.ToJson(Model.Id);
-        var packageVersion = @Html.ToJson(Model.Version);
-        var packageManagers = @Html.ToJson(
-                                 (
-                                    from pm in packageManagers
-                                    from ipc in pm.InstallPackageCommands
-                                    select ipc.Key
-                                 )
-                                 .ToList()
-                             );
-    </script>
-
-    @if (Model.IsMarkdigMdSyntaxHighlightEnabled)
-    {
-        @ViewHelpers.IncludeSyntaxHighlightScript();
-
-        <script nonce="@Html.GetCSPNonce()">
-<<<<<<< HEAD
-            document.addEventListener('DOMContentLoaded', (event) => {
-                document.querySelectorAll('pre code').forEach((el) => {
-                    hljs.highlightElement(el);
-                });
-=======
-        document.addEventListener('DOMContentLoaded', (event) => {
-            document.querySelectorAll('pre code').forEach((el) => {
-                hljs.highlightElement(el);
->>>>>>> 19312c72
-            });
-        </script>
-    }
-
-<<<<<<< HEAD
-    @*@Scripts.Render("~/Scripts/gallery/page-display-package.min.js")*@
-    @Scripts.RenderFormat("<script src=\"{0}\" nonce='" + @Html.GetCSPNonce().ToString() + "'></script>", "~/Scripts/gallery/page-display-package.min.js");
-}
-
-=======
-    @Scripts.RenderFormat("<script src=\"{0}\" nonce='" + @Html.GetCSPNonce().ToString() + "'></script>", "~/Scripts/gallery/page-display-package.min.js");
-}
->>>>>>> 19312c72
+﻿﻿﻿@using NuGet.Services.Validation
+@using NuGet.Services.Licenses
+
+@model DisplayPackageViewModel
+@{
+    if (Model.ShowDetailsAndLinks && !Model.Deleted)
+    {
+        ViewBag.Title = Model.Id + " " + Model.Version;
+    }
+    ViewBag.Tab = "Packages";
+    ViewBag.BlockSearchEngineIndexing = Model.BlockSearchEngineIndexing;
+
+    var absolutePackageUrl = Url.Absolute(Url.Package(Model.Id));
+
+    var hasSymbolsPackageAvailable = Model.LatestAvailableSymbolsPackage != null;
+    var showSymbolsPackageStatus = Model.LatestSymbolsPackage != null && Model.LatestSymbolsPackage.StatusKey != PackageStatus.Available;
+
+    PackageManagerViewModel[] packageManagers;
+
+    if (!string.IsNullOrWhiteSpace(Model.LicenseExpression))
+    {
+        Model.LicenseUrl = LicenseExpressionRedirectUrlHelper.GetLicenseExpressionRedirectUrl(Model.LicenseExpression);
+    }
+
+    if (Model.EmbeddedLicenseType != EmbeddedLicenseFileType.Absent)
+    {
+        Model.LicenseUrl = Url.License(Model);
+    }
+
+    if (Model.IsDotnetToolPackageType)
+    {
+        packageManagers = new PackageManagerViewModel[]
+        {
+            new PackageManagerViewModel(
+                "dotnet-cli-global",
+                ".NET CLI (Global)",
+                new PackageManagerViewModel.InstallPackageCommand(
+                    string.Format("dotnet tool install --global {0} --version {1}", Model.Id, Model.Version)
+                )
+            )
+            {
+                CommandPrefix = "> ",
+                AlertLevel = AlertLevel.Info,
+                AlertMessage = "This package contains a <a href='https://aka.ms/global-tools'>.NET tool</a> you can call from the shell/command line.",
+            },
+
+            new PackageManagerViewModel(
+                "dotnet-cli-local",
+                ".NET CLI (Local)",
+                new PackageManagerViewModel.InstallPackageCommand(
+                    "if you are setting up this repo",
+                    "dotnet new tool-manifest"
+                ),
+                new PackageManagerViewModel.InstallPackageCommand(
+                    string.Format("dotnet tool install --local {0} --version {1}", Model.Id, Model.Version)
+                )
+            )
+            {
+                CommandPrefix = "> ",
+                AlertLevel = AlertLevel.Info,
+                AlertMessage = "This package contains a <a href='https://aka.ms/global-tools'>.NET tool</a> you can call from the shell/command line.",
+            },
+
+            new ThirdPartyPackageManagerViewModel(
+                "cake-dotnet-tool",
+                "Cake",
+                "https://cakebuild.net/support/nuget",
+                Model.GetCakeInstallPackageCommands()
+            ),
+
+            new ThirdPartyPackageManagerViewModel(
+                "nuke",
+                "NUKE",
+                "https://github.com/nuke-build/nuke/issues/new/choose",
+                new PackageManagerViewModel.InstallPackageCommand(
+                    string.Format("nuke :add-package {0} --version {1}", Model.Id, Model.Version)
+                )
+            )
+            {
+                CommandPrefix = "> ",
+            }
+        };
+    }
+    else if (Model.IsDotnetNewTemplatePackageType)
+    {
+        packageManagers = new PackageManagerViewModel[]
+        {
+            new PackageManagerViewModel(
+                "dotnet-cli",
+                ".NET CLI",
+                new PackageManagerViewModel.InstallPackageCommand(
+                    string.Format("dotnet new install {0}::{1}", Model.Id, Model.Version)
+                )
+            )
+            {
+                CommandPrefix = "> ",
+                AlertLevel = AlertLevel.Info,
+                AlertMessage = "This package contains a <a href='https://aka.ms/dotnet-new'>.NET Template Package</a> you can call from the shell/command line.",
+            }
+                };
+    }
+    else if (Model.IsMSBuildSdkPackageType)
+    {
+        packageManagers = new PackageManagerViewModel[]
+        {
+            new PackageManagerViewModel(
+                "sdk",
+                "SDK",
+                new PackageManagerViewModel.InstallPackageCommand(
+                    string.Format("<Sdk Name=\"{0}\" Version=\"{1}\" />",  Model.Id, Model.Version)
+                )
+            )
+            {
+                AlertLevel = AlertLevel.Info,
+                AlertMessage = string.Format("For projects that support Sdk, copy this XML node into the project file to reference the package."),
+                CopyLabel = "Copy the SDK XML node",
+            }
+                };
+    }
+    else
+    {
+        packageManagers = new PackageManagerViewModel[]
+        {
+            new PackageManagerViewModel(
+                "dotnet-cli",
+                ".NET CLI",
+                new PackageManagerViewModel.InstallPackageCommand(
+                    string.Format("dotnet add package {0} --version {1}", Model.Id, Model.Version)
+                )
+            )
+            {
+                CommandPrefix = "> ",
+            },
+
+            new PackageManagerViewModel(
+                "package-manager",
+                "Package Manager",
+                new PackageManagerViewModel.InstallPackageCommand(
+                    string.Format("NuGet\\Install-Package {0} -Version {1}", Model.Id, Model.Version)
+                )
+            )
+            {
+                CommandPrefix = "PM> ",
+                AlertLevel = AlertLevel.Info,
+                AlertMessage = "This command is intended to be used within the Package Manager Console in Visual Studio, as it uses the NuGet module's version of <a href='https://docs.microsoft.com/nuget/reference/ps-reference/ps-ref-install-package'>Install-Package</a>."
+
+            },
+
+            new PackageManagerViewModel(
+                "package-reference",
+                "PackageReference",
+                new PackageManagerViewModel.InstallPackageCommand(
+                        Model.DevelopmentDependency
+                        ? string.Format(string.Join(Environment.NewLine,
+                            "<PackageReference Include=\"{0}\" Version=\"{1}\">",
+                            "  <PrivateAssets>all</PrivateAssets>",
+                            "  <IncludeAssets>runtime; build; native; contentfiles; analyzers</IncludeAssets>",
+                            "</PackageReference>"), Model.Id, Model.Version)
+                        : string.Format("<PackageReference Include=\"{0}\" Version=\"{1}\" />", Model.Id, Model.Version)
+                )
+            )
+            {
+                AlertLevel = AlertLevel.Info,
+                AlertMessage = string.Format("For projects that support <a href=\"{0}\">PackageReference</a>, copy this XML node into the project file to reference the package.",
+                                             "https://docs.microsoft.com/nuget/consume-packages/package-references-in-project-files"),
+                CopyLabel = "Copy the PackageReference XML node",
+            },
+
+            new PackageManagerViewModel(
+                "package-version",
+                "Central Package Management",
+                new PackageManagerViewModel.InstallPackageCommand(
+                    "Directory.Packages.props",
+                    string.Format("<PackageVersion Include=\"{0}\" Version=\"{1}\" />", Model.Id, Model.Version)
+                ),
+                new PackageManagerViewModel.InstallPackageCommand(
+                    "Project file",
+                    Model.DevelopmentDependency
+                        ? string.Format(string.Join(Environment.NewLine,
+                            "<PackageReference Include=\"{0}\">",
+                            "  <PrivateAssets>all</PrivateAssets>",
+                            "  <IncludeAssets>runtime; build; native; contentfiles; analyzers</IncludeAssets>",
+                            "</PackageReference>"), Model.Id)
+                        : string.Format("<PackageReference Include=\"{0}\" />", Model.Id)
+                )
+            )
+            {
+                AlertLevel = AlertLevel.Info,
+                AlertMessage = string.Format("For projects that support <a href=\"{0}\">Central Package Management (CPM)</a>, copy this XML node into the solution Directory.Packages.props file to version the package.",
+                                             "https://learn.microsoft.com/en-us/nuget/consume-packages/central-package-management"),
+                CopyLabel = "Copy the PackageVersion XML node",
+            },
+
+            new ThirdPartyPackageManagerViewModel(
+                "paket-cli",
+                "Paket CLI",
+                "https://fsprojects.github.io/Paket/contact.html",
+                new PackageManagerViewModel.InstallPackageCommand(
+                    string.Format("paket add {0} --version {1}", Model.Id, Model.Version)
+                )
+            ),
+
+            new PackageManagerViewModel(
+                "script-interactive",
+                "Script & Interactive",
+                new PackageManagerViewModel.InstallPackageCommand(
+                    string.Format("#r \"nuget: {0}, {1}\"", Model.Id, Model.Version)
+                )
+            )
+            {
+                CommandPrefix = "> ",
+                AlertLevel = AlertLevel.Info,
+                AlertMessage = "#r directive can be used in F# Interactive and Polyglot Notebooks. Copy this into the interactive tool or source code of the script to reference the package."
+            },
+
+            new ThirdPartyPackageManagerViewModel(
+                Model.IsCakeExtension() ? "cake-extension" : "cake",
+                "Cake",
+                "https://cakebuild.net/support/nuget",
+                Model.GetCakeInstallPackageCommands()
+                )
+        };
+    }
+}
+
+@section Meta {
+    @if (Model.ShowDetailsAndLinks && !Model.Deleted)
+    {
+        <meta name="description" content="@Model.ShortDescription">
+    }
+}
+
+@section SocialMeta {
+    @if (Model.ShowDetailsAndLinks)
+    {
+        if (!String.IsNullOrWhiteSpace(ViewBag.FacebookAppID))
+        {
+            <meta property="fb:app_id" content="@ViewBag.FacebookAppID" />
+        }
+
+        <meta name="twitter:card" content="summary">
+        <meta name="twitter:site" content="@("@nuget")">
+
+        <meta property="og:title" content="@Model.Id @Model.Version" />
+        <meta property="og:type" content="nugetgallery:package" />
+        <meta property="og:url" content="@absolutePackageUrl" />
+        <meta property="og:description" content="@Model.Description" />
+        <meta property="og:determiner" content="a" />
+        <meta property="og:image" content="@(PackageHelper.ShouldRenderUrl(Model.IconUrl) ? Model.IconUrl : Url.Absolute("~/Content/gallery/img/default-package-icon-256x256.png"))" />
+
+        if (Model.IsAtomFeedEnabled)
+        {
+            <link rel="alternate" type="application/atom+xml" title="Subscribe to @Model.Id updates" href="@Url.PackageAtomFeed(Model.Id)" />
+        }
+    }
+}
+
+@helper CommandTab(PackageManagerViewModel packageManager, bool active)
+{
+    <li role="presentation" class="@(active ? "active" : string.Empty)">
+        <a href="#@packageManager.Id"
+           id="@packageManager.Id-tab" class="package-manager-tab"
+           aria-selected="@(active ? "true" : "false")" tabindex="@(active ? "0" : "-1")"
+           aria-controls="@packageManager.Id" role="tab" data-toggle="tab"
+           title="Switch to tab panel which contains package installation command for @packageManager.Name">
+            @packageManager.Name
+        </a>
+    </li>
+}
+
+@helper CommandPanel(PackageManagerViewModel packageManager, bool active)
+{
+    <div role="tabpanel" class="tab-pane @(active ? "active" : string.Empty)" id="@packageManager.Id">
+        @foreach (var installPackageCommand in packageManager.InstallPackageCommands)
+        {
+            <div class="install-script-row">
+                @* Writing out the install command must be on a single line to avoid undesired whitespace in the <pre> tag. *@
+                <pre class="install-script" id="@installPackageCommand.Key-text"><span class="install-command-row">@installPackageCommand.Value.Command</span>
+                    <div class="copy-button">
+                        @if (installPackageCommand.Value.HasHeader) {<span class="package-manager-command-header">
+                            @installPackageCommand.Value.Header
+                        </span>
+                        }<button id="@installPackageCommand.Key-button" class="btn btn-brand-icon" type="button"
+                                data-toggle="popover" data-placement="bottom" data-content="Copied."
+                                aria-label="@packageManager.CopyLabel" role="button">
+                            <span class="ms-Icon ms-Icon--Copy" aria-hidden="true"></span>
+                            <span>Copy</span>
+                        </button>
+                    </div>
+                </pre>
+            </div>
+        }
+        @switch (packageManager.AlertLevel)
+        {
+            case AlertLevel.Info:
+                @ViewHelpers.AlertInfo(
+                        @<text>
+                            @Html.Raw(packageManager.AlertMessage)
+                        </text>);
+                break;
+            case AlertLevel.Warning:
+                @ViewHelpers.AlertWarning(
+                        @<text>
+                            @Html.Raw(packageManager.AlertMessage)
+                        </text>, true);
+                break;
+            default:
+                break;
+        }
+    </div>
+}
+
+@helper AppendAvailableSymbolsMessage(bool hasSymbolsPackageAvailable)
+{
+    if (hasSymbolsPackageAvailable)
+    {
+        <br />
+        <br />
+        <text><b>Please note:</b> The last successfully published symbols package is still available for debugging and download.</text>
+    }
+}
+
+@* The following two helpers must be on a single line each so no extra whitespace is introduced in the expression when rendered. *@
+@* Helpers themselves are needed not to introduce that extra whitespce, which happens if they are inlined. *@
+@helper MakeLicenseLink(CompositeLicenseExpressionSegment segment){<a href="@LicenseExpressionRedirectUrlHelper.GetLicenseExpressionRedirectUrl(segment.Value)" aria-label="License @segment.Value">@segment.Value license</a>}
+@helper MakeExceptionLink(CompositeLicenseExpressionSegment segment){<a href="@LicenseExpressionRedirectUrlHelper.GetLicenseExpressionRedirectUrl(segment.Value)" aria-label="License @segment.Value">@segment.Value</a>}
+@helper MakePlainSpan(CompositeLicenseExpressionSegment segment){<span>@segment.Value</span>}
+
+<section role="main" class="container main-container page-package-details">
+    <div class="row">
+        <div class="col-sm-9 package-details-main">
+            <div class="package-header">
+                @if (Model.ShowDetailsAndLinks)
+                {
+                    <div class="package-title">
+                        <h1>
+                            <span class="pull-left">
+                                <img class="package-icon img-responsive @(PackageHelper.ShouldRenderUrl(Model.IconUrl) && Model.ShowDetailsAndLinks ? null : "package-default-icon")" aria-hidden="true" alt=""
+                                     src="@(PackageHelper.ShouldRenderUrl(Model.IconUrl) && Model.ShowDetailsAndLinks ? Model.IconUrl : null)" @ViewHelpers.ImageFallback(Url.Absolute("~/Content/gallery/img/default-package-icon-256x256.png")) />
+                            </span>
+                            <span class="title">
+                                @Html.BreakWord(Model.Id)
+                            </span>
+                            <span class="version-title">
+                                @Model.Version
+                            </span>
+                        </h1>
+
+                        @if (Model.IsVerified.HasValue && Model.IsVerified.Value)
+                        {
+                            <span class="prefix-reserve-title">
+                                <i class="ms-Icon ms-Icon--SkypeCircleCheck reserved-indicator" data-content="@Strings.ReservedNamespace_ReservedIndicatorTooltip" tabindex="0"
+                                   alt="@Strings.ReservedNamespace_ReservedIndicatorTooltip"></i>
+                                <a href="https://docs.microsoft.com/nuget/nuget-org/id-prefix-reservation" class="prefix-reserve-label">
+                                    Prefix Reserved
+                                </a>
+                            </span>
+                        }
+                    </div>
+                }
+                else
+                {
+                    <div class="content-hidden-notice">
+                        @ViewHelpers.AlertDanger(
+                                @<text>
+                                    This package's content is hidden as it violates our <a href="https://www.nuget.org/policies/terms" title="Terms of Use">Terms of Use</a>.
+                                </text>)
+                    </div>
+                }
+
+                @if (Model.CanDisplayTargetFrameworks() && Model.ShowDetailsAndLinks)
+                {
+                    @Html.Partial("_SupportedFrameworksBadges", Model.PackageFrameworkCompatibility.Badges);
+                }
+
+                @if (Model.Validating)
+                {
+                    @ViewHelpers.AlertWarning(
+                            @<text>
+                                <strong>This package has not been published yet.</strong> It will appear in search results and
+                                will be available for install/restore after both validation and indexing are complete. Package
+                                validation and indexing may take up to an hour. <a href="https://aka.ms/NuGetPackageValidation">Read more</a>.
+                            </text>
+)
+                    if (Model.EmbeddedLicenseType != EmbeddedLicenseFileType.Absent)
+                    {
+                        @ViewHelpers.AlertWarning(
+                                @<text>
+                                    The license link will become available once package validation has completed successfully.
+                                </text>
+)
+                    }
+
+                    if (Model.ValidatingTooLong)
+                    {
+                        @ViewHelpers.AlertWarning(
+                                @<text>
+                                    <strong>Package validation is taking longer than expected.</strong> This is not normal, but we are on it!
+                                </text>
+)
+                    }
+                }
+
+                @if (Model.FailedValidation)
+                {
+                    @ViewHelpers.AlertDanger(
+                            @<text>
+                                <strong>Package publishing failed.</strong> This package could not be published due to the following reason(s):
+                                <ul class="failed-validation-alert-list">
+                                    @foreach (var issue in Model.PackageValidationIssues)
+                                    {
+                                        <li>@Html.Partial("_ValidationIssue", issue)</li>
+                                    }
+                                </ul>
+                                @if (!Model.PackageValidationIssues.Any(i => i.IssueCode == ValidationIssueCode.Unknown))
+                                {
+                                    var issuePluralString = Model.PackageValidationIssues.Count > 1 ? "all the issues" : "the issue";
+                                    <text>Once you've fixed @issuePluralString with your package, you can reupload it with the same ID and version.</text>
+                                }
+                                else
+                                {
+                                    <text>Please contact <a href="mailto:support@nuget.org">support@nuget.org</a> to help fix your package.</text>
+                                }
+                            </text>
+)
+                }
+
+                @if (Model.Deleted)
+                {
+                    @ViewHelpers.AlertDanger(
+                            @<text>
+                                <strong>This package has been deleted from the gallery.</strong> It is no longer available
+                                for install/restore.
+                            </text>
+)
+                }
+
+                @if (Model.IsPackageVulnerabilitiesEnabled && Model.Vulnerabilities != null)
+                {
+                    @Html.Partial("_DisplayPackageVulnerabilities")
+                }
+
+                @if (Model.ShowDetailsAndLinks)
+                {
+                    if (Model.IsPackageDeprecationEnabled && Model.DeprecationStatus != PackageDeprecationStatus.NotDeprecated)
+                    {
+                        @Html.Partial("_DisplayPackageDeprecation")
+                    }
+
+                    if (Model.IsPackageRenamesEnabled && Model.PackageRenames != null && Model.PackageRenames.Count != 0)
+                    {
+                        @Html.Partial("_DisplayPackageRenames")
+                    }
+
+                    if (Model.Prerelease)
+                    {
+                        @ViewHelpers.AlertInfo(
+                                @<text>
+                                    This is a prerelease version of @(Model.Id).
+                                </text>
+)
+                    }
+
+                    if (Model.NuGetVersion.HasMetadata)
+                    {
+                        @ViewHelpers.AlertInfo(
+                                @<text>
+                                    This package has a SemVer 2.0.0 package version: @(Model.FullVersion).
+                                </text>
+)
+                    }
+
+                    if (Model.VersionRequestedWasNotFound)
+                    {
+                        @ViewHelpers.AlertWarning(
+                                @<text>
+                                    The specified version @Model.VersionRequested was not found. You have been taken to version @(Model.Version).
+                                </text>
+)
+                    }
+
+                    if (Model.HasNewerRelease)
+                    {
+                        @ViewHelpers.AlertInfo(
+                                @<text>
+                                    There is a newer version of this package available.
+                                    <br /> See the version list below for details.
+                                </text>
+)
+                    }
+                    else if (Model.HasNewerPrerelease)
+                    {
+                        @ViewHelpers.AlertInfo(
+                                @<text>
+                                    There is a newer prerelease version of this package available.
+                                    <br /> See the version list below for details.
+                                </text>
+)
+                    }
+
+                    if (Model.Listed && Model.IsIndexed.HasValue && !Model.IsIndexed.Value && Model.Available)
+                    {
+                        @ViewHelpers.AlertWarning(
+                                @<text>
+                                    <strong>This package has not been indexed yet.</strong> It will appear in search results
+                                    and will be available for install/restore after indexing is complete.
+                                </text>
+)
+                    }
+                }
+
+                @if (Model.HasEmbeddedIcon && Model.ShowDetailsAndLinks && Model.IsIndexed.HasValue && !Model.IsIndexed.Value && (Model.Available || Model.Validating))
+                {
+                    @ViewHelpers.AlertWarning(
+                            @<text>
+                                The package icon will become available after this package is indexed.
+                            </text>
+)
+                }
+
+                @if (Model.CanDisplayPrivateMetadata && showSymbolsPackageStatus)
+                {
+                    if (Model.LatestSymbolsPackage.StatusKey == PackageStatus.Validating)
+                    {
+                        @ViewHelpers.AlertWarning(
+                                @<text>
+                                    <strong>The symbols for this package have not been indexed yet.</strong> They are not available
+                                    for download from the NuGet.org symbol server. Symbols will be available for download after both validation and indexing are complete.
+                                    Symbols validation and indexing may take up to an hour. <a href="https://aka.ms/NuGetSymbolsPackageValidation">Read more</a>.
+
+                                    @AppendAvailableSymbolsMessage(hasSymbolsPackageAvailable)
+                                </text>
+)
+                    }
+                    else if (Model.LatestSymbolsPackage.StatusKey == PackageStatus.FailedValidation)
+                    {
+                        @ViewHelpers.AlertDanger(
+                                @<text>
+                                    <strong>Symbols package publishing failed.</strong> The associated symbols package could not be published due to the following reason(s):
+                                    <ul class="failed-validation-alert-list">
+                                        @foreach (var issue in Model.SymbolsPackageValidationIssues)
+                                        {
+                                            <li>@Html.Partial("_ValidationIssue", issue)</li>
+                                        }
+                                    </ul>
+                                    @if (!Model.SymbolsPackageValidationIssues.Any(i => i.IssueCode == ValidationIssueCode.Unknown))
+                                    {
+                                        var issuePluralString = Model.SymbolsPackageValidationIssues.Count() > 1 ? "all the issues" : "the issue";
+                                        <text>Once you've fixed @issuePluralString with your symbols package, you can re-upload it.</text>
+                                    }
+                                    else
+                                    {
+                                        <text>Please contact <a href="mailto:support@nuget.org">support@nuget.org</a> to help fix your symbols package.</text>
+                                    }
+
+                                    @AppendAvailableSymbolsMessage(hasSymbolsPackageAvailable)
+                                </text>
+)
+                    }
+                }
+
+                @if (!Model.Listed && Model.Available && Model.ShowDetailsAndLinks)
+                {
+                    if (Model.CanDisplayPrivateMetadata)
+                    {
+                        @ViewHelpers.AlertWarning(
+                                @<text>
+                                    This package is unlisted and hidden from package listings.
+                                    You can see the package because you are one of its owners. To list the package again,
+                                    <a href="@Url.ManagePackage(Model)">change its listing setting</a>.
+                                </text>
+)
+                    }
+                    else
+                    {
+                        @ViewHelpers.AlertWarning(
+                                @<text>
+                                    The owner has unlisted this package.
+                                    This could mean that the package is deprecated, has security vulnerabilities or shouldn't be used anymore.
+                                </text>
+)
+                    }
+                }
+
+                @if (!Model.Deleted && Model.ShowDetailsAndLinks && !String.IsNullOrEmpty(Model.MinClientVersion))
+                {
+                    <p>Requires NuGet @Model.MinClientVersion or higher.</p>
+                }
+
+                @if (Model.Available && Model.ShowDetailsAndLinks)
+                {
+                    <div class="install-tabs">
+                        <ul class="nav nav-tabs" role="tablist">
+                            @{ var firstPackageManager = true; }
+                            @foreach (var packageManager in packageManagers)
+                            {
+                                @CommandTab(packageManager, active: firstPackageManager)
+
+                                firstPackageManager = false;
+                            }
+                        </ul>
+                        <div class="tab-content">
+                            @{ firstPackageManager = true; }
+                            @foreach (var packageManager in packageManagers)
+                            {
+                                @CommandPanel(packageManager, active: firstPackageManager)
+
+                                firstPackageManager = false;
+                            }
+                        </div>
+                    </div>
+                }
+            </div>
+
+            <div class="body-tabs">
+                <ul class="nav nav-tabs" role="tablist">
+                    @{ string activeBodyTab = null; }
+                    @if (!Model.Deleted && Model.ShowDetailsAndLinks)
+                    {
+                        activeBodyTab = activeBodyTab ?? "readme";
+                        <li role="presentation" class="active" id="show-readme-container">
+                            <a href="#readme-body-tab"
+                               role="tab"
+                               data-toggle="tab"
+                               data-target="#readme-tab"
+                               id="readme-body-tab"
+                               class="body-@(Model.CanDisplayReadmeWarning && Model.CanDisplayPrivateMetadata? "warning-" : "")tab"
+                               aria-controls="readme-tab"
+                               aria-selected="@(activeBodyTab == "readme" ? "true" : "false")"
+                               tabindex="@(activeBodyTab == "readme" ? "0" : "-1")">
+                                @if (Model.CanDisplayReadmeWarning && Model.CanDisplayPrivateMetadata)
+                                {
+                                    <i class="ms-Icon ms-Icon--Warning" aria-hidden="true"></i>
+                                }
+                                else
+                                {
+                                    <i class="ms-Icon ms-Icon--Dictionary" aria-hidden="true"></i>
+                                }
+                                README
+                            </a>
+                        </li>
+
+                        if (Model.CanDisplayTargetFrameworks())
+                        {
+                            activeBodyTab = activeBodyTab ?? "supportedframeworks";
+                            <li role="presentation" id="show-supportedframeworks-container">
+                                <a href="#supportedframeworks-body-tab"
+                                   role="tab"
+                                   data-toggle="tab"
+                                   data-target="#supportedframeworks-tab"
+                                   id="supportedframeworks-body-tab"
+                                   class="body-tab"
+                                   aria-controls="supportedframeworks-tab"
+                                   aria-selected="@(activeBodyTab == "supportedframeworks" ? "true" : "false")"
+                                   tabindex="@(activeBodyTab == "supportedframeworks" ? "0" : "-1")">
+                                    <i class="ms-Icon ms-Icon--Package" aria-hidden="true"></i>
+                                    Frameworks
+                                </a>
+                            </li>
+                        }
+
+                        activeBodyTab = activeBodyTab ?? "dependencies";
+                        <li role="presentation">
+                            <a href="#dependencies-body-tab"
+                               role="tab"
+                               data-toggle="tab"
+                               data-target="#dependencies-tab"
+                               id="dependencies-body-tab"
+                               class="body-tab"
+                               aria-controls="dependencies-tab"
+                               aria-selected="@(activeBodyTab == "dependencies" ? "true" : "false")"
+                               tabindex="@(activeBodyTab == "dependencies" ? "0" : "-1")">
+                                <i class="ms-Icon ms-Icon--Packages" aria-hidden="true"></i>
+                                Dependencies
+                            </a>
+                        </li>
+                    }
+
+                    @if (!Model.IsDotnetToolPackageType && Model.ShowDetailsAndLinks && !Model.Deleted && (Model.IsGitHubUsageEnabled || Model.IsPackageDependentsEnabled))
+                    {
+                        activeBodyTab = activeBodyTab ?? "usedby";
+                        <li role="presentation">
+                            <a href="#usedby-body-tab"
+                               role="tab"
+                               data-toggle="tab"
+                               data-target="#usedby-tab"
+                               id="usedby-body-tab"
+                               class="body-tab"
+                               aria-controls="usedby-tab"
+                               aria-selected="@(activeBodyTab == "usedby" ? "true" : "false")"
+                               tabindex="@(activeBodyTab == "usedby" ? "0" : "-1")">
+                                <i class="ms-Icon ms-Icon--BranchFork2" aria-hidden="true"></i>
+                                Used By
+                            </a>
+                        </li>
+                    }
+
+                    @{ activeBodyTab = activeBodyTab ?? "versions"; }
+                    <li role="presentation">
+                        <a href="#versions-body-tab"
+                           role="tab"
+                           data-toggle="tab"
+                           data-target="#versions-tab"
+                           id="versions-body-tab"
+                           class="body-tab"
+                           aria-controls="versions-tab"
+                           aria-selected="@(activeBodyTab == "versions" ? "true" : "false")"
+                           tabindex="@(activeBodyTab == "versions" ? "0" : "-1")">
+                            <i class="ms-Icon ms-Icon--Stopwatch" aria-hidden="true"></i>
+                            Versions
+                        </a>
+                    </li>
+
+                    @if (!String.IsNullOrWhiteSpace(Model.ReleaseNotes) && Model.ShowDetailsAndLinks)
+                    {
+                        activeBodyTab = activeBodyTab ?? "releasenotes";
+                        <li role="presentation">
+                            <a href="#releasenotes-body-tab"
+                               role="tab"
+                               data-toggle="tab"
+                               data-target="#releasenotes-tab"
+                               id="releasenotes-body-tab"
+                               class="body-tab"
+                               aria-controls="releasenotes-tab"
+                               aria-selected="@(activeBodyTab == "releasenotes" ? "true" : "false")"
+                               tabindex="@(activeBodyTab == "releasenotes" ? "0" : "-1")">
+                                <i class="ms-Icon ms-Icon--ReadingMode" aria-hidden="true"></i>
+                                Release Notes
+                            </a>
+                        </li>
+                    }
+                </ul>
+            </div>
+
+            <div class="tab-content body-tab-content">
+                @if (!Model.Deleted && Model.ShowDetailsAndLinks)
+                {
+                    <div role="tabpanel" class="tab-pane @(activeBodyTab == "readme" ? "active" : "")" id="readme-tab" aria-label="Readme tab content">
+                        @if ((Model.Validating || Model.FailedValidation) && Model.HasEmbeddedReadmeFile)
+                        {
+                            @ViewHelpers.AlertWarning(
+                                    @<text>
+                                        The readme will become available once package validation has completed successfully.
+                                    </text>)
+                        }
+                        else if (Model.ReadMeHtml != null)
+                        {
+                            <div class="readme-common">
+                                <div id="readme-container">
+                                    @if (Model.ReadMeImagesRewritten && Model.CanDisplayPrivateMetadata)
+                                    {
+                                        @ViewHelpers.AlertImagesRewritten();
+                                    }
+
+                                    @if (Model.ReadmeImageSourceDisallowed && Model.CanDisplayPrivateMetadata)
+                                    {
+                                        @ViewHelpers.AlertImageSourceDisallowed();
+                                    }
+
+                                    @Html.Raw(Model.ReadMeHtml)
+                                </div>
+                            </div>
+                        }
+                        else
+                        {
+                            if (Model.CanDisplayPrivateMetadata && Model.CanDisplayReadmeWarning)
+                            {
+                                @ViewHelpers.AlertWarning(@<text>Your package is missing a README. Please update your package to <a href='https://aka.ms/nuget-include-readme'>include a README</a> or <a href=@Url.ManagePackage(Model)>add a README here</a>.</text>);
+                            }
+                            else if (Model.CanDisplayPrivateMetadata)
+                            {
+                                @ViewHelpers.AlertWarning(@<text>The package description is shown below. Please update your package to <a href='https://docs.microsoft.com/nuget/nuget-org/package-readme-on-nuget-org'>include a README</a>.</text>);
+                            }
+
+                            <p>@Html.PreFormattedText(Model.Description, Config)</p>
+                        }
+                    </div>
+
+                    if (Model.CanDisplayTargetFrameworks())
+                    {
+                        <div role="tabpanel" class="tab-pane @(activeBodyTab == "supportedframeworks" ? "active" : "")" id="supportedframeworks-tab" aria-label="Supported frameworks tab content">
+                            @if (Model.PackageFrameworkCompatibility.Table.Count > 0)
+                            {
+                                @Html.Partial("_SupportedFrameworksTable", Model.PackageFrameworkCompatibility.Table)
+                            }
+                            else
+                            {
+                                <span tabindex="0">There are no supported framework assets in this package.</span><br />
+                                <p class="frameworktableinfo-text"><i>Learn more about <a href='https://docs.microsoft.com/dotnet/standard/frameworks' aria-label="Learn more about Target Frameworks">Target Frameworks</a> and <a href='https://docs.microsoft.com/dotnet/standard/net-standard' aria-label="Learn more about .NET Standard">.NET Standard</a>.</i></p>
+                            }
+                        </div>
+                    }
+
+                    <div role="tabpanel" class="tab-pane @(activeBodyTab == "dependencies" ? "active" : "")" id="dependencies-tab" aria-label="Dependencies tab content">
+                        @if (!Model.Deleted && Model.ShowDetailsAndLinks)
+                        {
+                            if (Model.Dependencies.DependencySets == null)
+                            {
+                                if (Model.CanDisplayPrivateMetadata)
+                                {
+                                    <p>
+                                        An error occurred processing dependencies.
+                                        Your package can still be downloaded and installed, but dependencies cannot be shown.
+                                        Please @Html.ActionLink("Contact Support", actionName: "ReportMyPackage", controllerName: "Packages", routeValues: new { id = Model.Id, version = Model.Version }, htmlAttributes: null) if you have any questions.
+                                    </p>
+                                    <p>
+                                        <strong>Note: This message is only visible to you and any other package owners.</strong>
+                                    </p>
+                                }
+                            }
+                            else
+                            {
+                                if (Model.Dependencies.DependencySets.Any())
+                                {
+                                    <ul class="list-unstyled dependency-groups" id="dependency-groups">
+                                        @foreach (var dependencySet in Model.Dependencies.DependencySets)
+                                        {
+                                            var dependencySetTitle = dependencySet.Key;
+                                            <li>
+                                                @if (!Model.Dependencies.OnlyHasAllFrameworks)
+                                                {
+                                                    <h4><span>@dependencySetTitle</span></h4>
+                                                }
+                                                <ul class="list-unstyled dependency-group">
+                                                    @foreach (var dependency in dependencySet.Value)
+                                                    {
+                                                        <li>
+                                                            @if (dependency == null)
+                                                            {
+                                                                @:No dependencies.
+                                                            }
+                                                            else
+                                                            {
+                                                                <a href="@Url.Package(dependency.Id)">@dependency.Id</a>
+                                                                <span>@dependency.VersionSpec</span>
+                                                            }
+                                                        </li>
+                                                    }
+                                                </ul>
+                                            </li>
+                                        }
+                                    </ul>
+                                }
+                                else
+                                {
+                                    <p id="dependency-groups">This package has no dependencies.</p>
+                                }
+                            }
+                        }
+                    </div>
+                }
+                <div role="tabpanel" class="tab-pane @(activeBodyTab == "usedby" ? "active" : "")" id="usedby-tab" aria-label="Used by tab content">
+                    @if (!Model.IsDotnetToolPackageType && (Model.IsGitHubUsageEnabled || Model.IsPackageDependentsEnabled))
+                    {
+                        <div class="used-by" id="used-by">
+                            @if (Model.IsPackageDependentsEnabled)
+                            {
+                                if (Model.PackageDependents.TotalPackageCount > 0)
+                                {
+                                    <h3>
+                                        <strong>NuGet packages </strong> (@Model.PackageDependents.TotalPackageCount.ToKiloFormat())
+                                    </h3>
+                                    <p>
+                                        Showing the top @(Model.PackageDependents.TopPackages.Count) NuGet packages that depend on @(Model.Id):
+                                    </p>
+                                    <table class="table borderless" aria-label="Packages that depend on @Model.Id">
+                                        <thead>
+                                            <tr>
+                                                <th class="used-by-adjust-table-head" scope="col" role="columnheader">Package</th>
+                                                <th class="used-by-adjust-table-head" scope="col" role="columnheader">Downloads</th>
+                                            </tr>
+                                        </thead>
+                                        <tbody class="no-border">
+                                            @foreach (var item in Model.PackageDependents.TopPackages)
+                                            {
+                                                <tr>
+                                                    <td class="used-by-desc-column">
+                                                        <a class="text-left ngp-link" href="@Url.Package(item.Id)">
+                                                            @(item.Id)
+                                                        </a>
+                                                        @if (item.IsVerified)
+                                                        {
+                                                            <i class="ms-Icon ms-Icon--SkypeCircleCheck reserved-indicator" title="@Strings.ReservedNamespace_ReservedIndicatorTooltip"
+                                                               alt="@Strings.ReservedNamespace_ReservedIndicatorTooltip"></i>
+                                                        }
+                                                        <p class="used-by-desc">@item.Description</p>
+                                                    </td>
+                                                    <td>
+                                                        <i class="ms-Icon ms-Icon--Download used-by-download-icon" aria-hidden="true"></i> <label class="used-by-count">@(item.DownloadCount.ToKiloFormat())</label>
+                                                    </td>
+                                                </tr>
+                                            }
+                                        </tbody>
+                                    </table>
+                                }
+                                else
+                                {
+                                    <h3>
+                                        <strong>NuGet packages</strong>
+                                    </h3>
+                                    <p>
+                                        This package is not used by any NuGet packages.
+                                    </p>
+                                }
+                            }
+
+                            @if (Model.IsGitHubUsageEnabled)
+                            {
+                                if (Model.GitHubDependenciesInformation.Repos.Any())
+                                {
+                                    <h3>
+                                        <strong>GitHub repositories </strong> (@Model.GitHubDependenciesInformation.TotalRepos.ToKiloFormat())
+                                    </h3>
+                                    <p>
+                                        Showing the top @(Model.GitHubDependenciesInformation.Repos.Count) popular GitHub repositories that depend on @(Model.Id):
+                                    </p>
+                                    <table class="table borderless" aria-label="GitHub repositories that depend on @Model.Id">
+                                        <thead>
+                                            <tr>
+                                                <th class="used-by-adjust-table-head" scope="col" role="columnheader">Repository</th>
+                                                <th class="used-by-adjust-table-head" scope="col" role="columnheader">Stars</th>
+                                            </tr>
+                                        </thead>
+                                        <tbody class="no-border">
+                                            @for (var i = 0; i < Model.GitHubDependenciesInformation.Repos.Count; i++)
+                                            {
+                                                var repo = Model.GitHubDependenciesInformation.Repos[i];
+                                                <tr>
+                                                    <td class="used-by-desc-column">
+                                                        <a data-index-number="@i" class="text-left gh-link" href="@repo.Url" target="_blank">
+                                                            @(repo.Id)
+                                                        </a>
+                                                        <div class="row used-by-desc">
+                                                            <span>@(repo.Description)</span>
+                                                        </div>
+                                                    </td>
+                                                    <td>
+                                                        <i class="ms-Icon ms-Icon--FavoriteStarFill gh-star" aria-hidden="true"></i> <label class="used-by-count">@(repo.Stars.ToKiloFormat())</label>
+                                                    </td>
+                                                </tr>
+                                            }
+                                        </tbody>
+                                    </table>
+                                }
+
+                                else
+                                {
+                                    <h3>
+                                        <strong>GitHub repositories</strong>
+                                    </h3>
+                                    <p>
+                                        This package is not used by any popular GitHub repositories.
+                                    </p>
+                                }
+                            }
+                        </div>
+                    }
+                </div>
+                <div role="tabpanel" class="tab-pane @(activeBodyTab == "versions" ? "active" : "")" id="versions-tab" aria-label="Versions tab content">
+                    <div class="version-history" id="version-history">
+                        <table aria-label="Version History of @Model.Id" class="table borderless">
+                            <thead>
+                                <tr>
+                                    <th scope="col" role="columnheader">Version</th>
+                                    <th scope="col" role="columnheader">Downloads</th>
+                                    <th scope="col" role="columnheader">Last updated</th>
+                                    @if (Model.CanDisplayPrivateMetadata)
+                                    {
+                                        <th scope="col" role="columnheader">Status</th>
+                                    }
+                                    @if (Model.IsCertificatesUIEnabled)
+                                    {
+                                        <th scope="col" role="columnheader" aria-hidden="true" abbr="Signature Information"></th>
+                                    }
+                                    @if (Model.IsPackageDeprecationEnabled || Model.IsPackageVulnerabilitiesEnabled)
+                                    {
+                                        <th scope="col" role="columnheader" aria-hidden="true" abbr="Package Warnings"></th>
+                                    }
+                                </tr>
+                            </thead>
+                            <tbody class="no-border">
+                                @foreach (var packageVersion in Model.PackageVersions)
+                                {
+                                    if ((packageVersion.Available && packageVersion.Listed && Model.ShowDetailsAndLinks)
+                                        || (!packageVersion.Deleted && Model.CanDisplayPrivateMetadata))
+                                    {
+                                        <tr class="@(packageVersion.IsCurrent(Model) ? "bg-brand-info" : null)">
+                                            <td>
+                                                <a href="@Url.Package(packageVersion)" title="@packageVersion.Version">
+                                                    @packageVersion.Version.Abbreviate(30)
+                                                </a>
+                                            </td>
+                                            <td>
+                                                @packageVersion.DownloadCount.ToNuGetNumberString()
+                                            </td>
+                                            <td>
+                                                <span data-datetime="@packageVersion.LastUpdated.ToString("O")">@packageVersion.LastUpdated.ToNuGetShortDateString()</span>
+                                                @if (packageVersion.PushedBy != null)
+                                                {
+                                                    <text>
+                                                        by <span title="@packageVersion.PushedBy">@packageVersion.PushedBy.Abbreviate(15)</span>
+                                                    </text>
+                                                }
+                                            </td>
+                                            @if (packageVersion.CanDisplayPrivateMetadata)
+                                            {
+                                                var packageStatusSummary = packageVersion.PackageStatusSummary;
+
+                                                <td>
+                                                    @if (packageStatusSummary == PackageStatusSummary.Listed ||
+                                                            packageStatusSummary == PackageStatusSummary.Unlisted)
+                                                    {
+                                                        <a href="@Url.ManagePackage(packageVersion)">@NuGetGallery.Helpers.EnumHelper.GetDescription(packageStatusSummary)</a>
+                                                    }
+                                                    else
+                                                    {
+                                                        @NuGetGallery.Helpers.EnumHelper.GetDescription(packageStatusSummary)
+                                                    }
+                                                </td>
+                                            }
+
+                                            @if (Model.IsCertificatesUIEnabled)
+                                            {
+                                                if (string.IsNullOrEmpty(packageVersion.SignatureInformation))
+                                                {
+                                                    <td class="package-icon-cell" aria-hidden="true"></td>
+                                                }
+                                                else
+                                                {
+                                                    <td class="package-icon-cell">
+                                                        <i class="ms-Icon ms-Icon--Ribbon package-icon" title="@packageVersion.SignatureInformation"></i>
+                                                    </td>
+                                                }
+                                            }
+
+                                            @if (string.IsNullOrEmpty(packageVersion.PackageWarningIconTitle))
+                                            {
+                                                <td class="package-icon-cell" aria-hidden="true"></td>
+                                            }
+                                            else
+                                            {
+                                                <td class="package-icon-cell package-warning-icon">
+                                                    <a class="tooltip-target tooltip-icon--black-icon" href="javascript:void(0)" role="button" aria-describedby="package-icon-@packageVersion.Version">
+                                                        <i class="ms-Icon ms-Icon--Warning package-icon"></i>
+                                                        <span class="tooltip-block" role="tooltip" id="package-icon-@packageVersion.Version">
+                                                            <span class="tooltip-wrapper tooltip-with-icon popover right">
+                                                                <span class="arrow"></span>
+                                                                <span class="popover-content">
+                                                                    @packageVersion.PackageWarningIconTitle
+                                                                </span>
+                                                            </span>
+                                                        </span>
+                                                    </a>
+                                                </td>
+                                            }
+                                        </tr>
+                                    }
+                                    else if (packageVersion.Deleted && packageVersion.CanDisplayPrivateMetadata)
+                                    {
+                                        <tr class="deleted">
+                                            <td class="version">
+                                                @packageVersion.Version
+                                            </td>
+                                            <td>
+                                                @packageVersion.DownloadCount
+                                            </td>
+                                            <td>
+                                                <span data-datetime="@packageVersion.LastUpdated.ToString("O")">@packageVersion.LastUpdated.ToNuGetShortDateString()</span>
+                                            </td>
+                                            <td>
+                                                Deleted
+                                            </td>
+                                            <td colspan="2"></td>
+                                        </tr>
+                                    }
+                                }
+                            </tbody>
+                        </table>
+                    </div>
+                </div>
+                @if (!String.IsNullOrWhiteSpace(Model.ReleaseNotes))
+                {
+                    <div role="tabpanel" class="tab-pane @(activeBodyTab == "releasenotes" ? "active" : "")" id="releasenotes-tab" aria-label="Release notes tab content">
+                        <p>@Html.PreFormattedText(Model.ReleaseNotes, Config)</p>
+                    </div>
+                }
+            </div>
+        </div>
+
+        <aside aria-label="Package details info" class="col-sm-3 package-details-info">
+            @if (Model.ShowDetailsAndLinks && !Model.Deleted)
+            {
+                <div class="sidebar-section">
+                    <div class="row sidebar-headers">
+                        <div class="col-md-6">
+                            Downloads
+                        </div>
+                        <div class="col-md-6 title-links">
+                            @if (StatisticsHelper.IsStatisticsPageAvailable)
+                            {
+                                <a href="@Url.StatisticsPackageDownloadByVersion(Model.Id)" title="Package Statistics">Full stats →</a>
+                            }
+                        </div>
+                    </div>
+                    <div class="download-info">
+                        <div class="download-info-row">
+                            <span class="download-info-header">Total</span>
+                            <span class="download-info-content">@Model.TotalDownloadCount.ToKiloFormat()</span>
+                        </div>
+                        <div class="download-info-row">
+                            <span class="download-info-header">Current version</span>
+                            <span class="download-info-content">@Model.DownloadCount.ToKiloFormat()</span>
+                        </div>
+                        <div class="download-info-row">
+                            <span class="download-info-header">Per day average</span>
+                            <span class="download-info-content">@Model.DownloadsPerDay.ToKiloFormat()</span>
+                        </div>
+                    </div>
+                </div>
+            }
+
+            <div class="sidebar-section">
+                <div class="sidebar-headers">About</div>
+                <ul class="list-unstyled ms-Icon-ul sidebar-links">
+                    <li>
+                        <i class="ms-Icon ms-Icon--History" aria-hidden="true"></i>
+                        Last updated <span data-datetime="@Model.LastUpdated.ToString("O")">@Model.LastUpdated.ToNuGetShortDateString()</span>
+                    </li>
+                    @if (!Model.Deleted && Model.ProjectUrl != null && Model.ShowDetailsAndLinks)
+                    {
+                        <li>
+                            <i class="ms-Icon ms-Icon--Globe" aria-hidden="true"></i>
+                            <a href="@Model.ProjectUrl" data-track="outbound-project-url" title="Visit the project site to learn more about this package" rel="nofollow">
+                                Project website
+                            </a>
+                        </li>
+                    }
+
+                    @if (!Model.Deleted && Model.RepositoryUrl != null && Model.ShowDetailsAndLinks)
+                    {
+                        <li>
+                            @switch (Model.RepositoryType)
+                            {
+                                case DisplayPackageViewModel.RepositoryKind.GitHub:
+                                case DisplayPackageViewModel.RepositoryKind.Git:
+                                    <div class="git-image-icon icon" aria-hidden="true" role="img" alt="Git logo"></div>
+                                    break;
+                                default:
+                                    <i class="ms-Icon ms-Icon--Code" aria-hidden="true"></i>
+                                    break;
+                            }
+
+                            <a href="@Model.RepositoryUrl" data-track="outbound-repository-url" title="View the source code for this package" rel="nofollow">
+                                Source repository
+                            </a>
+                        </li>
+                    }
+
+                    @if (!Model.Deleted && Model.LicenseUrl != null && Model.ShowDetailsAndLinks)
+                    {
+                        if (Model.EmbeddedLicenseType == EmbeddedLicenseFileType.Absent || !Model.Validating)
+                        {
+                            <li>
+                                <i class="ms-Icon ms-Icon--Certificate" aria-hidden="true"></i>
+                                @if (Model.LicenseExpressionSegments.AnySafe())
+                                {
+                                    foreach (var segment in Model.LicenseExpressionSegments)
+                                    {
+                                        if (@ViewHelpers.IsLicense(segment))
+                                        {
+                                            @MakeLicenseLink(segment);
+                                        }
+                                        else
+                                        {
+                                            if (ViewHelpers.IsException(segment))
+                                            {
+                                                @MakeExceptionLink(segment);
+                                            }
+                                            else
+                                            {
+                                                @MakePlainSpan(segment);
+                                            }
+                                        }
+                                    }
+                                }
+                                else
+                                {
+                                    <a href="@Model.LicenseUrl"
+                                       data-track="outbound-license-url" title="Make sure you agree with the license" rel="nofollow">
+                                        License Info
+                                    </a>
+                                }
+                            </li>
+                        }
+                    }
+
+                    @if (Model.Available && Model.ShowDetailsAndLinks)
+                    {
+                        <li>
+                            <i class="ms-Icon ms-Icon--CloudDownload" aria-hidden="true"></i>
+                            <a href="@Url.PackageDownload(2, Model.Id, Model.Version)" data-track="outbound-manual-download" title="Download the raw nupkg file." rel="nofollow">Download package</a>
+                            &nbsp;(@Model.PackageFileSize.ToUserFriendlyBytesLabel())
+                        </li>
+                        if (hasSymbolsPackageAvailable)
+                        {
+                            <li>
+                                <i class="ms-Icon ms-Icon--CloudDownload" aria-hidden="true"></i>
+                                <a href="@Url.SymbolPackageDownload(2, Model.Id, Model.Version)" data-track="outbound-manual-download" title="Download the raw snupkg file." rel="nofollow">Download symbols</a>
+                                &nbsp;(@Model.LatestSymbolsPackage.FileSize.ToUserFriendlyBytesLabel())
+                            </li>
+                        }
+                    }
+
+                    @if (Model.CanDisplayNuGetPackageExplorerLink() && Model.ShowDetailsAndLinks)
+                    {
+                        var disclaimer = "nuget.info is a 3rd party website, not controlled by Microsoft. This link is made available to you per the NuGet Terms of Use.";
+
+                        <li>
+                            <i class="ms-Icon ms-Icon--FabricFolderSearch" aria-hidden="true" aria-label="@disclaimer" title="@disclaimer"></i>
+                            <a href="@Model.NuGetPackageExplorerUrl" data-track="outbound-nugetpackageexplorer-url"
+                               aria-label="open in NuGet Package Explorer"
+                               title="Explore additional package info on NuGet Package Explorer" target="_blank" rel="nofollow noreferrer">
+                                Open in NuGet Package Explorer
+                            </a>
+                        </li>
+                    }
+
+                    @if (Model.CanDisplayFuGetLink() && Model.ShowDetailsAndLinks)
+                    {
+                        var disclaimer = "fuget.org is a 3rd party website, not controlled by Microsoft. This link is made available to you per the NuGet Terms of Use.";
+
+                        <li>
+                            <img class="icon"
+                                 aria-label="@disclaimer" title="@disclaimer"
+                                 src="@Url.Absolute("~/Content/gallery/img/fuget.svg")"
+                                 @ViewHelpers.ImageFallback(Url.Absolute("~/Content/gallery/img/fuget-32x32.png")) />
+                            <a href="@Model.FuGetUrl" data-track="outbound-fuget-url"
+                               aria-label="open in fuget.org explorer"
+                               title="Explore additional package info on fuget.org" target="_blank" rel="nofollow noreferrer">
+                                Open in FuGet Package Explorer
+                            </a>
+                        </li>
+                    }
+
+                    @if (Model.CanDisplayNuGetTrendsLink() && Model.ShowDetailsAndLinks)
+                    {
+                        var disclaimer = "nugettrends.com is a 3rd party website, not controlled by Microsoft. This link is made available to you per the NuGet Terms of Use.";
+
+                        <li>
+                            <img class="icon nuget-trends-icon"
+                                 aria-label="@disclaimer" title="@disclaimer"
+                                 src="@Url.Absolute("~/Content/gallery/img/nuget-trends.svg")"
+                                 @ViewHelpers.ImageFallback(Url.Absolute("~/Content/gallery/img/nuget-trends-32x32.png")) />
+                            <a href="@Model.NuGetTrendsUrl" data-track="outbound-nuget-trends-url"
+                               aria-label="open in nugetrends.com"
+                               title="Explore download trends on nugettrends.com" target="_blank" rel="nofollow noreferrer">
+                                Open in NuGet Trends
+                            </a>
+                        </li>
+                    }
+
+                    @if (!Model.CanReportAsOwner && Model.Available && Model.ShowDetailsAndLinks)
+                    {
+                        <li class="report-link">
+                            <i class="ms-Icon ms-Icon--Flag" aria-hidden="true"></i>
+                            <a href="@Url.ReportAbuse(Model)" title="Report the package as abusive">
+                                Report package
+                            </a>
+                        </li>
+                    }
+                </ul>
+            </div>
+
+            @if (Model.CanDisplayPrivateMetadata)
+            {
+                <div class="sidebar-section">
+                    <div class="sidebar-headers">Manage</div>
+                    <ul class="list-unstyled ms-Icon-ul sidebar-links">
+                        @if (Model.CanEdit || Model.CanManageOwners || Model.CanUnlistOrRelist)
+                        {
+                            <li>
+                                <i class="ms-Icon ms-Icon--Edit" aria-hidden="true"></i>
+                                <a href="@Url.ManagePackage(Model)">Manage package</a>
+                            </li>
+                        }
+                        @if (!Model.Deleted && hasSymbolsPackageAvailable && Model.CanDeleteSymbolsPackage)
+                        {
+                            <li>
+                                <i class="ms-Icon ms-Icon--Delete" aria-hidden="true"></i>
+                                <a href="@Url.DeleteSymbolsPackage(Model)" class="delete">Delete symbols</a>
+                            </li>
+                        }
+
+                        @if (AdminHelper.IsAdminPanelEnabled && Model.Available && User.IsAdministrator())
+                        {
+                            <li>
+                                <i class="ms-Icon ms-Icon--Refresh" aria-hidden="true"></i>
+                                @ViewHelpers.PostLink(
+                                    this,
+                                    formId: "reflow-package-form",
+                                    linkText: "Reflow package",
+                                    actionName: "Reflow",
+                                    controllerName: "Packages",
+                                    role: "button",
+                                    formValues: new Dictionary<string, string>
+                                    {
+                                        { "id", Model.Id },
+                                        { "version", Model.Version },
+                                    })
+                            </li>
+                        }
+
+                        @if (AdminHelper.IsAdminPanelEnabled && !Model.Deleted && User.IsAdministrator() && Config.Current.AsynchronousPackageValidationEnabled)
+                        {
+                            <li>
+                                <i class="ms-Icon ms-Icon--Refresh" aria-hidden="true"></i>
+                                @ViewHelpers.PostLink(
+                                    this,
+                                    formId: "revalidate-package-form",
+                                    linkText: "Revalidate package",
+                                    actionName: "Revalidate",
+                                    controllerName: "Packages",
+                                    role: string.Empty,
+                                    formValues: new Dictionary<string, string>
+                                    {
+                                        { "id", Model.Id },
+                                        { "version", Model.Version },
+                                    })
+                            </li>
+
+                            if (Model.LatestSymbolsPackage != null)
+                            {
+                                <li>
+                                    <i class="ms-Icon ms-Icon--Refresh" aria-hidden="true"></i>
+                                    @ViewHelpers.PostLink(
+                                        this,
+                                        formId: "revalidate-symbols-form",
+                                        linkText: "Revalidate symbols",
+                                        actionName: "RevalidateSymbols",
+                                        controllerName: "Packages",
+                                        role: string.Empty,
+                                        formValues: new Dictionary<string, string>
+                                        {
+                                            { "id", Model.Id },
+                                            { "version", Model.Version },
+                                        })
+                                </li>
+                            }
+                        }
+
+                        @if (AdminHelper.IsAdminPanelEnabled && User.IsAdministrator() && Config.Current.AsynchronousPackageValidationEnabled)
+                        {
+                            <li>
+                                <i class="ms-Icon ms-Icon--Health" aria-hidden="true"></i>
+                                <a href="@Url.ViewValidations(Model)">View validations</a>
+                            </li>
+                        }
+
+                        @if (Model.CanReportAsOwner)
+                        {
+                            <li>
+                                <i class="ms-Icon ms-Icon--Help" aria-hidden="true"></i>
+                                <a href="@Url.ReportPackage(Model)" title="Contact the NuGet team for help with your package">
+                                    Contact support
+                                </a>
+                            </li>
+                        }
+                    </ul>
+                </div>
+            }
+
+            <div class="sidebar-section">
+                <div class="row sidebar-headers">
+                    <div class="col-md-6">
+                        Owners
+                    </div>
+                    <div class="col-md-6 title-links">
+                        <a href="@Url.ContactOwners(Model)" title="Ask the package owners a question">Contact owners →</a>
+                    </div>
+                </div>
+
+                @if (!Model.Owners.Any())
+                {
+                    @ViewHelpers.AlertWarning(@<text>This package has no owners and is not being actively maintained.</text>)
+                }
+                else
+                {
+                    <ul class="list-unstyled owner-list">
+                        @foreach (var owner in Model.Owners)
+                        {
+                            <li>
+                                @if (!string.IsNullOrEmpty(owner.EmailAddress))
+                                {
+                                    <a class="profile-icon" href="@Url.User(owner.Username)" title="@owner.Username">
+                                        @ViewHelpers.GravatarImage(
+                                            Url,
+                                            owner.EmailAddress,
+                                            owner.Username,
+                                            GalleryConstants.GravatarElementSize)
+                                    </a>
+                                }
+                                <a class="username" href="@Url.User(owner.Username)" title="@owner.Username">
+                                    @owner.Username
+                                </a>
+                            </li>
+                        }
+                    </ul>
+                }
+
+
+            </div>
+
+            @if (!Model.Deleted && Model.ShowDetailsAndLinks)
+            {
+
+                if (Model.Tags.AnySafe())
+                {
+                    <p>
+                        @foreach (var tag in Model.Tags)
+                        {
+                            <a href="@Url.Search("Tags:\"" + tag + "\"")" title="Search for @tag" class="tag">@tag</a>
+                        }
+                    </p>
+                }
+
+                if (!string.IsNullOrEmpty(Model.Copyright))
+                {
+                    <p>@Model.Copyright</p>
+                }
+            }
+
+            @if (Model.Available && Model.ShowDetailsAndLinks)
+            {
+                var encodedText = Url.Encode(string.Format("Check out {0} on #NuGet.", Model.Id));
+                <p class="share-buttons">
+                    <a href="https://www.facebook.com/sharer/sharer.php?u=@absolutePackageUrl&t=@encodedText" target="_blank" rel="nofollow noreferrer">
+                        <img width="24" height="24" alt="Share this package on Facebook"
+                             src="@Url.Absolute("~/Content/gallery/img/facebook.svg")"
+                             @ViewHelpers.ImageFallback(Url.Absolute("~/Content/gallery/img/facebook-24x24.png")) />
+                    </a>
+                    <a href="https://twitter.com/intent/tweet?url=@absolutePackageUrl&text=@encodedText" target="_blank" rel="nofollow noreferrer">
+                        <img width="24" height="24" alt="Tweet this package"
+                             src="@Url.Absolute("~/Content/gallery/img/twitter.svg")"
+                             @ViewHelpers.ImageFallback(Url.Absolute("~/Content/gallery/img/twitter-24x24.png")) />
+                    </a>
+                    @if (Model.IsAtomFeedEnabled)
+                    {
+                        <a href="@Url.PackageAtomFeed(Model.Id)" data-track="atom-feed">
+                            <img width="24" height="24" alt="Use the Atom feed to subscribe to new versions of @Model.Id"
+                                 src="@Url.Absolute("~/Content/gallery/img/rss.svg")"
+                                 @ViewHelpers.ImageFallback(Url.Absolute("~/Content/gallery/img/rss-24x24.png")) />
+                        </a>
+                    }
+                </p>
+            }
+        </aside>
+    </div>
+</section>
+
+@section BottomScripts {
+    @{
+        var packageManagersCss = string.Empty;
+
+        foreach (var packageManager in packageManagers)
+        {
+            if (string.IsNullOrWhiteSpace(packageManager.CommandPrefix))
+            {
+                continue;
+            }
+
+            packageManagersCss += "#" + packageManager.Id + " .install-command-row::before {";
+            packageManagersCss += "    content: \"" + packageManager.CommandPrefix + "\"";
+            packageManagersCss += "}";
+        }
+    }
+
+    <style type="text/css" nonce="@Html.GetCSPNonce()">
+        @Html.Raw(packageManagersCss)
+    </style>
+
+    <script type="text/javascript" nonce="@Html.GetCSPNonce()">
+        var packageId = @Html.ToJson(Model.Id);
+        var packageVersion = @Html.ToJson(Model.Version);
+        var packageManagers = @Html.ToJson(
+                                 (
+                                    from pm in packageManagers
+                                    from ipc in pm.InstallPackageCommands
+                                    select ipc.Key
+                                 )
+                                 .ToList()
+                             );
+    </script>
+
+    @if (Model.IsMarkdigMdSyntaxHighlightEnabled)
+    {
+        @ViewHelpers.IncludeSyntaxHighlightScript();
+
+        <script nonce="@Html.GetCSPNonce()">
+            document.addEventListener('DOMContentLoaded', (event) => {
+                document.querySelectorAll('pre code').forEach((el) => {
+                    hljs.highlightElement(el);
+                });
+            });
+        </script>
+    }
+
+    @*@Scripts.Render("~/Scripts/gallery/page-display-package.min.js")*@
+    @Scripts.RenderFormat("<script src=\"{0}\" nonce='" + @Html.GetCSPNonce().ToString() + "'></script>", "~/Scripts/gallery/page-display-package.min.js");
+}