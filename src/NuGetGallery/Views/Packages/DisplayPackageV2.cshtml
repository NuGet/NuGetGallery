--- conflicted
+++ resolved
@@ -1021,28 +1021,6 @@
                         }
                     }
 
-<<<<<<< HEAD
-                            @if (AdminHelper.IsAdminPanelEnabled && Model.Available && User.IsAdministrator())
-                            {
-                                <li>
-                                    <i class="ms-Icon ms-Icon--Refresh" aria-hidden="true"></i>
-                                    @ViewHelpers.PostLink(
-                                        this,
-                                        formId: "reflow-package-form",
-                                        linkText: "Reflow package",
-                                        actionName: "Reflow",
-                                        controllerName: "Packages",
-                                        role: "button",
-                                        formValues: new Dictionary<string, string>
-                                        {
-                                            { "id", Model.Id },
-                                            { "version", Model.Version },
-                                        })
-                                </li>
-                            }
-
-                            @if (AdminHelper.IsAdminPanelEnabled && !Model.Deleted && User.IsAdministrator() && Config.Current.AsynchronousPackageValidationEnabled)
-=======
                     @if (Model.CanDisplayNuGetPackageExplorerLink())
                     {
                         var disclaimer = "nuget.info is a 3rd party website, not controlled by Microsoft. This link is made available to you per the NuGet Terms of Use.";
@@ -1144,7 +1122,6 @@
                             </li>
 
                             if (Model.LatestSymbolsPackage != null)
->>>>>>> 526705c9
                             {
                                 <li>
                                     <i class="ms-Icon ms-Icon--Refresh" aria-hidden="true"></i>
@@ -1161,36 +1138,6 @@
                                             { "version", Model.Version },
                                         })
                                 </li>
-<<<<<<< HEAD
-
-                                if (Model.LatestSymbolsPackage != null)
-                                {
-                                    <li>
-                                        <i class="ms-Icon ms-Icon--Refresh" aria-hidden="true"></i>
-                                        @ViewHelpers.PostLink(
-                                            this,
-                                            formId: "revalidate-symbols-form",
-                                            linkText: "Revalidate symbols",
-                                            actionName: "RevalidateSymbols",
-                                            controllerName: "Packages",
-                                            role: string.Empty,
-                                            formValues: new Dictionary<string, string>
-                                            {
-                                                { "id", Model.Id },
-                                                { "version", Model.Version },
-                                            })
-                                    </li>
-                                }
-                            }
-
-                            @if (AdminHelper.IsAdminPanelEnabled && User.IsAdministrator() && Config.Current.AsynchronousPackageValidationEnabled)
-                            {
-                                <li>
-                                    <i class="ms-Icon ms-Icon--Health" aria-hidden="true"></i>
-                                    <a href="@Url.ViewValidations(Model)">View validations</a>
-                                </li>
-=======
->>>>>>> 526705c9
                             }
                         }
 
