﻿@model TransformAccountViewModel
@{
    ViewBag.Title = "Transform Account";
    ViewBag.MdPageColumns = Constants.ColumnsFormMd;
    Layout = "~/Views/Shared/Gallery/Layout.cshtml";

    var transformNote = "Administrators have full control over their organizations, including the ability to add and remove other members.";
    var transformNote2 = "Existing API keys owned by this account, '" + CurrentUser.Username + "', will be transferred to '{0}' on transformation. Full access legacy API keys will not be transferred.";
    var transformConfirmation = "You have added '{0}' as an administrator. "
        + transformNote
        + "\\n\\n"
        + transformNote2;
}

<section role="main" class="container main-container page-transform-account">
    <div class="row">
        <div class="@ViewHelpers.GetColumnClasses(ViewBag)">
<<<<<<< HEAD
            @ViewHelpers.BreadcrumbWithProfile(Url, CurrentUser, true, @<text>Transform account</text>)
=======
            <h1><a href="@Url.User(CurrentUser.Username)" aria-label="View my profile"><i class="ms-Icon ms-Icon--Contact" aria-hidden="true"></i></a> &gt; Transform Account</h1>

            <div class="transform-alert">
                @ViewHelpers.AlertWarning(@<text>
                    <span>
                        This is an irreversible process. Once you transform this account to an organization:
                    </span>
                    <ul class="transform-alert-list">
                        <li>
                            You will no longer be able sign in to @CurrentUser.Username.
                        </li>
                        <li>
                            All permissions to manage @CurrentUser.Username and the packages it owns will be transferred to the administrator you choose here.
                        </li>
                        <li>
                            Existing scoped API keys for this account will be transferred to the administrator. Full access API keys (legacy API keys without expiry) <b>will not be transferred and will be deleted.</b>
                        </li>
                    </ul>
                    <p>
                        <b>Note:</b> If you want to continue to manage @CurrentUser.Username and its packages, you should create an individual account on NuGet.org before transforming it to an organization so that you can add your new account as an administrator during the transform process.
                    </p></text>)
            </div>
>>>>>>> 12bf2d90

            @using (Html.BeginForm("Transform", "Users", FormMethod.Post, new { id = "transform"}))
            {
                @Html.AntiForgeryToken()

                <div class="row center-box">
                    <div class="form-box col-xs-9">
                        <div class="form-group">
                            @Html.Label("Organization")
                            <p>@CurrentUser.Username</p>
                        </div>

                        <div class="form-group">
                            @Html.Label("Email")
                            <p>@CurrentUser.EmailAddress</p>
                        </div>

                        <div class="form-group @Html.HasErrorFor(m => m.AdminUsername)">
                            @Html.ShowLabelFor(m => m.AdminUsername)
                            <a href="#" id="transform-tooltip" data-toggle="tooltip" title="Please enter a username for the organization administrator.">
                                <i class="ms-Icon ms-Icon--Info" aria-hidden="true" style="vertical-align: -2px"></i>
                            </a>
                            @Html.ShowTextBoxFor(m => m.AdminUsername, placeholder: "Add existing NuGet.org user")
                            @Html.ShowValidationMessagesFor(m => m.AdminUsername)
                        </div>
                        <div class="form-group has-error">
                            @Html.ShowValidationMessagesForEmpty()
                        </div>
                    </div>
                    <aside class="logo-box col-xs-3">
                        <div class="logo">
                            @Html.Label("Logo")
                        </div>
                        <div>
                            @ViewHelpers.GravatarImage(CurrentUser.EmailAddress, CurrentUser.Username, Constants.GravatarImageSizeLarge, responsive: true)
                        </div>
                    </aside>
                </div>

                <div class="row form-group">
                    <div class="col-md-6">
                        <input type="submit" class="btn btn-primary form-control" value="Transform" />
                    </div>
                    <div class="col-md-6">
                        <a href="/" role="button" class="btn btn-default form-control" id="cancel-transform">
                            Cancel
                        </a>
                    </div>
                </div>
            }
        </div>
    </div>
</section>

@section bottomScripts {
    <script type="text/javascript">
        $(function ()
        {
            var confirmation = "@Html.Raw(transformConfirmation)";
            $("#transform").submit(function (event) {
                return window.nuget.confirmEvent(
                    window.nuget.formatString(confirmation, $("#AdminUsername").val()),
                    event);
            });
        });
    </script>
}<|MERGE_RESOLUTION|>--- conflicted
+++ resolved
@@ -15,10 +15,7 @@
 <section role="main" class="container main-container page-transform-account">
     <div class="row">
         <div class="@ViewHelpers.GetColumnClasses(ViewBag)">
-<<<<<<< HEAD
             @ViewHelpers.BreadcrumbWithProfile(Url, CurrentUser, true, @<text>Transform account</text>)
-=======
-            <h1><a href="@Url.User(CurrentUser.Username)" aria-label="View my profile"><i class="ms-Icon ms-Icon--Contact" aria-hidden="true"></i></a> &gt; Transform Account</h1>
 
             <div class="transform-alert">
                 @ViewHelpers.AlertWarning(@<text>
@@ -40,7 +37,6 @@
                         <b>Note:</b> If you want to continue to manage @CurrentUser.Username and its packages, you should create an individual account on NuGet.org before transforming it to an organization so that you can add your new account as an administrator during the transform process.
                     </p></text>)
             </div>
->>>>>>> 12bf2d90
 
             @using (Html.BeginForm("Transform", "Users", FormMethod.Post, new { id = "transform"}))
             {
