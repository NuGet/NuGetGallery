--- conflicted
+++ resolved
@@ -9,14 +9,7 @@
 <section role="main" class="container main-container page-delete-account">
     <div class="form-group">
         <div class="form-group package-controls">
-<<<<<<< HEAD
-            <h1 class="text-center">Delete Account</h1>
-            <div class="text-center ms-font-xxl">
-                <a href="@Url.User(@Model.Account)">@Model.AccountName</a>
-            </div>
-=======
             @ViewHelpers.BreadcrumbWithProfile(Url, CurrentUser, true, @<text>Delete account</text>)
->>>>>>> e6d0113c
             @if ((TempData["RequestFailedMessage"] != null))
             {
                 var message = (string)TempData["RequestFailedMessage"];
