--- conflicted
+++ resolved
@@ -9,20 +9,8 @@
 <section role="main" class="container main-container page-delete-account">
     <div class="form-group">
         <div class="form-group package-controls">
-<<<<<<< HEAD
-            <h1 class="text-center">Delete Account</h1>
-            <div class="text-center ms-font-xxl">
-                <a href="@Url.User(@Model.User)">@Model.AccountName</a>
-            </div>
-            @if(!@Model.User.Confirmed)
-            {
-                @ViewHelpers.AlertDanger(@<text><b class="keywords">You cannot request to delete your account until you <a href="@Url.ConfirmationRequired()">confirm</a> your email address.</b> <br /></text>)
-            }
-            else if ((TempData["RequestFailedMessage"] != null))
-=======
             @ViewHelpers.BreadcrumbWithProfile(Url, CurrentUser, true, @<text>Delete account</text>)
             @if ((TempData["RequestFailedMessage"] != null))
->>>>>>> 84d786b8
             {
                 var message = (string)TempData["RequestFailedMessage"];
                 @ViewHelpers.AlertDanger(@<p><b class="keywords">@message</b> <br /></p>)
