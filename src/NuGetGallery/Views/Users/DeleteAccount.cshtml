--- conflicted
+++ resolved
@@ -47,11 +47,7 @@
                         It is recommended that you transfer ownership of any package where you are the sole owner, using the <i>manage owners</i> <i class="ms-Icon ms-Icon--People" aria-hidden="true"></i> button for that package below. Read more about <a href="https://go.microsoft.com/fwlink/?linkid=862794">Manage package owners.</a>
                     </p>
                     <div class="form-group">
-<<<<<<< HEAD
-                        @Html.Partial("_UserPackagesListForDeletedAccount", new ManagePackagesListViewModel(Model.Packages, "Packages"))
-=======
                         @Html.Partial("_UserPackagesListForDeletedAccount", Model)
->>>>>>> 0061d54b
                     </div>
                     <p>
                         It is also recommended that you transfer ownership of any organization where you are the sole member, using the <i>edit organization</i> <i class="ms-Icon ms-Icon--Edit" aria-hidden="true"></i> button for that organization below. Read more about <a href="https://go.microsoft.com/fwlink/?linkid=870439">Organizations.</a>
