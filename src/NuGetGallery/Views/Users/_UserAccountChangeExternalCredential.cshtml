--- conflicted
+++ resolved
@@ -8,7 +8,6 @@
     @ViewHelpers.Section(parent,
         "change-credential-" + cred.Key,
         @<text>Login Account</text>,
-<<<<<<< HEAD
         @<text>@cred.TypeCaption (@cred.Identity) | 
             @if (!Model.EnableMultiFactorAuthentication)
             {
@@ -24,18 +23,9 @@
             }
         </text>,
         @<text>
-            @using (Html.BeginForm("LinkOrChangeExternalCredential", "Users"))
+            @using (Html.BeginForm("LinkOrChangeExternalCredential", "Users", FormMethod.Post, new { aria_label = "Link or change " + cred.TypeCaption }))
             {
                 @Html.AntiForgeryToken()
-=======
-        @<text>@cred.TypeCaption (@cred.Identity)</text>,
-            @<text>
-                <p>You can use this account to sign in to @(Config.Current.Brand).</p>
-                            
-                @using (Html.BeginForm("LinkOrChangeExternalCredential", "Users", FormMethod.Post, new { aria_label = "Link or change " + cred.TypeCaption }))
-                {
-                    @Html.AntiForgeryToken()
->>>>>>> bdcf7f50
 
                 <div class="login-account-row">
                     <span>
@@ -49,7 +39,7 @@
                     </span>
                 </div>
             }
-            @using (Html.BeginForm("ChangeMultiFactorAuthentication", "Users", FormMethod.Post))
+            @using (Html.BeginForm("ChangeMultiFactorAuthentication", "Users", FormMethod.Post, new { aria_label = "Change two-factor authentication setting" }))
             {
                 @Html.AntiForgeryToken()
 
