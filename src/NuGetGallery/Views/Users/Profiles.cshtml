﻿@model UserProfileModel
@{
    ViewBag.Title = @Model.Username;
    ViewBag.Tab = "Packages";
    Layout = "~/Views/Shared/Gallery/Layout.cshtml";
}

<div class="container main-container page-profile">
    <section role="main" class="row">
        <article class="col-md-8">
            <div class="profile-title">
                <h1>@Model.Username</h1>

                @if (false) // TODO: Add verified user check
                {
                    <span class="verified">
                        <i class="ms-Icon ms-Icon--Completed" aria-hidden="true"></i>
                        Verified
                    </span>
                }
            </div>

            <div class="list-packages" role="list">
                @foreach (var package in Model.PagedPackages)
                {
                    @Html.Partial("_ListPackage", package)
                }
            </div>

            @ViewHelpers.PreviousNextPager(Model.Pager)
        </article>
        <aside class="col-md-4 profile-details">
            @ViewHelpers.GravatarImage(Model.EmailAddress, Model.Username, 332)

            <div class="statistics">
                <div class="statistic">
                    <div class="value">@Model.AllPackages.Count.ToNuGetNumberString()</div>
                    <div class="description">@(Model.AllPackages.Count == 1 ? "Package" : "Packages")</div>
                </div>
<<<<<<< HEAD
                <div class="main">
                    <h1><a href="@Url.Package(package.Id)">@package.Title</a> <small>Latest version: @package.FullVersion</small></h1>

                    <p>
                        @if (String.IsNullOrEmpty(package.Description) || package.Description.Length < 350)
                        {
                            @package.Description
                        }
                        else
                        {
                            @package.Description.Substring(0, 350)<text>... </text>
                            <a href="@Url.Package(package)">More information</a>
                        }
                    </p>

                    <footer>
                        <p class="downloads">
                            @package.TotalDownloadCount.ToNuGetNumberString() @(package.TotalDownloadCount == 1 ? "download" : "downloads")
                        </p>
                    </footer>
=======
                <div class="statistic">
                    <div class="value">@Model.TotalPackageDownloadCount.ToNuGetNumberString()</div>
                    <div class="description">Total @(Model.TotalPackageDownloadCount == 1 ? "download" : "downloads") of packages</div>
>>>>>>> eee364c2
                </div>
            </div>
        </aside>
    </section>
</div><|MERGE_RESOLUTION|>--- conflicted
+++ resolved
@@ -37,32 +37,9 @@
                     <div class="value">@Model.AllPackages.Count.ToNuGetNumberString()</div>
                     <div class="description">@(Model.AllPackages.Count == 1 ? "Package" : "Packages")</div>
                 </div>
-<<<<<<< HEAD
-                <div class="main">
-                    <h1><a href="@Url.Package(package.Id)">@package.Title</a> <small>Latest version: @package.FullVersion</small></h1>
-
-                    <p>
-                        @if (String.IsNullOrEmpty(package.Description) || package.Description.Length < 350)
-                        {
-                            @package.Description
-                        }
-                        else
-                        {
-                            @package.Description.Substring(0, 350)<text>... </text>
-                            <a href="@Url.Package(package)">More information</a>
-                        }
-                    </p>
-
-                    <footer>
-                        <p class="downloads">
-                            @package.TotalDownloadCount.ToNuGetNumberString() @(package.TotalDownloadCount == 1 ? "download" : "downloads")
-                        </p>
-                    </footer>
-=======
                 <div class="statistic">
                     <div class="value">@Model.TotalPackageDownloadCount.ToNuGetNumberString()</div>
                     <div class="description">Total @(Model.TotalPackageDownloadCount == 1 ? "download" : "downloads") of packages</div>
->>>>>>> eee364c2
                 </div>
             </div>
         </aside>
