﻿@model LogOnViewModel
@{
    ViewBag.Title = "Sign In";
    ViewBag.Tab = "Sign in";
    ViewBag.SmPageColumns = Constants.ColumnsWideAuthenticationSm;
    ViewBag.MdPageColumns = Constants.ColumnsWideAuthenticationMd;
    Layout = "~/Views/Shared/Gallery/Layout.cshtml";
}

<section role="main" class="container main-container page-sign-in">
    <div class="row">
        <div class="col-xs-12">
            <h1 class="text-center">Link @Model.External.ProviderAccountNoun</h1>
        </div>
    </div>
    <div class="row">
        <div class="@ViewHelpers.GetColumnClasses(ViewBag)">
            @if (Model.External.FoundExistingUser)
            {
                if (Model.External.ExistingUserCanBeLinked)
                {
                    <p class="text-center">
<<<<<<< HEAD
                        We found an account with this email address. Sign in with your NuGet.org password to link with this Microsoft account.
=======
                        We found an account with this email address. Sign in with your password to link with this Microsoft account.
                    </p>
                    <p class="text-center">
                        Note that <b>your existing password login will be disabled</b> and you will need to use this Microsoft account to sign into NuGet.org
                    </p>
                    <p class="text-center">
>>>>>>> 93d53074
                        Please <a href="mailto:@Config.Current.GalleryOwner.Address">contact support</a> if you need more assistance.
                    </p>

                    @Html.Partial("_SignIn", Model);
                }
                else
                {
                    switch (Model.External.ExistingUserLinkingError)
                    {
                        case AssociateExternalAccountViewModel.ExistingUserLinkingErrorType.AccountIsAlreadyLinked:
                            <p class="text-center">
                                The account with the email @Model.SignIn.UserNameOrEmail is linked to another Microsoft account.
                            </p>
                            <p class="text-center">
                                If you wish to update the linked Microsoft account you can do so from the account settings page.
                            </p>
                            break;
                        case AssociateExternalAccountViewModel.ExistingUserLinkingErrorType.AccountIsOrganization:
                            <p class="text-center">
                                The email @Model.SignIn.UserNameOrEmail is linked to an organization.
                            </p>
                            <p class="text-center">
                                If you wish to manage the organization account, you must sign in as one of its admins.
                            </p>
                            break;
                        default:
                            <p class="text-center">
                                An unknown error occurred.
                            </p>
                            break;
                    }

                    <p class="text-center">
                        Please <a href="mailto:@Config.Current.GalleryOwner.Address">contact support</a> if you need more assistance.
                    </p>
                }
            }
            else
            {
                <p class="text-center">
                    Looks like we don't have an account with this email address (@Model.SignIn.UserNameOrEmail) in our records.
                </p>
                <p class="text-center">
                    Please provide a username so that we can create an account for you!
                </p>

                @Html.Partial("_Register", Model);
            }
        </div>
    </div>
</section><|MERGE_RESOLUTION|>--- conflicted
+++ resolved
@@ -20,16 +20,12 @@
                 if (Model.External.ExistingUserCanBeLinked)
                 {
                     <p class="text-center">
-<<<<<<< HEAD
                         We found an account with this email address. Sign in with your NuGet.org password to link with this Microsoft account.
-=======
-                        We found an account with this email address. Sign in with your password to link with this Microsoft account.
                     </p>
                     <p class="text-center">
                         Note that <b>your existing password login will be disabled</b> and you will need to use this Microsoft account to sign into NuGet.org
                     </p>
                     <p class="text-center">
->>>>>>> 93d53074
                         Please <a href="mailto:@Config.Current.GalleryOwner.Address">contact support</a> if you need more assistance.
                     </p>
 
