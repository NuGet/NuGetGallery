<<<<<<< HEAD
﻿@{
    var ShowWarningIndicator = Config.Current.DeprecateNuGetPasswordLogins && (User.HasPasswordLogin() || (!User.HasMultiFactorAuthenticationEnabled() && User.WasMicrosoftAccountUsedForSignin()));
    var ShowPasswordDeprecationBanner = TempData.ContainsKey("ShowPasswordDeprecationWarning")
        && Convert.ToBoolean(TempData["ShowPasswordDeprecationWarning"].ToString())
        && Request.IsAuthenticated
        && Config.Current.DeprecateNuGetPasswordLogins
        && User.HasPasswordLogin();
    var rawErrorMessage = TempData.ContainsKey("RawErrorMessage") ? TempData["RawErrorMessage"].ToString() : null;
}

<div id="cookie-banner"></div>

@if (!string.IsNullOrWhiteSpace(Config.Current.WarningBanner))
{
    <div class="container-fluid banner banner-bright text-center">
        <div class="row">
            <div class="col-sm-12">
                <i class="ms-Icon ms-Icon--Warning" aria-hidden="true"></i>
                <span>@Config.Current.WarningBanner</span>
            </div>
        </div>
    </div>
}

@if (ViewBag.DisplayBanner == true)
{
    <div class="container-fluid banner banner-info text-center">
        <div class="row">
            <div class="col-sm-12">
                <span>
                    &#128075; What do you think about NuGet.org? We're looking for feedback from developers like you. <a href="https://aka.ms/NuGetSurvey" target="_blank">Take the survey.</a>
                </span>
            </div>
        </div>
    </div>
}

@helper DisplayNavigationItem(string tab, string url, bool bold = false, string title = null)
{
    <li class="@(ViewBag.Tab == tab ? "active" : string.Empty)" role="presentation">
        <a role="tab" aria-selected="@(ViewBag.Tab == tab ? "true" : "false")" href="@url" title="@title">
            @if (bold)
            {
                @:<b>
            }
            <span>@tab</span>
            @if (bold)
            {
                @:</b>
            }
        </a>
    </li>
}

<nav class="navbar navbar-inverse" role="navigation">
    <div class="container">
        <div class="row">
            <div class="col-sm-12 text-center">
                <a href="#" id="skipToContent" class="showOnFocus" title="Skip To Content">Skip To Content</a>
            </div>
        </div>
        <div class="row">
            <div class="col-sm-12">
                <div class="navbar-header">
                    <button type="button" class="navbar-toggle collapsed" data-toggle="collapse" data-target="#navbar" aria-expanded="false" aria-controls="navbar">
                        <span class="sr-only">Toggle navigation</span>
                        <span class="icon-bar"></span>
                        <span class="icon-bar"></span>
                        <span class="icon-bar"></span>
                    </button>
                    <a href="@Url.Home()">
                        <img class="navbar-logo" width="94" height="29" alt="NuGet home"
                             src="~/Content/gallery/img/logo-header.svg"
                             @ViewHelpers.ImageFallback(Url.Absolute("~/Content/gallery/img/logo-header-94x29.png")) />
                    </a>
                </div>
                <div id="navbar" class="navbar-collapse collapse">
                    <ul class="nav navbar-nav" role="tablist">
                        @DisplayNavigationItem("Packages", Url.PackageList())
                        @DisplayNavigationItem("Upload", Url.UploadPackage())
                        @if (StatisticsHelper.IsStatisticsPageAvailable)
                        {
                            @DisplayNavigationItem("Statistics", Url.Statistics())
                        }
                        @if (Request.IsAuthenticated && AdminHelper.IsAdminPanelEnabled && User.IsInRole(CoreConstants.AdminRoleName))
                        {
                            @DisplayNavigationItem("Admin", Url.Admin())
                        }
                        @DisplayNavigationItem("Documentation", "https://docs.microsoft.com/en-us/nuget/")
                        @DisplayNavigationItem("Downloads", Url.Downloads())
                        @DisplayNavigationItem("Blog", "https://blog.nuget.org/")
                    </ul>
                    @if (ShowAuthInHeader)
                    {
                        <ul class="nav navbar-nav navbar-right" role="tablist">
                            @if (!User.Identity.IsAuthenticated)
                            {
                                var returnUrl = ViewData.ContainsKey(GalleryConstants.ReturnUrlViewDataKey) ? (string)ViewData[GalleryConstants.ReturnUrlViewDataKey] : Request.RawUrl;
                                @DisplayNavigationItem("Sign in", Url.LogOn(returnUrl), title: "Sign in to an existing NuGet.org account")
                            }
                            else
                            {
                                <li class="@(ViewBag.Tab == User.Identity.Name ? "active" : string.Empty) dropdown" role="presentation">
                                    <a href="#" aria-selected="@(ViewBag.Tab == User.Identity.Name ? "true" : "false")" role="tab" id="account-dropdown" class="dropdown-toggle" title="Open profile dropdown" data-toggle="dropdown">
                                        <div>
                                            @if (ShowWarningIndicator)
                                            {
                                                <span class="ms-Icon ms-Icon--Warning warning-icon" aria-hidden="true"></span>
                                            }
                                            <b><span>@User.Identity.Name</span></b>
                                            <span class="caret"></span>
                                        </div>
                                    </a>
                                    <ul class="dropdown-menu" role="menu" aria-labelledby="account-dropdown">
                                        <li class="dropdown-header row">
                                            <div class="col-sm-3">
                                                @ViewHelpers.GravatarImage(
                                                    Url,
                                                    CurrentUser.EmailAddress,
                                                    CurrentUser.Username,
                                                    size: 50)
                                            </div>
                                            <div class="col-sm-9 dropdown-profile">
                                                <span class="dropdown-username">@User.Identity.Name.Abbreviate(20)</span>
                                                <br />
                                                <span class="dropdown-email">@CurrentUser.EmailAddress.Abbreviate(25)</span>
                                            </div>
                                        </li>
                                        @if (Request.IsAuthenticated && AdminHelper.IsAdminPanelEnabled && User.IsInRole(CoreConstants.AdminRoleName))
                                        {
                                            <li class="divider"></li>
                                            <li role="presentation"><a href="@Url.Admin()" role="menuitem">Admin</a></li>
                                        }
                                        <li class="divider"></li>
                                        <li role="presentation"><a href="@Url.User(CurrentUser.Username)" role="menuitem">View Profile</a></li>
                                        <li role="presentation">
                                            <a href="@Url.AccountSettings()" role="menuitem">
                                                Account Settings
                                                @if (ShowWarningIndicator)
                                                {
                                                    <span class="ms-Icon ms-Icon--Warning warning-icon" aria-hidden="true"></span>
                                                }
                                            </a>
                                        </li>
                                        <li role="presentation"><a href="@Url.ManageMyApiKeys()" role="menuitem">API Keys</a></li>
                                        <li class="divider"></li>
                                        <li role="presentation"><a href="@Url.ManageMyOrganizations()" role="menuitem">Manage Organizations</a></li>
                                        <li role="presentation"><a href="@Url.ManageMyPackages()" role="menuitem">Manage Packages</a></li>
                                        <li role="presentation"><a href="@Url.UploadPackage()" role="menuitem">Upload Package</a></li>
                                        <li class="divider"></li>
                                        <li role="presentation">
                                            @ViewHelpers.PostLink(
                                                this,
                                                formId: "log-off-form",
                                                linkText: "Sign Out",
                                                actionName: "LogOff",
                                                controllerName: "Authentication",
                                                role: "menuitem",
                                                formValues: new Dictionary<string, string>
                                                {
                                                    { "returnUrl", Url.Current() },
                                                })
                                        </li>
                                    </ul>
                                </li>
                            }
                        </ul>
                    }
                </div>
            </div>
        </div>
    </div>

    @if (ViewBag.ShowSearchInNavbar != false)
    {
        <div class="container search-container">
            <div class="row">
                <form aria-label="Package search bar" class="col-sm-12" action="@Url.PackageList()" method="get">
                    @Html.Partial("_SearchBar")
                    @Html.Partial("_AutocompleteTemplate")
                </form>
            </div>
        </div>
    }
</nav>

@if (TempData.ContainsKey("Message"))
{
    <div class="alert-transient @(ViewBag.HasJumbotron == true ? "alert-transient-jumbotron" : string.Empty)">
        <div class="container">
            <div class="row">
                <div class="@ViewHelpers.GetColumnClasses(ViewBag)" role="alert" aria-live="assertive">
                    @ViewHelpers.AlertInfo(@<text>@TempData["Message"]</text>)
                </div>
            </div>
        </div>
    </div>
}

@if (TempData.ContainsKey("WarningMessage"))
{
    <div class="alert-transient @(ViewBag.HasJumbotron == true ? "alert-transient-jumbotron" : string.Empty)">
        <div class="container">
            <div class="row">
                <div class="@ViewHelpers.GetColumnClasses(ViewBag)" role="alert" aria-live="assertive">
                    @ViewHelpers.AlertWarning(@<text>@((string)TempData["WarningMessage"])</text>)
                </div>
            </div>
        </div>
    </div>
}

@if (TempData.ContainsKey("ErrorMessage"))
{
    <div class="alert-transient @(ViewBag.HasJumbotron == true ? "alert-transient-jumbotron" : string.Empty)">
        <div class="container">
            <div class="row">
                <div class="@ViewHelpers.GetColumnClasses(ViewBag)" role="alert" aria-live="assertive">
                    @ViewHelpers.AlertDanger(@<text>@((string)TempData["ErrorMessage"])</text>)
                </div>
            </div>
        </div>
    </div>
}

@if (!string.IsNullOrEmpty(rawErrorMessage))
{
    <div class="alert-transient @(ViewBag.HasJumbotron == true ? "alert-transient-jumbotron" : string.Empty)">
        <div class="container">
            <div class="row">
                <div class="@ViewHelpers.GetColumnClasses(ViewBag)" role="alert" aria-live="assertive">
                    @ViewHelpers.AlertDanger(@<span>@Html.Raw(@rawErrorMessage)</span>)
                </div>
            </div>
        </div>
    </div>
}

@if (ShowPasswordDeprecationBanner)
{
    <div class="alert-transient @(ViewBag.HasJumbotron == true ? "alert-transient-jumbotron" : string.Empty)">
        <div class="container">
            <div class="row">
                <div class="@ViewHelpers.GetColumnClasses(ViewBag)" role="alert" aria-live="assertive">
                    @if (User.HasExternalLogin())
                    {
                        @ViewHelpers.AlertWarning(@<text>NuGet.org password login is no longer supported. Go to <a href="@Url.AccountSettings()">Account Settings</a> to disable your password login and use Microsoft account to sign in to the @(this.Config.Current.Brand).</text>)
                    }
                    else
                    {
                        @ViewHelpers.AlertWarning(@<text>NuGet.org password login is no longer supported. Go to <a href="@Url.AccountSettings()">Account Settings</a> and link a Microsoft account to sign in to the @(this.Config.Current.Brand).</text>)
                    }
                </div>
            </div>
        </div>
    </div>
=======
﻿@{
    var ShowWarningIndicator = Config.Current.DeprecateNuGetPasswordLogins && (User.HasPasswordLogin() || (!User.HasMultiFactorAuthenticationEnabled() && User.WasMicrosoftAccountUsedForSignin()));
    var ShowPasswordDeprecationBanner = TempData.ContainsKey("ShowPasswordDeprecationWarning")
        && Convert.ToBoolean(TempData["ShowPasswordDeprecationWarning"].ToString())
        && Request.IsAuthenticated
        && Config.Current.DeprecateNuGetPasswordLogins
        && User.HasPasswordLogin();
    var rawErrorMessage = TempData.ContainsKey("RawErrorMessage") ? TempData["RawErrorMessage"].ToString() : null;
}

<div id="cookie-banner"></div>

@if (!string.IsNullOrWhiteSpace(Config.Current.WarningBanner))
{
    <div class="container-fluid banner banner-bright text-center">
        <div class="row">
            <div class="col-sm-12">
                <i class="ms-Icon ms-Icon--Warning" aria-hidden="true"></i>
                <span>@Config.Current.WarningBanner</span>
            </div>
        </div>
    </div>
}

@if (ViewBag.DisplayBanner == true)
{
    <div class="container-fluid banner banner-info text-center">
        <div class="row">
            <div class="col-sm-12">
                <span>
                    &#128075; What do you think about NuGet.org? We're looking for feedback from developers like you. <a href="https://aka.ms/NuGetSurvey" target="_blank">Take the survey.</a>
                </span>
            </div>
        </div>
    </div>
}

@if (ViewBag.ShowRedesignPreviewBanner == true)
{
    <div class="container-fluid banner banner-info text-center">
        <div class="row">
            <div class="col-sm-12">
                <span>
                    &#128075; Changes are coming to this page!
                    Test out the <a href="@ViewBag.ShowRedesignUrl">new design</a> and
                    <a href="https://aka.ms/NuGetRedesignSurvey" target="_blank">tell us what you think</a>.
                </span>
            </div>
        </div>
    </div>
}

@if (ViewBag.ShowRedesignSurveyBanner == true)
{
    <div class="container-fluid banner banner-info text-center">
        <div class="row">
            <div class="col-sm-12">
                <span>
                    &#128075; What do you think about the new design?
                    <a href="https://aka.ms/NuGetRedesignSurvey" target="_blank">Take the survey (3 min.)</a>
                </span>
            </div>
        </div>
    </div>
}

@helper DisplayNavigationItem(string tab, string url, bool bold = false, string title = null)
{
    <li class="@(ViewBag.Tab == tab ? "active" : string.Empty)" role="presentation">
        <a role="tab" aria-selected="@(ViewBag.Tab == tab ? "true" : "false")" href="@url" title="@title">
            @if (bold)
            {
                @:<b>
            }
            <span>@tab</span>
            @if (bold)
            {
                @:</b>
            }
        </a>
    </li>
}

<nav class="navbar navbar-inverse" role="navigation">
    <div class="container">
        <div class="row">
            <div class="col-sm-12 text-center">
                <a href="#" id="skipToContent" class="showOnFocus" title="Skip To Content">Skip To Content</a>
            </div>
        </div>
        <div class="row">
            <div class="col-sm-12">
                <div class="navbar-header">
                    <button type="button" class="navbar-toggle collapsed" data-toggle="collapse" data-target="#navbar" aria-expanded="false" aria-controls="navbar">
                        <span class="sr-only">Toggle navigation</span>
                        <span class="icon-bar"></span>
                        <span class="icon-bar"></span>
                        <span class="icon-bar"></span>
                    </button>
                    <a href="@Url.Home()">
                        <img class="navbar-logo" width="94" height="29" alt="NuGet home"
                             src="~/Content/gallery/img/logo-header.svg"
                             @ViewHelpers.ImageFallback(Url.Absolute("~/Content/gallery/img/logo-header-94x29.png")) />
                    </a>
                </div>
                <div id="navbar" class="navbar-collapse collapse">
                    <ul class="nav navbar-nav" role="tablist">
                        @DisplayNavigationItem("Packages", Url.PackageList())
                        @DisplayNavigationItem("Upload", Url.UploadPackage())
                        @if (StatisticsHelper.IsStatisticsPageAvailable)
                        {
                            @DisplayNavigationItem("Statistics", Url.Statistics())
                        }
                        @if (Request.IsAuthenticated && User.IsInRole(CoreConstants.AdminRoleName))
                        {
                            @DisplayNavigationItem("Admin", Url.Admin())
                        }
                        @DisplayNavigationItem("Documentation", "https://docs.microsoft.com/en-us/nuget/")
                        @DisplayNavigationItem("Downloads", Url.Downloads())
                        @DisplayNavigationItem("Blog", "https://blog.nuget.org/")
                    </ul>
                    @if (ShowAuthInHeader)
                    {
                        <ul class="nav navbar-nav navbar-right" role="tablist">
                            @if (!User.Identity.IsAuthenticated)
                            {
                                var returnUrl = ViewData.ContainsKey(GalleryConstants.ReturnUrlViewDataKey) ? (string)ViewData[GalleryConstants.ReturnUrlViewDataKey] : Request.RawUrl;
                                @DisplayNavigationItem("Sign in", Url.LogOn(returnUrl), title: "Sign in to an existing NuGet.org account")
                            }
                            else
                            {
                                <li class="@(ViewBag.Tab == User.Identity.Name ? "active" : string.Empty) dropdown" role="presentation">
                                    <a href="#" aria-selected="@(ViewBag.Tab == User.Identity.Name ? "true" : "false")" role="tab" id="account-dropdown" class="dropdown-toggle" title="Open profile dropdown" data-toggle="dropdown">
                                        <div>
                                            @if (ShowWarningIndicator)
                                            {
                                                <span class="ms-Icon ms-Icon--Warning warning-icon" aria-hidden="true"></span>
                                            }
                                            <b><span>@User.Identity.Name</span></b>
                                            <span class="caret"></span>
                                        </div>
                                    </a>
                                    <ul class="dropdown-menu" role="menu" aria-labelledby="account-dropdown">
                                        <li class="dropdown-header row">
                                            <div class="col-sm-3">
                                                @ViewHelpers.GravatarImage(
                                                    Url,
                                                    CurrentUser.EmailAddress,
                                                    CurrentUser.Username,
                                                    size: 50)
                                            </div>
                                            <div class="col-sm-9 dropdown-profile">
                                                <span class="dropdown-username">@User.Identity.Name.Abbreviate(20)</span>
                                                <br />
                                                <span class="dropdown-email">@CurrentUser.EmailAddress.Abbreviate(25)</span>
                                            </div>
                                        </li>
                                        @if (Request.IsAuthenticated && User.IsInRole(CoreConstants.AdminRoleName))
                                        {
                                            <li class="divider"></li>
                                            <li role="presentation"><a href="@Url.Admin()" role="menuitem">Admin</a></li>
                                        }
                                        <li class="divider"></li>
                                        <li role="presentation"><a href="@Url.User(CurrentUser.Username)" role="menuitem">View Profile</a></li>
                                        <li role="presentation">
                                            <a href="@Url.AccountSettings()" role="menuitem">
                                                Account Settings
                                                @if (ShowWarningIndicator)
                                                {
                                                    <span class="ms-Icon ms-Icon--Warning warning-icon" aria-hidden="true"></span>
                                                }
                                            </a>
                                        </li>
                                        <li role="presentation"><a href="@Url.ManageMyApiKeys()" role="menuitem">API Keys</a></li>
                                        <li class="divider"></li>
                                        <li role="presentation"><a href="@Url.ManageMyOrganizations()" role="menuitem">Manage Organizations</a></li>
                                        <li role="presentation"><a href="@Url.ManageMyPackages()" role="menuitem">Manage Packages</a></li>
                                        <li role="presentation"><a href="@Url.UploadPackage()" role="menuitem">Upload Package</a></li>
                                        <li class="divider"></li>
                                        <li role="presentation">
                                            @ViewHelpers.PostLink(
                                                this,
                                                formId: "log-off-form",
                                                linkText: "Sign Out",
                                                actionName: "LogOff",
                                                controllerName: "Authentication",
                                                role: "menuitem",
                                                formValues: new Dictionary<string, string>
                                                {
                                                    { "returnUrl", Url.Current() },
                                                })
                                        </li>
                                    </ul>
                                </li>
                            }
                        </ul>
                    }
                </div>
            </div>
        </div>
    </div>

    @if (ViewBag.ShowSearchInNavbar != false)
    {
        <div class="container search-container">
            <div class="row">
                <form aria-label="Package search bar" class="col-sm-12" action="@Url.PackageList()" method="get">
                    @Html.Partial("_SearchBar")
                    @Html.Partial("_AutocompleteTemplate")
                </form>
            </div>
        </div>
    }
</nav>

@if (TempData.ContainsKey("Message"))
{
    <div class="alert-transient @(ViewBag.HasJumbotron == true ? "alert-transient-jumbotron" : string.Empty)">
        <div class="container">
            <div class="row">
                <div class="@ViewHelpers.GetColumnClasses(ViewBag)" role="alert" aria-live="assertive">
                    @ViewHelpers.AlertInfo(@<text>@TempData["Message"]</text>)
                </div>
            </div>
        </div>
    </div>
}

@if (TempData.ContainsKey("WarningMessage"))
{
    <div class="alert-transient @(ViewBag.HasJumbotron == true ? "alert-transient-jumbotron" : string.Empty)">
        <div class="container">
            <div class="row">
                <div class="@ViewHelpers.GetColumnClasses(ViewBag)" role="alert" aria-live="assertive">
                    @ViewHelpers.AlertWarning(@<text>@((string)TempData["WarningMessage"])</text>)
                </div>
            </div>
        </div>
    </div>
}

@if (TempData.ContainsKey("ErrorMessage"))
{
    <div class="alert-transient @(ViewBag.HasJumbotron == true ? "alert-transient-jumbotron" : string.Empty)">
        <div class="container">
            <div class="row">
                <div class="@ViewHelpers.GetColumnClasses(ViewBag)" role="alert" aria-live="assertive">
                    @ViewHelpers.AlertDanger(@<text>@((string)TempData["ErrorMessage"])</text>)
                </div>
            </div>
        </div>
    </div>
}

@if (!string.IsNullOrEmpty(rawErrorMessage))
{
    <div class="alert-transient @(ViewBag.HasJumbotron == true ? "alert-transient-jumbotron" : string.Empty)">
        <div class="container">
            <div class="row">
                <div class="@ViewHelpers.GetColumnClasses(ViewBag)" role="alert" aria-live="assertive">
                    @ViewHelpers.AlertDanger(@<span>@Html.Raw(@rawErrorMessage)</span>)
                </div>
            </div>
        </div>
    </div>
}

@if (ShowPasswordDeprecationBanner)
{
    <div class="alert-transient @(ViewBag.HasJumbotron == true ? "alert-transient-jumbotron" : string.Empty)">
        <div class="container">
            <div class="row">
                <div class="@ViewHelpers.GetColumnClasses(ViewBag)" role="alert" aria-live="assertive">
                    @if (User.HasExternalLogin())
                    {
                        @ViewHelpers.AlertWarning(@<text>NuGet.org password login is no longer supported. Go to <a href="@Url.AccountSettings()">Account Settings</a> to disable your password login and use Microsoft account to sign in to the @(this.Config.Current.Brand).</text>)
                    }
                    else
                    {
                        @ViewHelpers.AlertWarning(@<text>NuGet.org password login is no longer supported. Go to <a href="@Url.AccountSettings()">Account Settings</a> and link a Microsoft account to sign in to the @(this.Config.Current.Brand).</text>)
                    }
                </div>
            </div>
        </div>
    </div>
>>>>>>> 526705c9
}<|MERGE_RESOLUTION|>--- conflicted
+++ resolved
@@ -1,545 +1,286 @@
-<<<<<<< HEAD
-﻿@{
-    var ShowWarningIndicator = Config.Current.DeprecateNuGetPasswordLogins && (User.HasPasswordLogin() || (!User.HasMultiFactorAuthenticationEnabled() && User.WasMicrosoftAccountUsedForSignin()));
-    var ShowPasswordDeprecationBanner = TempData.ContainsKey("ShowPasswordDeprecationWarning")
-        && Convert.ToBoolean(TempData["ShowPasswordDeprecationWarning"].ToString())
-        && Request.IsAuthenticated
-        && Config.Current.DeprecateNuGetPasswordLogins
-        && User.HasPasswordLogin();
-    var rawErrorMessage = TempData.ContainsKey("RawErrorMessage") ? TempData["RawErrorMessage"].ToString() : null;
-}
-
-<div id="cookie-banner"></div>
-
-@if (!string.IsNullOrWhiteSpace(Config.Current.WarningBanner))
-{
-    <div class="container-fluid banner banner-bright text-center">
-        <div class="row">
-            <div class="col-sm-12">
-                <i class="ms-Icon ms-Icon--Warning" aria-hidden="true"></i>
-                <span>@Config.Current.WarningBanner</span>
-            </div>
-        </div>
-    </div>
-}
-
-@if (ViewBag.DisplayBanner == true)
-{
-    <div class="container-fluid banner banner-info text-center">
-        <div class="row">
-            <div class="col-sm-12">
-                <span>
-                    &#128075; What do you think about NuGet.org? We're looking for feedback from developers like you. <a href="https://aka.ms/NuGetSurvey" target="_blank">Take the survey.</a>
-                </span>
-            </div>
-        </div>
-    </div>
-}
-
-@helper DisplayNavigationItem(string tab, string url, bool bold = false, string title = null)
-{
-    <li class="@(ViewBag.Tab == tab ? "active" : string.Empty)" role="presentation">
-        <a role="tab" aria-selected="@(ViewBag.Tab == tab ? "true" : "false")" href="@url" title="@title">
-            @if (bold)
-            {
-                @:<b>
-            }
-            <span>@tab</span>
-            @if (bold)
-            {
-                @:</b>
-            }
-        </a>
-    </li>
-}
-
-<nav class="navbar navbar-inverse" role="navigation">
-    <div class="container">
-        <div class="row">
-            <div class="col-sm-12 text-center">
-                <a href="#" id="skipToContent" class="showOnFocus" title="Skip To Content">Skip To Content</a>
-            </div>
-        </div>
-        <div class="row">
-            <div class="col-sm-12">
-                <div class="navbar-header">
-                    <button type="button" class="navbar-toggle collapsed" data-toggle="collapse" data-target="#navbar" aria-expanded="false" aria-controls="navbar">
-                        <span class="sr-only">Toggle navigation</span>
-                        <span class="icon-bar"></span>
-                        <span class="icon-bar"></span>
-                        <span class="icon-bar"></span>
-                    </button>
-                    <a href="@Url.Home()">
-                        <img class="navbar-logo" width="94" height="29" alt="NuGet home"
-                             src="~/Content/gallery/img/logo-header.svg"
-                             @ViewHelpers.ImageFallback(Url.Absolute("~/Content/gallery/img/logo-header-94x29.png")) />
-                    </a>
-                </div>
-                <div id="navbar" class="navbar-collapse collapse">
-                    <ul class="nav navbar-nav" role="tablist">
-                        @DisplayNavigationItem("Packages", Url.PackageList())
-                        @DisplayNavigationItem("Upload", Url.UploadPackage())
-                        @if (StatisticsHelper.IsStatisticsPageAvailable)
-                        {
-                            @DisplayNavigationItem("Statistics", Url.Statistics())
-                        }
-                        @if (Request.IsAuthenticated && AdminHelper.IsAdminPanelEnabled && User.IsInRole(CoreConstants.AdminRoleName))
-                        {
-                            @DisplayNavigationItem("Admin", Url.Admin())
-                        }
-                        @DisplayNavigationItem("Documentation", "https://docs.microsoft.com/en-us/nuget/")
-                        @DisplayNavigationItem("Downloads", Url.Downloads())
-                        @DisplayNavigationItem("Blog", "https://blog.nuget.org/")
-                    </ul>
-                    @if (ShowAuthInHeader)
-                    {
-                        <ul class="nav navbar-nav navbar-right" role="tablist">
-                            @if (!User.Identity.IsAuthenticated)
-                            {
-                                var returnUrl = ViewData.ContainsKey(GalleryConstants.ReturnUrlViewDataKey) ? (string)ViewData[GalleryConstants.ReturnUrlViewDataKey] : Request.RawUrl;
-                                @DisplayNavigationItem("Sign in", Url.LogOn(returnUrl), title: "Sign in to an existing NuGet.org account")
-                            }
-                            else
-                            {
-                                <li class="@(ViewBag.Tab == User.Identity.Name ? "active" : string.Empty) dropdown" role="presentation">
-                                    <a href="#" aria-selected="@(ViewBag.Tab == User.Identity.Name ? "true" : "false")" role="tab" id="account-dropdown" class="dropdown-toggle" title="Open profile dropdown" data-toggle="dropdown">
-                                        <div>
-                                            @if (ShowWarningIndicator)
-                                            {
-                                                <span class="ms-Icon ms-Icon--Warning warning-icon" aria-hidden="true"></span>
-                                            }
-                                            <b><span>@User.Identity.Name</span></b>
-                                            <span class="caret"></span>
-                                        </div>
-                                    </a>
-                                    <ul class="dropdown-menu" role="menu" aria-labelledby="account-dropdown">
-                                        <li class="dropdown-header row">
-                                            <div class="col-sm-3">
-                                                @ViewHelpers.GravatarImage(
-                                                    Url,
-                                                    CurrentUser.EmailAddress,
-                                                    CurrentUser.Username,
-                                                    size: 50)
-                                            </div>
-                                            <div class="col-sm-9 dropdown-profile">
-                                                <span class="dropdown-username">@User.Identity.Name.Abbreviate(20)</span>
-                                                <br />
-                                                <span class="dropdown-email">@CurrentUser.EmailAddress.Abbreviate(25)</span>
-                                            </div>
-                                        </li>
-                                        @if (Request.IsAuthenticated && AdminHelper.IsAdminPanelEnabled && User.IsInRole(CoreConstants.AdminRoleName))
-                                        {
-                                            <li class="divider"></li>
-                                            <li role="presentation"><a href="@Url.Admin()" role="menuitem">Admin</a></li>
-                                        }
-                                        <li class="divider"></li>
-                                        <li role="presentation"><a href="@Url.User(CurrentUser.Username)" role="menuitem">View Profile</a></li>
-                                        <li role="presentation">
-                                            <a href="@Url.AccountSettings()" role="menuitem">
-                                                Account Settings
-                                                @if (ShowWarningIndicator)
-                                                {
-                                                    <span class="ms-Icon ms-Icon--Warning warning-icon" aria-hidden="true"></span>
-                                                }
-                                            </a>
-                                        </li>
-                                        <li role="presentation"><a href="@Url.ManageMyApiKeys()" role="menuitem">API Keys</a></li>
-                                        <li class="divider"></li>
-                                        <li role="presentation"><a href="@Url.ManageMyOrganizations()" role="menuitem">Manage Organizations</a></li>
-                                        <li role="presentation"><a href="@Url.ManageMyPackages()" role="menuitem">Manage Packages</a></li>
-                                        <li role="presentation"><a href="@Url.UploadPackage()" role="menuitem">Upload Package</a></li>
-                                        <li class="divider"></li>
-                                        <li role="presentation">
-                                            @ViewHelpers.PostLink(
-                                                this,
-                                                formId: "log-off-form",
-                                                linkText: "Sign Out",
-                                                actionName: "LogOff",
-                                                controllerName: "Authentication",
-                                                role: "menuitem",
-                                                formValues: new Dictionary<string, string>
-                                                {
-                                                    { "returnUrl", Url.Current() },
-                                                })
-                                        </li>
-                                    </ul>
-                                </li>
-                            }
-                        </ul>
-                    }
-                </div>
-            </div>
-        </div>
-    </div>
-
-    @if (ViewBag.ShowSearchInNavbar != false)
-    {
-        <div class="container search-container">
-            <div class="row">
-                <form aria-label="Package search bar" class="col-sm-12" action="@Url.PackageList()" method="get">
-                    @Html.Partial("_SearchBar")
-                    @Html.Partial("_AutocompleteTemplate")
-                </form>
-            </div>
-        </div>
-    }
-</nav>
-
-@if (TempData.ContainsKey("Message"))
-{
-    <div class="alert-transient @(ViewBag.HasJumbotron == true ? "alert-transient-jumbotron" : string.Empty)">
-        <div class="container">
-            <div class="row">
-                <div class="@ViewHelpers.GetColumnClasses(ViewBag)" role="alert" aria-live="assertive">
-                    @ViewHelpers.AlertInfo(@<text>@TempData["Message"]</text>)
-                </div>
-            </div>
-        </div>
-    </div>
-}
-
-@if (TempData.ContainsKey("WarningMessage"))
-{
-    <div class="alert-transient @(ViewBag.HasJumbotron == true ? "alert-transient-jumbotron" : string.Empty)">
-        <div class="container">
-            <div class="row">
-                <div class="@ViewHelpers.GetColumnClasses(ViewBag)" role="alert" aria-live="assertive">
-                    @ViewHelpers.AlertWarning(@<text>@((string)TempData["WarningMessage"])</text>)
-                </div>
-            </div>
-        </div>
-    </div>
-}
-
-@if (TempData.ContainsKey("ErrorMessage"))
-{
-    <div class="alert-transient @(ViewBag.HasJumbotron == true ? "alert-transient-jumbotron" : string.Empty)">
-        <div class="container">
-            <div class="row">
-                <div class="@ViewHelpers.GetColumnClasses(ViewBag)" role="alert" aria-live="assertive">
-                    @ViewHelpers.AlertDanger(@<text>@((string)TempData["ErrorMessage"])</text>)
-                </div>
-            </div>
-        </div>
-    </div>
-}
-
-@if (!string.IsNullOrEmpty(rawErrorMessage))
-{
-    <div class="alert-transient @(ViewBag.HasJumbotron == true ? "alert-transient-jumbotron" : string.Empty)">
-        <div class="container">
-            <div class="row">
-                <div class="@ViewHelpers.GetColumnClasses(ViewBag)" role="alert" aria-live="assertive">
-                    @ViewHelpers.AlertDanger(@<span>@Html.Raw(@rawErrorMessage)</span>)
-                </div>
-            </div>
-        </div>
-    </div>
-}
-
-@if (ShowPasswordDeprecationBanner)
-{
-    <div class="alert-transient @(ViewBag.HasJumbotron == true ? "alert-transient-jumbotron" : string.Empty)">
-        <div class="container">
-            <div class="row">
-                <div class="@ViewHelpers.GetColumnClasses(ViewBag)" role="alert" aria-live="assertive">
-                    @if (User.HasExternalLogin())
-                    {
-                        @ViewHelpers.AlertWarning(@<text>NuGet.org password login is no longer supported. Go to <a href="@Url.AccountSettings()">Account Settings</a> to disable your password login and use Microsoft account to sign in to the @(this.Config.Current.Brand).</text>)
-                    }
-                    else
-                    {
-                        @ViewHelpers.AlertWarning(@<text>NuGet.org password login is no longer supported. Go to <a href="@Url.AccountSettings()">Account Settings</a> and link a Microsoft account to sign in to the @(this.Config.Current.Brand).</text>)
-                    }
-                </div>
-            </div>
-        </div>
-    </div>
-=======
-﻿@{
-    var ShowWarningIndicator = Config.Current.DeprecateNuGetPasswordLogins && (User.HasPasswordLogin() || (!User.HasMultiFactorAuthenticationEnabled() && User.WasMicrosoftAccountUsedForSignin()));
-    var ShowPasswordDeprecationBanner = TempData.ContainsKey("ShowPasswordDeprecationWarning")
-        && Convert.ToBoolean(TempData["ShowPasswordDeprecationWarning"].ToString())
-        && Request.IsAuthenticated
-        && Config.Current.DeprecateNuGetPasswordLogins
-        && User.HasPasswordLogin();
-    var rawErrorMessage = TempData.ContainsKey("RawErrorMessage") ? TempData["RawErrorMessage"].ToString() : null;
-}
-
-<div id="cookie-banner"></div>
-
-@if (!string.IsNullOrWhiteSpace(Config.Current.WarningBanner))
-{
-    <div class="container-fluid banner banner-bright text-center">
-        <div class="row">
-            <div class="col-sm-12">
-                <i class="ms-Icon ms-Icon--Warning" aria-hidden="true"></i>
-                <span>@Config.Current.WarningBanner</span>
-            </div>
-        </div>
-    </div>
-}
-
-@if (ViewBag.DisplayBanner == true)
-{
-    <div class="container-fluid banner banner-info text-center">
-        <div class="row">
-            <div class="col-sm-12">
-                <span>
-                    &#128075; What do you think about NuGet.org? We're looking for feedback from developers like you. <a href="https://aka.ms/NuGetSurvey" target="_blank">Take the survey.</a>
-                </span>
-            </div>
-        </div>
-    </div>
-}
-
-@if (ViewBag.ShowRedesignPreviewBanner == true)
-{
-    <div class="container-fluid banner banner-info text-center">
-        <div class="row">
-            <div class="col-sm-12">
-                <span>
-                    &#128075; Changes are coming to this page!
-                    Test out the <a href="@ViewBag.ShowRedesignUrl">new design</a> and
-                    <a href="https://aka.ms/NuGetRedesignSurvey" target="_blank">tell us what you think</a>.
-                </span>
-            </div>
-        </div>
-    </div>
-}
-
-@if (ViewBag.ShowRedesignSurveyBanner == true)
-{
-    <div class="container-fluid banner banner-info text-center">
-        <div class="row">
-            <div class="col-sm-12">
-                <span>
-                    &#128075; What do you think about the new design?
-                    <a href="https://aka.ms/NuGetRedesignSurvey" target="_blank">Take the survey (3 min.)</a>
-                </span>
-            </div>
-        </div>
-    </div>
-}
-
-@helper DisplayNavigationItem(string tab, string url, bool bold = false, string title = null)
-{
-    <li class="@(ViewBag.Tab == tab ? "active" : string.Empty)" role="presentation">
-        <a role="tab" aria-selected="@(ViewBag.Tab == tab ? "true" : "false")" href="@url" title="@title">
-            @if (bold)
-            {
-                @:<b>
-            }
-            <span>@tab</span>
-            @if (bold)
-            {
-                @:</b>
-            }
-        </a>
-    </li>
-}
-
-<nav class="navbar navbar-inverse" role="navigation">
-    <div class="container">
-        <div class="row">
-            <div class="col-sm-12 text-center">
-                <a href="#" id="skipToContent" class="showOnFocus" title="Skip To Content">Skip To Content</a>
-            </div>
-        </div>
-        <div class="row">
-            <div class="col-sm-12">
-                <div class="navbar-header">
-                    <button type="button" class="navbar-toggle collapsed" data-toggle="collapse" data-target="#navbar" aria-expanded="false" aria-controls="navbar">
-                        <span class="sr-only">Toggle navigation</span>
-                        <span class="icon-bar"></span>
-                        <span class="icon-bar"></span>
-                        <span class="icon-bar"></span>
-                    </button>
-                    <a href="@Url.Home()">
-                        <img class="navbar-logo" width="94" height="29" alt="NuGet home"
-                             src="~/Content/gallery/img/logo-header.svg"
-                             @ViewHelpers.ImageFallback(Url.Absolute("~/Content/gallery/img/logo-header-94x29.png")) />
-                    </a>
-                </div>
-                <div id="navbar" class="navbar-collapse collapse">
-                    <ul class="nav navbar-nav" role="tablist">
-                        @DisplayNavigationItem("Packages", Url.PackageList())
-                        @DisplayNavigationItem("Upload", Url.UploadPackage())
-                        @if (StatisticsHelper.IsStatisticsPageAvailable)
-                        {
-                            @DisplayNavigationItem("Statistics", Url.Statistics())
-                        }
-                        @if (Request.IsAuthenticated && User.IsInRole(CoreConstants.AdminRoleName))
-                        {
-                            @DisplayNavigationItem("Admin", Url.Admin())
-                        }
-                        @DisplayNavigationItem("Documentation", "https://docs.microsoft.com/en-us/nuget/")
-                        @DisplayNavigationItem("Downloads", Url.Downloads())
-                        @DisplayNavigationItem("Blog", "https://blog.nuget.org/")
-                    </ul>
-                    @if (ShowAuthInHeader)
-                    {
-                        <ul class="nav navbar-nav navbar-right" role="tablist">
-                            @if (!User.Identity.IsAuthenticated)
-                            {
-                                var returnUrl = ViewData.ContainsKey(GalleryConstants.ReturnUrlViewDataKey) ? (string)ViewData[GalleryConstants.ReturnUrlViewDataKey] : Request.RawUrl;
-                                @DisplayNavigationItem("Sign in", Url.LogOn(returnUrl), title: "Sign in to an existing NuGet.org account")
-                            }
-                            else
-                            {
-                                <li class="@(ViewBag.Tab == User.Identity.Name ? "active" : string.Empty) dropdown" role="presentation">
-                                    <a href="#" aria-selected="@(ViewBag.Tab == User.Identity.Name ? "true" : "false")" role="tab" id="account-dropdown" class="dropdown-toggle" title="Open profile dropdown" data-toggle="dropdown">
-                                        <div>
-                                            @if (ShowWarningIndicator)
-                                            {
-                                                <span class="ms-Icon ms-Icon--Warning warning-icon" aria-hidden="true"></span>
-                                            }
-                                            <b><span>@User.Identity.Name</span></b>
-                                            <span class="caret"></span>
-                                        </div>
-                                    </a>
-                                    <ul class="dropdown-menu" role="menu" aria-labelledby="account-dropdown">
-                                        <li class="dropdown-header row">
-                                            <div class="col-sm-3">
-                                                @ViewHelpers.GravatarImage(
-                                                    Url,
-                                                    CurrentUser.EmailAddress,
-                                                    CurrentUser.Username,
-                                                    size: 50)
-                                            </div>
-                                            <div class="col-sm-9 dropdown-profile">
-                                                <span class="dropdown-username">@User.Identity.Name.Abbreviate(20)</span>
-                                                <br />
-                                                <span class="dropdown-email">@CurrentUser.EmailAddress.Abbreviate(25)</span>
-                                            </div>
-                                        </li>
-                                        @if (Request.IsAuthenticated && User.IsInRole(CoreConstants.AdminRoleName))
-                                        {
-                                            <li class="divider"></li>
-                                            <li role="presentation"><a href="@Url.Admin()" role="menuitem">Admin</a></li>
-                                        }
-                                        <li class="divider"></li>
-                                        <li role="presentation"><a href="@Url.User(CurrentUser.Username)" role="menuitem">View Profile</a></li>
-                                        <li role="presentation">
-                                            <a href="@Url.AccountSettings()" role="menuitem">
-                                                Account Settings
-                                                @if (ShowWarningIndicator)
-                                                {
-                                                    <span class="ms-Icon ms-Icon--Warning warning-icon" aria-hidden="true"></span>
-                                                }
-                                            </a>
-                                        </li>
-                                        <li role="presentation"><a href="@Url.ManageMyApiKeys()" role="menuitem">API Keys</a></li>
-                                        <li class="divider"></li>
-                                        <li role="presentation"><a href="@Url.ManageMyOrganizations()" role="menuitem">Manage Organizations</a></li>
-                                        <li role="presentation"><a href="@Url.ManageMyPackages()" role="menuitem">Manage Packages</a></li>
-                                        <li role="presentation"><a href="@Url.UploadPackage()" role="menuitem">Upload Package</a></li>
-                                        <li class="divider"></li>
-                                        <li role="presentation">
-                                            @ViewHelpers.PostLink(
-                                                this,
-                                                formId: "log-off-form",
-                                                linkText: "Sign Out",
-                                                actionName: "LogOff",
-                                                controllerName: "Authentication",
-                                                role: "menuitem",
-                                                formValues: new Dictionary<string, string>
-                                                {
-                                                    { "returnUrl", Url.Current() },
-                                                })
-                                        </li>
-                                    </ul>
-                                </li>
-                            }
-                        </ul>
-                    }
-                </div>
-            </div>
-        </div>
-    </div>
-
-    @if (ViewBag.ShowSearchInNavbar != false)
-    {
-        <div class="container search-container">
-            <div class="row">
-                <form aria-label="Package search bar" class="col-sm-12" action="@Url.PackageList()" method="get">
-                    @Html.Partial("_SearchBar")
-                    @Html.Partial("_AutocompleteTemplate")
-                </form>
-            </div>
-        </div>
-    }
-</nav>
-
-@if (TempData.ContainsKey("Message"))
-{
-    <div class="alert-transient @(ViewBag.HasJumbotron == true ? "alert-transient-jumbotron" : string.Empty)">
-        <div class="container">
-            <div class="row">
-                <div class="@ViewHelpers.GetColumnClasses(ViewBag)" role="alert" aria-live="assertive">
-                    @ViewHelpers.AlertInfo(@<text>@TempData["Message"]</text>)
-                </div>
-            </div>
-        </div>
-    </div>
-}
-
-@if (TempData.ContainsKey("WarningMessage"))
-{
-    <div class="alert-transient @(ViewBag.HasJumbotron == true ? "alert-transient-jumbotron" : string.Empty)">
-        <div class="container">
-            <div class="row">
-                <div class="@ViewHelpers.GetColumnClasses(ViewBag)" role="alert" aria-live="assertive">
-                    @ViewHelpers.AlertWarning(@<text>@((string)TempData["WarningMessage"])</text>)
-                </div>
-            </div>
-        </div>
-    </div>
-}
-
-@if (TempData.ContainsKey("ErrorMessage"))
-{
-    <div class="alert-transient @(ViewBag.HasJumbotron == true ? "alert-transient-jumbotron" : string.Empty)">
-        <div class="container">
-            <div class="row">
-                <div class="@ViewHelpers.GetColumnClasses(ViewBag)" role="alert" aria-live="assertive">
-                    @ViewHelpers.AlertDanger(@<text>@((string)TempData["ErrorMessage"])</text>)
-                </div>
-            </div>
-        </div>
-    </div>
-}
-
-@if (!string.IsNullOrEmpty(rawErrorMessage))
-{
-    <div class="alert-transient @(ViewBag.HasJumbotron == true ? "alert-transient-jumbotron" : string.Empty)">
-        <div class="container">
-            <div class="row">
-                <div class="@ViewHelpers.GetColumnClasses(ViewBag)" role="alert" aria-live="assertive">
-                    @ViewHelpers.AlertDanger(@<span>@Html.Raw(@rawErrorMessage)</span>)
-                </div>
-            </div>
-        </div>
-    </div>
-}
-
-@if (ShowPasswordDeprecationBanner)
-{
-    <div class="alert-transient @(ViewBag.HasJumbotron == true ? "alert-transient-jumbotron" : string.Empty)">
-        <div class="container">
-            <div class="row">
-                <div class="@ViewHelpers.GetColumnClasses(ViewBag)" role="alert" aria-live="assertive">
-                    @if (User.HasExternalLogin())
-                    {
-                        @ViewHelpers.AlertWarning(@<text>NuGet.org password login is no longer supported. Go to <a href="@Url.AccountSettings()">Account Settings</a> to disable your password login and use Microsoft account to sign in to the @(this.Config.Current.Brand).</text>)
-                    }
-                    else
-                    {
-                        @ViewHelpers.AlertWarning(@<text>NuGet.org password login is no longer supported. Go to <a href="@Url.AccountSettings()">Account Settings</a> and link a Microsoft account to sign in to the @(this.Config.Current.Brand).</text>)
-                    }
-                </div>
-            </div>
-        </div>
-    </div>
->>>>>>> 526705c9
+﻿@{
+    var ShowWarningIndicator = Config.Current.DeprecateNuGetPasswordLogins && (User.HasPasswordLogin() || (!User.HasMultiFactorAuthenticationEnabled() && User.WasMicrosoftAccountUsedForSignin()));
+    var ShowPasswordDeprecationBanner = TempData.ContainsKey("ShowPasswordDeprecationWarning")
+        && Convert.ToBoolean(TempData["ShowPasswordDeprecationWarning"].ToString())
+        && Request.IsAuthenticated
+        && Config.Current.DeprecateNuGetPasswordLogins
+        && User.HasPasswordLogin();
+    var rawErrorMessage = TempData.ContainsKey("RawErrorMessage") ? TempData["RawErrorMessage"].ToString() : null;
+}
+
+<div id="cookie-banner"></div>
+
+@if (!string.IsNullOrWhiteSpace(Config.Current.WarningBanner))
+{
+    <div class="container-fluid banner banner-bright text-center">
+        <div class="row">
+            <div class="col-sm-12">
+                <i class="ms-Icon ms-Icon--Warning" aria-hidden="true"></i>
+                <span>@Config.Current.WarningBanner</span>
+            </div>
+        </div>
+    </div>
+}
+
+@if (ViewBag.DisplayBanner == true)
+{
+    <div class="container-fluid banner banner-info text-center">
+        <div class="row">
+            <div class="col-sm-12">
+                <span>
+                    &#128075; What do you think about NuGet.org? We're looking for feedback from developers like you. <a href="https://aka.ms/NuGetSurvey" target="_blank">Take the survey.</a>
+                </span>
+            </div>
+        </div>
+    </div>
+}
+
+@if (ViewBag.ShowRedesignPreviewBanner == true)
+{
+    <div class="container-fluid banner banner-info text-center">
+        <div class="row">
+            <div class="col-sm-12">
+                <span>
+                    &#128075; Changes are coming to this page!
+                    Test out the <a href="@ViewBag.ShowRedesignUrl">new design</a> and
+                    <a href="https://aka.ms/NuGetRedesignSurvey" target="_blank">tell us what you think</a>.
+                </span>
+            </div>
+        </div>
+    </div>
+}
+
+@if (ViewBag.ShowRedesignSurveyBanner == true)
+{
+    <div class="container-fluid banner banner-info text-center">
+        <div class="row">
+            <div class="col-sm-12">
+                <span>
+                    &#128075; What do you think about the new design?
+                    <a href="https://aka.ms/NuGetRedesignSurvey" target="_blank">Take the survey (3 min.)</a>
+                </span>
+            </div>
+        </div>
+    </div>
+}
+
+@helper DisplayNavigationItem(string tab, string url, bool bold = false, string title = null)
+{
+    <li class="@(ViewBag.Tab == tab ? "active" : string.Empty)" role="presentation">
+        <a role="tab" aria-selected="@(ViewBag.Tab == tab ? "true" : "false")" href="@url" title="@title">
+            @if (bold)
+            {
+                @:<b>
+            }
+            <span>@tab</span>
+            @if (bold)
+            {
+                @:</b>
+            }
+        </a>
+    </li>
+}
+
+<nav class="navbar navbar-inverse" role="navigation">
+    <div class="container">
+        <div class="row">
+            <div class="col-sm-12 text-center">
+                <a href="#" id="skipToContent" class="showOnFocus" title="Skip To Content">Skip To Content</a>
+            </div>
+        </div>
+        <div class="row">
+            <div class="col-sm-12">
+                <div class="navbar-header">
+                    <button type="button" class="navbar-toggle collapsed" data-toggle="collapse" data-target="#navbar" aria-expanded="false" aria-controls="navbar">
+                        <span class="sr-only">Toggle navigation</span>
+                        <span class="icon-bar"></span>
+                        <span class="icon-bar"></span>
+                        <span class="icon-bar"></span>
+                    </button>
+                    <a href="@Url.Home()">
+                        <img class="navbar-logo" width="94" height="29" alt="NuGet home"
+                             src="~/Content/gallery/img/logo-header.svg"
+                             @ViewHelpers.ImageFallback(Url.Absolute("~/Content/gallery/img/logo-header-94x29.png")) />
+                    </a>
+                </div>
+                <div id="navbar" class="navbar-collapse collapse">
+                    <ul class="nav navbar-nav" role="tablist">
+                        @DisplayNavigationItem("Packages", Url.PackageList())
+                        @DisplayNavigationItem("Upload", Url.UploadPackage())
+                        @if (StatisticsHelper.IsStatisticsPageAvailable)
+                        {
+                            @DisplayNavigationItem("Statistics", Url.Statistics())
+                        }
+                        @if (Request.IsAuthenticated && User.IsInRole(CoreConstants.AdminRoleName))
+                        {
+                            @DisplayNavigationItem("Admin", Url.Admin())
+                        }
+                        @DisplayNavigationItem("Documentation", "https://docs.microsoft.com/en-us/nuget/")
+                        @DisplayNavigationItem("Downloads", Url.Downloads())
+                        @DisplayNavigationItem("Blog", "https://blog.nuget.org/")
+                    </ul>
+                    @if (ShowAuthInHeader)
+                    {
+                        <ul class="nav navbar-nav navbar-right" role="tablist">
+                            @if (!User.Identity.IsAuthenticated)
+                            {
+                                var returnUrl = ViewData.ContainsKey(GalleryConstants.ReturnUrlViewDataKey) ? (string)ViewData[GalleryConstants.ReturnUrlViewDataKey] : Request.RawUrl;
+                                @DisplayNavigationItem("Sign in", Url.LogOn(returnUrl), title: "Sign in to an existing NuGet.org account")
+                            }
+                            else
+                            {
+                                <li class="@(ViewBag.Tab == User.Identity.Name ? "active" : string.Empty) dropdown" role="presentation">
+                                    <a href="#" aria-selected="@(ViewBag.Tab == User.Identity.Name ? "true" : "false")" role="tab" id="account-dropdown" class="dropdown-toggle" title="Open profile dropdown" data-toggle="dropdown">
+                                        <div>
+                                            @if (ShowWarningIndicator)
+                                            {
+                                                <span class="ms-Icon ms-Icon--Warning warning-icon" aria-hidden="true"></span>
+                                            }
+                                            <b><span>@User.Identity.Name</span></b>
+                                            <span class="caret"></span>
+                                        </div>
+                                    </a>
+                                    <ul class="dropdown-menu" role="menu" aria-labelledby="account-dropdown">
+                                        <li class="dropdown-header row">
+                                            <div class="col-sm-3">
+                                                @ViewHelpers.GravatarImage(
+                                                    Url,
+                                                    CurrentUser.EmailAddress,
+                                                    CurrentUser.Username,
+                                                    size: 50)
+                                            </div>
+                                            <div class="col-sm-9 dropdown-profile">
+                                                <span class="dropdown-username">@User.Identity.Name.Abbreviate(20)</span>
+                                                <br />
+                                                <span class="dropdown-email">@CurrentUser.EmailAddress.Abbreviate(25)</span>
+                                            </div>
+                                        </li>
+                                        @if (Request.IsAuthenticated && User.IsInRole(CoreConstants.AdminRoleName))
+                                        {
+                                            <li class="divider"></li>
+                                            <li role="presentation"><a href="@Url.Admin()" role="menuitem">Admin</a></li>
+                                        }
+                                        <li class="divider"></li>
+                                        <li role="presentation"><a href="@Url.User(CurrentUser.Username)" role="menuitem">View Profile</a></li>
+                                        <li role="presentation">
+                                            <a href="@Url.AccountSettings()" role="menuitem">
+                                                Account Settings
+                                                @if (ShowWarningIndicator)
+                                                {
+                                                    <span class="ms-Icon ms-Icon--Warning warning-icon" aria-hidden="true"></span>
+                                                }
+                                            </a>
+                                        </li>
+                                        <li role="presentation"><a href="@Url.ManageMyApiKeys()" role="menuitem">API Keys</a></li>
+                                        <li class="divider"></li>
+                                        <li role="presentation"><a href="@Url.ManageMyOrganizations()" role="menuitem">Manage Organizations</a></li>
+                                        <li role="presentation"><a href="@Url.ManageMyPackages()" role="menuitem">Manage Packages</a></li>
+                                        <li role="presentation"><a href="@Url.UploadPackage()" role="menuitem">Upload Package</a></li>
+                                        <li class="divider"></li>
+                                        <li role="presentation">
+                                            @ViewHelpers.PostLink(
+                                                this,
+                                                formId: "log-off-form",
+                                                linkText: "Sign Out",
+                                                actionName: "LogOff",
+                                                controllerName: "Authentication",
+                                                role: "menuitem",
+                                                formValues: new Dictionary<string, string>
+                                                {
+                                                    { "returnUrl", Url.Current() },
+                                                })
+                                        </li>
+                                    </ul>
+                                </li>
+                            }
+                        </ul>
+                    }
+                </div>
+            </div>
+        </div>
+    </div>
+
+    @if (ViewBag.ShowSearchInNavbar != false)
+    {
+        <div class="container search-container">
+            <div class="row">
+                <form aria-label="Package search bar" class="col-sm-12" action="@Url.PackageList()" method="get">
+                    @Html.Partial("_SearchBar")
+                    @Html.Partial("_AutocompleteTemplate")
+                </form>
+            </div>
+        </div>
+    }
+</nav>
+
+@if (TempData.ContainsKey("Message"))
+{
+    <div class="alert-transient @(ViewBag.HasJumbotron == true ? "alert-transient-jumbotron" : string.Empty)">
+        <div class="container">
+            <div class="row">
+                <div class="@ViewHelpers.GetColumnClasses(ViewBag)" role="alert" aria-live="assertive">
+                    @ViewHelpers.AlertInfo(@<text>@TempData["Message"]</text>)
+                </div>
+            </div>
+        </div>
+    </div>
+}
+
+@if (TempData.ContainsKey("WarningMessage"))
+{
+    <div class="alert-transient @(ViewBag.HasJumbotron == true ? "alert-transient-jumbotron" : string.Empty)">
+        <div class="container">
+            <div class="row">
+                <div class="@ViewHelpers.GetColumnClasses(ViewBag)" role="alert" aria-live="assertive">
+                    @ViewHelpers.AlertWarning(@<text>@((string)TempData["WarningMessage"])</text>)
+                </div>
+            </div>
+        </div>
+    </div>
+}
+
+@if (TempData.ContainsKey("ErrorMessage"))
+{
+    <div class="alert-transient @(ViewBag.HasJumbotron == true ? "alert-transient-jumbotron" : string.Empty)">
+        <div class="container">
+            <div class="row">
+                <div class="@ViewHelpers.GetColumnClasses(ViewBag)" role="alert" aria-live="assertive">
+                    @ViewHelpers.AlertDanger(@<text>@((string)TempData["ErrorMessage"])</text>)
+                </div>
+            </div>
+        </div>
+    </div>
+}
+
+@if (!string.IsNullOrEmpty(rawErrorMessage))
+{
+    <div class="alert-transient @(ViewBag.HasJumbotron == true ? "alert-transient-jumbotron" : string.Empty)">
+        <div class="container">
+            <div class="row">
+                <div class="@ViewHelpers.GetColumnClasses(ViewBag)" role="alert" aria-live="assertive">
+                    @ViewHelpers.AlertDanger(@<span>@Html.Raw(@rawErrorMessage)</span>)
+                </div>
+            </div>
+        </div>
+    </div>
+}
+
+@if (ShowPasswordDeprecationBanner)
+{
+    <div class="alert-transient @(ViewBag.HasJumbotron == true ? "alert-transient-jumbotron" : string.Empty)">
+        <div class="container">
+            <div class="row">
+                <div class="@ViewHelpers.GetColumnClasses(ViewBag)" role="alert" aria-live="assertive">
+                    @if (User.HasExternalLogin())
+                    {
+                        @ViewHelpers.AlertWarning(@<text>NuGet.org password login is no longer supported. Go to <a href="@Url.AccountSettings()">Account Settings</a> to disable your password login and use Microsoft account to sign in to the @(this.Config.Current.Brand).</text>)
+                    }
+                    else
+                    {
+                        @ViewHelpers.AlertWarning(@<text>NuGet.org password login is no longer supported. Go to <a href="@Url.AccountSettings()">Account Settings</a> and link a Microsoft account to sign in to the @(this.Config.Current.Brand).</text>)
+                    }
+                </div>
+            </div>
+        </div>
+    </div>
 }