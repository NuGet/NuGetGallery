--- conflicted
+++ resolved
@@ -7,42 +7,6 @@
 {
     public class PackageViewModel : IPackageVersionModel
     {
-<<<<<<< HEAD
-=======
-        protected readonly Package _package;
-
-        private readonly PackageStatus _packageStatus;
-        internal readonly NuGetVersion NuGetVersion;
-
-        public PackageViewModel(Package package)
-        {
-            _package = package ?? throw new ArgumentNullException(nameof(package));
-
-            FullVersion = NuGetVersionFormatter.ToFullString(package.Version);
-            IsSemVer2 = package.SemVerLevelKey == SemVerLevelKey.SemVer2;
-
-            Version = String.IsNullOrEmpty(package.NormalizedVersion) ?
-                NuGetVersionFormatter.Normalize(package.Version) :
-                package.NormalizedVersion;
-
-            NuGetVersion = NuGetVersion.Parse(FullVersion);
-
-            Description = package.Description;
-            ReleaseNotes = package.ReleaseNotes;
-            IconUrl = package.IconUrl;
-            LatestVersion = package.IsLatest;
-            LatestVersionSemVer2 = package.IsLatestSemVer2;
-            LatestStableVersion = package.IsLatestStable;
-            LatestStableVersionSemVer2 = package.IsLatestStableSemVer2;
-            DevelopmentDependency = package.DevelopmentDependency;
-            LastUpdated = package.Published;
-            Listed = package.Listed;
-            _packageStatus = package.PackageStatusKey;
-            DownloadCount = package.DownloadCount;
-            Prerelease = package.IsPrerelease;
-        }
-
->>>>>>> 485645c4
         public string Description { get; set; }
         public string ReleaseNotes { get; set; }
         public string IconUrl { get; set; }
@@ -62,16 +26,10 @@
         public int TotalDownloadCount { get; set; }
         public string Id { get; set; }
         public string Version { get; set; }
-<<<<<<< HEAD
         public string FullVersion { get; set; }
         public bool IsSemVer2 { get; set; }
-        public string Title { get; set; }
         public PackageStatusSummary PackageStatusSummary { get; set; }
 
-=======
-        public string FullVersion { get; }
-        public bool IsSemVer2 { get; }
->>>>>>> 485645c4
         public bool IsCurrent(IPackageVersionModel current)
         {
             return current.Version == Version && current.Id == Id;
