﻿// Copyright (c) .NET Foundation. All rights reserved.
// Licensed under the Apache License, Version 2.0. See License.txt in the project root for license information.

using System;
using System.Collections.Generic;
using System.Linq;
using System.Text;
using NuGetGallery.Helpers;

namespace NuGetGallery
{
    public class ListPackageItemViewModel : PackageViewModel
    {
        private const int _descriptionLengthLimit = 300;
        private const string _omissionString = "...";

        private string _signatureInformation;
<<<<<<< HEAD

        public ListPackageItemViewModel(Package package, User currentUser, string overrideIconUrl)
            : base(package, overrideIconUrl)
        {
            Tags = package.Tags?
                .Split(' ')
                .Where(t => !string.IsNullOrEmpty(t))
                .Select(t => t.Trim())
                .ToArray();

            Authors = package.FlattenedAuthors;
            MinClientVersion = package.MinClientVersion;
            Owners = package.PackageRegistration?.Owners;
            IsVerified = package.PackageRegistration?.IsVerified;

            bool wasTruncated;
            ShortDescription = Description.TruncateAtWordBoundary(_descriptionLengthLimit, _omissionString, out wasTruncated);
            IsDescriptionTruncated = wasTruncated;

            CanDisplayPrivateMetadata = CanPerformAction(currentUser, package, ActionsRequiringPermissions.DisplayPrivatePackageMetadata);
            CanEdit = CanPerformAction(currentUser, package, ActionsRequiringPermissions.EditPackage);
            CanUnlistOrRelist = CanPerformAction(currentUser, package, ActionsRequiringPermissions.UnlistOrRelistPackage);
            CanManageOwners = CanPerformAction(currentUser, package, ActionsRequiringPermissions.ManagePackageOwnership);
            CanReportAsOwner = CanPerformAction(currentUser, package, ActionsRequiringPermissions.ReportPackageAsOwner);
            CanSeeBreadcrumbWithProfile = CanPerformAction(currentUser, package, ActionsRequiringPermissions.ShowProfileBreadcrumb);
            CanDeleteSymbolsPackage = CanPerformAction(currentUser, package, ActionsRequiringPermissions.DeleteSymbolPackage);
            CanDeprecate = CanPerformAction(currentUser, package, ActionsRequiringPermissions.DeprecatePackage);
        }
=======
        private IReadOnlyCollection<string> _signerUsernames;
        private string _sha1Thumbprint;
>>>>>>> 2cfeac69

        public string Authors { get; set; }
        public IReadOnlyCollection<BasicUserViewModel> Owners { get; set; }
        public IReadOnlyCollection<string> Tags { get; set; }
        public string MinClientVersion { get; set; }
        public string ShortDescription { get; private set; }
        public bool IsDescriptionTruncated { get; set; }
        public bool? IsVerified { get; set; }
        public string SignatureInformation
        {
            get
            {
                if (CanDisplayPrivateMetadata && _signatureInformation == null)
                {
                    _signatureInformation = GetSignerInformation();
                }

                return _signatureInformation;
            }
        }

        public bool UseVersion
        {
            get
            {
                // only use the version in URLs when necessary. This would happen when the latest version is not the
                // same as the latest stable version.
                return !(!IsSemVer2 && LatestVersion && LatestStableVersion)
                    && !(IsSemVer2 && LatestStableVersionSemVer2 && LatestVersionSemVer2);
            }
        }

        public bool CanDisplayPrivateMetadata { get; set; }
        public bool CanEdit { get; set; }
        public bool CanUnlistOrRelist { get; set; }
        public bool CanManageOwners { get; set; }
        public bool CanReportAsOwner { get; set; }
        public bool CanSeeBreadcrumbWithProfile { get; set; }
        public bool CanDeleteSymbolsPackage { get; set; }
        public bool CanDeprecate { get; set; }

        public void SetShortDescriptionFrom(string fullDescription)
        {
            ShortDescription = fullDescription.TruncateAtWordBoundary(_descriptionLengthLimit, _omissionString, out var wasTruncated);
            IsDescriptionTruncated = wasTruncated;
        }

        public void UpdateSignatureInformation(IReadOnlyCollection<string> signerUsernames, string sha1Thumbprint)
        {
            if ((signerUsernames == null && sha1Thumbprint != null) || (signerUsernames != null && sha1Thumbprint == null))
            {
                throw new ArgumentException($"{nameof(signerUsernames)} and {nameof(sha1Thumbprint)} arguments must either be both null or both non-null.");
            }

            _signerUsernames = signerUsernames;
            _sha1Thumbprint = sha1Thumbprint;
            _signatureInformation = null;
        }

        private string GetSignerInformation()
        {
            if (_signerUsernames == null)
            {
                return null;
            }

            var signersCount = _signerUsernames.Count;

            var builder = new StringBuilder();

            builder.Append($"Signed with");

            if (signersCount == 1)
            {
                builder.Append($" {_signerUsernames.Single()}'s");
            }
            else if (signersCount == 2)
            {
                builder.Append($" {_signerUsernames.First()} and {_signerUsernames.Last()}'s");
            }
            else if (signersCount != 0)
            {
                foreach (var signerUsername in _signerUsernames.Take(signersCount - 1))
                {
                    builder.Append($" {signerUsername},");
                }

                builder.Append($" and {_signerUsernames.Last()}'s");
            }

            builder.Append($" certificate ({_sha1Thumbprint})");

            return builder.ToString();
        }
    }
}<|MERGE_RESOLUTION|>--- conflicted
+++ resolved
@@ -15,39 +15,8 @@
         private const string _omissionString = "...";
 
         private string _signatureInformation;
-<<<<<<< HEAD
-
-        public ListPackageItemViewModel(Package package, User currentUser, string overrideIconUrl)
-            : base(package, overrideIconUrl)
-        {
-            Tags = package.Tags?
-                .Split(' ')
-                .Where(t => !string.IsNullOrEmpty(t))
-                .Select(t => t.Trim())
-                .ToArray();
-
-            Authors = package.FlattenedAuthors;
-            MinClientVersion = package.MinClientVersion;
-            Owners = package.PackageRegistration?.Owners;
-            IsVerified = package.PackageRegistration?.IsVerified;
-
-            bool wasTruncated;
-            ShortDescription = Description.TruncateAtWordBoundary(_descriptionLengthLimit, _omissionString, out wasTruncated);
-            IsDescriptionTruncated = wasTruncated;
-
-            CanDisplayPrivateMetadata = CanPerformAction(currentUser, package, ActionsRequiringPermissions.DisplayPrivatePackageMetadata);
-            CanEdit = CanPerformAction(currentUser, package, ActionsRequiringPermissions.EditPackage);
-            CanUnlistOrRelist = CanPerformAction(currentUser, package, ActionsRequiringPermissions.UnlistOrRelistPackage);
-            CanManageOwners = CanPerformAction(currentUser, package, ActionsRequiringPermissions.ManagePackageOwnership);
-            CanReportAsOwner = CanPerformAction(currentUser, package, ActionsRequiringPermissions.ReportPackageAsOwner);
-            CanSeeBreadcrumbWithProfile = CanPerformAction(currentUser, package, ActionsRequiringPermissions.ShowProfileBreadcrumb);
-            CanDeleteSymbolsPackage = CanPerformAction(currentUser, package, ActionsRequiringPermissions.DeleteSymbolPackage);
-            CanDeprecate = CanPerformAction(currentUser, package, ActionsRequiringPermissions.DeprecatePackage);
-        }
-=======
         private IReadOnlyCollection<string> _signerUsernames;
         private string _sha1Thumbprint;
->>>>>>> 2cfeac69
 
         public string Authors { get; set; }
         public IReadOnlyCollection<BasicUserViewModel> Owners { get; set; }
