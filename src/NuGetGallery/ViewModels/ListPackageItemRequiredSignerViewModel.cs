--- conflicted
+++ resolved
@@ -16,136 +16,7 @@
         public bool ShowTextBox { get; set; }
         public bool CanEditRequiredSigner { get; set; }
 
-<<<<<<< HEAD
-        public ListPackageItemRequiredSignerViewModel(
-            Package package,
-            User currentUser,
-            ISecurityPolicyService securityPolicyService,
-            bool wasAADLoginOrMultiFactorAuthenticated,
-            string overrideIconUrl)
-            : base(package, currentUser, overrideIconUrl)
-        {
-            if (package == null)
-            {
-                throw new ArgumentNullException(nameof(package));
-            }
-
-            if (currentUser == null)
-            {
-                throw new ArgumentNullException(nameof(currentUser));
-            }
-
-            if (securityPolicyService == null)
-            {
-                throw new ArgumentNullException(nameof(securityPolicyService));
-            }
-
-            var owners = package.PackageRegistration?.Owners ?? Enumerable.Empty<User>();
-
-            if (owners.Any())
-            {
-                ShowRequiredSigner = true;
-
-                var currentUserCanManageRequiredSigner = false;
-                var currentUserHasRequiredSignerControl = false;
-                var noOwnerHasRequiredSignerControl = true;
-
-                foreach (var owner in owners)
-                {
-                    if (!currentUserCanManageRequiredSigner &&
-                        ActionsRequiringPermissions.ManagePackageRequiredSigner.CheckPermissions(currentUser, owner, package)
-                            == PermissionsCheckResult.Allowed)
-                    {
-                        currentUserCanManageRequiredSigner = true;
-                    }
-
-                    if (!currentUserHasRequiredSignerControl)
-                    {
-                        if (securityPolicyService.IsSubscribed(owner, ControlRequiredSignerPolicy.PolicyName))
-                        {
-                            noOwnerHasRequiredSignerControl = false;
-
-                            if (owner == currentUser)
-                            {
-                                currentUserHasRequiredSignerControl = true;
-                            }
-                            else
-                            {
-                                currentUserHasRequiredSignerControl = (owner as Organization)?.GetMembershipOfUser(currentUser)?.IsAdmin ?? false;
-                            }
-                        }
-                    }
-                }
-
-                CanEditRequiredSigner = currentUserCanManageRequiredSigner &&
-                    (currentUserHasRequiredSignerControl || noOwnerHasRequiredSignerControl);
-
-                var requiredSigner = package.PackageRegistration?.RequiredSigners.FirstOrDefault();
-
-                if (requiredSigner == null)
-                {
-                    if (owners.Count() == 1)
-                    {
-                        RequiredSigner = Convert(owners.Single());
-                    }
-                    else
-                    {
-                        RequiredSigner = AnySigner;
-                    }
-                }
-                else
-                {
-                    RequiredSigner = Convert(requiredSigner);
-                }
-
-                if (CanEditRequiredSigner)
-                {
-                    if (owners.Count() == 1)
-                    {
-                        if (requiredSigner != null && requiredSigner != currentUser)
-                        {
-                            // Suppose users A and B own a package and user A is the required signer.
-                            // Then suppose user A removes herself as package owner.
-                            // User B must be able to change the required signer.
-                            AllSigners = new[] { RequiredSigner, Convert(currentUser) };
-                        }
-                        else
-                        {
-                            AllSigners = Enumerable.Empty<SignerViewModel>();
-                            CanEditRequiredSigner = false;
-                            ShowTextBox = true;
-                        }
-                    }
-                    else
-                    {
-                        AllSigners = new[] { AnySigner }.Concat(owners.Select(owner => Convert(owner)));
-                    }
-                }
-                else
-                {
-                    AllSigners = new[] { RequiredSigner };
-
-                    var ownersWithRequiredSignerControl = owners.Where(
-                        owner => securityPolicyService.IsSubscribed(owner, ControlRequiredSignerPolicy.PolicyName));
-
-                    if (owners.Count() == 1)
-                    {
-                        ShowTextBox = true;
-                    }
-                    else
-                    {
-                        RequiredSignerMessage = GetRequiredSignerMessage(ownersWithRequiredSignerControl);
-                    }
-                }
-
-                CanEditRequiredSigner &= wasAADLoginOrMultiFactorAuthenticated;
-            }
-        }
-
-        private static SignerViewModel Convert(User user)
-=======
         public void UpdateRequiredSignerMessage(IReadOnlyCollection<string> signerUsernames)
->>>>>>> 2cfeac69
         {
             RequiredSignerMessage = GetRequiredSignerMessage(signerUsernames);
         }
