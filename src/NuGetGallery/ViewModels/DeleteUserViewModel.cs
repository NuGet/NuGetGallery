﻿// Copyright (c) .NET Foundation. All rights reserved.
// Licensed under the Apache License, Version 2.0. See License.txt in the project root for license information.

using System.Collections.Generic;
using System.Linq;
using NuGet.Services.Entities;
using NuGetGallery.Areas.Admin;
using NuGetGallery.Areas.Admin.Models;

namespace NuGetGallery
{
    public class DeleteUserViewModel : DeleteAccountViewModel
    {
        public DeleteUserViewModel(
            User userToDelete,
            IPackageService packageService,
<<<<<<< HEAD
            ISupportRequestService supportRequestService,
            IIconUrlProvider iconUrlProvider)
            : base(userToDelete, currentUser, packageService, iconUrlProvider)
=======
            IReadOnlyCollection<DeleteAccountListPackageItemViewModel> ownedPackages,
            ISupportRequestService supportRequestService)
            : base(userToDelete, ownedPackages)
>>>>>>> 2cfeac69
        {
            Organizations = userToDelete.Organizations
                .Select(u => new ManageOrganizationsItemViewModel(u, packageService));

            HasPendingRequests = supportRequestService.GetIssues()
                .Where(issue => 
                    (issue.UserKey.HasValue && issue.UserKey.Value == userToDelete.Key) &&
                    string.Equals(issue.IssueTitle, Strings.AccountDelete_SupportRequestTitle) &&
                    issue.Key != IssueStatusKeys.Resolved).Any();
        }

        public IEnumerable<ManageOrganizationsItemViewModel> Organizations { get; }

        public bool HasPendingRequests { get; }
    }
}<|MERGE_RESOLUTION|>--- conflicted
+++ resolved
@@ -14,15 +14,9 @@
         public DeleteUserViewModel(
             User userToDelete,
             IPackageService packageService,
-<<<<<<< HEAD
-            ISupportRequestService supportRequestService,
-            IIconUrlProvider iconUrlProvider)
-            : base(userToDelete, currentUser, packageService, iconUrlProvider)
-=======
             IReadOnlyCollection<DeleteAccountListPackageItemViewModel> ownedPackages,
             ISupportRequestService supportRequestService)
             : base(userToDelete, ownedPackages)
->>>>>>> 2cfeac69
         {
             Organizations = userToDelete.Organizations
                 .Select(u => new ManageOrganizationsItemViewModel(u, packageService));
