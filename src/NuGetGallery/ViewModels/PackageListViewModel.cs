﻿// Copyright (c) .NET Foundation. All rights reserved.
// Licensed under the Apache License, Version 2.0. See License.txt in the project root for license information.

using System;
using System.Collections.Generic;
using System.Linq;
using System.Web.Mvc;
using NuGet.Services.Entities;

namespace NuGetGallery
{
    public class PackageListViewModel
    {
        public PackageListViewModel(
<<<<<<< HEAD
            ICollection<ListPackageItemViewModel> packageViewModels,
=======
            IReadOnlyCollection<ListPackageItemViewModel> items,
>>>>>>> 2cfeac69
            DateTime? indexTimestampUtc,
            string searchTerm,
            int totalCount,
            int pageIndex,
            int pageSize,
            UrlHelper url,
            bool includePrerelease,
            bool isPreviewSearch)
        {
<<<<<<< HEAD
            // TODO: Implement actual sorting
=======
>>>>>>> 2cfeac69
            PageIndex = pageIndex;
            IndexTimestampUtc = indexTimestampUtc;
            PageSize = pageSize;
            TotalCount = totalCount;
            SearchTerm = searchTerm;
            int pageCount = (TotalCount + PageSize - 1) / PageSize;

            var pager = new PreviousNextPagerViewModel<ListPackageItemViewModel>(
                packageViewModels,
                PageIndex,
                pageCount,
                page => url.PackageList(page, searchTerm, includePrerelease));
            Items = pager.Items;
            Pager = pager;
            IncludePrerelease = includePrerelease;
            IsPreviewSearch = isPreviewSearch;
        }

        public int FirstResultIndex => 1 + (PageIndex * PageSize);
        public int LastResultIndex => FirstResultIndex + Items.Count() - 1;

        public IReadOnlyCollection<ListPackageItemViewModel> Items { get; }

        public IPreviousNextPager Pager { get; }

        public int TotalCount { get; }

        public string SearchTerm { get;  }

        public int PageIndex { get; }

        public int PageSize { get; }

        public DateTime? IndexTimestampUtc { get; }

        public bool IncludePrerelease { get; }

        public bool IsPreviewSearch { get; }
    }
}<|MERGE_RESOLUTION|>--- conflicted
+++ resolved
@@ -12,11 +12,7 @@
     public class PackageListViewModel
     {
         public PackageListViewModel(
-<<<<<<< HEAD
-            ICollection<ListPackageItemViewModel> packageViewModels,
-=======
-            IReadOnlyCollection<ListPackageItemViewModel> items,
->>>>>>> 2cfeac69
+            IReadOnlyCollection<ListPackageItemViewModel> packageViewModels,
             DateTime? indexTimestampUtc,
             string searchTerm,
             int totalCount,
@@ -26,10 +22,6 @@
             bool includePrerelease,
             bool isPreviewSearch)
         {
-<<<<<<< HEAD
-            // TODO: Implement actual sorting
-=======
->>>>>>> 2cfeac69
             PageIndex = pageIndex;
             IndexTimestampUtc = indexTimestampUtc;
             PageSize = pageSize;
