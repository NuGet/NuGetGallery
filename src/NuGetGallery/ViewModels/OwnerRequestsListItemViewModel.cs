--- conflicted
+++ resolved
@@ -12,11 +12,7 @@
             Request = request;
 
             var package = packageService.FindPackageByIdAndVersion(request.PackageRegistration.Id, version: null, semVerLevelKey: SemVerLevelKey.SemVer2, allowPrerelease: true);
-<<<<<<< HEAD
-            Package = new ListPackageItemViewModel().Setup(package, currentUser, iconUrlProvider);
-=======
-            Package = new ListPackageItemViewModelFactory().Create(package, currentUser);
->>>>>>> aca7bdc3
+            Package = new ListPackageItemViewModelFactory(iconUrlProvider).Create(package, currentUser);
 
             CanAccept = ActionsRequiringPermissions.HandlePackageOwnershipRequest.CheckPermissions(currentUser, Request.NewOwner) == PermissionsCheckResult.Allowed;
             CanCancel = Package.CanManageOwners;
