--- conflicted
+++ resolved
@@ -12,12 +12,7 @@
             Request = request;
 
             var package = packageService.FindPackageByIdAndVersion(request.PackageRegistration.Id, version: null, semVerLevelKey: SemVerLevelKey.SemVer2, allowPrerelease: true);
-<<<<<<< HEAD
-            var icon = iconUrlProvider.GetIconUrlString(package);
-            Package = new ListPackageItemViewModel(package, currentUser, icon);
-=======
             Package = new ListPackageItemViewModel().Setup(package, currentUser);
->>>>>>> 2cfeac69
 
             CanAccept = ActionsRequiringPermissions.HandlePackageOwnershipRequest.CheckPermissions(currentUser, Request.NewOwner) == PermissionsCheckResult.Allowed;
             CanCancel = Package.CanManageOwners;
