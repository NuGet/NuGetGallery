--- conflicted
+++ resolved
@@ -38,13 +38,7 @@
         public bool IsPackageDependentsEnabled { get; set; }
         public NuGetPackageGitHubInformation GitHubDependenciesInformation { get; set; }
         public bool HasEmbeddedIcon { get; set; }
-<<<<<<< HEAD
-        //public IReadOnlyCollection<PackageDependent> packageDependents { get; set;}
-        public CreatePackageDependents packageDependents { get; set; }
-
-=======
         public PackageDependents PackageDependents { get; set; }
->>>>>>> ee25a4ec
 
         public bool HasNewerPrerelease
         {
