﻿// Copyright (c) .NET Foundation. All rights reserved.
// Licensed under the Apache License, Version 2.0. See License.txt in the project root for license information.

using System;
using System.Globalization;
using System.Linq;
using System.Net;
using System.Threading.Tasks;
using System.Web.Mvc;
using NuGetGallery.Authentication;
using NuGetGallery.Filters;

namespace NuGetGallery
{
    public class OrganizationsController
        : AccountsController<Organization, OrganizationAccountViewModel>
    {
        public IDeleteAccountService DeleteAccountService { get; }

        public OrganizationsController(
            AuthenticationService authService,
            ICuratedFeedService curatedFeedService,
            IMessageService messageService,
            IUserService userService,
<<<<<<< HEAD
            IPackageService packageService,
            IDeleteAccountService deleteAccountService)
            : base(authService, curatedFeedService, packageService, messageService, userService)
=======
            ITelemetryService telemetryService)
            : base(authService, curatedFeedService, messageService, userService, telemetryService)
>>>>>>> e6d0113c
        {
            DeleteAccountService = deleteAccountService;
        }

        public override string AccountAction => nameof(ManageOrganization);

        protected internal override ViewMessages Messages => new ViewMessages
        {
            EmailConfirmed = Strings.OrganizationEmailConfirmed,
            EmailPreferencesUpdated = Strings.OrganizationEmailPreferencesUpdated,
            EmailUpdateCancelled = Strings.OrganizationEmailUpdateCancelled
        };

        protected override void SendNewAccountEmail(User account)
        {
            var confirmationUrl = Url.ConfirmOrganizationEmail(account.Username, account.EmailConfirmationToken, relativeUrl: false);

            MessageService.SendNewAccountEmail(account, confirmationUrl);
        }

        protected override void SendEmailChangedConfirmationNotice(User account)
        {
            var confirmationUrl = Url.ConfirmOrganizationEmail(account.Username, account.EmailConfirmationToken, relativeUrl: false);
            MessageService.SendEmailChangeConfirmationNotice(account, confirmationUrl);
        }

        [HttpGet]
        [UIAuthorize]
        public ActionResult Add()
        {
            return View(new AddOrganizationViewModel());
        }

        [HttpPost]
        [UIAuthorize]
        [ValidateAntiForgeryToken]
        public async Task<ActionResult> Add(AddOrganizationViewModel model)
        {
            var organizationName = model.OrganizationName;
            var organizationEmailAddress = model.OrganizationEmailAddress;
            var adminUser = GetCurrentUser();

            try
            {
                var organization = await UserService.AddOrganizationAsync(organizationName, organizationEmailAddress, adminUser);
                SendNewAccountEmail(organization);
                TelemetryService.TrackOrganizationAdded(organization);
                return RedirectToAction(nameof(ManageOrganization), new { accountName = organization.Username });
            }
            catch (EntityException e)
            {
                TempData["AddOrganizationErrorMessage"] = e.Message;
                return View(model);
            }
        }

        [HttpGet]
        [UIAuthorize]
        public virtual ActionResult ManageOrganization(string accountName)
        {
            var account = GetAccount(accountName);

            return AccountView(account);
        }

        [HttpPost]
        [UIAuthorize]
        [ValidateAntiForgeryToken]
        public async Task<JsonResult> AddMember(string accountName, string memberName, bool isAdmin)
        {
            var account = GetAccount(accountName);

            if (account == null
                || ActionsRequiringPermissions.ManageMembership.CheckPermissions(GetCurrentUser(), account)
                    != PermissionsCheckResult.Allowed)
            {
                return Json(HttpStatusCode.Forbidden, Strings.Unauthorized);
            }

            if (!account.Confirmed)
            {
                return Json(HttpStatusCode.BadRequest, Strings.Member_OrganizationUnconfirmed);
            }

            try
            {
                var request = await UserService.AddMembershipRequestAsync(account, memberName, isAdmin);
                var currentUser = GetCurrentUser();

                var profileUrl = Url.User(account, relativeUrl: false);
                var confirmUrl = Url.AcceptOrganizationMembershipRequest(request, relativeUrl: false);
                var rejectUrl = Url.RejectOrganizationMembershipRequest(request, relativeUrl: false);
                var cancelUrl = Url.CancelOrganizationMembershipRequest(memberName, relativeUrl: false);

                MessageService.SendOrganizationMembershipRequest(account, request.NewMember, currentUser, request.IsAdmin, profileUrl, confirmUrl, rejectUrl);
                MessageService.SendOrganizationMembershipRequestInitiatedNotice(account, currentUser, request.NewMember, request.IsAdmin, cancelUrl);

                return Json(new OrganizationMemberViewModel(request));
            }
            catch (EntityException e)
            {
                return Json(HttpStatusCode.BadRequest, e.Message);
            }
        }

        [HttpGet]
        [UIAuthorize]
        public async Task<ActionResult> ConfirmMemberRequest(string accountName, string confirmationToken)
        {
            var account = GetAccount(accountName);

            if (account == null)
            {
                return new HttpStatusCodeResult(HttpStatusCode.NotFound);
            }

            try
            {
                var member = await UserService.AddMemberAsync(account, GetCurrentUser().Username, confirmationToken);
                MessageService.SendOrganizationMemberUpdatedNotice(account, member);

                TempData["Message"] = String.Format(CultureInfo.CurrentCulture,
                    Strings.AddMember_Success, account.Username);

                return Redirect(Url.ManageMyOrganization(account.Username));
            }
            catch (EntityException e)
            {
                var failureReason = e.AsUserSafeException().GetUserSafeMessage();
                return HandleOrganizationMembershipRequestView(new HandleOrganizationMembershipRequestModel(true, account, failureReason));
            }
        }

        [HttpGet]
        [UIAuthorize]
        public async Task<ActionResult> RejectMemberRequest(string accountName, string confirmationToken)
        {
            var account = GetAccount(accountName);

            if (account == null)
            {
                return new HttpStatusCodeResult(HttpStatusCode.NotFound);
            }

            try
            {
                var member = GetCurrentUser();
                await UserService.RejectMembershipRequestAsync(account, member.Username, confirmationToken);
                MessageService.SendOrganizationMembershipRequestRejectedNotice(account, member);

                return HandleOrganizationMembershipRequestView(new HandleOrganizationMembershipRequestModel(false, account));
            }
            catch (EntityException e)
            {
                var failureReason = e.AsUserSafeException().GetUserSafeMessage();
                return HandleOrganizationMembershipRequestView(new HandleOrganizationMembershipRequestModel(false, account, failureReason));
            }
        }

        private ActionResult HandleOrganizationMembershipRequestView(HandleOrganizationMembershipRequestModel model)
        {
            return View("HandleOrganizationMembershipRequest", model);
        }

        [HttpPost]
        [UIAuthorize]
        [ValidateAntiForgeryToken]
        public async Task<JsonResult> CancelMemberRequest(string accountName, string memberName)
        {
            var account = GetAccount(accountName);

            if (account == null
                || ActionsRequiringPermissions.ManageMembership.CheckPermissions(GetCurrentUser(), account)
                    != PermissionsCheckResult.Allowed)
            {
                return Json(HttpStatusCode.Forbidden, Strings.Unauthorized);
            }

            try
            {
                var removedUser = await UserService.CancelMembershipRequestAsync(account, memberName);
                MessageService.SendOrganizationMembershipRequestCancelledNotice(account, removedUser);
                return Json(Strings.CancelMemberRequest_Success);
            }
            catch (EntityException e)
            {
                return Json(HttpStatusCode.BadRequest, e.Message);
            }
        }

        [HttpPost]
        [UIAuthorize]
        [ValidateAntiForgeryToken]
        public async Task<JsonResult> UpdateMember(string accountName, string memberName, bool isAdmin)
        {
            var account = GetAccount(accountName);

            if (account == null
                || ActionsRequiringPermissions.ManageMembership.CheckPermissions(GetCurrentUser(), account)
                    != PermissionsCheckResult.Allowed)
            {
                return Json(HttpStatusCode.Forbidden, Strings.Unauthorized);
            }

            if (!account.Confirmed)
            {
                return Json(HttpStatusCode.BadRequest, Strings.Member_OrganizationUnconfirmed);
            }

            try
            {
                var membership = await UserService.UpdateMemberAsync(account, memberName, isAdmin);
                MessageService.SendOrganizationMemberUpdatedNotice(account, membership);

                return Json(new OrganizationMemberViewModel(membership));
            }
            catch (EntityException e)
            {
                return Json(HttpStatusCode.BadRequest, e.Message);
            }
        }

        [HttpPost]
        [UIAuthorize]
        [ValidateAntiForgeryToken]
        public async Task<JsonResult> DeleteMember(string accountName, string memberName)
        {
            var account = GetAccount(accountName);

            var currentUser = GetCurrentUser();

            if (account == null || 
                (currentUser.Username != memberName && 
                ActionsRequiringPermissions.ManageMembership.CheckPermissions(currentUser, account)
                    != PermissionsCheckResult.Allowed))
            {
                return Json(HttpStatusCode.Forbidden, Strings.Unauthorized);
            }

            if (!account.Confirmed)
            {
                return Json(HttpStatusCode.BadRequest, Strings.Member_OrganizationUnconfirmed);
            }

            try
            {
                var removedMember = await UserService.DeleteMemberAsync(account, memberName);
                MessageService.SendOrganizationMemberRemovedNotice(account, removedMember);
                return Json(Strings.DeleteMember_Success);
            }
            catch (EntityException e)
            {
                return Json(HttpStatusCode.BadRequest, e.Message);
            }
        }

        protected override DeleteAccountViewModel<Organization> GetDeleteAccountViewModel(Organization account)
        {
            return new DeleteOrganizationViewModel(account, GetCurrentUser(), PackageService);
        }

        [HttpPost]
        [ValidateAntiForgeryToken]
        [UIAuthorize]
        public override async Task<ActionResult> RequestAccountDeletion(string accountName = null)
        {
            var account = GetAccount(accountName);
            var currentUser = GetCurrentUser();

            if (account == null
                || ActionsRequiringPermissions.ManageAccount.CheckPermissions(GetCurrentUser(), account)
                    != PermissionsCheckResult.Allowed)
            {
                return new HttpStatusCodeResult(HttpStatusCode.NotFound);
            }
            
            var model = GetDeleteAccountViewModel(account);

            if (model.HasOrphanPackages)
            {
                TempData["ErrorMessage"] = "You cannot delete your organization unless you transfer ownership of all of its packages to another account.";

                return RedirectToAction(nameof(DeleteRequest));
            }

            if (model.Account.Members.Count() > 1)
            {
                TempData["ErrorMessage"] = "You cannot delete your organization unless you remove all other members.";

                return RedirectToAction(nameof(DeleteRequest));
            }

            var result = await DeleteAccountService.DeleteGalleryOrganizationAccountAsync(account, currentUser, true);

            if (result.Success)
            {
                TempData["Message"] = $"Your organization '{accountName}' was successfully deleted!";

                return RedirectToAction("Organizations", "Users");
            }
            else
            {
                TempData["ErrorMessage"] = $"There was an issue deleting your organization '{accountName}'. Please contact support for assistance.";

                return RedirectToAction("Delete");
            }
        }

        protected override void UpdateAccountViewModel(Organization account, OrganizationAccountViewModel model)
        {
            base.UpdateAccountViewModel(account, model);

            model.Members =
                account.Members.Select(m => new OrganizationMemberViewModel(m))
                .Concat(account.MemberRequests.Select(m => new OrganizationMemberViewModel(m)));

            model.RequiresTenant = account.IsRestrictedToOrganizationTenantPolicy();

            model.CanManageMemberships = 
                ActionsRequiringPermissions.ManageMembership.CheckPermissions(GetCurrentUser(), account) == 
                PermissionsCheckResult.Allowed;
        }
    }
}<|MERGE_RESOLUTION|>--- conflicted
+++ resolved
@@ -22,14 +22,10 @@
             ICuratedFeedService curatedFeedService,
             IMessageService messageService,
             IUserService userService,
-<<<<<<< HEAD
             IPackageService packageService,
+            ITelemetryService telemetryService,
             IDeleteAccountService deleteAccountService)
-            : base(authService, curatedFeedService, packageService, messageService, userService)
-=======
-            ITelemetryService telemetryService)
-            : base(authService, curatedFeedService, messageService, userService, telemetryService)
->>>>>>> e6d0113c
+            : base(authService, curatedFeedService, packageService, messageService, userService, telemetryService)
         {
             DeleteAccountService = deleteAccountService;
         }
