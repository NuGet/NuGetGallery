--- conflicted
+++ resolved
@@ -242,10 +242,7 @@
                 return RedirectToAction("DeleteRequest");
             }
             _messageService.SendAccountDeleteNotice(user.ToMailAddress(), user.Username);
-<<<<<<< HEAD
-=======
-
->>>>>>> 5b8fadd3
+
             return RedirectToAction("DeleteRequest");
         }
 
