--- conflicted
+++ resolved
@@ -37,14 +37,9 @@
             AuthenticationService authService,
             ICredentialBuilder credentialBuilder,
             IDeleteAccountService deleteAccountService,
-<<<<<<< HEAD
-            ISupportRequestService supportRequestService)
-            : base(authService, feedsQuery, packageService, messageService, userService)
-=======
             ISupportRequestService supportRequestService,
             ITelemetryService telemetryService)
-            : base(authService, feedsQuery, messageService, userService, telemetryService)
->>>>>>> e6d0113c
+            : base(authService, feedsQuery, packageService, messageService, userService, telemetryService)
         {
             _packageOwnerRequestService = packageOwnerRequestService ?? throw new ArgumentNullException(nameof(packageOwnerRequestService));
             _config = config ?? throw new ArgumentNullException(nameof(config));
@@ -373,17 +368,11 @@
         private ApiKeyOwnerViewModel CreateApiKeyOwnerViewModel(User currentUser, User account)
         {
             return new ApiKeyOwnerViewModel(
-<<<<<<< HEAD
-                user.Username,
-                canPushNew,
-                packageIds: PackageService.FindPackageRegistrationsByOwner(user)
-=======
                 account.Username,
                 ActionsRequiringPermissions.UploadNewPackageId.IsAllowedOnBehalfOfAccount(currentUser, account),
                 ActionsRequiringPermissions.UploadNewPackageVersion.IsAllowedOnBehalfOfAccount(currentUser, account),
                 ActionsRequiringPermissions.UnlistOrRelistPackage.IsAllowedOnBehalfOfAccount(currentUser, account),
-                packageIds: _packageService.FindPackageRegistrationsByOwner(account)
->>>>>>> e6d0113c
+                packageIds: PackageService.FindPackageRegistrationsByOwner(account)
                                 .Select(p => p.Id)
                                 .OrderBy(i => i)
                                 .ToList());
