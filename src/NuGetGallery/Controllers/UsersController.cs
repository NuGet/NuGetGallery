﻿// Copyright (c) .NET Foundation. All rights reserved.
// Licensed under the Apache License, Version 2.0. See License.txt in the project root for license information.

using System;
using System.Collections.Generic;
using System.Globalization;
using System.Linq;
using System.Net;
using System.Net.Mail;
using System.Threading.Tasks;
using System.Web.Mvc;
using NuGetGallery.Areas.Admin;
using NuGetGallery.Areas.Admin.Models;
using NuGetGallery.Areas.Admin.ViewModels;
using NuGetGallery.Authentication;
using NuGetGallery.Configuration;
using NuGetGallery.Filters;
using NuGetGallery.Infrastructure.Authentication;

namespace NuGetGallery
{
    public partial class UsersController
        : AppController
    {
        private readonly ICuratedFeedService _curatedFeedService;
        private readonly IUserService _userService;
        private readonly IMessageService _messageService;
        private readonly IPackageService _packageService;
        private readonly IPackageOwnerRequestService _packageOwnerRequestService;
        private readonly IAppConfiguration _config;
        private readonly AuthenticationService _authService;
        private readonly ICredentialBuilder _credentialBuilder;
        private readonly IDeleteAccountService _deleteAccountService;
        private readonly ISupportRequestService _supportRequestService;

        public UsersController(
            ICuratedFeedService feedsQuery,
            IUserService userService,
            IPackageService packageService,
            IPackageOwnerRequestService packageOwnerRequestService,
            IMessageService messageService,
            IAppConfiguration config,
            AuthenticationService authService,
            ICredentialBuilder credentialBuilder,
            IDeleteAccountService deleteAccountService,
            ISupportRequestService supportRequestService)
        {
            _curatedFeedService = feedsQuery ?? throw new ArgumentNullException(nameof(feedsQuery));
            _userService = userService ?? throw new ArgumentNullException(nameof(userService));
            _packageService = packageService ?? throw new ArgumentNullException(nameof(packageService));
            _packageOwnerRequestService = packageOwnerRequestService ?? throw new ArgumentNullException(nameof(packageOwnerRequestService));
            _messageService = messageService ?? throw new ArgumentNullException(nameof(messageService));
            _config = config ?? throw new ArgumentNullException(nameof(config));
            _authService = authService ?? throw new ArgumentNullException(nameof(authService));
            _credentialBuilder = credentialBuilder ?? throw new ArgumentNullException(nameof(credentialBuilder));
            _deleteAccountService = deleteAccountService ?? throw new ArgumentNullException(nameof(deleteAccountService));
            _supportRequestService = supportRequestService ?? throw new ArgumentNullException(nameof(supportRequestService));
        }

        [HttpGet]
        [Authorize]
        public virtual ActionResult ConfirmationRequired()
        {
            var model = new ConfirmationViewModel(GetCurrentUser());
            return View(model);
        }

        [Authorize]
        [HttpPost]
        [ActionName("ConfirmationRequired")]
        [ValidateAntiForgeryToken]
        public virtual ActionResult ConfirmationRequiredPost()
        {
            User user = GetCurrentUser();
            var confirmationUrl = Url.ConfirmEmail(user.Username, user.EmailConfirmationToken, relativeUrl: false);

            var alreadyConfirmed = user.UnconfirmedEmailAddress == null;

            ConfirmationViewModel model;
            if (!alreadyConfirmed)
            {
                _messageService.SendNewAccountEmail(new MailAddress(user.UnconfirmedEmailAddress, user.Username), confirmationUrl);

                model = new ConfirmationViewModel(user)
                {
                    SentEmail = true
                };
            }
            else
            {
                model = new ConfirmationViewModel(user);
            }
            return View(model);
        }

        [HttpGet]
        [Authorize]
        public virtual ActionResult Account()
        {
            return AccountView<UserAccountViewModel>();
        }

        [HttpGet]
        [Authorize]
        [ActionName("Transform")]
        public virtual ActionResult TransformToOrganization()
        {
            var accountToTransform = GetCurrentUser();
            if (!_userService.CanTransformUserToOrganization(accountToTransform, out var errorReason))
            {
                return TransformToOrganizationFailed(errorReason);
            }

            var transformRequest = accountToTransform.OrganizationMigrationRequest;
            if (transformRequest != null)
            {
                TempData["Message"] = String.Format(CultureInfo.CurrentCulture,
                    Strings.TransformAccount_RequestExists, transformRequest.AdminUser.Username);
            }

            return View(new TransformAccountViewModel());
        }

        [HttpPost]
        [Authorize]
        [ValidateAntiForgeryToken]
        [ActionName("Transform")]
        public virtual async Task<ActionResult> TransformToOrganization(TransformAccountViewModel transformViewModel)
        {
            var accountToTransform = GetCurrentUser();

            var adminUser = _userService.FindByUsername(transformViewModel.AdminUsername);
            if (adminUser == null)
            {
                ModelState.AddModelError("AdminUsername", String.Format(CultureInfo.CurrentCulture,
                    Strings.TransformAccount_AdminAccountDoesNotExist, transformViewModel.AdminUsername));
                return View(transformViewModel);
            }
            
            if (!_userService.CanTransformUserToOrganization(accountToTransform, adminUser, out var errorReason))
            {
                return TransformToOrganizationFailed(errorReason);
            }

            await _userService.RequestTransformToOrganizationAccount(accountToTransform, adminUser);

            // sign out pending organization and prompt for admin sign in
            OwinContext.Authentication.SignOut();
            
            TempData[Constants.ReturnUrlMessageViewDataKey] = String.Format(CultureInfo.CurrentCulture,
                Strings.TransformAccount_SignInToConfirm, adminUser.Username, accountToTransform.Username);
            var returnUrl = Url.ConfirmTransformAccount(accountToTransform);
            return Redirect(Url.LogOn(returnUrl));
        }

        [HttpGet]
        [Authorize]
        [ActionName("ConfirmTransform")]
        public virtual async Task<ActionResult> ConfirmTransformToOrganization(string accountNameToTransform, string token)
        {
            var adminUser = GetCurrentUser();

            string errorReason;
            var accountToTransform = _userService.FindByUsername(accountNameToTransform);
            if (accountToTransform == null)
            {
                errorReason = String.Format(CultureInfo.CurrentCulture,
                    Strings.TransformAccount_OrganizationAccountDoesNotExist, accountNameToTransform);
                return TransformToOrganizationFailed(errorReason);
            }

            if (!_userService.CanTransformUserToOrganization(accountToTransform, adminUser, out errorReason))
            {
                return TransformToOrganizationFailed(errorReason);
            }

            if (!await _userService.TransformUserToOrganization(accountToTransform, adminUser, token))
            {
                errorReason = Strings.TransformAccount_Failed;
                return TransformToOrganizationFailed(errorReason);
            }

            TempData["Message"] = String.Format(CultureInfo.CurrentCulture,
                Strings.TransformAccount_Success, accountNameToTransform);

            // todo: redirect to ManageOrganization (future work)
            return RedirectToAction("Account");
        }

        private ActionResult TransformToOrganizationFailed(string errorMessage)
        {
            return View("TransformFailed", new TransformAccountFailedViewModel(errorMessage));
        }

        [HttpGet]
        [Authorize]
        public virtual ActionResult DeleteRequest()
        {
            var currentUser = GetCurrentUser();

            if (currentUser == null || currentUser.IsDeleted)
            {
                return HttpNotFound("User not found.");
            }

            var listPackageItems = _packageService
                 .FindPackagesByAnyMatchingOwner(currentUser, includeUnlisted: true)
                 .Select(p => new ListPackageItemViewModel(p, currentUser))
                 .ToList();

<<<<<<< HEAD
            bool hasPendingRequest = _supportRequestService.GetIssues().Where((issue)=> (issue.UserKey.HasValue && issue.UserKey.Value == currentUser.Key) && 
=======
            bool hasPendingRequest = _supportRequestService.GetIssues().Where((issue) => (issue.UserKey.HasValue && issue.UserKey.Value == user.Key) &&
>>>>>>> 8333e17e
                                                                                 string.Equals(issue.IssueTitle, Strings.AccountDelete_SupportRequestTitle) &&
                                                                                 issue.Key != IssueStatusKeys.Resolved).Any();

            var model = new DeleteAccountViewModel()
            {
                Packages = listPackageItems,
                User = currentUser,
                AccountName = currentUser.Username,
                HasPendingRequests = hasPendingRequest
            };

            return View("DeleteAccount", model);
        }

        [HttpPost]
        [Authorize]
        [ValidateAntiForgeryToken]
        public virtual async Task<ActionResult> RequestAccountDeletion()
        {
            var user = GetCurrentUser();

            if (user == null || user.IsDeleted)
            {
                return HttpNotFound("User not found.");
            }

            var isSupportRequestCreated = await _supportRequestService.TryAddDeleteSupportRequestAsync(user);
            if (!isSupportRequestCreated)
            {
                TempData["RequestFailedMessage"] = Strings.AccountDelete_CreateSupportRequestFails;
                return RedirectToAction("DeleteRequest");
            }
            _messageService.SendAccountDeleteNotice(user.ToMailAddress(), user.Username);

            return RedirectToAction("DeleteRequest");
        }

        [HttpGet]
        [Authorize(Roles = "Admins")]
        public virtual ActionResult Delete(string accountName)
        {
            var currentUser = GetCurrentUser();
            var user = _userService.FindByUsername(accountName);
            if (user == null || user.IsDeleted || (user is Organization))
            {
                return HttpNotFound("User not found.");
            }

            var listPackageItems = _packageService
<<<<<<< HEAD
                 .FindPackagesByAnyMatchingOwner(user, includeUnlisted:true)
                 .Select(p => new ListPackageItemViewModel(p, currentUser))
=======
                 .FindPackagesByAnyMatchingOwner(user, includeUnlisted: true)
                 .Select(p => new ListPackageItemViewModel(p, user))
>>>>>>> 8333e17e
                 .ToList();
            var model = new DeleteUserAccountViewModel
            {
                Packages = listPackageItems,
                User = user,
                AccountName = user.Username,
            };
            return View("DeleteUserAccount", model);
        }

        [HttpDelete]
        [Authorize(Roles = "Admins")]
        [RequiresAccountConfirmation("Delete account")]
        [ValidateAntiForgeryToken]
        public virtual async Task<ActionResult> Delete(DeleteUserAccountViewModel model)
        {
            var user = _userService.FindByUsername(model.AccountName);
            if (user == null || user.IsDeleted)
            {
                return View("DeleteUserAccountStatus", new DeleteUserAccountStatus()
                {
                    AccountName = model.AccountName,
                    Description = $"Account {model.AccountName} not found.",
                    Success = false
                });
            }
            else
            {
                var admin = GetCurrentUser();
                var status = await _deleteAccountService.DeleteGalleryUserAccountAsync(user, admin, model.Signature, model.ShouldUnlist, commitAsTransaction: true);
                return View("DeleteUserAccountStatus", status);
            }
        }

        [HttpGet]
        [Authorize]
        public virtual ActionResult ApiKeys()
        {
            var user = GetCurrentUser();

            // Get API keys
            if (!GetCredentialGroups(user).TryGetValue(CredentialKind.Token, out List<CredentialViewModel> credentials))
            {
                credentials = new List<CredentialViewModel>();
            }

            var apiKeys = credentials
                .Select(c => new ApiKeyViewModel(c))
                .ToList();

            // Get package owners (user's self or organizations)
            var owners = user.Organizations
                .Select(o => CreateApiKeyOwnerViewModel(
                    o.Organization,
                    // todo: move logic for canPushNew to PermissionsService
                    canPushNew: o.IsAdmin)
                    ).ToList();
            owners.Insert(0, CreateApiKeyOwnerViewModel(user, canPushNew: true));

            var model = new ApiKeyListViewModel
            {
                ApiKeys = apiKeys,
                ExpirationInDaysForApiKeyV1 = _config.ExpirationInDaysForApiKeyV1,
                PackageOwners = owners,
            };

            return View("ApiKeys", model);
        }

        private ApiKeyOwnerViewModel CreateApiKeyOwnerViewModel(User user, bool canPushNew)
        {
            return new ApiKeyOwnerViewModel(
                user.Username,
                canPushNew,
                packageIds: _packageService.FindPackageRegistrationsByOwner(user)
                                .Select(p => p.Id)
                                .OrderBy(i => i)
                                .ToList());
        }

        [Authorize]
        [HttpPost]
        [ValidateAntiForgeryToken]
        public virtual async Task<ActionResult> ChangeEmailSubscription(UserAccountViewModel model)
        {
            var user = GetCurrentUser();

            await _userService.ChangeEmailSubscriptionAsync(
                user,
                model.ChangeNotifications.EmailAllowed,
                model.ChangeNotifications.NotifyPackagePushed);

            TempData["Message"] = Strings.EmailPreferencesUpdated;

            return RedirectToAction("Account");
        }

        [HttpGet]
        [Authorize]
        public virtual ActionResult Thanks()
        {
            // No need to redirect here after someone logs in...
            // By having this value present in the dictionary BUT null, we don't put "returnUrl" on the Login link at all
            ViewData[Constants.ReturnUrlViewDataKey] = null;
            return View();
        }

        [HttpGet]
        [Authorize]
        public virtual ActionResult Packages()
        {
            var currentUser = GetCurrentUser();

            var owners = new List<ListPackageOwnerViewModel> {
                new ListPackageOwnerViewModel
                {
                    Username = "All packages"
                },
                new ListPackageOwnerViewModel(currentUser)
            }.Concat(currentUser.Organizations.Select(o => new ListPackageOwnerViewModel(o.Organization)));

            var packages = _packageService.FindPackagesByAnyMatchingOwner(currentUser, includeUnlisted: true);
            var listedPackages = packages
                .Where(p => p.Listed)
                .Select(p => new ListPackageItemViewModel(p, currentUser)).OrderBy(p => p.Id)
                .ToList();
            var unlistedPackages = packages
                .Where(p => !p.Listed)
                .Select(p => new ListPackageItemViewModel(p, currentUser)).OrderBy(p => p.Id)
                .ToList();

            var received = _packageOwnerRequestService.GetPackageOwnershipRequests(newOwner: currentUser);
            var sent = _packageOwnerRequestService.GetPackageOwnershipRequests(requestingOwner: currentUser);

            var ownerRequests = new OwnerRequestsViewModel(received, sent, currentUser, _packageService);
            var reservedPrefixes = new ReservedNamespaceListViewModel(currentUser.ReservedNamespaces);

            var model = new ManagePackagesViewModel
            {
                Owners = owners,
                ListedPackages = listedPackages,
                UnlistedPackages = unlistedPackages,
                OwnerRequests = ownerRequests,
                ReservedNamespaces = reservedPrefixes
            };
            return View(model);
        }

        [HttpGet]
        [Authorize]
        public virtual ActionResult Organizations()
        {
            var currentUser = GetCurrentUser();

            var model = new ManageOrganizationsViewModel(currentUser, _packageService);

            return View(model);
        }

        [HttpGet]
        public virtual ActionResult ForgotPassword()
        {
            // We don't want Login to have us as a return URL
            // By having this value present in the dictionary BUT null, we don't put "returnUrl" on the Login link at all
            ViewData[Constants.ReturnUrlViewDataKey] = null;

            return View();
        }

        [HttpPost]
        [ValidateAntiForgeryToken]
        public virtual async Task<ActionResult> ForgotPassword(ForgotPasswordViewModel model)
        {
            // We don't want Login to have us as a return URL
            // By having this value present in the dictionary BUT null, we don't put "returnUrl" on the Login link at all
            ViewData[Constants.ReturnUrlViewDataKey] = null;

            if (ModelState.IsValid)
            {
                var result = await _authService.GeneratePasswordResetToken(model.Email, Constants.PasswordResetTokenExpirationHours * 60);
                switch (result.Type)
                {
                    case PasswordResetResultType.UserNotConfirmed:
                        ModelState.AddModelError("Email", Strings.UserIsNotYetConfirmed);
                        break;
                    case PasswordResetResultType.UserNotFound:
                        ModelState.AddModelError("Email", Strings.CouldNotFindAnyoneWithThatUsernameOrEmail);
                        break;
                    case PasswordResetResultType.Success:
                        return SendPasswordResetEmail(result.User, forgotPassword: true);
                    default:
                        throw new NotImplementedException($"The password reset result type '{result.Type}' is not supported.");
                }
            }

            return View(model);
        }

        [HttpGet]
        public virtual ActionResult PasswordSent()
        {
            // We don't want Login to have us as a return URL
            // By having this value present in the dictionary BUT null, we don't put "returnUrl" on the Login link at all
            ViewData[Constants.ReturnUrlViewDataKey] = null;

            ViewBag.Email = TempData["Email"];
            ViewBag.Expiration = Constants.PasswordResetTokenExpirationHours;
            return View();
        }

        [HttpGet]
        public virtual ActionResult ResetPassword(bool forgot)
        {
            // We don't want Login to have us as a return URL
            // By having this value present in the dictionary BUT null, we don't put "returnUrl" on the Login link at all
            ViewData[Constants.ReturnUrlViewDataKey] = null;

            ViewBag.ResetTokenValid = true;
            ViewBag.ForgotPassword = forgot;
            return View();
        }

        [HttpPost]
        [ValidateAntiForgeryToken]
        public virtual async Task<ActionResult> ResetPassword(string username, string token, PasswordResetViewModel model, bool forgot)
        {
            // We don't want Login to have us as a return URL
            // By having this value present in the dictionary BUT null, we don't put "returnUrl" on the Login link at all
            ViewData[Constants.ReturnUrlViewDataKey] = null;

            if (!ModelState.IsValid)
            {
                return ResetPassword(forgot);
            }

            ViewBag.ForgotPassword = forgot;

            Credential credential = null;
            try
            {
                credential = await _authService.ResetPasswordWithToken(username, token, model.NewPassword);
            }
            catch (InvalidOperationException ex)
            {
                ModelState.AddModelError("", ex.Message);
                return View(model);
            }

            ViewBag.ResetTokenValid = credential != null;

            if (!ViewBag.ResetTokenValid)
            {
                ModelState.AddModelError("", Strings.InvalidOrExpiredPasswordResetToken);
                return View(model);
            }

            if (credential != null && !forgot)
            {
                // Setting a password, so notify the user
                _messageService.SendCredentialAddedNotice(credential.User, _authService.DescribeCredential(credential));
            }

            return RedirectToAction("PasswordChanged");
        }

        [Authorize]
        public virtual async Task<ActionResult> Confirm(string username, string token)
        {
            // We don't want Login to go to this page as a return URL
            // By having this value present in the dictionary BUT null, we don't put "returnUrl" on the Login link at all
            ViewData[Constants.ReturnUrlViewDataKey] = null;

            var user = GetCurrentUser();

            if (!String.Equals(username, User.Identity.Name, StringComparison.OrdinalIgnoreCase))
            {
                return View(new ConfirmationViewModel(user)
                {
                    WrongUsername = true,
                    SuccessfulConfirmation = false,
                });
            }

            string existingEmail = user.EmailAddress;
            var model = new ConfirmationViewModel(user);

            if (!model.AlreadyConfirmed)
            {
                try
                {
                    model.SuccessfulConfirmation = await _userService.ConfirmEmailAddress(user, token);
                }
                catch (EntityException)
                {
                    model.SuccessfulConfirmation = false;
                    model.DuplicateEmailAddress = true;
                }

                // SuccessfulConfirmation is required so that the confirm Action isn't a way to spam people.
                // Change notice not required for new accounts.
                if (model.SuccessfulConfirmation && !model.ConfirmingNewAccount)
                {
                    _messageService.SendEmailChangeNoticeToPreviousEmailAddress(user, existingEmail);

                    string returnUrl = HttpContext.GetConfirmationReturnUrl();
                    if (!String.IsNullOrEmpty(returnUrl))
                    {
                        TempData["Message"] = "You have successfully confirmed your email address!";
                        return SafeRedirect(returnUrl);
                    }
                }
            }

            return View(model);
        }

        [HttpGet]
        public virtual ActionResult Profiles(string username, int page = 1)
        {
            var currentUser = GetCurrentUser();
            var user = _userService.FindByUsername(username);
            if (user == null || user.IsDeleted)
            {
                return HttpNotFound();
            }

            var packages = _packageService.FindPackagesByOwner(user, includeUnlisted: false)
                .OrderByDescending(p => p.PackageRegistration.DownloadCount)
                .Select(p => new ListPackageItemViewModel(p, currentUser)
                {
                    DownloadCount = p.PackageRegistration.DownloadCount
                }).ToList();

            var model = new UserProfileModel(user, packages, page - 1, Constants.DefaultPackageListPageSize, Url);

            return View(model);
        }

        [HttpPost]
        [Authorize]
        [ValidateAntiForgeryToken]
        public virtual async Task<ActionResult> ChangeEmail(UserAccountViewModel model)
        {
            if (!ModelState.IsValidField("ChangeEmail.NewEmail"))
            {
                return AccountView(model);
            }

            var user = GetCurrentUser();
            if (user.HasPassword())
            {
                if (!ModelState.IsValidField("ChangeEmail.Password"))
                {
                    return AccountView(model);
                }

                Credential _;

                if (!_authService.ValidatePasswordCredential(user.Credentials, model.ChangeEmail.Password, out _))
                {
                    ModelState.AddModelError("ChangeEmail.Password", Strings.CurrentPasswordIncorrect);
                    return AccountView(model);
                }
            }

            // No password? We can't do any additional verification...

            if (string.Equals(model.ChangeEmail.NewEmail, user.LastSavedEmailAddress, StringComparison.OrdinalIgnoreCase))
            {
                // email address unchanged - accept
                return RedirectToAction(actionName: "Account", controllerName: "Users");
            }

            try
            {
                await _userService.ChangeEmailAddress(user, model.ChangeEmail.NewEmail);
            }
            catch (EntityException e)
            {
                ModelState.AddModelError("ChangeEmail.NewEmail", e.Message);
                return AccountView(model);
            }

            if (user.Confirmed)
            {
                var confirmationUrl = Url.ConfirmEmail(user.Username, user.EmailConfirmationToken, relativeUrl: false);
                _messageService.SendEmailChangeConfirmationNotice(new MailAddress(user.UnconfirmedEmailAddress, user.Username), confirmationUrl);

                TempData["Message"] = Strings.EmailUpdated_ConfirmationRequired;
            }
            else
            {
                TempData["Message"] = Strings.EmailUpdated;
            }

            return RedirectToAction(actionName: "Account", controllerName: "Users");
        }

        [HttpPost]
        [Authorize]
        [ValidateAntiForgeryToken]
        public virtual async Task<ActionResult> CancelChangeEmail(UserAccountViewModel model)
        {
            var user = GetCurrentUser();

            if (string.IsNullOrWhiteSpace(user.UnconfirmedEmailAddress))
            {
                return RedirectToAction(actionName: "Account", controllerName: "Users");
            }

            await _userService.CancelChangeEmailAddress(user);

            TempData["Message"] = Strings.CancelEmailAddress;

            return RedirectToAction(actionName: "Account", controllerName: "Users");
        }


        [HttpPost]
        [Authorize]
        [ValidateAntiForgeryToken]
        public virtual async Task<ActionResult> ChangePassword(UserAccountViewModel model)
        {
            var user = GetCurrentUser();

            var oldPassword = user.Credentials.FirstOrDefault(
                c => c.Type.StartsWith(CredentialTypes.Password.Prefix, StringComparison.OrdinalIgnoreCase));

            if (oldPassword == null)
            {
                // User is requesting a password set email
                var resetResultType = await _authService.GeneratePasswordResetToken(user, Constants.PasswordResetTokenExpirationHours * 60);
                if (resetResultType == PasswordResetResultType.UserNotConfirmed)
                {
                    ModelState.AddModelError("ChangePassword", Strings.UserIsNotYetConfirmed);
                    return AccountView(model);
                }

                return SendPasswordResetEmail(user, forgotPassword: false);
            }
            else
            {
                if (!model.ChangePassword.EnablePasswordLogin)
                {
                    return await RemovePassword();
                }

                if (!ModelState.IsValidField("ChangePassword"))
                {
                    return AccountView(model);
                }

                if (model.ChangePassword.NewPassword != model.ChangePassword.VerifyPassword)
                {
                    ModelState.AddModelError("ChangePassword.VerifyPassword", Strings.PasswordDoesNotMatch);
                    return AccountView(model);
                }

                if (!await _authService.ChangePassword(user, model.ChangePassword.OldPassword, model.ChangePassword.NewPassword))
                {
                    ModelState.AddModelError("ChangePassword.OldPassword", Strings.CurrentPasswordIncorrect);
                    return AccountView(model);
                }

                TempData["Message"] = Strings.PasswordChanged;
                return RedirectToAction("Account");
            }
        }

        [HttpPost]
        [Authorize]
        [ValidateAntiForgeryToken]
        public virtual Task<ActionResult> RemovePassword()
        {
            var user = GetCurrentUser();
            var passwordCred = user.Credentials.SingleOrDefault(
                c => c.Type.StartsWith(CredentialTypes.Password.Prefix, StringComparison.OrdinalIgnoreCase));

            return RemoveCredentialInternal(user, passwordCred, Strings.PasswordRemoved);
        }

        [HttpPost]
        [Authorize]
        [ValidateAntiForgeryToken]
        public virtual async Task<ActionResult> RemoveCredential(string credentialType, int? credentialKey)
        {
            var user = GetCurrentUser();
            var cred = user.Credentials.SingleOrDefault(
                c => string.Equals(c.Type, credentialType, StringComparison.OrdinalIgnoreCase)
                    && CredentialKeyMatches(credentialKey, c));

            if (CredentialTypes.IsApiKey(credentialType))
            {
                return await RemoveApiKeyCredential(user, cred);
            }

            return await RemoveCredentialInternal(user, cred, Strings.CredentialRemoved);
        }

        [HttpPost]
        [Authorize]
        [ValidateAntiForgeryToken]
        public virtual async Task<JsonResult> RegenerateCredential(string credentialType, int? credentialKey)
        {
            var user = GetCurrentUser();
            var cred = user.Credentials.SingleOrDefault(
                c => string.Equals(c.Type, credentialType, StringComparison.OrdinalIgnoreCase)
                    && CredentialKeyMatches(credentialKey, c));

            if (cred == null)
            {
                Response.StatusCode = (int)HttpStatusCode.NotFound;
                return Json(Strings.CredentialNotFound);
            }

            if (!cred.IsScopedApiKey())
            {
                Response.StatusCode = (int)HttpStatusCode.BadRequest;
                return Json(Strings.Unsupported);
            }

            var newCredentialViewModel = await GenerateApiKeyInternal(
                cred.Description,
                BuildScopes(cred.Scopes),
                cred.ExpirationTicks.HasValue
                    ? new TimeSpan(cred.ExpirationTicks.Value) : new TimeSpan?());

            await _authService.RemoveCredential(user, cred);

            return Json(new ApiKeyViewModel(newCredentialViewModel));
        }

        private static bool CredentialKeyMatches(int? credentialKey, Credential c)
        {
            return (credentialKey == null || credentialKey == 0 || c.Key == credentialKey);
        }

        [HttpGet]
        public virtual ActionResult PasswordChanged()
        {
            return View();
        }

        [Authorize]
        [HttpPost]
        [ValidateAntiForgeryToken]
        public virtual async Task<JsonResult> GenerateApiKey(string description, string owner, string[] scopes = null, string[] subjects = null, int? expirationInDays = null)
        {
            if (string.IsNullOrWhiteSpace(description))
            {
                Response.StatusCode = (int)HttpStatusCode.BadRequest;
                return Json(Strings.ApiKeyDescriptionRequired);
            }
            if (string.IsNullOrWhiteSpace(owner))
            {
                Response.StatusCode = (int)HttpStatusCode.BadRequest;
                return Json(Strings.ApiKeyOwnerRequired);
            }

            // Get the owner scope
            User scopeOwner = _userService.FindByUsername(owner);
            if (scopeOwner == null)
            {
                Response.StatusCode = (int)HttpStatusCode.BadRequest;
                return Json(Strings.UserNotFound);
            }

            // todo: move validation logic to PermissionsService
            var resolvedScopes = BuildScopes(scopeOwner, scopes, subjects);
            if (!VerifyScopes(scopeOwner, resolvedScopes))
            {
                Response.StatusCode = (int)HttpStatusCode.BadRequest;
                return Json(Strings.ApiKeyScopesNotAllowed);
            }

            // Set expiration
            var expiration = TimeSpan.Zero;
            if (_config.ExpirationInDaysForApiKeyV1 > 0)
            {
                expiration = TimeSpan.FromDays(_config.ExpirationInDaysForApiKeyV1);

                if (expirationInDays.HasValue && expirationInDays.Value > 0)
                {
                    expiration = TimeSpan.FromDays(Math.Min(expirationInDays.Value, _config.ExpirationInDaysForApiKeyV1));
                }
            }

            var newCredentialViewModel = await GenerateApiKeyInternal(description, resolvedScopes, expiration);

            _messageService.SendCredentialAddedNotice(GetCurrentUser(), newCredentialViewModel);

            return Json(new ApiKeyViewModel(newCredentialViewModel));
        }

        [Authorize]
        [HttpPost]
        [ValidateAntiForgeryToken]
        public virtual async Task<JsonResult> EditCredential(string credentialType, int? credentialKey, string[] subjects)
        {
            var user = GetCurrentUser();
            var cred = user.Credentials.SingleOrDefault(
                c => string.Equals(c.Type, credentialType, StringComparison.OrdinalIgnoreCase)
                    && CredentialKeyMatches(credentialKey, c));

            if (cred == null)
            {
                Response.StatusCode = (int)HttpStatusCode.NotFound;
                return Json(Strings.CredentialNotFound);
            }

            if (!cred.IsScopedApiKey())
            {
                Response.StatusCode = (int)HttpStatusCode.BadRequest;
                return Json(Strings.Unsupported);
            }

            var scopeOwner = cred.Scopes.GetOwnerScope();
            var scopes = cred.Scopes.Select(x => x.AllowedAction).Distinct().ToArray();
            var newScopes = BuildScopes(scopeOwner, scopes, subjects);

            await _authService.EditCredentialScopes(user, cred, newScopes);

            var credentialViewModel = _authService.DescribeCredential(cred);

            return Json(new ApiKeyViewModel(credentialViewModel));
        }

        private async Task<CredentialViewModel> GenerateApiKeyInternal(string description, ICollection<Scope> scopes, TimeSpan? expiration)
        {
            var user = GetCurrentUser();

            // Create a new API Key credential, and save to the database
            var newCredential = _credentialBuilder.CreateApiKey(expiration, out string plaintextApiKey);
            newCredential.Description = description;
            newCredential.Scopes = scopes;

            await _authService.AddCredential(user, newCredential);

            var credentialViewModel = _authService.DescribeCredential(newCredential);
            credentialViewModel.Value = plaintextApiKey;

            return credentialViewModel;
        }

        // todo: integrate verification logic into PermissionsService.
        private bool VerifyScopes(User scopeOwner, IEnumerable<Scope> scopes)
        {
            var currentUser = GetCurrentUser();

            // scoped to the user
            if (currentUser.MatchesUser(scopeOwner))
            {
                return true;
            }
            // scoped to the user's organization
            else
            {
                var organization = currentUser.Organizations
                    .Where(o => o.Organization.MatchesUser(scopeOwner))
                    .FirstOrDefault();
                if (organization != null)
                {
                    return organization.IsAdmin || !scopes.Any(s => s.AllowsActions(NuGetScopes.PackagePush));
                }
            }

            return false;
        }

        private IList<Scope> BuildScopes(User scopeOwner, string[] scopes, string[] subjects)
        {
            var result = new List<Scope>();

            var subjectsList = subjects?.Where(s => !string.IsNullOrWhiteSpace(s)).ToList() ?? new List<string>();

            // No package filtering information was provided. So allow any pattern.
            if (!subjectsList.Any())
            {
                subjectsList.Add(NuGetPackagePattern.AllInclusivePattern);
            }

            if (scopes != null)
            {
                foreach (var scope in scopes)
                {
                    result.AddRange(subjectsList.Select(subject => new Scope(scopeOwner, subject, scope)));
                }
            }
            else
            {
                result.AddRange(subjectsList.Select(subject => new Scope(scopeOwner, subject, NuGetScopes.All)));
            }

            return result;
        }

        private static IList<Scope> BuildScopes(IEnumerable<Scope> scopes)
        {
            return scopes.Select(scope => new Scope(scope.Owner, scope.Subject, scope.AllowedAction)).ToList();
        }

        private async Task<JsonResult> RemoveApiKeyCredential(User user, Credential cred)
        {
            if (cred == null)
            {
                Response.StatusCode = (int)HttpStatusCode.NotFound;
                return Json(Strings.CredentialNotFound);
            }

            await _authService.RemoveCredential(user, cred);

            // Notify the user of the change
            _messageService.SendCredentialRemovedNotice(user, _authService.DescribeCredential(cred));

            return Json(Strings.CredentialRemoved);
        }

        private async Task<ActionResult> RemoveCredentialInternal(User user, Credential cred, string message)
        {
            if (cred == null)
            {
                TempData["Message"] = Strings.CredentialNotFound;

                return RedirectToAction("Account");
            }

            // Count credentials and make sure the user can always login
            if (!CredentialTypes.IsApiKey(cred.Type) && CountLoginCredentials(user) <= 1)
            {
                TempData["Message"] = Strings.CannotRemoveOnlyLoginCredential;
            }
            else
            {
                await _authService.RemoveCredential(user, cred);

                // Notify the user of the change
                _messageService.SendCredentialRemovedNotice(user, _authService.DescribeCredential(cred));

                TempData["Message"] = message;
            }

            return RedirectToAction("Account");
        }

        private ActionResult AccountView<TAccountViewModel>(TAccountViewModel model = null)
            where TAccountViewModel : AccountViewModel
        {
            model = model ?? Activator.CreateInstance<TAccountViewModel>();
            
            // only users for now, but organizations are coming
            var userModel = model as UserAccountViewModel;
            if (userModel == null)
            {
                throw new ArgumentException("Invalid view model type.", nameof(model));
            }

            // update model for all accounts
            var account = GetCurrentUser();

            model.CuratedFeeds = _curatedFeedService
                .GetFeedsForManager(account.Key)
                .Select(f => f.Name)
                .ToList();

            model.HasPassword = account.Credentials.Any(c => c.Type.StartsWith(CredentialTypes.Password.Prefix));
            model.CurrentEmailAddress = account.UnconfirmedEmailAddress ?? account.EmailAddress;
            model.HasConfirmedEmailAddress = !string.IsNullOrEmpty(account.EmailAddress);
            model.HasUnconfirmedEmailAddress = !string.IsNullOrEmpty(account.UnconfirmedEmailAddress);

            model.ChangeEmail = new ChangeEmailViewModel();

            model.ChangeNotifications = model.ChangeNotifications ?? new ChangeNotificationsViewModel();
            model.ChangeNotifications.EmailAllowed = account.EmailAllowed;
            model.ChangeNotifications.NotifyPackagePushed = account.NotifyPackagePushed;

            // update model for user accounts
            UpdateUserAccountModel(account, userModel);
           
            return View("Account", model);
        }

        private void UpdateUserAccountModel(User account, UserAccountViewModel model)
        {
            model.CredentialGroups = GetCredentialGroups(account);
            model.SignInCredentialCount = model
                .CredentialGroups
                .Where(p => p.Key == CredentialKind.Password || p.Key == CredentialKind.External)
                .Sum(p => p.Value.Count);
            model.ExpirationInDaysForApiKeyV1 = _config.ExpirationInDaysForApiKeyV1;

            model.ChangePassword = model.ChangePassword ?? new ChangePasswordViewModel();
            model.ChangePassword.EnablePasswordLogin = model.HasPassword;
        }

        private Dictionary<CredentialKind, List<CredentialViewModel>> GetCredentialGroups(User user)
        {
            return user
                .Credentials
                .Where(CredentialTypes.IsViewSupportedCredential)
                .OrderByDescending(c => c.Created)
                .ThenBy(c => c.Description)
                .Select(_authService.DescribeCredential)
                .GroupBy(c => c.Kind)
                .ToDictionary(g => g.Key, g => g.ToList());
        }

        private static int CountLoginCredentials(User user)
        {
            return user.Credentials.Count(c =>
                c.Type.StartsWith(CredentialTypes.Password.Prefix, StringComparison.OrdinalIgnoreCase) ||
                c.Type.StartsWith(CredentialTypes.ExternalPrefix, StringComparison.OrdinalIgnoreCase));
        }

        private ActionResult SendPasswordResetEmail(User user, bool forgotPassword)
        {
            var resetPasswordUrl = Url.ResetEmailOrPassword(
                user.Username,
                user.PasswordResetToken,
                forgotPassword,
                relativeUrl: false);
            _messageService.SendPasswordResetInstructions(user, resetPasswordUrl, forgotPassword);

            return RedirectToAction(actionName: "PasswordSent", controllerName: "Users");
        }
    }
}<|MERGE_RESOLUTION|>--- conflicted
+++ resolved
@@ -208,11 +208,7 @@
                  .Select(p => new ListPackageItemViewModel(p, currentUser))
                  .ToList();
 
-<<<<<<< HEAD
-            bool hasPendingRequest = _supportRequestService.GetIssues().Where((issue)=> (issue.UserKey.HasValue && issue.UserKey.Value == currentUser.Key) && 
-=======
-            bool hasPendingRequest = _supportRequestService.GetIssues().Where((issue) => (issue.UserKey.HasValue && issue.UserKey.Value == user.Key) &&
->>>>>>> 8333e17e
+            bool hasPendingRequest = _supportRequestService.GetIssues().Where((issue) => (issue.UserKey.HasValue && issue.UserKey.Value == currentUser.Key) && 
                                                                                  string.Equals(issue.IssueTitle, Strings.AccountDelete_SupportRequestTitle) &&
                                                                                  issue.Key != IssueStatusKeys.Resolved).Any();
 
@@ -262,13 +258,8 @@
             }
 
             var listPackageItems = _packageService
-<<<<<<< HEAD
-                 .FindPackagesByAnyMatchingOwner(user, includeUnlisted:true)
+                 .FindPackagesByAnyMatchingOwner(user, includeUnlisted: true)
                  .Select(p => new ListPackageItemViewModel(p, currentUser))
-=======
-                 .FindPackagesByAnyMatchingOwner(user, includeUnlisted: true)
-                 .Select(p => new ListPackageItemViewModel(p, user))
->>>>>>> 8333e17e
                  .ToList();
             var model = new DeleteUserAccountViewModel
             {
