﻿// Copyright (c) .NET Foundation. All rights reserved.
// Licensed under the Apache License, Version 2.0. See License.txt in the project root for license information.

using System;
using System.Collections.Generic;
using System.Globalization;
using System.Linq;
using System.Net;
using System.Text.RegularExpressions;
using System.Threading.Tasks;
using System.Web.Mvc;
using NuGet.Services.Entities;
using NuGet.Services.Messaging.Email;
using NuGetGallery.Areas.Admin;
using NuGetGallery.Areas.Admin.ViewModels;
using NuGetGallery.Authentication;
using NuGetGallery.Configuration;
using NuGetGallery.Filters;
using NuGetGallery.Helpers;
using NuGetGallery.Infrastructure.Authentication;
using NuGetGallery.Infrastructure.Mail.Messages;
using NuGetGallery.Security;

namespace NuGetGallery
{
    public partial class UsersController
        : AccountsController<User, UserAccountViewModel>
    {
        private readonly IPackageOwnerRequestService _packageOwnerRequestService;
        private readonly IAppConfiguration _config;
        private readonly ICredentialBuilder _credentialBuilder;
        private readonly ISupportRequestService _supportRequestService;
        private readonly IIconUrlProvider _iconUrlProvider;

        public UsersController(
            IUserService userService,
            IPackageService packageService,
            IPackageOwnerRequestService packageOwnerRequestService,
            IMessageService messageService,
            IAppConfiguration config,
            AuthenticationService authService,
            ICredentialBuilder credentialBuilder,
            IDeleteAccountService deleteAccountService,
            ISupportRequestService supportRequestService,
            ITelemetryService telemetryService,
            ISecurityPolicyService securityPolicyService,
            ICertificateService certificateService,
            IContentObjectService contentObjectService,
            IMessageServiceConfiguration messageServiceConfiguration,
            IIconUrlProvider iconUrlProvider)
            : base(
                  authService,
                  packageService,
                  messageService,
                  userService,
                  telemetryService,
                  securityPolicyService,
                  certificateService,
                  contentObjectService,
                  messageServiceConfiguration,
                  deleteAccountService)
        {
            _packageOwnerRequestService = packageOwnerRequestService ?? throw new ArgumentNullException(nameof(packageOwnerRequestService));
            _config = config ?? throw new ArgumentNullException(nameof(config));
            _credentialBuilder = credentialBuilder ?? throw new ArgumentNullException(nameof(credentialBuilder));
            _supportRequestService = supportRequestService ?? throw new ArgumentNullException(nameof(supportRequestService));
            _iconUrlProvider = iconUrlProvider ?? throw new ArgumentNullException(nameof(iconUrlProvider));
        }

        public override string AccountAction => nameof(Account);

        protected internal override ViewMessages Messages => new ViewMessages
        {
            EmailConfirmed = Strings.UserEmailConfirmed,
            EmailPreferencesUpdated = Strings.UserEmailPreferencesUpdated,
            EmailUpdateCancelled = Strings.UserEmailUpdateCancelled
        };

        protected override Task SendNewAccountEmailAsync(User account)
        {
            var message = new NewAccountMessage(
                MessageServiceConfiguration,
                account,
                Url.ConfirmEmail(account.Username, account.EmailConfirmationToken, relativeUrl: false));

            return MessageService.SendMessageAsync(message);
        }

        protected override Task SendEmailChangedConfirmationNoticeAsync(User account)
        {
            var message = new EmailChangeConfirmationMessage(
                MessageServiceConfiguration,
                account,
                Url.ConfirmEmail(account.Username, account.EmailConfirmationToken, relativeUrl: false));

            return MessageService.SendMessageAsync(message);
        }

        protected override User GetAccount(string accountName)
        {
            var currentUser = GetCurrentUser();
            if (string.IsNullOrEmpty(accountName) ||
                currentUser.Username.Equals(accountName, StringComparison.InvariantCultureIgnoreCase))
            {
                return currentUser;
            }
            return null;
        }

        protected override string GetDeleteAccountViewName() => "DeleteUserAccount";

        protected override DeleteAccountViewModel GetDeleteAccountViewModel(User account)
        {
<<<<<<< HEAD
            return new DeleteUserViewModel(account, GetCurrentUser(), PackageService, _supportRequestService, _iconUrlProvider);
=======
            return new DeleteUserViewModel(account, PackageService, GetOwnedPackagesViewModels(account), _supportRequestService);
>>>>>>> 2cfeac69
        }

        [HttpGet]
        [UIAuthorize]
        public virtual ActionResult Account()
        {
            return AccountView(GetCurrentUser());
        }

        [HttpGet]
        [UIAuthorize(allowDiscontinuedLogins: true)]
        [ActionName(RouteName.TransformToOrganization)]
        public virtual ActionResult TransformToOrganization()
        {
            var accountToTransform = GetCurrentUser();

            string errorReason;
            if (!UserService.CanTransformUserToOrganization(accountToTransform, out errorReason))
            {
                return TransformToOrganizationFailed(errorReason);
            }

            var transformRequest = accountToTransform.OrganizationMigrationRequest;
            if (transformRequest != null)
            {
                TempData["Message"] = String.Format(CultureInfo.CurrentCulture,
                    Strings.TransformAccount_RequestExists, transformRequest.AdminUser.Username);
            }

            return View(new TransformAccountViewModel());
        }

        [HttpPost]
        [UIAuthorize(allowDiscontinuedLogins: true)]
        [ValidateAntiForgeryToken]
        [ActionName(RouteName.TransformToOrganization)]
        public virtual async Task<ActionResult> TransformToOrganization(TransformAccountViewModel transformViewModel)
        {
            var accountToTransform = GetCurrentUser();

            var adminUsername = transformViewModel.AdminUsername;
            if (Regex.IsMatch(adminUsername, GalleryConstants.EmailValidationRegex, RegexOptions.None, GalleryConstants.EmailValidationRegexTimeout))
            {
                ModelState.AddModelError(string.Empty, Strings.TransformAccount_AdminNameIsEmail);
                return View(transformViewModel);
            }

            var adminUser = UserService.FindByUsername(adminUsername);
            if (adminUser == null)
            {
                ModelState.AddModelError(string.Empty, string.Format(CultureInfo.CurrentCulture,
                    Strings.TransformAccount_AdminAccountDoesNotExist, adminUsername));
                return View(transformViewModel);
            }

            if (!UserService.CanTransformUserToOrganization(accountToTransform, adminUser, out var errorReason))
            {
                ModelState.AddModelError(string.Empty, errorReason);
                return View(transformViewModel);
            }

            // Get the user from the previous organization migration request (if there was one) so we can notify them that their request has been cancelled.
            var existingTransformRequestUser = accountToTransform.OrganizationMigrationRequest?.AdminUser;

            await UserService.RequestTransformToOrganizationAccount(accountToTransform, adminUser);

            if (existingTransformRequestUser != null)
            {
                var emailMessage = new OrganizationTransformRejectedMessage(_config, accountToTransform, existingTransformRequestUser, isCanceledByAdmin: false);
                await MessageService.SendMessageAsync(emailMessage);
            }

            var organizationTransformRequestMessage = new OrganizationTransformRequestMessage(
                _config,
                accountToTransform,
                adminUser,
                profileUrl: Url.User(accountToTransform, relativeUrl: false),
                confirmationUrl: Url.ConfirmTransformAccount(accountToTransform, relativeUrl: false),
                rejectionUrl: Url.RejectTransformAccount(accountToTransform, relativeUrl: false));
            await MessageService.SendMessageAsync(organizationTransformRequestMessage);

            var organizationTransformInitiatedMessage = new OrganizationTransformInitiatedMessage(
                _config,
                accountToTransform,
                adminUser,
                cancellationUrl: Url.CancelTransformAccount(accountToTransform, relativeUrl: false));
            await MessageService.SendMessageAsync(organizationTransformInitiatedMessage);

            TelemetryService.TrackOrganizationTransformInitiated(accountToTransform);

            // sign out pending organization and prompt for admin sign in
            OwinContext.Authentication.SignOut();

            TempData[GalleryConstants.ReturnUrlMessageViewDataKey] = String.Format(CultureInfo.CurrentCulture,
                Strings.TransformAccount_SignInToConfirm, adminUser.Username, accountToTransform.Username);

            var returnUrl = Url.ConfirmTransformAccount(accountToTransform);

            return Redirect(Url.LogOn(returnUrl));
        }

        [HttpGet]
        [UIAuthorize(allowDiscontinuedLogins: true)]
        [ActionName(RouteName.TransformToOrganizationConfirmation)]
        public virtual async Task<ActionResult> ConfirmTransformToOrganization(string accountNameToTransform, string token)
        {
            var adminUser = GetCurrentUser();

            string errorReason;
            var accountToTransform = UserService.FindByUsername(accountNameToTransform);
            if (accountToTransform == null)
            {
                errorReason = String.Format(CultureInfo.CurrentCulture,
                    Strings.TransformAccount_OrganizationAccountDoesNotExist, accountNameToTransform);
                return TransformToOrganizationFailed(errorReason);
            }

            if (!UserService.CanTransformUserToOrganization(accountToTransform, out errorReason))
            {
                return TransformToOrganizationFailed(errorReason);
            }

            if (!await UserService.TransformUserToOrganization(accountToTransform, adminUser, token))
            {
                errorReason = Strings.TransformAccount_Failed;
                return TransformToOrganizationFailed(errorReason);
            }

            var emailMessage = new OrganizationTransformAcceptedMessage(_config, accountToTransform, adminUser);
            await MessageService.SendMessageAsync(emailMessage);

            TelemetryService.TrackOrganizationTransformCompleted(accountToTransform);

            TempData["Message"] = string.Format(CultureInfo.CurrentCulture,
                Strings.TransformAccount_Success, accountNameToTransform);

            return Redirect(Url.ManageMyOrganization(accountNameToTransform));
        }

        [HttpGet]
        [UIAuthorize(allowDiscontinuedLogins: true)]
        [ActionName(RouteName.TransformToOrganizationRejection)]
        public virtual async Task<ActionResult> RejectTransformToOrganization(string accountNameToTransform, string token)
        {
            var adminUser = GetCurrentUser();

            string message;
            var accountToTransform = UserService.FindByUsername(accountNameToTransform);
            if (accountToTransform == null)
            {
                message = String.Format(CultureInfo.CurrentCulture,
                    Strings.TransformAccount_OrganizationAccountDoesNotExist, accountNameToTransform);
            }
            else
            {
                if (await UserService.RejectTransformUserToOrganizationRequest(accountToTransform, adminUser, token))
                {
                    var emailMessage = new OrganizationTransformRejectedMessage(_config, accountToTransform, adminUser, isCanceledByAdmin: true);
                    await MessageService.SendMessageAsync(emailMessage);

                    TelemetryService.TrackOrganizationTransformDeclined(accountToTransform);

                    message = string.Format(CultureInfo.CurrentCulture,
                        Strings.TransformAccount_Rejected, accountNameToTransform);
                }
                else
                {
                    message = Strings.TransformAccount_FailedMissingRequestToCancel;
                }
            }

            TempData["Message"] = message;

            return RedirectToAction(actionName: "Home", controllerName: "Pages");
        }

        [HttpGet]
        [UIAuthorize(allowDiscontinuedLogins: true)]
        [ActionName(RouteName.TransformToOrganizationCancellation)]
        public virtual async Task<ActionResult> CancelTransformToOrganization(string token)
        {
            var accountToTransform = GetCurrentUser();
            var adminUser = accountToTransform.OrganizationMigrationRequest?.AdminUser;

            if (await UserService.CancelTransformUserToOrganizationRequest(accountToTransform, token))
            {
                var emailMessage = new OrganizationTransformRejectedMessage(_config, accountToTransform, adminUser, isCanceledByAdmin: false);
                await MessageService.SendMessageAsync(emailMessage);

                TelemetryService.TrackOrganizationTransformCancelled(accountToTransform);

                TempData["Message"] = String.Format(CultureInfo.CurrentCulture,
                    Strings.TransformAccount_Cancelled);
            }
            else
            {
                TempData["ErrorMessage"] = Strings.TransformAccount_FailedMissingRequestToCancel;
            }

            return RedirectToAction(actionName: "Home", controllerName: "Pages");
        }

        private ActionResult TransformToOrganizationFailed(string errorMessage)
        {
            return View("TransformToOrganizationFailed", new TransformAccountFailedViewModel(errorMessage));
        }

        [HttpPost]
        [UIAuthorize]
        [ValidateAntiForgeryToken]
        public override async Task<ActionResult> RequestAccountDeletion(string accountName = null)
        {
            var user = GetAccount(accountName);

            if (user == null || user.IsDeleted)
            {
                return HttpNotFound();
            }
            TelemetryService.TrackRequestForAccountDeletion(user);

            if (!user.Confirmed)
            {
                // Unconfirmed users can be deleted immediately without creating a support request.
                DeleteAccountStatus accountDeleteStatus = await DeleteAccountService.DeleteAccountAsync(userToBeDeleted: user,
                    userToExecuteTheDelete: user,
                    orphanPackagePolicy: AccountDeletionOrphanPackagePolicy.UnlistOrphans);
                if (!accountDeleteStatus.Success)
                {
                    TempData["RequestFailedMessage"] = Strings.AccountSelfDelete_Fail;
                    return RedirectToAction("DeleteRequest");
                }
                OwinContext.Authentication.SignOut();
                return SafeRedirect(Url.Home(false));
            }

            var isSupportRequestCreated = await _supportRequestService.TryAddDeleteSupportRequestAsync(user);
            if (isSupportRequestCreated)
            {
                var emailMessage = new AccountDeleteNoticeMessage(MessageServiceConfiguration, user);
                await MessageService.SendMessageAsync(emailMessage);
            }
            else
            {
                TempData["RequestFailedMessage"] = Strings.AccountDelete_CreateSupportRequestFails;
            }

            return RedirectToAction(nameof(DeleteRequest));
        }

        [HttpGet]
        [UIAuthorize]
        public virtual ActionResult ApiKeys()
        {
            var currentUser = GetCurrentUser();

            // Get API keys
            if (!GetCredentialGroups(currentUser).TryGetValue(CredentialKind.Token, out List<CredentialViewModel> credentials))
            {
                credentials = new List<CredentialViewModel>();
            }

            var apiKeys = credentials
                .Select(c => new ApiKeyViewModel(c))
                .ToList();

            // Get package owners (user's self or organizations)
            var owners = new List<ApiKeyOwnerViewModel>
            {
                CreateApiKeyOwnerViewModel(currentUser, currentUser)
            };

            owners.AddRange(currentUser.Organizations
                .Select(o => CreateApiKeyOwnerViewModel(currentUser, o.Organization)));

            var model = new ApiKeyListViewModel
            {
                ApiKeys = apiKeys,
                ExpirationInDaysForApiKeyV1 = _config.ExpirationInDaysForApiKeyV1,
                PackageOwners = owners.Where(o => o.CanPushNew || o.CanPushExisting || o.CanUnlist).ToList(),
            };

            return View("ApiKeys", model);
        }

        private ApiKeyOwnerViewModel CreateApiKeyOwnerViewModel(User currentUser, User account)
        {
            return new ApiKeyOwnerViewModel(
                account.Username,
                ActionsRequiringPermissions.UploadNewPackageId.IsAllowedOnBehalfOfAccount(currentUser, account),
                ActionsRequiringPermissions.UploadNewPackageVersion.IsAllowedOnBehalfOfAccount(currentUser, account),
                ActionsRequiringPermissions.UnlistOrRelistPackage.IsAllowedOnBehalfOfAccount(currentUser, account),
                packageIds: PackageService.FindPackageRegistrationsByOwner(account)
                                .Select(p => p.Id)
                                .OrderBy(i => i)
                                .ToList());
        }

        [HttpGet]
        [UIAuthorize(allowDiscontinuedLogins: true)]
        public virtual ActionResult Thanks()
        {
            // No need to redirect here after someone logs in...
            // By having this value present in the dictionary BUT null, we don't put "returnUrl" on the Login link at all
            ViewData[GalleryConstants.ReturnUrlViewDataKey] = null;
            return View();
        }

        [HttpGet]
        [UIAuthorize]
        public virtual ActionResult Packages()
        {
            var currentUser = GetCurrentUser();

            var owners = new List<ListPackageOwnerViewModel> {
                new ListPackageOwnerViewModel
                {
                    Username = "All packages"
                },
                new ListPackageOwnerViewModel(currentUser)
            }.Concat(currentUser.Organizations.Select(o => new ListPackageOwnerViewModel(o.Organization)));

            var wasAADLoginOrMultiFactorAuthenticated = User.WasMultiFactorAuthenticated() || User.WasAzureActiveDirectoryAccountUsedForSignin();

            var packages = PackageService.FindPackagesByAnyMatchingOwner(currentUser, includeUnlisted: true);
            var listedPackages = packages
                .Where(p => p.Listed && p.PackageStatusKey == PackageStatus.Available)
<<<<<<< HEAD
                .Select(p => new ListPackageItemRequiredSignerViewModel(p, currentUser, SecurityPolicyService, wasAADLoginOrMultiFactorAuthenticated, _iconUrlProvider.GetIconUrlString(p)))
=======
                .Select(p => new ListPackageItemRequiredSignerViewModel().Setup(p, currentUser, SecurityPolicyService, wasAADLoginOrMultiFactorAuthenticated))
>>>>>>> 2cfeac69
                .OrderBy(p => p.Id)
                .ToList();
            var unlistedPackages = packages
                .Where(p => !p.Listed || p.PackageStatusKey != PackageStatus.Available)
<<<<<<< HEAD
                .Select(p => new ListPackageItemRequiredSignerViewModel(p, currentUser, SecurityPolicyService, wasAADLoginOrMultiFactorAuthenticated, _iconUrlProvider.GetIconUrlString(p)))
=======
                .Select(p => new ListPackageItemRequiredSignerViewModel().Setup(p, currentUser, SecurityPolicyService, wasAADLoginOrMultiFactorAuthenticated))
>>>>>>> 2cfeac69
                .OrderBy(p => p.Id)
                .ToList();

            // find all received ownership requests
            var userReceived = _packageOwnerRequestService.GetPackageOwnershipRequests(newOwner: currentUser);
            var orgReceived = currentUser.Organizations
                .Where(m => ActionsRequiringPermissions.HandlePackageOwnershipRequest.CheckPermissions(currentUser, m.Organization) == PermissionsCheckResult.Allowed)
                .SelectMany(m => _packageOwnerRequestService.GetPackageOwnershipRequests(newOwner: m.Organization));
            var received = userReceived.Union(orgReceived);

            // find all sent ownership requests
            var userSent = _packageOwnerRequestService.GetPackageOwnershipRequests(requestingOwner: currentUser);
            var orgSent = currentUser.Organizations
                .Where(m => ActionsRequiringPermissions.HandlePackageOwnershipRequest.CheckPermissions(currentUser, m.Organization) == PermissionsCheckResult.Allowed)
                .SelectMany(m => _packageOwnerRequestService.GetPackageOwnershipRequests(requestingOwner: m.Organization));
            var sent = userSent.Union(orgSent);

            var ownerRequests = new OwnerRequestsViewModel(received, sent, currentUser, PackageService, _iconUrlProvider);

            var userReservedNamespaces = currentUser.ReservedNamespaces;
            var organizationsReservedNamespaces = currentUser.Organizations.SelectMany(m => m.Organization.ReservedNamespaces);

            var reservedPrefixes = new ReservedNamespaceListViewModel(userReservedNamespaces.Union(organizationsReservedNamespaces).ToArray());

            var model = new ManagePackagesViewModel
            {
                User = currentUser,
                Owners = owners,
                ListedPackages = listedPackages,
                UnlistedPackages = unlistedPackages,
                OwnerRequests = ownerRequests,
                ReservedNamespaces = reservedPrefixes,
                WasMultiFactorAuthenticated = User.WasMultiFactorAuthenticated(),
                IsCertificatesUIEnabled = ContentObjectService.CertificatesConfiguration?.IsUIEnabledForUser(currentUser) ?? false
            };
            return View(model);
        }

        [HttpGet]
        [UIAuthorize]
        public virtual ActionResult Organizations()
        {
            var currentUser = GetCurrentUser();

            var model = new ManageOrganizationsViewModel(currentUser, PackageService);

            return View(model);
        }

        [HttpGet]
        public virtual ActionResult ForgotPassword()
        {
            // We don't want Login to have us as a return URL
            // By having this value present in the dictionary BUT null, we don't put "returnUrl" on the Login link at all
            ViewData[GalleryConstants.ReturnUrlViewDataKey] = null;

            return View();
        }

        [HttpPost]
        [ValidateAntiForgeryToken]
        public virtual async Task<ActionResult> ForgotPassword(ForgotPasswordViewModel model)
        {
            // We don't want Login to have us as a return URL
            // By having this value present in the dictionary BUT null, we don't put "returnUrl" on the Login link at all
            ViewData[GalleryConstants.ReturnUrlViewDataKey] = null;

            if (ModelState.IsValid)
            {
                var result = await AuthenticationService.GeneratePasswordResetToken(model.Email, GalleryConstants.PasswordResetTokenExpirationHours * 60);
                switch (result.Type)
                {
                    case PasswordResetResultType.UserNotConfirmed:
                        ModelState.AddModelError(string.Empty, Strings.UserIsNotYetConfirmed);
                        break;
                    case PasswordResetResultType.UserNotFound:
                        ModelState.AddModelError(string.Empty, Strings.CouldNotFindAnyoneWithThatUsernameOrEmail);
                        break;
                    case PasswordResetResultType.Success:
                        return await SendPasswordResetEmailAsync(result.User, forgotPassword: true);
                    default:
                        throw new NotImplementedException($"The password reset result type '{result.Type}' is not supported.");
                }
            }

            return View(model);
        }

        [HttpGet]
        public virtual ActionResult PasswordSent()
        {
            // We don't want Login to have us as a return URL
            // By having this value present in the dictionary BUT null, we don't put "returnUrl" on the Login link at all
            ViewData[GalleryConstants.ReturnUrlViewDataKey] = null;

            ViewBag.Email = TempData["Email"];
            ViewBag.Expiration = GalleryConstants.PasswordResetTokenExpirationHours;
            return View();
        }

        [HttpGet]
        public virtual ActionResult ResetPassword(bool forgot)
        {
            // We don't want Login to have us as a return URL
            // By having this value present in the dictionary BUT null, we don't put "returnUrl" on the Login link at all
            ViewData[GalleryConstants.ReturnUrlViewDataKey] = null;

            ViewBag.ResetTokenValid = true;
            ViewBag.ForgotPassword = forgot;
            return View();
        }

        [HttpPost]
        [ValidateAntiForgeryToken]
        public virtual async Task<ActionResult> ResetPassword(string username, string token, PasswordResetViewModel model, bool forgot)
        {
            // We don't want Login to have us as a return URL
            // By having this value present in the dictionary BUT null, we don't put "returnUrl" on the Login link at all
            ViewData[GalleryConstants.ReturnUrlViewDataKey] = null;

            if (!ModelState.IsValid)
            {
                return ResetPassword(forgot);
            }

            ViewBag.ForgotPassword = forgot;

            Credential credential = null;
            try
            {
                credential = await AuthenticationService.ResetPasswordWithToken(username, token, model.NewPassword);
            }
            catch (InvalidOperationException ex)
            {
                ModelState.AddModelError(string.Empty, ex.Message);
                return View(model);
            }

            ViewBag.ResetTokenValid = credential != null;

            if (!ViewBag.ResetTokenValid)
            {
                ModelState.AddModelError(string.Empty, Strings.InvalidOrExpiredPasswordResetToken);
                return View(model);
            }

            if (credential != null && !forgot)
            {
                // Setting a password, so notify the user
                var emailMessage = new CredentialAddedMessage(
                    _config,
                    credential.User,
                    AuthenticationService.DescribeCredential(credential).GetCredentialTypeInfo());
                await MessageService.SendMessageAsync(emailMessage);
            }

            return RedirectToAction("PasswordChanged");
        }

        [HttpGet]
        public virtual ActionResult Profiles(string username, int page = 1)
        {
            var currentUser = GetCurrentUser();
            var user = UserService.FindByUsername(username);
            if (user == null || user.IsDeleted)
            {
                return HttpNotFound();
            }

            var packages = PackageService.FindPackagesByOwner(user, includeUnlisted: false)
                .Where(p => p.PackageStatusKey == PackageStatus.Available)
                .OrderByDescending(p => p.PackageRegistration.DownloadCount)
<<<<<<< HEAD
                .Select(p => new ListPackageItemViewModel(p, currentUser, _iconUrlProvider.GetIconUrlString(p))
=======
                .Select(p => 
>>>>>>> 2cfeac69
                {
                    var viewModel = new ListPackageItemViewModel().Setup(p, currentUser);
                    viewModel.DownloadCount = p.PackageRegistration.DownloadCount;
                    return viewModel;
                }).ToList();

            var model = new UserProfileModel(user, currentUser, packages, page - 1, GalleryConstants.DefaultPackageListPageSize, Url);

            return View(model);
        }

        [HttpPost]
        [UIAuthorize]
        [ValidateAntiForgeryToken]
        public virtual async Task<ActionResult> ChangePassword(UserAccountViewModel model)
        {
            var user = GetCurrentUser();

            var oldPassword = user.Credentials.FirstOrDefault(
                c => c.Type.StartsWith(CredentialTypes.Password.Prefix, StringComparison.OrdinalIgnoreCase));

            if (oldPassword == null)
            {
                // User is requesting a password set email
                var resetResultType = await AuthenticationService.GeneratePasswordResetToken(user, GalleryConstants.PasswordResetTokenExpirationHours * 60);
                if (resetResultType == PasswordResetResultType.UserNotConfirmed)
                {
                    ModelState.AddModelError("ChangePassword", Strings.UserIsNotYetConfirmed);
                    return AccountView(user, model);
                }

                return await SendPasswordResetEmailAsync(user, forgotPassword: false);
            }
            else
            {
                if (model.ChangePassword.DisablePasswordLogin)
                {
                    return await RemovePassword();
                }

                if (!ModelState.IsValidField("ChangePassword"))
                {
                    return AccountView(user, model);
                }

                if (model.ChangePassword.NewPassword != model.ChangePassword.VerifyPassword)
                {
                    ModelState.AddModelError("ChangePassword.VerifyPassword", Strings.PasswordDoesNotMatch);
                    return AccountView(user, model);
                }

                if (!await AuthenticationService.ChangePassword(user, model.ChangePassword.OldPassword, model.ChangePassword.NewPassword))
                {
                    ModelState.AddModelError("ChangePassword.OldPassword", Strings.CurrentPasswordIncorrect);
                    return AccountView(user, model);
                }

                TempData["Message"] = Strings.PasswordChanged;
                return RedirectToAction("Account");
            }
        }

        [HttpPost]
        [UIAuthorize]
        [ValidateAntiForgeryToken]
        public virtual async Task<ActionResult> ChangeMultiFactorAuthentication(bool enableMultiFactor)
        {
            var user = GetCurrentUser();

            await UserService.ChangeMultiFactorAuthentication(user, enableMultiFactor);

            TempData["Message"] = string.Format(
                enableMultiFactor ? Strings.MultiFactorAuth_Enabled : Strings.MultiFactorAuth_Disabled,
                _config.Brand);

            if (enableMultiFactor)
            {
                // Add the claim to remove the warning indicators for 2FA.
                OwinContext.AddClaim(NuGetClaims.EnabledMultiFactorAuthentication);
            }
            else
            {
                // Remove the claim from login to show warning indicators for 2FA.
                OwinContext.RemoveClaim(NuGetClaims.EnabledMultiFactorAuthentication);
            }

            return RedirectToAction(AccountAction);
        }

        [HttpPost]
        [UIAuthorize]
        [ValidateAntiForgeryToken]
        public virtual Task<ActionResult> RemovePassword()
        {
            var user = GetCurrentUser();
            var passwordCred = user.Credentials.SingleOrDefault(
                c => c.Type.StartsWith(CredentialTypes.Password.Prefix, StringComparison.OrdinalIgnoreCase));

            return RemoveCredentialInternal(user, passwordCred, Strings.PasswordRemoved);
        }

        [HttpPost]
        [UIAuthorize]
        [ValidateAntiForgeryToken]
        public virtual async Task<ActionResult> RemoveCredential(string credentialType, int? credentialKey)
        {
            var user = GetCurrentUser();
            var cred = user.Credentials.SingleOrDefault(
                c => string.Equals(c.Type, credentialType, StringComparison.OrdinalIgnoreCase)
                    && CredentialKeyMatches(credentialKey, c));

            if (CredentialTypes.IsApiKey(credentialType))
            {
                return await RemoveApiKeyCredential(user, cred);
            }

            return await RemoveCredentialInternal(user, cred, Strings.CredentialRemoved);
        }

        [HttpPost]
        [UIAuthorize]
        [ValidateAntiForgeryToken]
        public virtual ActionResult LinkOrChangeExternalCredential()
        {
            return Redirect(Url.AuthenticateExternal(Url.AccountSettings()));
        }

        [HttpPost]
        [UIAuthorize]
        [ValidateAntiForgeryToken]
        public virtual async Task<JsonResult> RegenerateCredential(string credentialType, int? credentialKey)
        {
            var user = GetCurrentUser();
            var cred = user.Credentials.SingleOrDefault(
                c => string.Equals(c.Type, credentialType, StringComparison.OrdinalIgnoreCase)
                    && CredentialKeyMatches(credentialKey, c));

            if (cred == null)
            {
                Response.StatusCode = (int)HttpStatusCode.NotFound;
                return Json(Strings.CredentialNotFound);
            }

            if (!cred.IsScopedApiKey())
            {
                Response.StatusCode = (int)HttpStatusCode.BadRequest;
                return Json(Strings.Unsupported);
            }

            var newCredentialViewModel = await GenerateApiKeyInternal(
                cred.Description,
                BuildScopes(cred.Scopes),
                cred.ExpirationTicks.HasValue
                    ? new TimeSpan(cred.ExpirationTicks.Value) : new TimeSpan?());

            await AuthenticationService.RemoveCredential(user, cred);

            return Json(new ApiKeyViewModel(newCredentialViewModel));
        }

        private static bool CredentialKeyMatches(int? credentialKey, Credential c)
        {
            return (credentialKey == null || credentialKey == 0 || c.Key == credentialKey);
        }

        [HttpGet]
        public virtual ActionResult PasswordChanged()
        {
            return View();
        }

        [UIAuthorize]
        [HttpPost]
        [ValidateAntiForgeryToken]
        public virtual async Task<JsonResult> GenerateApiKey(string description, string owner, string[] scopes = null, string[] subjects = null, int? expirationInDays = null)
        {
            if (string.IsNullOrWhiteSpace(description))
            {
                Response.StatusCode = (int)HttpStatusCode.BadRequest;
                return Json(Strings.ApiKeyDescriptionRequired);
            }
            if (string.IsNullOrWhiteSpace(owner))
            {
                Response.StatusCode = (int)HttpStatusCode.BadRequest;
                return Json(Strings.ApiKeyOwnerRequired);
            }

            // Get the owner scope
            User scopeOwner = UserService.FindByUsername(owner);
            if (scopeOwner == null)
            {
                Response.StatusCode = (int)HttpStatusCode.BadRequest;
                return Json(Strings.UserNotFound);
            }

            var resolvedScopes = BuildScopes(scopeOwner, scopes, subjects);
            if (!VerifyScopes(resolvedScopes))
            {
                Response.StatusCode = (int)HttpStatusCode.BadRequest;
                return Json(Strings.ApiKeyScopesNotAllowed);
            }

            // Set expiration
            var expiration = TimeSpan.Zero;
            if (_config.ExpirationInDaysForApiKeyV1 > 0)
            {
                expiration = TimeSpan.FromDays(_config.ExpirationInDaysForApiKeyV1);

                if (expirationInDays.HasValue && expirationInDays.Value > 0)
                {
                    expiration = TimeSpan.FromDays(Math.Min(expirationInDays.Value, _config.ExpirationInDaysForApiKeyV1));
                }
            }

            var newCredentialViewModel = await GenerateApiKeyInternal(description, resolvedScopes, expiration);

            var emailMessage = new CredentialAddedMessage(
                    _config,
                    GetCurrentUser(),
                    newCredentialViewModel.GetCredentialTypeInfo());
            await MessageService.SendMessageAsync(emailMessage);

            return Json(new ApiKeyViewModel(newCredentialViewModel));
        }

        [UIAuthorize]
        [HttpPost]
        [ValidateAntiForgeryToken]
        public virtual async Task<JsonResult> EditCredential(string credentialType, int? credentialKey, string[] subjects)
        {
            var user = GetCurrentUser();
            var cred = user.Credentials.SingleOrDefault(
                c => string.Equals(c.Type, credentialType, StringComparison.OrdinalIgnoreCase)
                    && CredentialKeyMatches(credentialKey, c));

            if (cred == null)
            {
                Response.StatusCode = (int)HttpStatusCode.NotFound;
                return Json(Strings.CredentialNotFound);
            }

            if (!cred.IsScopedApiKey())
            {
                Response.StatusCode = (int)HttpStatusCode.BadRequest;
                return Json(Strings.Unsupported);
            }

            var scopeOwner = cred.Scopes.GetOwnerScope();
            var scopes = cred.Scopes.Select(x => x.AllowedAction).Distinct().ToArray();
            var newScopes = BuildScopes(scopeOwner, scopes, subjects);

            await AuthenticationService.EditCredentialScopes(user, cred, newScopes);

            var credentialViewModel = AuthenticationService.DescribeCredential(cred);

            return Json(new ApiKeyViewModel(credentialViewModel));
        }

        protected override RouteUrlTemplate<string> GetDeleteCertificateForAccountTemplate(string accountName)
        {
            return Url.DeleteUserCertificateTemplate();
        }

        private async Task<CredentialViewModel> GenerateApiKeyInternal(string description, ICollection<Scope> scopes, TimeSpan? expiration)
        {
            var user = GetCurrentUser();

            // Create a new API Key credential, and save to the database
            var newCredential = _credentialBuilder.CreateApiKey(expiration, out string plaintextApiKey);
            newCredential.Description = description;
            newCredential.Scopes = scopes;

            await AuthenticationService.AddCredential(user, newCredential);

            var credentialViewModel = AuthenticationService.DescribeCredential(newCredential);
            credentialViewModel.Value = plaintextApiKey;

            return credentialViewModel;
        }

        private static IDictionary<string, IActionRequiringEntityPermissions[]> AllowedActionToActionRequiringEntityPermissionsMap = new Dictionary<string, IActionRequiringEntityPermissions[]>
        {
            { NuGetScopes.PackagePush, new IActionRequiringEntityPermissions[] { ActionsRequiringPermissions.UploadNewPackageId, ActionsRequiringPermissions.UploadNewPackageVersion } },
            { NuGetScopes.PackagePushVersion, new [] { ActionsRequiringPermissions.UploadNewPackageVersion } },
            { NuGetScopes.PackageUnlist, new [] { ActionsRequiringPermissions.UnlistOrRelistPackage } },
            { NuGetScopes.PackageVerify, new [] { ActionsRequiringPermissions.VerifyPackage } },
        };

        private bool VerifyScopes(IEnumerable<Scope> scopes)
        {
            if (!scopes.Any())
            {
                // All API keys must have at least one scope.
                return false;
            }

            foreach (var scope in scopes)
            {
                if (string.IsNullOrEmpty(scope.AllowedAction))
                {
                    // All scopes must have an allowed action.
                    return false;
                }

                // Get the list of actions allowed by this scope.
                var actions = new List<IActionRequiringEntityPermissions>();
                foreach (var allowedAction in AllowedActionToActionRequiringEntityPermissionsMap.Keys)
                {
                    if (scope.AllowsActions(allowedAction))
                    {
                        actions.AddRange(AllowedActionToActionRequiringEntityPermissionsMap[allowedAction]);
                    }
                }

                if (!actions.Any())
                {
                    // A scope should allow at least one action.
                    return false;
                }

                foreach (var action in actions)
                {
                    if (!action.IsAllowedOnBehalfOfAccount(GetCurrentUser(), scope.Owner))
                    {
                        // The user must be able to perform the actions allowed by the scope on behalf of the scope's owner.
                        return false;
                    }
                }
            }

            return true;
        }

        private IList<Scope> BuildScopes(User scopeOwner, string[] scopes, string[] subjects)
        {
            var result = new List<Scope>();

            var subjectsList = subjects?.Where(s => !string.IsNullOrWhiteSpace(s)).ToList() ?? new List<string>();

            // No package filtering information was provided. So allow any pattern.
            if (!subjectsList.Any())
            {
                subjectsList.Add(NuGetPackagePattern.AllInclusivePattern);
            }

            if (scopes != null)
            {
                foreach (var scope in scopes)
                {
                    result.AddRange(subjectsList.Select(subject => new Scope(scopeOwner, subject, scope)));
                }
            }
            else
            {
                result.AddRange(subjectsList.Select(subject => new Scope(scopeOwner, subject, NuGetScopes.All)));
            }

            return result;
        }

        private static IList<Scope> BuildScopes(IEnumerable<Scope> scopes)
        {
            return scopes.Select(scope => new Scope(scope.Owner, scope.Subject, scope.AllowedAction)).ToList();
        }

        private async Task<JsonResult> RemoveApiKeyCredential(User user, Credential cred)
        {
            if (cred == null)
            {
                Response.StatusCode = (int)HttpStatusCode.NotFound;
                return Json(Strings.CredentialNotFound);
            }

            var credentialTypeInfo = AuthenticationService.DescribeCredential(cred).GetCredentialTypeInfo();

            await AuthenticationService.RemoveCredential(user, cred);

            // Notify the user of the change
            var emailMessage = new CredentialRemovedMessage(
                _config,
                user,
                credentialTypeInfo);
            await MessageService.SendMessageAsync(emailMessage);

            return Json(Strings.CredentialRemoved);
        }

        private async Task<ActionResult> RemoveCredentialInternal(User user, Credential cred, string message)
        {
            if (cred == null)
            {
                TempData["Message"] = Strings.CredentialNotFound;

                return RedirectToAction("Account");
            }

            // Count credentials and make sure the user can always login
            if (!cred.IsApiKey() && CountLoginCredentials(user) <= 1)
            {
                TempData["Message"] = Strings.CannotRemoveOnlyLoginCredential;
            }
            else
            {
                await AuthenticationService.RemoveCredential(user, cred);

                if (cred.IsPassword())
                {
                    // Clear the password login claim, to remove warnings.
                    OwinContext.RemoveClaim(NuGetClaims.PasswordLogin);
                }

                // Notify the user of the change
                var emailMessage = new CredentialRemovedMessage(
                    _config,
                    user,
                    AuthenticationService.DescribeCredential(cred).GetCredentialTypeInfo());
                await MessageService.SendMessageAsync(emailMessage);

                TempData["Message"] = message;
            }

            return RedirectToAction("Account");
        }

        protected override void UpdateAccountViewModel(User account, UserAccountViewModel model)
        {
            base.UpdateAccountViewModel(account, model);

            model.CredentialGroups = GetCredentialGroups(account);
            model.SignInCredentialCount = model
                .CredentialGroups
                .Where(p => p.Key == CredentialKind.Password || p.Key == CredentialKind.External)
                .Sum(p => p.Value.Count);

            model.ChangePassword = model.ChangePassword ?? new ChangePasswordViewModel();
            model.ChangePassword.DisablePasswordLogin = !model.HasPassword;
        }

        private Dictionary<CredentialKind, List<CredentialViewModel>> GetCredentialGroups(User user)
        {
            return user
                .Credentials
                .Where(CredentialTypes.IsViewSupportedCredential)
                .OrderByDescending(c => c.Created)
                .ThenBy(c => c.Description)
                .Select(AuthenticationService.DescribeCredential)
                .GroupBy(c => c.Kind)
                .ToDictionary(g => g.Key, g => g.ToList());
        }

        private static int CountLoginCredentials(User user)
        {
            return user.Credentials.Count(c =>
                c.Type.StartsWith(CredentialTypes.Password.Prefix, StringComparison.OrdinalIgnoreCase) ||
                c.Type.StartsWith(CredentialTypes.External.Prefix, StringComparison.OrdinalIgnoreCase));
        }

        private async Task<ActionResult> SendPasswordResetEmailAsync(User user, bool forgotPassword)
        {
            var resetPasswordUrl = Url.ResetEmailOrPassword(
                user.Username,
                user.PasswordResetToken,
                forgotPassword,
                relativeUrl: false);

            var message = new PasswordResetInstructionsMessage(
                MessageServiceConfiguration,
                user,
                resetPasswordUrl,
                forgotPassword);

            await MessageService.SendMessageAsync(message);

            return RedirectToAction(actionName: "PasswordSent", controllerName: "Users");
        }
    }
}<|MERGE_RESOLUTION|>--- conflicted
+++ resolved
@@ -111,11 +111,7 @@
 
         protected override DeleteAccountViewModel GetDeleteAccountViewModel(User account)
         {
-<<<<<<< HEAD
-            return new DeleteUserViewModel(account, GetCurrentUser(), PackageService, _supportRequestService, _iconUrlProvider);
-=======
             return new DeleteUserViewModel(account, PackageService, GetOwnedPackagesViewModels(account), _supportRequestService);
->>>>>>> 2cfeac69
         }
 
         [HttpGet]
@@ -442,20 +438,12 @@
             var packages = PackageService.FindPackagesByAnyMatchingOwner(currentUser, includeUnlisted: true);
             var listedPackages = packages
                 .Where(p => p.Listed && p.PackageStatusKey == PackageStatus.Available)
-<<<<<<< HEAD
-                .Select(p => new ListPackageItemRequiredSignerViewModel(p, currentUser, SecurityPolicyService, wasAADLoginOrMultiFactorAuthenticated, _iconUrlProvider.GetIconUrlString(p)))
-=======
                 .Select(p => new ListPackageItemRequiredSignerViewModel().Setup(p, currentUser, SecurityPolicyService, wasAADLoginOrMultiFactorAuthenticated))
->>>>>>> 2cfeac69
                 .OrderBy(p => p.Id)
                 .ToList();
             var unlistedPackages = packages
                 .Where(p => !p.Listed || p.PackageStatusKey != PackageStatus.Available)
-<<<<<<< HEAD
-                .Select(p => new ListPackageItemRequiredSignerViewModel(p, currentUser, SecurityPolicyService, wasAADLoginOrMultiFactorAuthenticated, _iconUrlProvider.GetIconUrlString(p)))
-=======
                 .Select(p => new ListPackageItemRequiredSignerViewModel().Setup(p, currentUser, SecurityPolicyService, wasAADLoginOrMultiFactorAuthenticated))
->>>>>>> 2cfeac69
                 .OrderBy(p => p.Id)
                 .ToList();
 
@@ -628,11 +616,7 @@
             var packages = PackageService.FindPackagesByOwner(user, includeUnlisted: false)
                 .Where(p => p.PackageStatusKey == PackageStatus.Available)
                 .OrderByDescending(p => p.PackageRegistration.DownloadCount)
-<<<<<<< HEAD
-                .Select(p => new ListPackageItemViewModel(p, currentUser, _iconUrlProvider.GetIconUrlString(p))
-=======
                 .Select(p => 
->>>>>>> 2cfeac69
                 {
                     var viewModel = new ListPackageItemViewModel().Setup(p, currentUser);
                     viewModel.DownloadCount = p.PackageRegistration.DownloadCount;
