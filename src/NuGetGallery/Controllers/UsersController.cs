﻿// Copyright (c) .NET Foundation. All rights reserved.
// Licensed under the Apache License, Version 2.0. See License.txt in the project root for license information.

using System;
using System.Collections.Generic;
using System.Linq;
using System.Net;
using System.Net.Mail;
using System.Threading.Tasks;
using System.Web.Mvc;
using NuGetGallery.Authentication;
using NuGetGallery.Configuration;
using NuGetGallery.Infrastructure.Authentication;

namespace NuGetGallery
{
    public partial class UsersController
        : AppController
    {
        private readonly ICuratedFeedService _curatedFeedService;
        private readonly IUserService _userService;
        private readonly IMessageService _messageService;
        private readonly IPackageService _packageService;
        private readonly IAppConfiguration _config;
        private readonly AuthenticationService _authService;
        private readonly ICredentialBuilder _credentialBuilder;

        public UsersController(
            ICuratedFeedService feedsQuery,
            IUserService userService,
            IPackageService packageService,
            IMessageService messageService,
            IAppConfiguration config,
            AuthenticationService authService,
            ICredentialBuilder credentialBuilder)
        {
            if (feedsQuery == null)
            {
                throw new ArgumentNullException(nameof(feedsQuery));
            }

            if (userService == null)
            {
                throw new ArgumentNullException(nameof(userService));
            }

            if (packageService == null)
            {
                throw new ArgumentNullException(nameof(packageService));
            }

            if (messageService == null)
            {
                throw new ArgumentNullException(nameof(messageService));
            }

            if (config == null)
            {
                throw new ArgumentNullException(nameof(config));
            }

            if (authService == null)
            {
                throw new ArgumentNullException(nameof(authService));
            }

            if (credentialBuilder == null)
            {
                throw new ArgumentNullException(nameof(credentialBuilder));
            }

            _curatedFeedService = feedsQuery;
            _userService = userService;
            _packageService = packageService;
            _messageService = messageService;
            _config = config;
            _authService = authService;
            _credentialBuilder = credentialBuilder;
        }

        [HttpGet]
        [Authorize]
        public virtual ActionResult ConfirmationRequired()
        {
            User user = GetCurrentUser();
            var model = new ConfirmationViewModel
            {
                ConfirmingNewAccount = !(user.Confirmed),
                UnconfirmedEmailAddress = user.UnconfirmedEmailAddress,
            };
            return View(model);
        }

        [Authorize]
        [HttpPost]
        [ActionName("ConfirmationRequired")]
        [ValidateAntiForgeryToken]
        public virtual ActionResult ConfirmationRequiredPost()
        {
            User user = GetCurrentUser();
            var confirmationUrl = Url.ConfirmationUrl(
                "Confirm", "Users", user.Username, user.EmailConfirmationToken);

            var alreadyConfirmed = user.UnconfirmedEmailAddress == null;

            ConfirmationViewModel model;
            if (!alreadyConfirmed)
            {
                _messageService.SendNewAccountEmail(new MailAddress(user.UnconfirmedEmailAddress, user.Username), confirmationUrl);

                model = new ConfirmationViewModel
                {
                    ConfirmingNewAccount = !(user.Confirmed),
                    UnconfirmedEmailAddress = user.UnconfirmedEmailAddress,
                    SentEmail = true,
                };
            }
            else
            {
                model = new ConfirmationViewModel {AlreadyConfirmed = true};
            }
            return View(model);
        }

        [HttpGet]
        [Authorize]
        public virtual ActionResult Account()
        {
            return AccountView(new AccountViewModel());
        }

        [Authorize]
        [HttpPost]
        [ValidateAntiForgeryToken]
        public virtual async Task<ActionResult> ChangeEmailSubscription(bool? emailAllowed, bool? notifyPackagePushed)
        {
            var user = GetCurrentUser();
            if (user == null)
            {
                return HttpNotFound();
            }
            
            await _userService.ChangeEmailSubscriptionAsync(user, 
                emailAllowed.HasValue && emailAllowed.Value, 
                notifyPackagePushed.HasValue && notifyPackagePushed.Value);

            TempData["Message"] = Strings.EmailPreferencesUpdated;
            return RedirectToAction("Account");
        }

        [HttpGet]
        [Authorize]
        public virtual ActionResult Thanks()
        {
            // No need to redirect here after someone logs in...
            // By having this value present in the dictionary BUT null, we don't put "returnUrl" on the Login link at all
            ViewData[Constants.ReturnUrlViewDataKey] = null;
            return View();
        }

        [HttpGet]
        [Authorize]
        public virtual ActionResult Packages()
        {
            var user = GetCurrentUser();
            var packages = _packageService.FindPackagesByOwner(user, includeUnlisted: true)
                .Select(p => new PackageViewModel(p)
                {
                    DownloadCount = p.PackageRegistration.DownloadCount,
                    Version = null
                }).ToList();

            var model = new ManagePackagesViewModel
            {
                Packages = packages
            };
            return View(model);
        }

        [HttpGet]
        public virtual ActionResult ForgotPassword()
        {
            // We don't want Login to have us as a return URL
            // By having this value present in the dictionary BUT null, we don't put "returnUrl" on the Login link at all
            ViewData[Constants.ReturnUrlViewDataKey] = null;

            return View();
        }

        [HttpPost]
        [ValidateAntiForgeryToken]
        public virtual async Task<ActionResult> ForgotPassword(ForgotPasswordViewModel model)
        {
            // We don't want Login to have us as a return URL
            // By having this value present in the dictionary BUT null, we don't put "returnUrl" on the Login link at all
            ViewData[Constants.ReturnUrlViewDataKey] = null;

            if (ModelState.IsValid)
            {
                var user = await _authService.GeneratePasswordResetToken(model.Email, Constants.PasswordResetTokenExpirationHours * 60);
                if (user != null)
                {
                    return SendPasswordResetEmail(user, forgotPassword: true);
                }

                ModelState.AddModelError("Email", Strings.CouldNotFindAnyoneWithThatEmail);
            }

            return View(model);
        }

        [HttpGet]
        public virtual ActionResult PasswordSent()
        {
            // We don't want Login to have us as a return URL
            // By having this value present in the dictionary BUT null, we don't put "returnUrl" on the Login link at all
            ViewData[Constants.ReturnUrlViewDataKey] = null;

            ViewBag.Email = TempData["Email"];
            ViewBag.Expiration = Constants.PasswordResetTokenExpirationHours;
            return View();
        }

        [HttpGet]
        public virtual ActionResult ResetPassword(bool forgot)
        {
            // We don't want Login to have us as a return URL
            // By having this value present in the dictionary BUT null, we don't put "returnUrl" on the Login link at all
            ViewData[Constants.ReturnUrlViewDataKey] = null;

            ViewBag.ResetTokenValid = true;
            ViewBag.ForgotPassword = forgot;
            return View();
        }

        [HttpPost]
        [ValidateAntiForgeryToken]
        public virtual async Task<ActionResult> ResetPassword(string username, string token, PasswordResetViewModel model, bool forgot)
        {
            // We don't want Login to have us as a return URL
            // By having this value present in the dictionary BUT null, we don't put "returnUrl" on the Login link at all
            ViewData[Constants.ReturnUrlViewDataKey] = null;

            if (!ModelState.IsValid)
            {
                return ResetPassword(forgot);
            }

            ViewBag.ForgotPassword = forgot;

            Credential credential = null;
            try
            {
                credential = await _authService.ResetPasswordWithToken(username, token, model.NewPassword);
            }
            catch (InvalidOperationException ex)
            {
                ModelState.AddModelError("", ex.Message);
                return View(model);
            }

            ViewBag.ResetTokenValid = credential != null;

            if (!ViewBag.ResetTokenValid)
            {
                ModelState.AddModelError("", Strings.InvalidOrExpiredPasswordResetToken);
                return View(model);
            }

            if (credential != null && !forgot)
            {
                // Setting a password, so notify the user
                _messageService.SendCredentialAddedNotice(credential.User, credential);
            }

            return RedirectToAction(
                actionName: "PasswordChanged",
                controllerName: "Users");
        }

        [Authorize]
        public virtual async Task<ActionResult> Confirm(string username, string token)
        {
            // We don't want Login to have us as a return URL
            // By having this value present in the dictionary BUT null, we don't put "returnUrl" on the Login link at all
            ViewData[Constants.ReturnUrlViewDataKey] = null;

            if (!String.Equals(username, User.Identity.Name, StringComparison.OrdinalIgnoreCase))
            {
                return View(new ConfirmationViewModel
                    {
                        WrongUsername = true,
                        SuccessfulConfirmation = false,
                    });
            }

            var user = GetCurrentUser();

            var alreadyConfirmed = user.UnconfirmedEmailAddress == null;

            string existingEmail = user.EmailAddress;
            var model = new ConfirmationViewModel
            {
                ConfirmingNewAccount = String.IsNullOrEmpty(existingEmail),
                SuccessfulConfirmation = !alreadyConfirmed,
                AlreadyConfirmed = alreadyConfirmed
            };

            if (!alreadyConfirmed)
            {

                try
                {
                    if (!(await _userService.ConfirmEmailAddress(user, token)))
                    {
                        model.SuccessfulConfirmation = false;
                    }
                }
                catch (EntityException)
                {
                    model.SuccessfulConfirmation = false;
                    model.DuplicateEmailAddress = true;
                }

                // SuccessfulConfirmation is required so that the confirm Action isn't a way to spam people.
                // Change notice not required for new accounts.
                if (model.SuccessfulConfirmation && !model.ConfirmingNewAccount)
                {
                    _messageService.SendEmailChangeNoticeToPreviousEmailAddress(user, existingEmail);

                    string returnUrl = HttpContext.GetConfirmationReturnUrl();
                    if (!String.IsNullOrEmpty(returnUrl))
                    {
                        TempData["Message"] = "You have successfully confirmed your email address!";
                        return SafeRedirect(returnUrl);
                    }
                }
            }

            return View(model);
        }

        [HttpGet]
        public virtual ActionResult Profiles(string username, int page = 1, bool showAllPackages = false)
        {
            var user = _userService.FindByUsername(username);
            if (user == null)
            {
                return HttpNotFound();
            }

            var packages = _packageService.FindPackagesByOwner(user, includeUnlisted: false)
                .OrderByDescending(p => p.PackageRegistration.DownloadCount)
                .Select(p => new PackageViewModel(p)
                {
                    DownloadCount = p.PackageRegistration.DownloadCount
                }).ToList();

            var model = new UserProfileModel(user, packages, page - 1, Constants.DefaultPackageListPageSize, Url);
            model.ShowAllPackages = showAllPackages;

            return View(model);
        }

        [HttpPost]
        [Authorize]
        public virtual async Task<ActionResult> ChangeEmail(AccountViewModel model)
        {
            if (!ModelState.IsValidField("ChangeEmail.NewEmail"))
            {
                return AccountView(model);
            }

            var user = GetCurrentUser();
            if (user.HasPassword())
            {
                if (!ModelState.IsValidField("ChangeEmail.Password"))
                {
                    return AccountView(model);
                }

                Credential _;

                if (!_authService.ValidatePasswordCredential(user.Credentials, model.ChangeEmail.Password, out _))
                {
                    ModelState.AddModelError("ChangeEmail.Password", Strings.CurrentPasswordIncorrect);
                    return AccountView(model);
                }
            }

            // No password? We can't do any additional verification...

            if (string.Equals(model.ChangeEmail.NewEmail, user.LastSavedEmailAddress, StringComparison.OrdinalIgnoreCase))
            {
                // email address unchanged - accept
                return RedirectToAction(actionName: "Account", controllerName: "Users");
            }

            try
            {
                await _userService.ChangeEmailAddress(user, model.ChangeEmail.NewEmail);
            }
            catch (EntityException e)
            {
                ModelState.AddModelError("ChangeEmail.NewEmail", e.Message);
                return AccountView(model);
            }

            if (user.Confirmed)
            {
                var confirmationUrl = Url.ConfirmationUrl(
                    "Confirm", "Users", user.Username, user.EmailConfirmationToken);
                _messageService.SendEmailChangeConfirmationNotice(new MailAddress(user.UnconfirmedEmailAddress, user.Username), confirmationUrl);

                TempData["Message"] = Strings.EmailUpdated_ConfirmationRequired;
            }
            else
            {
                TempData["Message"] = Strings.EmailUpdated;
            }

            return RedirectToAction(actionName: "Account", controllerName: "Users");
        }

        [HttpPost]
        [Authorize]
        public virtual async Task<ActionResult> CancelChangeEmail(AccountViewModel model)
        {
            var user = GetCurrentUser();

            if(string.IsNullOrWhiteSpace(user.UnconfirmedEmailAddress))
            {
                return RedirectToAction(actionName: "Account", controllerName: "Users");
            }

            await _userService.CancelChangeEmailAddress(user);

            TempData["Message"] = Strings.CancelEmailAddress;

            return RedirectToAction(actionName: "Account", controllerName: "Users");
        }


        [HttpPost]
        [Authorize]
        [ValidateAntiForgeryToken]
        public virtual async Task<ActionResult> ChangePassword(AccountViewModel model)
        {
            var user = GetCurrentUser();

            var oldPassword = user.Credentials.FirstOrDefault(
                c => c.Type.StartsWith(CredentialTypes.Password.Prefix, StringComparison.OrdinalIgnoreCase));

            if (oldPassword == null)
            {
                // User is requesting a password set email
                await _authService.GeneratePasswordResetToken(user, Constants.PasswordResetTokenExpirationHours * 60);

                return SendPasswordResetEmail(user, forgotPassword: false);
            }
            else
            {
                if (!ModelState.IsValidField("ChangePassword"))
                {
                    return AccountView(model);
                }

                if (!await _authService.ChangePassword(user, model.ChangePassword.OldPassword, model.ChangePassword.NewPassword))
                {
                    ModelState.AddModelError("ChangePassword.OldPassword", Strings.CurrentPasswordIncorrect);
                    return AccountView(model);
                }

                TempData["Message"] = Strings.PasswordChanged;
                return RedirectToAction("Account");
            }
        }

        [HttpPost]
        [Authorize]
        [ValidateAntiForgeryToken]
        public virtual Task<ActionResult> RemovePassword()
        {
            var user = GetCurrentUser();
            var passwordCred = user.Credentials.SingleOrDefault(
                c => c.Type.StartsWith(CredentialTypes.Password.Prefix, StringComparison.OrdinalIgnoreCase));

            return RemoveCredentialInternal(user, passwordCred, Strings.PasswordRemoved);
        }

        [HttpPost]
        [Authorize]
        [ValidateAntiForgeryToken]
        public virtual async Task<ActionResult> RemoveCredential(string credentialType, int? credentialKey)
        {
            var user = GetCurrentUser();
            var cred = user.Credentials.SingleOrDefault(
                c => string.Equals(c.Type, credentialType, StringComparison.OrdinalIgnoreCase)
                    && CredentialKeyMatches(credentialKey, c));

            if (CredentialTypes.IsApiKey(credentialType))
            {
                return await RemoveApiKeyCredential(user, cred);
            }

            return await RemoveCredentialInternal(user, cred, Strings.CredentialRemoved);
        }

        [HttpPost]
        [Authorize]
        [ValidateAntiForgeryToken]
        public virtual async Task<ActionResult> RegenerateCredential(string credentialType, int? credentialKey)
        {
            if (credentialType != CredentialTypes.ApiKey.V2)
            {
                Response.StatusCode = (int)HttpStatusCode.BadRequest;
                return Json(Strings.Unsupported);
            }

            var user = GetCurrentUser();
            var cred = user.Credentials.SingleOrDefault(
                c => string.Equals(c.Type, credentialType, StringComparison.OrdinalIgnoreCase)
                    && CredentialKeyMatches(credentialKey, c));

            if (cred == null)
            {
                Response.StatusCode = (int)HttpStatusCode.NotFound;
                return Json(Strings.CredentialNotFound);
            }
           
            var newCredential = await GenerateApiKeyInternal(
                cred.Description,
                BuildScopes(cred.Scopes),
                cred.ExpirationTicks.HasValue
                    ? new TimeSpan(cred.ExpirationTicks.Value) : new TimeSpan?());

            await _authService.RemoveCredential(user, cred);

            var credentialViewModel = _authService.DescribeCredential(newCredential);
            credentialViewModel.Value = newCredential.Value;

            return Json(credentialViewModel);
        }

        private static bool CredentialKeyMatches(int? credentialKey, Credential c)
        {
            return (credentialKey == null || credentialKey == 0 || c.Key == credentialKey);
        }

        [HttpPost]
        [Authorize]
        [ValidateAntiForgeryToken]
        public virtual async Task<ActionResult> ExpireCredential(string credentialType, int? credentialKey)
        {
            if (credentialType != CredentialTypes.ApiKey.V2)
            {
                Response.StatusCode = (int)HttpStatusCode.BadRequest;
                return Json(Strings.Unsupported);
            }

            var user = GetCurrentUser();
            var cred = user.Credentials.SingleOrDefault(
                c => string.Equals(c.Type, credentialType, StringComparison.OrdinalIgnoreCase)
                    && CredentialKeyMatches(credentialKey, c));

            if (cred == null)
            {
                Response.StatusCode = (int)HttpStatusCode.NotFound;
                return Json(Strings.CredentialNotFound);
            }

            await _authService.ExpireCredential(user, cred);
            return Json(Strings.CredentialExpired);
        }

        [HttpGet]
        public virtual ActionResult PasswordChanged()
        {
            return View();
        }

        [Authorize]
        [HttpPost]
        [ValidateAntiForgeryToken]
        public virtual async Task<ActionResult> GenerateApiKey(string description, string[] scopes = null, string[] subjects = null, int? expirationInDays = null)
        {
            if (string.IsNullOrWhiteSpace(description))
            {
                Response.StatusCode = (int)HttpStatusCode.BadRequest;
                return Json(Strings.ApiKeyDescriptionRequired);
            }

            // Set expiration
            var expiration = TimeSpan.Zero;
            if (_config.ExpirationInDaysForApiKeyV1 > 0)
            {
                expiration = TimeSpan.FromDays(_config.ExpirationInDaysForApiKeyV1);

                if (expirationInDays.HasValue && expirationInDays.Value > 0)
                {
                    expiration = TimeSpan.FromDays(Math.Min(expirationInDays.Value, _config.ExpirationInDaysForApiKeyV1));
                }
            }

            var newCredential = await GenerateApiKeyInternal(description, BuildScopes(scopes, subjects), expiration);
            var credentialViewModel = _authService.DescribeCredential(newCredential);
            credentialViewModel.Value = newCredential.Value;

            return Json(credentialViewModel);
        }

        [Authorize]
        [HttpPost]
        [ValidateAntiForgeryToken]
        public virtual async Task<ActionResult> EditCredential(string credentialType, int? credentialKey, string[] subjects)
        {
            if (credentialType != CredentialTypes.ApiKey.V2)
            {
                Response.StatusCode = (int)HttpStatusCode.BadRequest;
                return Json(Strings.Unsupported);
            }

            var user = GetCurrentUser();
            var cred = user.Credentials.SingleOrDefault(
                c => string.Equals(c.Type, credentialType, StringComparison.OrdinalIgnoreCase)
                    && CredentialKeyMatches(credentialKey, c));

            if (cred == null)
            {
                Response.StatusCode = (int)HttpStatusCode.NotFound;
                return Json(Strings.CredentialNotFound);
            }

            var scopes = cred.Scopes.Select(x => x.AllowedAction).Distinct().ToArray();
            var newScopes = BuildScopes(scopes, subjects);

            await _authService.EditCredentialScopes(user, cred, newScopes);

            var credentialViewModel = _authService.DescribeCredential(cred);

            return Json(credentialViewModel);
        }

        private async Task<Credential> GenerateApiKeyInternal(string description, ICollection<Scope> scopes, TimeSpan? expiration)
        {
            var user = GetCurrentUser();

            // Create a new API Key credential, and save to the database
            var newCredential = _credentialBuilder.CreateApiKey(expiration);
            newCredential.Description = description;
            newCredential.Scopes = scopes;

            await _authService.AddCredential(user, newCredential);

            return newCredential;
        }

        private static IList<Scope> BuildScopes(string[] scopes, string[] subjects)
        {
            var result = new List<Scope>();

            var subjectsList = subjects?.Where(s => !string.IsNullOrWhiteSpace(s)).ToList() ?? new List<string>();

            // No package filtering information was provided. So allow any pattern.
            if (!subjectsList.Any())
            {
                subjectsList.Add(NuGetPackagePattern.AllInclusivePattern);
            }

            if (scopes != null)
            {
                foreach (var scope in scopes)
                {
                    result.AddRange(subjectsList.Select(subject => new Scope(subject, scope)));
                }
            }
            else
            {
                result.AddRange(subjectsList.Select(subject => new Scope(subject, NuGetScopes.All)));
            }

            return result;
        }

        private static IList<Scope> BuildScopes(IEnumerable<Scope> scopes)
        {
            return scopes.Select(scope => new Scope {AllowedAction = scope.AllowedAction, Subject = scope.Subject}).ToList();
        }


        private async Task<ActionResult> RemoveApiKeyCredential(User user, Credential cred)
        {
            if (cred == null)
            {
                Response.StatusCode = (int)HttpStatusCode.NotFound;
                return Json(Strings.CredentialNotFound);
            }

            await _authService.RemoveCredential(user, cred);

            // Notify the user of the change
            _messageService.SendCredentialRemovedNotice(user, cred);

            return Json(Strings.CredentialRemoved);
        }

        private async Task<ActionResult> RemoveCredentialInternal(User user, Credential cred, string message)
        {
            if (cred == null)
            {
                TempData["Message"] = Strings.CredentialNotFound;

                return RedirectToAction("Account");
            }

            // Count credentials and make sure the user can always login
            if (!CredentialTypes.IsApiKey(cred.Type) && CountLoginCredentials(user) <= 1)
            {
                TempData["Message"] = Strings.CannotRemoveOnlyLoginCredential;
            }
            else
            {
                await _authService.RemoveCredential(user, cred);

                // Notify the user of the change
                _messageService.SendCredentialRemovedNotice(user, cred);

                TempData["Message"] = message;
            }

            return RedirectToAction("Account");
        }

        private ActionResult AccountView(AccountViewModel model)
        {
            // Load user info
            var user = GetCurrentUser();
            var curatedFeeds = _curatedFeedService.GetFeedsForManager(user.Key);
<<<<<<< HEAD
            var creds = user.Credentials.Select(c => _authService.DescribeCredential(c)).ToList();
            var packageNames = _packageService.FindPackageRegistrationsByOwner(user).Select(p => p.Id).ToList();

            packageNames.Sort();
=======
            var creds = user.Credentials.Where(c => CredentialTypes.IsSupportedCredential(c))
                                        .Select(c => _authService.DescribeCredential(c)).ToList();
>>>>>>> b48163f8

            model.Credentials = creds;
            model.CuratedFeeds = curatedFeeds.Select(f => f.Name);
            model.Packages = packageNames;

            model.ExpirationInDaysForApiKeyV1 = _config.ExpirationInDaysForApiKeyV1;
            
            return View("Account", model);
        }

        private static int CountLoginCredentials(User user)
        {
            return user.Credentials.Count(c =>
                c.Type.StartsWith(CredentialTypes.Password.Prefix, StringComparison.OrdinalIgnoreCase) ||
                c.Type.StartsWith(CredentialTypes.ExternalPrefix, StringComparison.OrdinalIgnoreCase));
        }

        private ActionResult SendPasswordResetEmail(User user, bool forgotPassword)
        {
            var resetPasswordUrl = Url.ConfirmationUrl(
                "ResetPassword",
                "Users",
                user.Username,
                user.PasswordResetToken,
                new { forgot = forgotPassword });
            _messageService.SendPasswordResetInstructions(user, resetPasswordUrl, forgotPassword);

            return RedirectToAction(actionName: "PasswordSent", controllerName: "Users");
        }
    }
}<|MERGE_RESOLUTION|>--- conflicted
+++ resolved
@@ -736,15 +736,12 @@
             // Load user info
             var user = GetCurrentUser();
             var curatedFeeds = _curatedFeedService.GetFeedsForManager(user.Key);
-<<<<<<< HEAD
-            var creds = user.Credentials.Select(c => _authService.DescribeCredential(c)).ToList();
-            var packageNames = _packageService.FindPackageRegistrationsByOwner(user).Select(p => p.Id).ToList();
-
-            packageNames.Sort();
-=======
             var creds = user.Credentials.Where(c => CredentialTypes.IsSupportedCredential(c))
                                         .Select(c => _authService.DescribeCredential(c)).ToList();
->>>>>>> b48163f8
+            var packageNames = _packageService.FindPackageRegistrationsByOwner(user).Select(p => p.Id).ToList();
+
+            packageNames.Sort();
+           
 
             model.Credentials = creds;
             model.CuratedFeeds = curatedFeeds.Select(f => f.Name);
