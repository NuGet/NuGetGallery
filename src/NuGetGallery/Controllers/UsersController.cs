﻿// Copyright (c) .NET Foundation. All rights reserved.
// Licensed under the Apache License, Version 2.0. See License.txt in the project root for license information.

using System;
using System.Collections.Generic;
using System.Globalization;
using System.Linq;
using System.Net;
using System.Text.RegularExpressions;
using System.Threading.Tasks;
using System.Web.Mvc;
using NuGet.Services.Entities;
using NuGet.Services.Messaging.Email;
using NuGetGallery.Areas.Admin;
using NuGetGallery.Areas.Admin.ViewModels;
using NuGetGallery.Authentication;
using NuGetGallery.Configuration;
using NuGetGallery.Filters;
using NuGetGallery.Helpers;
using NuGetGallery.Infrastructure.Authentication;
using NuGetGallery.Infrastructure.Mail.Messages;
using NuGetGallery.Security;

namespace NuGetGallery
{
    public partial class UsersController
        : AccountsController<User, UserAccountViewModel>
    {
        private readonly IPackageOwnerRequestService _packageOwnerRequestService;
        private readonly IAppConfiguration _config;
        private readonly ICredentialBuilder _credentialBuilder;
        private readonly ISupportRequestService _supportRequestService;
        private readonly ListPackageItemRequiredSignerViewModelFactory _listPackageItemRequiredSignerViewModelFactory;
        private readonly ListPackageItemViewModelFactory _listPackageItemViewModelFactory;

        public UsersController(
            IUserService userService,
            IPackageService packageService,
            IPackageOwnerRequestService packageOwnerRequestService,
            IMessageService messageService,
            IAppConfiguration config,
            AuthenticationService authService,
            ICredentialBuilder credentialBuilder,
            IDeleteAccountService deleteAccountService,
            ISupportRequestService supportRequestService,
            ITelemetryService telemetryService,
            ISecurityPolicyService securityPolicyService,
            ICertificateService certificateService,
            IContentObjectService contentObjectService,
            IMessageServiceConfiguration messageServiceConfiguration,
            IIconUrlProvider iconUrlProvider)
            : base(
                  authService,
                  packageService,
                  messageService,
                  userService,
                  telemetryService,
                  securityPolicyService,
                  certificateService,
                  contentObjectService,
                  messageServiceConfiguration,
                  deleteAccountService,
                  iconUrlProvider)
        {
            _packageOwnerRequestService = packageOwnerRequestService ?? throw new ArgumentNullException(nameof(packageOwnerRequestService));
            _config = config ?? throw new ArgumentNullException(nameof(config));
            _credentialBuilder = credentialBuilder ?? throw new ArgumentNullException(nameof(credentialBuilder));
            _supportRequestService = supportRequestService ?? throw new ArgumentNullException(nameof(supportRequestService));

            _listPackageItemRequiredSignerViewModelFactory = new ListPackageItemRequiredSignerViewModelFactory(securityPolicyService);
            _listPackageItemViewModelFactory = new ListPackageItemViewModelFactory();
        }

        public override string AccountAction => nameof(Account);

        protected internal override ViewMessages Messages => new ViewMessages
        {
            EmailConfirmed = Strings.UserEmailConfirmed,
            EmailPreferencesUpdated = Strings.UserEmailPreferencesUpdated,
            EmailUpdateCancelled = Strings.UserEmailUpdateCancelled
        };

        protected override Task SendNewAccountEmailAsync(User account)
        {
            var message = new NewAccountMessage(
                MessageServiceConfiguration,
                account,
                Url.ConfirmEmail(account.Username, account.EmailConfirmationToken, relativeUrl: false));

            return MessageService.SendMessageAsync(message);
        }

        protected override Task SendEmailChangedConfirmationNoticeAsync(User account)
        {
            var message = new EmailChangeConfirmationMessage(
                MessageServiceConfiguration,
                account,
                Url.ConfirmEmail(account.Username, account.EmailConfirmationToken, relativeUrl: false));

            return MessageService.SendMessageAsync(message);
        }

        protected override User GetAccount(string accountName)
        {
            var currentUser = GetCurrentUser();
            if (string.IsNullOrEmpty(accountName) ||
                currentUser.Username.Equals(accountName, StringComparison.InvariantCultureIgnoreCase))
            {
                return currentUser;
            }
            return null;
        }

        protected override string GetDeleteAccountViewName() => "DeleteUserAccount";

        protected override DeleteAccountViewModel GetDeleteAccountViewModel(User account)
        {
            return new DeleteUserViewModel(account, PackageService, GetOwnedPackagesViewModels(account), _supportRequestService);
        }

        [HttpGet]
        [UIAuthorize]
        public virtual ActionResult Account()
        {
            return AccountView(GetCurrentUser());
        }

        [HttpGet]
        [UIAuthorize(allowDiscontinuedLogins: true)]
        [ActionName(RouteName.TransformToOrganization)]
        public virtual ActionResult TransformToOrganization()
        {
            var accountToTransform = GetCurrentUser();

            string errorReason;
            if (!UserService.CanTransformUserToOrganization(accountToTransform, out errorReason))
            {
                return TransformToOrganizationFailed(errorReason);
            }

            var transformRequest = accountToTransform.OrganizationMigrationRequest;
            if (transformRequest != null)
            {
                TempData["Message"] = String.Format(CultureInfo.CurrentCulture,
                    Strings.TransformAccount_RequestExists, transformRequest.AdminUser.Username);
            }

            return View(new TransformAccountViewModel());
        }

        [HttpPost]
        [UIAuthorize(allowDiscontinuedLogins: true)]
        [ValidateAntiForgeryToken]
        [ActionName(RouteName.TransformToOrganization)]
        public virtual async Task<ActionResult> TransformToOrganization(TransformAccountViewModel transformViewModel)
        {
            var accountToTransform = GetCurrentUser();

            var adminUsername = transformViewModel.AdminUsername;
            if (Regex.IsMatch(adminUsername, GalleryConstants.EmailValidationRegex, RegexOptions.None, GalleryConstants.EmailValidationRegexTimeout))
            {
                ModelState.AddModelError(string.Empty, Strings.TransformAccount_AdminNameIsEmail);
                return View(transformViewModel);
            }

            var adminUser = UserService.FindByUsername(adminUsername);
            if (adminUser == null)
            {
                ModelState.AddModelError(string.Empty, string.Format(CultureInfo.CurrentCulture,
                    Strings.TransformAccount_AdminAccountDoesNotExist, adminUsername));
                return View(transformViewModel);
            }

            if (!UserService.CanTransformUserToOrganization(accountToTransform, adminUser, out var errorReason))
            {
                ModelState.AddModelError(string.Empty, errorReason);
                return View(transformViewModel);
            }

            // Get the user from the previous organization migration request (if there was one) so we can notify them that their request has been cancelled.
            var existingTransformRequestUser = accountToTransform.OrganizationMigrationRequest?.AdminUser;

            await UserService.RequestTransformToOrganizationAccount(accountToTransform, adminUser);

            if (existingTransformRequestUser != null)
            {
                var emailMessage = new OrganizationTransformRejectedMessage(_config, accountToTransform, existingTransformRequestUser, isCanceledByAdmin: false);
                await MessageService.SendMessageAsync(emailMessage);
            }

            var organizationTransformRequestMessage = new OrganizationTransformRequestMessage(
                _config,
                accountToTransform,
                adminUser,
                profileUrl: Url.User(accountToTransform, relativeUrl: false),
                confirmationUrl: Url.ConfirmTransformAccount(accountToTransform, relativeUrl: false),
                rejectionUrl: Url.RejectTransformAccount(accountToTransform, relativeUrl: false));
            await MessageService.SendMessageAsync(organizationTransformRequestMessage);

            var organizationTransformInitiatedMessage = new OrganizationTransformInitiatedMessage(
                _config,
                accountToTransform,
                adminUser,
                cancellationUrl: Url.CancelTransformAccount(accountToTransform, relativeUrl: false));
            await MessageService.SendMessageAsync(organizationTransformInitiatedMessage);

            TelemetryService.TrackOrganizationTransformInitiated(accountToTransform);

            // sign out pending organization and prompt for admin sign in
            OwinContext.Authentication.SignOut();

            TempData[GalleryConstants.ReturnUrlMessageViewDataKey] = String.Format(CultureInfo.CurrentCulture,
                Strings.TransformAccount_SignInToConfirm, adminUser.Username, accountToTransform.Username);

            var returnUrl = Url.ConfirmTransformAccount(accountToTransform);

            return Redirect(Url.LogOn(returnUrl));
        }

        [HttpGet]
        [UIAuthorize(allowDiscontinuedLogins: true)]
        [ActionName(RouteName.TransformToOrganizationConfirmation)]
        public virtual async Task<ActionResult> ConfirmTransformToOrganization(string accountNameToTransform, string token)
        {
            var adminUser = GetCurrentUser();

            string errorReason;
            var accountToTransform = UserService.FindByUsername(accountNameToTransform);
            if (accountToTransform == null)
            {
                errorReason = String.Format(CultureInfo.CurrentCulture,
                    Strings.TransformAccount_OrganizationAccountDoesNotExist, accountNameToTransform);
                return TransformToOrganizationFailed(errorReason);
            }

            if (!UserService.CanTransformUserToOrganization(accountToTransform, out errorReason))
            {
                return TransformToOrganizationFailed(errorReason);
            }

            if (!await UserService.TransformUserToOrganization(accountToTransform, adminUser, token))
            {
                errorReason = Strings.TransformAccount_Failed;
                return TransformToOrganizationFailed(errorReason);
            }

            var emailMessage = new OrganizationTransformAcceptedMessage(_config, accountToTransform, adminUser);
            await MessageService.SendMessageAsync(emailMessage);

            TelemetryService.TrackOrganizationTransformCompleted(accountToTransform);

            TempData["Message"] = string.Format(CultureInfo.CurrentCulture,
                Strings.TransformAccount_Success, accountNameToTransform);

            return Redirect(Url.ManageMyOrganization(accountNameToTransform));
        }

        [HttpGet]
        [UIAuthorize(allowDiscontinuedLogins: true)]
        [ActionName(RouteName.TransformToOrganizationRejection)]
        public virtual async Task<ActionResult> RejectTransformToOrganization(string accountNameToTransform, string token)
        {
            var adminUser = GetCurrentUser();

            string message;
            var accountToTransform = UserService.FindByUsername(accountNameToTransform);
            if (accountToTransform == null)
            {
                message = String.Format(CultureInfo.CurrentCulture,
                    Strings.TransformAccount_OrganizationAccountDoesNotExist, accountNameToTransform);
            }
            else
            {
                if (await UserService.RejectTransformUserToOrganizationRequest(accountToTransform, adminUser, token))
                {
                    var emailMessage = new OrganizationTransformRejectedMessage(_config, accountToTransform, adminUser, isCanceledByAdmin: true);
                    await MessageService.SendMessageAsync(emailMessage);

                    TelemetryService.TrackOrganizationTransformDeclined(accountToTransform);

                    message = string.Format(CultureInfo.CurrentCulture,
                        Strings.TransformAccount_Rejected, accountNameToTransform);
                }
                else
                {
                    message = Strings.TransformAccount_FailedMissingRequestToCancel;
                }
            }

            TempData["Message"] = message;

            return RedirectToAction(actionName: "Home", controllerName: "Pages");
        }

        [HttpGet]
        [UIAuthorize(allowDiscontinuedLogins: true)]
        [ActionName(RouteName.TransformToOrganizationCancellation)]
        public virtual async Task<ActionResult> CancelTransformToOrganization(string token)
        {
            var accountToTransform = GetCurrentUser();
            var adminUser = accountToTransform.OrganizationMigrationRequest?.AdminUser;

            if (await UserService.CancelTransformUserToOrganizationRequest(accountToTransform, token))
            {
                var emailMessage = new OrganizationTransformRejectedMessage(_config, accountToTransform, adminUser, isCanceledByAdmin: false);
                await MessageService.SendMessageAsync(emailMessage);

                TelemetryService.TrackOrganizationTransformCancelled(accountToTransform);

                TempData["Message"] = String.Format(CultureInfo.CurrentCulture,
                    Strings.TransformAccount_Cancelled);
            }
            else
            {
                TempData["ErrorMessage"] = Strings.TransformAccount_FailedMissingRequestToCancel;
            }

            return RedirectToAction(actionName: "Home", controllerName: "Pages");
        }

        private ActionResult TransformToOrganizationFailed(string errorMessage)
        {
            return View("TransformToOrganizationFailed", new TransformAccountFailedViewModel(errorMessage));
        }

        [HttpPost]
        [UIAuthorize]
        [ValidateAntiForgeryToken]
        public override async Task<ActionResult> RequestAccountDeletion(string accountName = null)
        {
            var user = GetAccount(accountName);

            if (user == null || user.IsDeleted)
            {
                return HttpNotFound();
            }
            TelemetryService.TrackRequestForAccountDeletion(user);

            if (!user.Confirmed)
            {
                // Unconfirmed users can be deleted immediately without creating a support request.
                DeleteAccountStatus accountDeleteStatus = await DeleteAccountService.DeleteAccountAsync(userToBeDeleted: user,
                    userToExecuteTheDelete: user,
                    orphanPackagePolicy: AccountDeletionOrphanPackagePolicy.UnlistOrphans);
                if (!accountDeleteStatus.Success)
                {
                    TempData["RequestFailedMessage"] = Strings.AccountSelfDelete_Fail;
                    return RedirectToAction("DeleteRequest");
                }
                OwinContext.Authentication.SignOut();
                return SafeRedirect(Url.Home(false));
            }

            var isSupportRequestCreated = await _supportRequestService.TryAddDeleteSupportRequestAsync(user);
            if (isSupportRequestCreated)
            {
                var emailMessage = new AccountDeleteNoticeMessage(MessageServiceConfiguration, user);
                await MessageService.SendMessageAsync(emailMessage);
            }
            else
            {
                TempData["RequestFailedMessage"] = Strings.AccountDelete_CreateSupportRequestFails;
            }

            return RedirectToAction(nameof(DeleteRequest));
        }

        [HttpGet]
        [UIAuthorize]
        public virtual ActionResult ApiKeys()
        {
            var currentUser = GetCurrentUser();

            // Get API keys
            if (!GetCredentialGroups(currentUser).TryGetValue(CredentialKind.Token, out List<CredentialViewModel> credentials))
            {
                credentials = new List<CredentialViewModel>();
            }

            var apiKeys = credentials
                .Select(c => new ApiKeyViewModel(c))
                .ToList();

            // Get package owners (user's self or organizations)
            var owners = new List<ApiKeyOwnerViewModel>
            {
                CreateApiKeyOwnerViewModel(currentUser, currentUser)
            };

            owners.AddRange(currentUser.Organizations
                .Select(o => CreateApiKeyOwnerViewModel(currentUser, o.Organization)));

            var model = new ApiKeyListViewModel
            {
                ApiKeys = apiKeys,
                ExpirationInDaysForApiKeyV1 = _config.ExpirationInDaysForApiKeyV1,
                PackageOwners = owners.Where(o => o.CanPushNew || o.CanPushExisting || o.CanUnlist).ToList(),
            };

            return View("ApiKeys", model);
        }

        private ApiKeyOwnerViewModel CreateApiKeyOwnerViewModel(User currentUser, User account)
        {
            return new ApiKeyOwnerViewModel(
                account.Username,
                ActionsRequiringPermissions.UploadNewPackageId.IsAllowedOnBehalfOfAccount(currentUser, account),
                ActionsRequiringPermissions.UploadNewPackageVersion.IsAllowedOnBehalfOfAccount(currentUser, account),
                ActionsRequiringPermissions.UnlistOrRelistPackage.IsAllowedOnBehalfOfAccount(currentUser, account),
                packageIds: PackageService.FindPackageRegistrationsByOwner(account)
                                .Select(p => p.Id)
                                .OrderBy(i => i)
                                .ToList());
        }

        [HttpGet]
        [UIAuthorize(allowDiscontinuedLogins: true)]
        public virtual ActionResult Thanks()
        {
            // No need to redirect here after someone logs in...
            // By having this value present in the dictionary BUT null, we don't put "returnUrl" on the Login link at all
            ViewData[GalleryConstants.ReturnUrlViewDataKey] = null;
            return View();
        }

        [HttpGet]
        [UIAuthorize]
        public virtual ActionResult Packages()
        {
            var currentUser = GetCurrentUser();

            var owners = new List<ListPackageOwnerViewModel> {
                new ListPackageOwnerViewModel
                {
                    Username = "All packages"
                },
                new ListPackageOwnerViewModel(currentUser)
            }.Concat(currentUser.Organizations.Select(o => new ListPackageOwnerViewModel(o.Organization)));

            var wasAADLoginOrMultiFactorAuthenticated = User.WasMultiFactorAuthenticated() || User.WasAzureActiveDirectoryAccountUsedForSignin();

            var packages = PackageService.FindPackagesByAnyMatchingOwner(currentUser, includeUnlisted: true);
            var listedPackages = packages
                .Where(p => p.Listed && p.PackageStatusKey == PackageStatus.Available)
<<<<<<< HEAD
                .Select(p => new ListPackageItemRequiredSignerViewModel().Setup(p, currentUser, SecurityPolicyService, wasAADLoginOrMultiFactorAuthenticated, IconUrlProvider))
=======
                .Select(p => _listPackageItemRequiredSignerViewModelFactory.Create(p, currentUser, wasAADLoginOrMultiFactorAuthenticated))
>>>>>>> aca7bdc3
                .OrderBy(p => p.Id)
                .ToList();
            var unlistedPackages = packages
                .Where(p => !p.Listed || p.PackageStatusKey != PackageStatus.Available)
<<<<<<< HEAD
                .Select(p => new ListPackageItemRequiredSignerViewModel().Setup(p, currentUser, SecurityPolicyService, wasAADLoginOrMultiFactorAuthenticated, IconUrlProvider))
=======
                .Select(p => _listPackageItemRequiredSignerViewModelFactory.Create(p, currentUser, wasAADLoginOrMultiFactorAuthenticated))
>>>>>>> aca7bdc3
                .OrderBy(p => p.Id)
                .ToList();

            // find all received ownership requests
            var userReceived = _packageOwnerRequestService.GetPackageOwnershipRequests(newOwner: currentUser);
            var orgReceived = currentUser.Organizations
                .Where(m => ActionsRequiringPermissions.HandlePackageOwnershipRequest.CheckPermissions(currentUser, m.Organization) == PermissionsCheckResult.Allowed)
                .SelectMany(m => _packageOwnerRequestService.GetPackageOwnershipRequests(newOwner: m.Organization));
            var received = userReceived.Union(orgReceived);

            // find all sent ownership requests
            var userSent = _packageOwnerRequestService.GetPackageOwnershipRequests(requestingOwner: currentUser);
            var orgSent = currentUser.Organizations
                .Where(m => ActionsRequiringPermissions.HandlePackageOwnershipRequest.CheckPermissions(currentUser, m.Organization) == PermissionsCheckResult.Allowed)
                .SelectMany(m => _packageOwnerRequestService.GetPackageOwnershipRequests(requestingOwner: m.Organization));
            var sent = userSent.Union(orgSent);

            var ownerRequests = new OwnerRequestsViewModel(received, sent, currentUser, PackageService, IconUrlProvider);

            var userReservedNamespaces = currentUser.ReservedNamespaces;
            var organizationsReservedNamespaces = currentUser.Organizations.SelectMany(m => m.Organization.ReservedNamespaces);

            var reservedPrefixes = new ReservedNamespaceListViewModel(userReservedNamespaces.Union(organizationsReservedNamespaces).ToArray());

            var model = new ManagePackagesViewModel
            {
                User = currentUser,
                Owners = owners,
                ListedPackages = listedPackages,
                UnlistedPackages = unlistedPackages,
                OwnerRequests = ownerRequests,
                ReservedNamespaces = reservedPrefixes,
                WasMultiFactorAuthenticated = User.WasMultiFactorAuthenticated(),
                IsCertificatesUIEnabled = ContentObjectService.CertificatesConfiguration?.IsUIEnabledForUser(currentUser) ?? false
            };
            return View(model);
        }

        [HttpGet]
        [UIAuthorize]
        public virtual ActionResult Organizations()
        {
            var currentUser = GetCurrentUser();

            var model = new ManageOrganizationsViewModel(currentUser, PackageService);

            return View(model);
        }

        [HttpGet]
        public virtual ActionResult ForgotPassword()
        {
            // We don't want Login to have us as a return URL
            // By having this value present in the dictionary BUT null, we don't put "returnUrl" on the Login link at all
            ViewData[GalleryConstants.ReturnUrlViewDataKey] = null;

            return View();
        }

        [HttpPost]
        [ValidateAntiForgeryToken]
        public virtual async Task<ActionResult> ForgotPassword(ForgotPasswordViewModel model)
        {
            // We don't want Login to have us as a return URL
            // By having this value present in the dictionary BUT null, we don't put "returnUrl" on the Login link at all
            ViewData[GalleryConstants.ReturnUrlViewDataKey] = null;

            if (ModelState.IsValid)
            {
                var result = await AuthenticationService.GeneratePasswordResetToken(model.Email, GalleryConstants.PasswordResetTokenExpirationHours * 60);
                switch (result.Type)
                {
                    case PasswordResetResultType.UserNotConfirmed:
                        ModelState.AddModelError(string.Empty, Strings.UserIsNotYetConfirmed);
                        break;
                    case PasswordResetResultType.UserNotFound:
                        ModelState.AddModelError(string.Empty, Strings.CouldNotFindAnyoneWithThatUsernameOrEmail);
                        break;
                    case PasswordResetResultType.Success:
                        return await SendPasswordResetEmailAsync(result.User, forgotPassword: true);
                    default:
                        throw new NotImplementedException($"The password reset result type '{result.Type}' is not supported.");
                }
            }

            return View(model);
        }

        [HttpGet]
        public virtual ActionResult PasswordSent()
        {
            // We don't want Login to have us as a return URL
            // By having this value present in the dictionary BUT null, we don't put "returnUrl" on the Login link at all
            ViewData[GalleryConstants.ReturnUrlViewDataKey] = null;

            ViewBag.Email = TempData["Email"];
            ViewBag.Expiration = GalleryConstants.PasswordResetTokenExpirationHours;
            return View();
        }

        [HttpGet]
        public virtual ActionResult ResetPassword(bool forgot)
        {
            // We don't want Login to have us as a return URL
            // By having this value present in the dictionary BUT null, we don't put "returnUrl" on the Login link at all
            ViewData[GalleryConstants.ReturnUrlViewDataKey] = null;

            ViewBag.ResetTokenValid = true;
            ViewBag.ForgotPassword = forgot;
            return View();
        }

        [HttpPost]
        [ValidateAntiForgeryToken]
        public virtual async Task<ActionResult> ResetPassword(string username, string token, PasswordResetViewModel model, bool forgot)
        {
            // We don't want Login to have us as a return URL
            // By having this value present in the dictionary BUT null, we don't put "returnUrl" on the Login link at all
            ViewData[GalleryConstants.ReturnUrlViewDataKey] = null;

            if (!ModelState.IsValid)
            {
                return ResetPassword(forgot);
            }

            ViewBag.ForgotPassword = forgot;

            Credential credential = null;
            try
            {
                credential = await AuthenticationService.ResetPasswordWithToken(username, token, model.NewPassword);
            }
            catch (InvalidOperationException ex)
            {
                ModelState.AddModelError(string.Empty, ex.Message);
                return View(model);
            }

            ViewBag.ResetTokenValid = credential != null;

            if (!ViewBag.ResetTokenValid)
            {
                ModelState.AddModelError(string.Empty, Strings.InvalidOrExpiredPasswordResetToken);
                return View(model);
            }

            if (credential != null && !forgot)
            {
                // Setting a password, so notify the user
                var emailMessage = new CredentialAddedMessage(
                    _config,
                    credential.User,
                    AuthenticationService.DescribeCredential(credential).GetCredentialTypeInfo());
                await MessageService.SendMessageAsync(emailMessage);
            }

            return RedirectToAction("PasswordChanged");
        }

        [HttpGet]
        public virtual ActionResult Profiles(string username, int page = 1)
        {
            var currentUser = GetCurrentUser();
            var user = UserService.FindByUsername(username);
            if (user == null || user.IsDeleted)
            {
                return HttpNotFound();
            }

            var packages = PackageService.FindPackagesByOwner(user, includeUnlisted: false)
                .Where(p => p.PackageStatusKey == PackageStatus.Available)
                .OrderByDescending(p => p.PackageRegistration.DownloadCount)
                .Select(p => 
                {
<<<<<<< HEAD
                    var viewModel = new ListPackageItemViewModel().Setup(p, currentUser, IconUrlProvider);
=======
                    var viewModel = _listPackageItemViewModelFactory.Create(p, currentUser);
>>>>>>> aca7bdc3
                    viewModel.DownloadCount = p.PackageRegistration.DownloadCount;
                    return viewModel;
                }).ToList();

            var model = new UserProfileModel(user, currentUser, packages, page - 1, GalleryConstants.DefaultPackageListPageSize, Url);

            return View(model);
        }

        [HttpPost]
        [UIAuthorize]
        [ValidateAntiForgeryToken]
        public virtual async Task<ActionResult> ChangePassword(UserAccountViewModel model)
        {
            var user = GetCurrentUser();

            var oldPassword = user.Credentials.FirstOrDefault(
                c => c.Type.StartsWith(CredentialTypes.Password.Prefix, StringComparison.OrdinalIgnoreCase));

            if (oldPassword == null)
            {
                // User is requesting a password set email
                var resetResultType = await AuthenticationService.GeneratePasswordResetToken(user, GalleryConstants.PasswordResetTokenExpirationHours * 60);
                if (resetResultType == PasswordResetResultType.UserNotConfirmed)
                {
                    ModelState.AddModelError("ChangePassword", Strings.UserIsNotYetConfirmed);
                    return AccountView(user, model);
                }

                return await SendPasswordResetEmailAsync(user, forgotPassword: false);
            }
            else
            {
                if (model.ChangePassword.DisablePasswordLogin)
                {
                    return await RemovePassword();
                }

                if (!ModelState.IsValidField("ChangePassword"))
                {
                    return AccountView(user, model);
                }

                if (model.ChangePassword.NewPassword != model.ChangePassword.VerifyPassword)
                {
                    ModelState.AddModelError("ChangePassword.VerifyPassword", Strings.PasswordDoesNotMatch);
                    return AccountView(user, model);
                }

                if (!await AuthenticationService.ChangePassword(user, model.ChangePassword.OldPassword, model.ChangePassword.NewPassword))
                {
                    ModelState.AddModelError("ChangePassword.OldPassword", Strings.CurrentPasswordIncorrect);
                    return AccountView(user, model);
                }

                TempData["Message"] = Strings.PasswordChanged;
                return RedirectToAction("Account");
            }
        }

        [HttpPost]
        [UIAuthorize]
        [ValidateAntiForgeryToken]
        public virtual async Task<ActionResult> ChangeMultiFactorAuthentication(bool enableMultiFactor)
        {
            var user = GetCurrentUser();

            await UserService.ChangeMultiFactorAuthentication(user, enableMultiFactor);

            TempData["Message"] = string.Format(
                enableMultiFactor ? Strings.MultiFactorAuth_Enabled : Strings.MultiFactorAuth_Disabled,
                _config.Brand);

            if (enableMultiFactor)
            {
                // Add the claim to remove the warning indicators for 2FA.
                OwinContext.AddClaim(NuGetClaims.EnabledMultiFactorAuthentication);
            }
            else
            {
                // Remove the claim from login to show warning indicators for 2FA.
                OwinContext.RemoveClaim(NuGetClaims.EnabledMultiFactorAuthentication);
            }

            return RedirectToAction(AccountAction);
        }

        [HttpPost]
        [UIAuthorize]
        [ValidateAntiForgeryToken]
        public virtual Task<ActionResult> RemovePassword()
        {
            var user = GetCurrentUser();
            var passwordCred = user.Credentials.SingleOrDefault(
                c => c.Type.StartsWith(CredentialTypes.Password.Prefix, StringComparison.OrdinalIgnoreCase));

            return RemoveCredentialInternal(user, passwordCred, Strings.PasswordRemoved);
        }

        [HttpPost]
        [UIAuthorize]
        [ValidateAntiForgeryToken]
        public virtual async Task<ActionResult> RemoveCredential(string credentialType, int? credentialKey)
        {
            var user = GetCurrentUser();
            var cred = user.Credentials.SingleOrDefault(
                c => string.Equals(c.Type, credentialType, StringComparison.OrdinalIgnoreCase)
                    && CredentialKeyMatches(credentialKey, c));

            if (CredentialTypes.IsApiKey(credentialType))
            {
                return await RemoveApiKeyCredential(user, cred);
            }

            return await RemoveCredentialInternal(user, cred, Strings.CredentialRemoved);
        }

        [HttpPost]
        [UIAuthorize]
        [ValidateAntiForgeryToken]
        public virtual ActionResult LinkOrChangeExternalCredential()
        {
            return Redirect(Url.AuthenticateExternal(Url.AccountSettings()));
        }

        [HttpPost]
        [UIAuthorize]
        [ValidateAntiForgeryToken]
        public virtual async Task<JsonResult> RegenerateCredential(string credentialType, int? credentialKey)
        {
            var user = GetCurrentUser();
            var cred = user.Credentials.SingleOrDefault(
                c => string.Equals(c.Type, credentialType, StringComparison.OrdinalIgnoreCase)
                    && CredentialKeyMatches(credentialKey, c));

            if (cred == null)
            {
                Response.StatusCode = (int)HttpStatusCode.NotFound;
                return Json(Strings.CredentialNotFound);
            }

            if (!cred.IsScopedApiKey())
            {
                Response.StatusCode = (int)HttpStatusCode.BadRequest;
                return Json(Strings.Unsupported);
            }

            var newCredentialViewModel = await GenerateApiKeyInternal(
                cred.Description,
                BuildScopes(cred.Scopes),
                cred.ExpirationTicks.HasValue
                    ? new TimeSpan(cred.ExpirationTicks.Value) : new TimeSpan?());

            await AuthenticationService.RemoveCredential(user, cred);

            return Json(new ApiKeyViewModel(newCredentialViewModel));
        }

        private static bool CredentialKeyMatches(int? credentialKey, Credential c)
        {
            return (credentialKey == null || credentialKey == 0 || c.Key == credentialKey);
        }

        [HttpGet]
        public virtual ActionResult PasswordChanged()
        {
            return View();
        }

        [UIAuthorize]
        [HttpPost]
        [ValidateAntiForgeryToken]
        public virtual async Task<JsonResult> GenerateApiKey(string description, string owner, string[] scopes = null, string[] subjects = null, int? expirationInDays = null)
        {
            if (string.IsNullOrWhiteSpace(description))
            {
                Response.StatusCode = (int)HttpStatusCode.BadRequest;
                return Json(Strings.ApiKeyDescriptionRequired);
            }
            if (string.IsNullOrWhiteSpace(owner))
            {
                Response.StatusCode = (int)HttpStatusCode.BadRequest;
                return Json(Strings.ApiKeyOwnerRequired);
            }

            // Get the owner scope
            User scopeOwner = UserService.FindByUsername(owner);
            if (scopeOwner == null)
            {
                Response.StatusCode = (int)HttpStatusCode.BadRequest;
                return Json(Strings.UserNotFound);
            }

            var resolvedScopes = BuildScopes(scopeOwner, scopes, subjects);
            if (!VerifyScopes(resolvedScopes))
            {
                Response.StatusCode = (int)HttpStatusCode.BadRequest;
                return Json(Strings.ApiKeyScopesNotAllowed);
            }

            // Set expiration
            var expiration = TimeSpan.Zero;
            if (_config.ExpirationInDaysForApiKeyV1 > 0)
            {
                expiration = TimeSpan.FromDays(_config.ExpirationInDaysForApiKeyV1);

                if (expirationInDays.HasValue && expirationInDays.Value > 0)
                {
                    expiration = TimeSpan.FromDays(Math.Min(expirationInDays.Value, _config.ExpirationInDaysForApiKeyV1));
                }
            }

            var newCredentialViewModel = await GenerateApiKeyInternal(description, resolvedScopes, expiration);

            var emailMessage = new CredentialAddedMessage(
                    _config,
                    GetCurrentUser(),
                    newCredentialViewModel.GetCredentialTypeInfo());
            await MessageService.SendMessageAsync(emailMessage);

            return Json(new ApiKeyViewModel(newCredentialViewModel));
        }

        [UIAuthorize]
        [HttpPost]
        [ValidateAntiForgeryToken]
        public virtual async Task<JsonResult> EditCredential(string credentialType, int? credentialKey, string[] subjects)
        {
            var user = GetCurrentUser();
            var cred = user.Credentials.SingleOrDefault(
                c => string.Equals(c.Type, credentialType, StringComparison.OrdinalIgnoreCase)
                    && CredentialKeyMatches(credentialKey, c));

            if (cred == null)
            {
                Response.StatusCode = (int)HttpStatusCode.NotFound;
                return Json(Strings.CredentialNotFound);
            }

            if (!cred.IsScopedApiKey())
            {
                Response.StatusCode = (int)HttpStatusCode.BadRequest;
                return Json(Strings.Unsupported);
            }

            var scopeOwner = cred.Scopes.GetOwnerScope();
            var scopes = cred.Scopes.Select(x => x.AllowedAction).Distinct().ToArray();
            var newScopes = BuildScopes(scopeOwner, scopes, subjects);

            await AuthenticationService.EditCredentialScopes(user, cred, newScopes);

            var credentialViewModel = AuthenticationService.DescribeCredential(cred);

            return Json(new ApiKeyViewModel(credentialViewModel));
        }

        protected override RouteUrlTemplate<string> GetDeleteCertificateForAccountTemplate(string accountName)
        {
            return Url.DeleteUserCertificateTemplate();
        }

        private async Task<CredentialViewModel> GenerateApiKeyInternal(string description, ICollection<Scope> scopes, TimeSpan? expiration)
        {
            var user = GetCurrentUser();

            // Create a new API Key credential, and save to the database
            var newCredential = _credentialBuilder.CreateApiKey(expiration, out string plaintextApiKey);
            newCredential.Description = description;
            newCredential.Scopes = scopes;

            await AuthenticationService.AddCredential(user, newCredential);

            var credentialViewModel = AuthenticationService.DescribeCredential(newCredential);
            credentialViewModel.Value = plaintextApiKey;

            return credentialViewModel;
        }

        private static IDictionary<string, IActionRequiringEntityPermissions[]> AllowedActionToActionRequiringEntityPermissionsMap = new Dictionary<string, IActionRequiringEntityPermissions[]>
        {
            { NuGetScopes.PackagePush, new IActionRequiringEntityPermissions[] { ActionsRequiringPermissions.UploadNewPackageId, ActionsRequiringPermissions.UploadNewPackageVersion } },
            { NuGetScopes.PackagePushVersion, new [] { ActionsRequiringPermissions.UploadNewPackageVersion } },
            { NuGetScopes.PackageUnlist, new [] { ActionsRequiringPermissions.UnlistOrRelistPackage } },
            { NuGetScopes.PackageVerify, new [] { ActionsRequiringPermissions.VerifyPackage } },
        };

        private bool VerifyScopes(IEnumerable<Scope> scopes)
        {
            if (!scopes.Any())
            {
                // All API keys must have at least one scope.
                return false;
            }

            foreach (var scope in scopes)
            {
                if (string.IsNullOrEmpty(scope.AllowedAction))
                {
                    // All scopes must have an allowed action.
                    return false;
                }

                // Get the list of actions allowed by this scope.
                var actions = new List<IActionRequiringEntityPermissions>();
                foreach (var allowedAction in AllowedActionToActionRequiringEntityPermissionsMap.Keys)
                {
                    if (scope.AllowsActions(allowedAction))
                    {
                        actions.AddRange(AllowedActionToActionRequiringEntityPermissionsMap[allowedAction]);
                    }
                }

                if (!actions.Any())
                {
                    // A scope should allow at least one action.
                    return false;
                }

                foreach (var action in actions)
                {
                    if (!action.IsAllowedOnBehalfOfAccount(GetCurrentUser(), scope.Owner))
                    {
                        // The user must be able to perform the actions allowed by the scope on behalf of the scope's owner.
                        return false;
                    }
                }
            }

            return true;
        }

        private IList<Scope> BuildScopes(User scopeOwner, string[] scopes, string[] subjects)
        {
            var result = new List<Scope>();

            var subjectsList = subjects?.Where(s => !string.IsNullOrWhiteSpace(s)).ToList() ?? new List<string>();

            // No package filtering information was provided. So allow any pattern.
            if (!subjectsList.Any())
            {
                subjectsList.Add(NuGetPackagePattern.AllInclusivePattern);
            }

            if (scopes != null)
            {
                foreach (var scope in scopes)
                {
                    result.AddRange(subjectsList.Select(subject => new Scope(scopeOwner, subject, scope)));
                }
            }
            else
            {
                result.AddRange(subjectsList.Select(subject => new Scope(scopeOwner, subject, NuGetScopes.All)));
            }

            return result;
        }

        private static IList<Scope> BuildScopes(IEnumerable<Scope> scopes)
        {
            return scopes.Select(scope => new Scope(scope.Owner, scope.Subject, scope.AllowedAction)).ToList();
        }

        private async Task<JsonResult> RemoveApiKeyCredential(User user, Credential cred)
        {
            if (cred == null)
            {
                Response.StatusCode = (int)HttpStatusCode.NotFound;
                return Json(Strings.CredentialNotFound);
            }

            var credentialTypeInfo = AuthenticationService.DescribeCredential(cred).GetCredentialTypeInfo();

            await AuthenticationService.RemoveCredential(user, cred);

            // Notify the user of the change
            var emailMessage = new CredentialRemovedMessage(
                _config,
                user,
                credentialTypeInfo);
            await MessageService.SendMessageAsync(emailMessage);

            return Json(Strings.CredentialRemoved);
        }

        private async Task<ActionResult> RemoveCredentialInternal(User user, Credential cred, string message)
        {
            if (cred == null)
            {
                TempData["Message"] = Strings.CredentialNotFound;

                return RedirectToAction("Account");
            }

            // Count credentials and make sure the user can always login
            if (!cred.IsApiKey() && CountLoginCredentials(user) <= 1)
            {
                TempData["Message"] = Strings.CannotRemoveOnlyLoginCredential;
            }
            else
            {
                await AuthenticationService.RemoveCredential(user, cred);

                if (cred.IsPassword())
                {
                    // Clear the password login claim, to remove warnings.
                    OwinContext.RemoveClaim(NuGetClaims.PasswordLogin);
                }

                // Notify the user of the change
                var emailMessage = new CredentialRemovedMessage(
                    _config,
                    user,
                    AuthenticationService.DescribeCredential(cred).GetCredentialTypeInfo());
                await MessageService.SendMessageAsync(emailMessage);

                TempData["Message"] = message;
            }

            return RedirectToAction("Account");
        }

        protected override void UpdateAccountViewModel(User account, UserAccountViewModel model)
        {
            base.UpdateAccountViewModel(account, model);

            model.CredentialGroups = GetCredentialGroups(account);
            model.SignInCredentialCount = model
                .CredentialGroups
                .Where(p => p.Key == CredentialKind.Password || p.Key == CredentialKind.External)
                .Sum(p => p.Value.Count);

            model.ChangePassword = model.ChangePassword ?? new ChangePasswordViewModel();
            model.ChangePassword.DisablePasswordLogin = !model.HasPassword;
        }

        private Dictionary<CredentialKind, List<CredentialViewModel>> GetCredentialGroups(User user)
        {
            return user
                .Credentials
                .Where(CredentialTypes.IsViewSupportedCredential)
                .OrderByDescending(c => c.Created)
                .ThenBy(c => c.Description)
                .Select(AuthenticationService.DescribeCredential)
                .GroupBy(c => c.Kind)
                .ToDictionary(g => g.Key, g => g.ToList());
        }

        private static int CountLoginCredentials(User user)
        {
            return user.Credentials.Count(c =>
                c.Type.StartsWith(CredentialTypes.Password.Prefix, StringComparison.OrdinalIgnoreCase) ||
                c.Type.StartsWith(CredentialTypes.External.Prefix, StringComparison.OrdinalIgnoreCase));
        }

        private async Task<ActionResult> SendPasswordResetEmailAsync(User user, bool forgotPassword)
        {
            var resetPasswordUrl = Url.ResetEmailOrPassword(
                user.Username,
                user.PasswordResetToken,
                forgotPassword,
                relativeUrl: false);

            var message = new PasswordResetInstructionsMessage(
                MessageServiceConfiguration,
                user,
                resetPasswordUrl,
                forgotPassword);

            await MessageService.SendMessageAsync(message);

            return RedirectToAction(actionName: "PasswordSent", controllerName: "Users");
        }
    }
}<|MERGE_RESOLUTION|>--- conflicted
+++ resolved
@@ -67,8 +67,8 @@
             _credentialBuilder = credentialBuilder ?? throw new ArgumentNullException(nameof(credentialBuilder));
             _supportRequestService = supportRequestService ?? throw new ArgumentNullException(nameof(supportRequestService));
 
-            _listPackageItemRequiredSignerViewModelFactory = new ListPackageItemRequiredSignerViewModelFactory(securityPolicyService);
-            _listPackageItemViewModelFactory = new ListPackageItemViewModelFactory();
+            _listPackageItemRequiredSignerViewModelFactory = new ListPackageItemRequiredSignerViewModelFactory(securityPolicyService, iconUrlProvider);
+            _listPackageItemViewModelFactory = new ListPackageItemViewModelFactory(iconUrlProvider);
         }
 
         public override string AccountAction => nameof(Account);
@@ -442,20 +442,12 @@
             var packages = PackageService.FindPackagesByAnyMatchingOwner(currentUser, includeUnlisted: true);
             var listedPackages = packages
                 .Where(p => p.Listed && p.PackageStatusKey == PackageStatus.Available)
-<<<<<<< HEAD
-                .Select(p => new ListPackageItemRequiredSignerViewModel().Setup(p, currentUser, SecurityPolicyService, wasAADLoginOrMultiFactorAuthenticated, IconUrlProvider))
-=======
                 .Select(p => _listPackageItemRequiredSignerViewModelFactory.Create(p, currentUser, wasAADLoginOrMultiFactorAuthenticated))
->>>>>>> aca7bdc3
                 .OrderBy(p => p.Id)
                 .ToList();
             var unlistedPackages = packages
                 .Where(p => !p.Listed || p.PackageStatusKey != PackageStatus.Available)
-<<<<<<< HEAD
-                .Select(p => new ListPackageItemRequiredSignerViewModel().Setup(p, currentUser, SecurityPolicyService, wasAADLoginOrMultiFactorAuthenticated, IconUrlProvider))
-=======
                 .Select(p => _listPackageItemRequiredSignerViewModelFactory.Create(p, currentUser, wasAADLoginOrMultiFactorAuthenticated))
->>>>>>> aca7bdc3
                 .OrderBy(p => p.Id)
                 .ToList();
 
@@ -630,11 +622,7 @@
                 .OrderByDescending(p => p.PackageRegistration.DownloadCount)
                 .Select(p => 
                 {
-<<<<<<< HEAD
-                    var viewModel = new ListPackageItemViewModel().Setup(p, currentUser, IconUrlProvider);
-=======
                     var viewModel = _listPackageItemViewModelFactory.Create(p, currentUser);
->>>>>>> aca7bdc3
                     viewModel.DownloadCount = p.PackageRegistration.DownloadCount;
                     return viewModel;
                 }).ToList();
