﻿// Copyright (c) .NET Foundation. All rights reserved.
// Licensed under the Apache License, Version 2.0. See License.txt in the project root for license information.

using System;
using System.Collections.Generic;
using System.Globalization;
using System.Linq;
using System.Net;
using System.Text.RegularExpressions;
using System.Threading.Tasks;
using System.Web.Mvc;
using NuGetGallery.Areas.Admin;
using NuGetGallery.Areas.Admin.ViewModels;
using NuGetGallery.Authentication;
using NuGetGallery.Configuration;
using NuGetGallery.Filters;
using NuGetGallery.Helpers;
using NuGetGallery.Infrastructure.Authentication;
using NuGetGallery.Infrastructure.Mail;
using NuGetGallery.Infrastructure.Mail.Messages;
using NuGetGallery.Security;

namespace NuGetGallery
{
    public partial class UsersController
        : AccountsController<User, UserAccountViewModel>
    {
        private readonly IPackageOwnerRequestService _packageOwnerRequestService;
        private readonly IAppConfiguration _config;
        private readonly ICredentialBuilder _credentialBuilder;
        private readonly IDeleteAccountService _deleteAccountService;
        private readonly ISupportRequestService _supportRequestService;

        public UsersController(
            IUserService userService,
            IPackageService packageService,
            IPackageOwnerRequestService packageOwnerRequestService,
            IMessageService messageService,
            IAppConfiguration config,
            AuthenticationService authService,
            ICredentialBuilder credentialBuilder,
            IDeleteAccountService deleteAccountService,
            ISupportRequestService supportRequestService,
            ITelemetryService telemetryService,
            ISecurityPolicyService securityPolicyService,
            ICertificateService certificateService,
            IContentObjectService contentObjectService,
            IMessageServiceConfiguration messageServiceConfiguration)
            : base(
                  authService,
                  packageService,
                  messageService,
                  userService,
                  telemetryService,
                  securityPolicyService,
                  certificateService,
                  contentObjectService,
                  messageServiceConfiguration)
        {
            _packageOwnerRequestService = packageOwnerRequestService ?? throw new ArgumentNullException(nameof(packageOwnerRequestService));
            _config = config ?? throw new ArgumentNullException(nameof(config));
            _credentialBuilder = credentialBuilder ?? throw new ArgumentNullException(nameof(credentialBuilder));
            _deleteAccountService = deleteAccountService ?? throw new ArgumentNullException(nameof(deleteAccountService));
            _supportRequestService = supportRequestService ?? throw new ArgumentNullException(nameof(supportRequestService));
        }

        public override string AccountAction => nameof(Account);

        protected internal override ViewMessages Messages => new ViewMessages
        {
            EmailConfirmed = Strings.UserEmailConfirmed,
            EmailPreferencesUpdated = Strings.UserEmailPreferencesUpdated,
            EmailUpdateCancelled = Strings.UserEmailUpdateCancelled
        };

        protected override Task SendNewAccountEmailAsync(User account)
        {
            var message = new NewAccountMessage(
                MessageServiceConfiguration,
                account,
                Url.ConfirmEmail(account.Username, account.EmailConfirmationToken, relativeUrl: false));

            return MessageService.SendMessageAsync(message);
        }

        protected override Task SendEmailChangedConfirmationNoticeAsync(User account)
        {
            var message = new EmailChangeConfirmationMessage(
                MessageServiceConfiguration,
                account,
                Url.ConfirmEmail(account.Username, account.EmailConfirmationToken, relativeUrl: false));

            return MessageService.SendMessageAsync(message);
        }

        protected override User GetAccount(string accountName)
        {
            var currentUser = GetCurrentUser();
            if (string.IsNullOrEmpty(accountName) ||
                currentUser.Username.Equals(accountName, StringComparison.InvariantCultureIgnoreCase))
            {
                return currentUser;
            }
            return null;
        }

        protected override DeleteAccountViewModel<User> GetDeleteAccountViewModel(User account)
        {
            return new DeleteUserViewModel(account, GetCurrentUser(), PackageService, _supportRequestService);
        }

        [HttpGet]
        [UIAuthorize]
        public virtual ActionResult Account()
        {
            return AccountView(GetCurrentUser());
        }

        [HttpGet]
        [UIAuthorize(allowDiscontinuedLogins: true)]
        [ActionName(RouteName.TransformToOrganization)]
        public virtual ActionResult TransformToOrganization()
        {
            var accountToTransform = GetCurrentUser();

            string errorReason;
            if (!UserService.CanTransformUserToOrganization(accountToTransform, out errorReason))
            {
                return TransformToOrganizationFailed(errorReason);
            }

            var transformRequest = accountToTransform.OrganizationMigrationRequest;
            if (transformRequest != null)
            {
                TempData["Message"] = String.Format(CultureInfo.CurrentCulture,
                    Strings.TransformAccount_RequestExists, transformRequest.AdminUser.Username);
            }

            return View(new TransformAccountViewModel());
        }

        [HttpPost]
        [UIAuthorize(allowDiscontinuedLogins: true)]
        [ValidateAntiForgeryToken]
        [ActionName(RouteName.TransformToOrganization)]
        public virtual async Task<ActionResult> TransformToOrganization(TransformAccountViewModel transformViewModel)
        {
            var accountToTransform = GetCurrentUser();

            var adminUsername = transformViewModel.AdminUsername;
            if (Regex.IsMatch(adminUsername, Constants.EmailValidationRegex, RegexOptions.None, Constants.EmailValidationRegexTimeout))
            {
                ModelState.AddModelError(string.Empty, Strings.TransformAccount_AdminNameIsEmail);
                return View(transformViewModel);
            }

            var adminUser = UserService.FindByUsername(adminUsername);
            if (adminUser == null)
            {
                ModelState.AddModelError(string.Empty, string.Format(CultureInfo.CurrentCulture,
                    Strings.TransformAccount_AdminAccountDoesNotExist, adminUsername));
                return View(transformViewModel);
            }

            if (!UserService.CanTransformUserToOrganization(accountToTransform, adminUser, out var errorReason))
            {
                ModelState.AddModelError(string.Empty, errorReason);
                return View(transformViewModel);
            }

            // Get the user from the previous organization migration request (if there was one) so we can notify them that their request has been cancelled.
            var existingTransformRequestUser = accountToTransform.OrganizationMigrationRequest?.AdminUser;

            await UserService.RequestTransformToOrganizationAccount(accountToTransform, adminUser);

            if (existingTransformRequestUser != null)
            {
                var emailMessage = new OrganizationTransformRejectedMessage(_config, accountToTransform, existingTransformRequestUser, isCanceledByAdmin: false);
                await MessageService.SendMessageAsync(emailMessage);
            }

            var organizationTransformRequestMessage = new OrganizationTransformRequestMessage(
                _config,
                accountToTransform,
                adminUser,
                profileUrl: Url.User(accountToTransform, relativeUrl: false),
                confirmationUrl: Url.ConfirmTransformAccount(accountToTransform, relativeUrl: false),
                rejectionUrl: Url.RejectTransformAccount(accountToTransform, relativeUrl: false));
            await MessageService.SendMessageAsync(organizationTransformRequestMessage);

            var organizationTransformInitiatedMessage = new OrganizationTransformInitiatedMessage(
                _config,
                accountToTransform,
                adminUser,
                cancellationUrl: Url.CancelTransformAccount(accountToTransform, relativeUrl: false));
            await MessageService.SendMessageAsync(organizationTransformInitiatedMessage);

            TelemetryService.TrackOrganizationTransformInitiated(accountToTransform);

            // sign out pending organization and prompt for admin sign in
            OwinContext.Authentication.SignOut();

            TempData[Constants.ReturnUrlMessageViewDataKey] = String.Format(CultureInfo.CurrentCulture,
                Strings.TransformAccount_SignInToConfirm, adminUser.Username, accountToTransform.Username);

            var returnUrl = Url.ConfirmTransformAccount(accountToTransform);

            return Redirect(Url.LogOn(returnUrl));
        }

        [HttpGet]
        [UIAuthorize(allowDiscontinuedLogins: true)]
        [ActionName(RouteName.TransformToOrganizationConfirmation)]
        public virtual async Task<ActionResult> ConfirmTransformToOrganization(string accountNameToTransform, string token)
        {
            var adminUser = GetCurrentUser();

            string errorReason;
            var accountToTransform = UserService.FindByUsername(accountNameToTransform);
            if (accountToTransform == null)
            {
                errorReason = String.Format(CultureInfo.CurrentCulture,
                    Strings.TransformAccount_OrganizationAccountDoesNotExist, accountNameToTransform);
                return TransformToOrganizationFailed(errorReason);
            }

            if (!UserService.CanTransformUserToOrganization(accountToTransform, out errorReason))
            {
                return TransformToOrganizationFailed(errorReason);
            }

            if (!await UserService.TransformUserToOrganization(accountToTransform, adminUser, token))
            {
                errorReason = Strings.TransformAccount_Failed;
                return TransformToOrganizationFailed(errorReason);
            }

            var emailMessage = new OrganizationTransformAcceptedMessage(_config, accountToTransform, adminUser);
            await MessageService.SendMessageAsync(emailMessage);

            TelemetryService.TrackOrganizationTransformCompleted(accountToTransform);

            TempData["Message"] = string.Format(CultureInfo.CurrentCulture,
                Strings.TransformAccount_Success, accountNameToTransform);

            return Redirect(Url.ManageMyOrganization(accountNameToTransform));
        }

        [HttpGet]
        [UIAuthorize(allowDiscontinuedLogins: true)]
        [ActionName(RouteName.TransformToOrganizationRejection)]
        public virtual async Task<ActionResult> RejectTransformToOrganization(string accountNameToTransform, string token)
        {
            var adminUser = GetCurrentUser();

            string message;
            var accountToTransform = UserService.FindByUsername(accountNameToTransform);
            if (accountToTransform == null)
            {
                message = String.Format(CultureInfo.CurrentCulture,
                    Strings.TransformAccount_OrganizationAccountDoesNotExist, accountNameToTransform);
            }
            else
            {
                if (await UserService.RejectTransformUserToOrganizationRequest(accountToTransform, adminUser, token))
                {
                    var emailMessage = new OrganizationTransformRejectedMessage(_config, accountToTransform, adminUser, isCanceledByAdmin: true);
                    await MessageService.SendMessageAsync(emailMessage);

                    TelemetryService.TrackOrganizationTransformDeclined(accountToTransform);

                    message = string.Format(CultureInfo.CurrentCulture,
                        Strings.TransformAccount_Rejected, accountNameToTransform);
                }
                else
                {
                    message = Strings.TransformAccount_FailedMissingRequestToCancel;
                }
            }

            TempData["Message"] = message;

            return RedirectToAction(actionName: "Home", controllerName: "Pages");
        }

        [HttpGet]
        [UIAuthorize(allowDiscontinuedLogins: true)]
        [ActionName(RouteName.TransformToOrganizationCancellation)]
        public virtual async Task<ActionResult> CancelTransformToOrganization(string token)
        {
            var accountToTransform = GetCurrentUser();
            var adminUser = accountToTransform.OrganizationMigrationRequest?.AdminUser;

            if (await UserService.CancelTransformUserToOrganizationRequest(accountToTransform, token))
            {
                var emailMessage = new OrganizationTransformRejectedMessage(_config, accountToTransform, adminUser, isCanceledByAdmin: false);
                await MessageService.SendMessageAsync(emailMessage);

                TelemetryService.TrackOrganizationTransformCancelled(accountToTransform);

                TempData["Message"] = String.Format(CultureInfo.CurrentCulture,
                    Strings.TransformAccount_Cancelled);
            }
            else
            {
                TempData["ErrorMessage"] = Strings.TransformAccount_FailedMissingRequestToCancel;
            }

            return RedirectToAction(actionName: "Home", controllerName: "Pages");
        }

        private ActionResult TransformToOrganizationFailed(string errorMessage)
        {
            return View("TransformToOrganizationFailed", new TransformAccountFailedViewModel(errorMessage));
        }

        [HttpPost]
        [UIAuthorize]
        [ValidateAntiForgeryToken]
        public override async Task<ActionResult> RequestAccountDeletion(string accountName = null)
        {
            var user = GetAccount(accountName);

            if (user == null || user.IsDeleted)
            {
                return HttpNotFound();
            }
            TelemetryService.TrackRequestForAccountDeletion(user);

            if (!user.Confirmed)
            {
                // Unconfirmed users can be deleted immediately without creating a support request.
                DeleteUserAccountStatus accountDeleteStatus = await _deleteAccountService.DeleteAccountAsync(userToBeDeleted: user,
                    userToExecuteTheDelete: user,
                    orphanPackagePolicy: AccountDeletionOrphanPackagePolicy.UnlistOrphans,
                    commitAsTransaction: true);
                if (!accountDeleteStatus.Success)
                {
                    TempData["RequestFailedMessage"] = Strings.AccountSelfDelete_Fail;
                    return RedirectToAction("DeleteRequest");
                }
                OwinContext.Authentication.SignOut();
                return SafeRedirect(Url.Home(false));
            }

            var isSupportRequestCreated = await _supportRequestService.TryAddDeleteSupportRequestAsync(user);
            if (isSupportRequestCreated)
            {
                var emailMessage = new AccountDeleteNoticeMessage(MessageServiceConfiguration, user);
                await MessageService.SendMessageAsync(emailMessage);
            }
            else
            {
                TempData["RequestFailedMessage"] = Strings.AccountDelete_CreateSupportRequestFails;
            }

            return RedirectToAction(nameof(DeleteRequest));
        }

        [HttpGet]
        [UIAuthorize(Roles = "Admins")]
        public virtual ActionResult Delete(string accountName)
        {
            var user = UserService.FindByUsername(accountName);
            if (user == null || user.IsDeleted || (user is Organization))
            {
                return HttpNotFound();
            }

            return View("DeleteUserAccount", GetDeleteAccountViewModel(user));
        }

        [HttpDelete]
        [UIAuthorize(Roles = "Admins")]
        [RequiresAccountConfirmation("Delete account")]
        [ValidateAntiForgeryToken]
        public virtual async Task<ActionResult> Delete(DeleteAccountAsAdminViewModel model)
        {
            var user = UserService.FindByUsername(model.AccountName);
            if (user == null || user.IsDeleted)
            {
                return View("DeleteUserAccountStatus", new DeleteUserAccountStatus()
                {
                    AccountName = model.AccountName,
                    Description = $"Account {model.AccountName} not found.",
                    Success = false
                });
            }
            else
            {
                var admin = GetCurrentUser();
                var status = await _deleteAccountService.DeleteAccountAsync(
                    userToBeDeleted: user,
                    userToExecuteTheDelete: admin,
                    orphanPackagePolicy: model.ShouldUnlist ? AccountDeletionOrphanPackagePolicy.UnlistOrphans : AccountDeletionOrphanPackagePolicy.KeepOrphans,
                    commitAsTransaction: true);
                return View("DeleteUserAccountStatus", status);
            }
        }

        [HttpGet]
        [UIAuthorize]
        public virtual ActionResult ApiKeys()
        {
            var currentUser = GetCurrentUser();

            // Get API keys
            if (!GetCredentialGroups(currentUser).TryGetValue(CredentialKind.Token, out List<CredentialViewModel> credentials))
            {
                credentials = new List<CredentialViewModel>();
            }

            var apiKeys = credentials
                .Select(c => new ApiKeyViewModel(c))
                .ToList();

            // Get package owners (user's self or organizations)
            var owners = new List<ApiKeyOwnerViewModel>
            {
                CreateApiKeyOwnerViewModel(currentUser, currentUser)
            };

            owners.AddRange(currentUser.Organizations
                .Select(o => CreateApiKeyOwnerViewModel(currentUser, o.Organization)));

            var model = new ApiKeyListViewModel
            {
                ApiKeys = apiKeys,
                ExpirationInDaysForApiKeyV1 = _config.ExpirationInDaysForApiKeyV1,
                PackageOwners = owners.Where(o => o.CanPushNew || o.CanPushExisting || o.CanUnlist).ToList(),
            };

            return View("ApiKeys", model);
        }

        private ApiKeyOwnerViewModel CreateApiKeyOwnerViewModel(User currentUser, User account)
        {
            return new ApiKeyOwnerViewModel(
                account.Username,
                ActionsRequiringPermissions.UploadNewPackageId.IsAllowedOnBehalfOfAccount(currentUser, account),
                ActionsRequiringPermissions.UploadNewPackageVersion.IsAllowedOnBehalfOfAccount(currentUser, account),
                ActionsRequiringPermissions.UnlistOrRelistPackage.IsAllowedOnBehalfOfAccount(currentUser, account),
                packageIds: PackageService.FindPackageRegistrationsByOwner(account)
                                .Select(p => p.Id)
                                .OrderBy(i => i)
                                .ToList());
        }

        [HttpGet]
        [UIAuthorize(allowDiscontinuedLogins: true)]
        public virtual ActionResult Thanks()
        {
            // No need to redirect here after someone logs in...
            // By having this value present in the dictionary BUT null, we don't put "returnUrl" on the Login link at all
            ViewData[Constants.ReturnUrlViewDataKey] = null;
            return View();
        }

        [HttpGet]
        [UIAuthorize]
        public virtual ActionResult Packages()
        {
            var currentUser = GetCurrentUser();

            var owners = new List<ListPackageOwnerViewModel> {
                new ListPackageOwnerViewModel
                {
                    Username = "All packages"
                },
                new ListPackageOwnerViewModel(currentUser)
            }.Concat(currentUser.Organizations.Select(o => new ListPackageOwnerViewModel(o.Organization)));

            var wasAADLoginOrMultiFactorAuthenticated = User.WasMultiFactorAuthenticated() || User.WasAzureActiveDirectoryAccountUsedForSignin();

            var packages = PackageService.FindPackagesByAnyMatchingOwner(currentUser, includeUnlisted: true);
            var listedPackages = packages
                .Where(p => p.Listed && p.PackageStatusKey == PackageStatus.Available)
                .Select(p => new ListPackageItemRequiredSignerViewModel(p, currentUser, SecurityPolicyService, wasAADLoginOrMultiFactorAuthenticated))
                .OrderBy(p => p.Id)
                .ToList();
            var unlistedPackages = packages
                .Where(p => !p.Listed || p.PackageStatusKey != PackageStatus.Available)
                .Select(p => new ListPackageItemRequiredSignerViewModel(p, currentUser, SecurityPolicyService, wasAADLoginOrMultiFactorAuthenticated))
                .OrderBy(p => p.Id)
                .ToList();

            // find all received ownership requests
            var userReceived = _packageOwnerRequestService.GetPackageOwnershipRequests(newOwner: currentUser);
            var orgReceived = currentUser.Organizations
                .Where(m => ActionsRequiringPermissions.HandlePackageOwnershipRequest.CheckPermissions(currentUser, m.Organization) == PermissionsCheckResult.Allowed)
                .SelectMany(m => _packageOwnerRequestService.GetPackageOwnershipRequests(newOwner: m.Organization));
            var received = userReceived.Union(orgReceived);

            // find all sent ownership requests
            var userSent = _packageOwnerRequestService.GetPackageOwnershipRequests(requestingOwner: currentUser);
            var orgSent = currentUser.Organizations
                .Where(m => ActionsRequiringPermissions.HandlePackageOwnershipRequest.CheckPermissions(currentUser, m.Organization) == PermissionsCheckResult.Allowed)
                .SelectMany(m => _packageOwnerRequestService.GetPackageOwnershipRequests(requestingOwner: m.Organization));
            var sent = userSent.Union(orgSent);

            var ownerRequests = new OwnerRequestsViewModel(received, sent, currentUser, PackageService);

            var userReservedNamespaces = currentUser.ReservedNamespaces;
            var organizationsReservedNamespaces = currentUser.Organizations.SelectMany(m => m.Organization.ReservedNamespaces);

            var reservedPrefixes = new ReservedNamespaceListViewModel(userReservedNamespaces.Union(organizationsReservedNamespaces).ToArray());

            var model = new ManagePackagesViewModel
            {
                User = currentUser,
                Owners = owners,
                ListedPackages = listedPackages,
                UnlistedPackages = unlistedPackages,
                OwnerRequests = ownerRequests,
                ReservedNamespaces = reservedPrefixes,
                WasMultiFactorAuthenticated = User.WasMultiFactorAuthenticated(),
                IsCertificatesUIEnabled = ContentObjectService.CertificatesConfiguration?.IsUIEnabledForUser(currentUser) ?? false
            };
            return View(model);
        }

        [HttpGet]
        [UIAuthorize]
        public virtual ActionResult Organizations()
        {
            var currentUser = GetCurrentUser();

            var model = new ManageOrganizationsViewModel(currentUser, PackageService);

            return View(model);
        }

        [HttpGet]
        public virtual ActionResult ForgotPassword()
        {
            // We don't want Login to have us as a return URL
            // By having this value present in the dictionary BUT null, we don't put "returnUrl" on the Login link at all
            ViewData[Constants.ReturnUrlViewDataKey] = null;

            return View();
        }

        [HttpPost]
        [ValidateAntiForgeryToken]
        public virtual async Task<ActionResult> ForgotPassword(ForgotPasswordViewModel model)
        {
            // We don't want Login to have us as a return URL
            // By having this value present in the dictionary BUT null, we don't put "returnUrl" on the Login link at all
            ViewData[Constants.ReturnUrlViewDataKey] = null;

            if (ModelState.IsValid)
            {
                var result = await AuthenticationService.GeneratePasswordResetToken(model.Email, Constants.PasswordResetTokenExpirationHours * 60);
                switch (result.Type)
                {
                    case PasswordResetResultType.UserNotConfirmed:
                        ModelState.AddModelError(string.Empty, Strings.UserIsNotYetConfirmed);
                        break;
                    case PasswordResetResultType.UserNotFound:
                        ModelState.AddModelError(string.Empty, Strings.CouldNotFindAnyoneWithThatUsernameOrEmail);
                        break;
                    case PasswordResetResultType.Success:
                        return await SendPasswordResetEmailAsync(result.User, forgotPassword: true);
                    default:
                        throw new NotImplementedException($"The password reset result type '{result.Type}' is not supported.");
                }
            }

            return View(model);
        }

        [HttpGet]
        public virtual ActionResult PasswordSent()
        {
            // We don't want Login to have us as a return URL
            // By having this value present in the dictionary BUT null, we don't put "returnUrl" on the Login link at all
            ViewData[Constants.ReturnUrlViewDataKey] = null;

            ViewBag.Email = TempData["Email"];
            ViewBag.Expiration = Constants.PasswordResetTokenExpirationHours;
            return View();
        }

        [HttpGet]
        public virtual ActionResult ResetPassword(bool forgot)
        {
            // We don't want Login to have us as a return URL
            // By having this value present in the dictionary BUT null, we don't put "returnUrl" on the Login link at all
            ViewData[Constants.ReturnUrlViewDataKey] = null;

            ViewBag.ResetTokenValid = true;
            ViewBag.ForgotPassword = forgot;
            return View();
        }

        [HttpPost]
        [ValidateAntiForgeryToken]
        public virtual async Task<ActionResult> ResetPassword(string username, string token, PasswordResetViewModel model, bool forgot)
        {
            // We don't want Login to have us as a return URL
            // By having this value present in the dictionary BUT null, we don't put "returnUrl" on the Login link at all
            ViewData[Constants.ReturnUrlViewDataKey] = null;

            if (!ModelState.IsValid)
            {
                return ResetPassword(forgot);
            }

            ViewBag.ForgotPassword = forgot;

            Credential credential = null;
            try
            {
                credential = await AuthenticationService.ResetPasswordWithToken(username, token, model.NewPassword);
            }
            catch (InvalidOperationException ex)
            {
                ModelState.AddModelError(string.Empty, ex.Message);
                return View(model);
            }

            ViewBag.ResetTokenValid = credential != null;

            if (!ViewBag.ResetTokenValid)
            {
                ModelState.AddModelError(string.Empty, Strings.InvalidOrExpiredPasswordResetToken);
                return View(model);
            }

            if (credential != null && !forgot)
            {
                // Setting a password, so notify the user
                var emailMessage = new CredentialAddedMessage(
                    _config,
                    credential.User,
                    AuthenticationService.DescribeCredential(credential).GetCredentialTypeInfo());
                await MessageService.SendMessageAsync(emailMessage);
            }

            return RedirectToAction("PasswordChanged");
        }

        [HttpGet]
        public virtual ActionResult Profiles(string username, int page = 1)
        {
            var currentUser = GetCurrentUser();
            var user = UserService.FindByUsername(username);
            if (user == null || user.IsDeleted)
            {
                return HttpNotFound();
            }

            var packages = PackageService.FindPackagesByOwner(user, includeUnlisted: false)
                .Where(p => p.PackageStatusKey == PackageStatus.Available)
                .OrderByDescending(p => p.PackageRegistration.DownloadCount)
                .Select(p => new ListPackageItemViewModel(p, currentUser)
                {
                    DownloadCount = p.PackageRegistration.DownloadCount
                }).ToList();

            var model = new UserProfileModel(user, currentUser, packages, page - 1, Constants.DefaultPackageListPageSize, Url);

            return View(model);
        }

        [HttpPost]
        [UIAuthorize]
        [ValidateAntiForgeryToken]
        public virtual async Task<ActionResult> ChangePassword(UserAccountViewModel model)
        {
            var user = GetCurrentUser();

            var oldPassword = user.Credentials.FirstOrDefault(
                c => c.Type.StartsWith(CredentialTypes.Password.Prefix, StringComparison.OrdinalIgnoreCase));

            if (oldPassword == null)
            {
                // User is requesting a password set email
                var resetResultType = await AuthenticationService.GeneratePasswordResetToken(user, Constants.PasswordResetTokenExpirationHours * 60);
                if (resetResultType == PasswordResetResultType.UserNotConfirmed)
                {
                    ModelState.AddModelError("ChangePassword", Strings.UserIsNotYetConfirmed);
                    return AccountView(user, model);
                }

                return await SendPasswordResetEmailAsync(user, forgotPassword: false);
            }
            else
            {
                if (model.ChangePassword.DisablePasswordLogin)
                {
                    return await RemovePassword();
                }

                if (!ModelState.IsValidField("ChangePassword"))
                {
                    return AccountView(user, model);
                }

                if (model.ChangePassword.NewPassword != model.ChangePassword.VerifyPassword)
                {
                    ModelState.AddModelError("ChangePassword.VerifyPassword", Strings.PasswordDoesNotMatch);
                    return AccountView(user, model);
                }

                if (!await AuthenticationService.ChangePassword(user, model.ChangePassword.OldPassword, model.ChangePassword.NewPassword))
                {
                    ModelState.AddModelError("ChangePassword.OldPassword", Strings.CurrentPasswordIncorrect);
                    return AccountView(user, model);
                }

                TempData["Message"] = Strings.PasswordChanged;
                return RedirectToAction("Account");
            }
        }

        [HttpPost]
        [UIAuthorize]
        [ValidateAntiForgeryToken]
        public virtual async Task<ActionResult> ChangeMultiFactorAuthentication(bool enableMultiFactor)
        {
            var user = GetCurrentUser();

            await UserService.ChangeMultiFactorAuthentication(user, enableMultiFactor);

            TempData["Message"] = string.Format(
                enableMultiFactor ? Strings.MultiFactorAuth_Enabled : Strings.MultiFactorAuth_Disabled,
                _config.Brand);

            if (enableMultiFactor)
            {
                // Add the claim to remove the warning indicators for 2FA.
                OwinContext.AddClaim(NuGetClaims.EnabledMultiFactorAuthentication);
            }
            else
            {
                // Remove the claim from login to show warning indicators for 2FA.
                OwinContext.RemoveClaim(NuGetClaims.EnabledMultiFactorAuthentication);
            }

            return RedirectToAction(AccountAction);
        }

        [HttpPost]
        [UIAuthorize]
        [ValidateAntiForgeryToken]
        public virtual Task<ActionResult> RemovePassword()
        {
            var user = GetCurrentUser();
            var passwordCred = user.Credentials.SingleOrDefault(
                c => c.Type.StartsWith(CredentialTypes.Password.Prefix, StringComparison.OrdinalIgnoreCase));

            return RemoveCredentialInternal(user, passwordCred, Strings.PasswordRemoved);
        }

        [HttpPost]
        [UIAuthorize]
        [ValidateAntiForgeryToken]
        public virtual async Task<ActionResult> RemoveCredential(string credentialType, int? credentialKey)
        {
            var user = GetCurrentUser();
            var cred = user.Credentials.SingleOrDefault(
                c => string.Equals(c.Type, credentialType, StringComparison.OrdinalIgnoreCase)
                    && CredentialKeyMatches(credentialKey, c));

            if (CredentialTypes.IsApiKey(credentialType))
            {
                return await RemoveApiKeyCredential(user, cred);
            }

            return await RemoveCredentialInternal(user, cred, Strings.CredentialRemoved);
        }

        [HttpPost]
        [UIAuthorize]
        [ValidateAntiForgeryToken]
        public virtual ActionResult LinkOrChangeExternalCredential()
        {
            return Redirect(Url.AuthenticateExternal(Url.AccountSettings()));
        }

        [HttpPost]
        [UIAuthorize]
        [ValidateAntiForgeryToken]
        public virtual async Task<JsonResult> RegenerateCredential(string credentialType, int? credentialKey)
        {
            var user = GetCurrentUser();
            var cred = user.Credentials.SingleOrDefault(
                c => string.Equals(c.Type, credentialType, StringComparison.OrdinalIgnoreCase)
                    && CredentialKeyMatches(credentialKey, c));

            if (cred == null)
            {
                Response.StatusCode = (int)HttpStatusCode.NotFound;
                return Json(Strings.CredentialNotFound);
            }

            if (!cred.IsScopedApiKey())
            {
                Response.StatusCode = (int)HttpStatusCode.BadRequest;
                return Json(Strings.Unsupported);
            }

            var newCredentialViewModel = await GenerateApiKeyInternal(
                cred.Description,
                BuildScopes(cred.Scopes),
                cred.ExpirationTicks.HasValue
                    ? new TimeSpan(cred.ExpirationTicks.Value) : new TimeSpan?());

            await AuthenticationService.RemoveCredential(user, cred);

            return Json(new ApiKeyViewModel(newCredentialViewModel));
        }

        private static bool CredentialKeyMatches(int? credentialKey, Credential c)
        {
            return (credentialKey == null || credentialKey == 0 || c.Key == credentialKey);
        }

        [HttpGet]
        public virtual ActionResult PasswordChanged()
        {
            return View();
        }

        [UIAuthorize]
        [HttpPost]
        [ValidateAntiForgeryToken]
        public virtual async Task<JsonResult> GenerateApiKey(string description, string owner, string[] scopes = null, string[] subjects = null, int? expirationInDays = null)
        {
            if (string.IsNullOrWhiteSpace(description))
            {
                Response.StatusCode = (int)HttpStatusCode.BadRequest;
                return Json(Strings.ApiKeyDescriptionRequired);
            }
            if (string.IsNullOrWhiteSpace(owner))
            {
                Response.StatusCode = (int)HttpStatusCode.BadRequest;
                return Json(Strings.ApiKeyOwnerRequired);
            }

            // Get the owner scope
            User scopeOwner = UserService.FindByUsername(owner);
            if (scopeOwner == null)
            {
                Response.StatusCode = (int)HttpStatusCode.BadRequest;
                return Json(Strings.UserNotFound);
            }

            var resolvedScopes = BuildScopes(scopeOwner, scopes, subjects);
            if (!VerifyScopes(resolvedScopes))
            {
                Response.StatusCode = (int)HttpStatusCode.BadRequest;
                return Json(Strings.ApiKeyScopesNotAllowed);
            }

            // Set expiration
            var expiration = TimeSpan.Zero;
            if (_config.ExpirationInDaysForApiKeyV1 > 0)
            {
                expiration = TimeSpan.FromDays(_config.ExpirationInDaysForApiKeyV1);

                if (expirationInDays.HasValue && expirationInDays.Value > 0)
                {
                    expiration = TimeSpan.FromDays(Math.Min(expirationInDays.Value, _config.ExpirationInDaysForApiKeyV1));
                }
            }

            var newCredentialViewModel = await GenerateApiKeyInternal(description, resolvedScopes, expiration);

            var emailMessage = new CredentialAddedMessage(
                    _config,
                    GetCurrentUser(),
                    newCredentialViewModel.GetCredentialTypeInfo());
            await MessageService.SendMessageAsync(emailMessage);

            return Json(new ApiKeyViewModel(newCredentialViewModel));
        }

        [UIAuthorize]
        [HttpPost]
        [ValidateAntiForgeryToken]
        public virtual async Task<JsonResult> EditCredential(string credentialType, int? credentialKey, string[] subjects)
        {
            var user = GetCurrentUser();
            var cred = user.Credentials.SingleOrDefault(
                c => string.Equals(c.Type, credentialType, StringComparison.OrdinalIgnoreCase)
                    && CredentialKeyMatches(credentialKey, c));

            if (cred == null)
            {
                Response.StatusCode = (int)HttpStatusCode.NotFound;
                return Json(Strings.CredentialNotFound);
            }

            if (!cred.IsScopedApiKey())
            {
                Response.StatusCode = (int)HttpStatusCode.BadRequest;
                return Json(Strings.Unsupported);
            }

            var scopeOwner = cred.Scopes.GetOwnerScope();
            var scopes = cred.Scopes.Select(x => x.AllowedAction).Distinct().ToArray();
            var newScopes = BuildScopes(scopeOwner, scopes, subjects);

            await AuthenticationService.EditCredentialScopes(user, cred, newScopes);

            var credentialViewModel = AuthenticationService.DescribeCredential(cred);

            return Json(new ApiKeyViewModel(credentialViewModel));
        }

        protected override RouteUrlTemplate<string> GetDeleteCertificateForAccountTemplate(string accountName)
        {
            return Url.DeleteUserCertificateTemplate();
        }

        private async Task<CredentialViewModel> GenerateApiKeyInternal(string description, ICollection<Scope> scopes, TimeSpan? expiration)
        {
            var user = GetCurrentUser();

            // Create a new API Key credential, and save to the database
            var newCredential = _credentialBuilder.CreateApiKey(expiration, out string plaintextApiKey);
            newCredential.Description = description;
            newCredential.Scopes = scopes;

            await AuthenticationService.AddCredential(user, newCredential);

            var credentialViewModel = AuthenticationService.DescribeCredential(newCredential);
            credentialViewModel.Value = plaintextApiKey;

            return credentialViewModel;
        }

        private static IDictionary<string, IActionRequiringEntityPermissions[]> AllowedActionToActionRequiringEntityPermissionsMap = new Dictionary<string, IActionRequiringEntityPermissions[]>
        {
            { NuGetScopes.PackagePush, new IActionRequiringEntityPermissions[] { ActionsRequiringPermissions.UploadNewPackageId, ActionsRequiringPermissions.UploadNewPackageVersion } },
            { NuGetScopes.PackagePushVersion, new [] { ActionsRequiringPermissions.UploadNewPackageVersion } },
            { NuGetScopes.PackageUnlist, new [] { ActionsRequiringPermissions.UnlistOrRelistPackage } },
            { NuGetScopes.PackageVerify, new [] { ActionsRequiringPermissions.VerifyPackage } },
        };

        private bool VerifyScopes(IEnumerable<Scope> scopes)
        {
            if (!scopes.Any())
            {
                // All API keys must have at least one scope.
                return false;
            }

            foreach (var scope in scopes)
            {
                if (string.IsNullOrEmpty(scope.AllowedAction))
                {
                    // All scopes must have an allowed action.
                    return false;
                }

                // Get the list of actions allowed by this scope.
                var actions = new List<IActionRequiringEntityPermissions>();
                foreach (var allowedAction in AllowedActionToActionRequiringEntityPermissionsMap.Keys)
                {
                    if (scope.AllowsActions(allowedAction))
                    {
                        actions.AddRange(AllowedActionToActionRequiringEntityPermissionsMap[allowedAction]);
                    }
                }

                if (!actions.Any())
                {
                    // A scope should allow at least one action.
                    return false;
                }

                foreach (var action in actions)
                {
                    if (!action.IsAllowedOnBehalfOfAccount(GetCurrentUser(), scope.Owner))
                    {
                        // The user must be able to perform the actions allowed by the scope on behalf of the scope's owner.
                        return false;
                    }
                }
            }

            return true;
        }

        private IList<Scope> BuildScopes(User scopeOwner, string[] scopes, string[] subjects)
        {
            var result = new List<Scope>();

            var subjectsList = subjects?.Where(s => !string.IsNullOrWhiteSpace(s)).ToList() ?? new List<string>();

            // No package filtering information was provided. So allow any pattern.
            if (!subjectsList.Any())
            {
                subjectsList.Add(NuGetPackagePattern.AllInclusivePattern);
            }

            if (scopes != null)
            {
                foreach (var scope in scopes)
                {
                    result.AddRange(subjectsList.Select(subject => new Scope(scopeOwner, subject, scope)));
                }
            }
            else
            {
                result.AddRange(subjectsList.Select(subject => new Scope(scopeOwner, subject, NuGetScopes.All)));
            }

            return result;
        }

        private static IList<Scope> BuildScopes(IEnumerable<Scope> scopes)
        {
            return scopes.Select(scope => new Scope(scope.Owner, scope.Subject, scope.AllowedAction)).ToList();
        }

        private async Task<JsonResult> RemoveApiKeyCredential(User user, Credential cred)
        {
            if (cred == null)
            {
                Response.StatusCode = (int)HttpStatusCode.NotFound;
                return Json(Strings.CredentialNotFound);
            }

            var credDescription = AuthenticationService.DescribeCredential(cred);

            await AuthenticationService.RemoveCredential(user, cred);

            // Notify the user of the change
<<<<<<< HEAD
            var emailMessage = new CredentialRemovedMessage(
                _config,
                user,
                AuthenticationService.DescribeCredential(cred).GetCredentialTypeInfo());
            await MessageService.SendMessageAsync(emailMessage);
=======
            await MessageService.SendCredentialRemovedNoticeAsync(user, credDescription);
>>>>>>> 7e574fc8

            return Json(Strings.CredentialRemoved);
        }

        private async Task<ActionResult> RemoveCredentialInternal(User user, Credential cred, string message)
        {
            if (cred == null)
            {
                TempData["Message"] = Strings.CredentialNotFound;

                return RedirectToAction("Account");
            }

            // Count credentials and make sure the user can always login
            if (!cred.IsApiKey() && CountLoginCredentials(user) <= 1)
            {
                TempData["Message"] = Strings.CannotRemoveOnlyLoginCredential;
            }
            else
            {
                await AuthenticationService.RemoveCredential(user, cred);

                if (cred.IsPassword())
                {
                    // Clear the password login claim, to remove warnings.
                    OwinContext.RemoveClaim(NuGetClaims.PasswordLogin);
                }

                // Notify the user of the change
                var emailMessage = new CredentialRemovedMessage(
                    _config,
                    user,
                    AuthenticationService.DescribeCredential(cred).GetCredentialTypeInfo());
                await MessageService.SendMessageAsync(emailMessage);

                TempData["Message"] = message;
            }

            return RedirectToAction("Account");
        }

        protected override void UpdateAccountViewModel(User account, UserAccountViewModel model)
        {
            base.UpdateAccountViewModel(account, model);

            model.CredentialGroups = GetCredentialGroups(account);
            model.SignInCredentialCount = model
                .CredentialGroups
                .Where(p => p.Key == CredentialKind.Password || p.Key == CredentialKind.External)
                .Sum(p => p.Value.Count);

            model.ChangePassword = model.ChangePassword ?? new ChangePasswordViewModel();
            model.ChangePassword.DisablePasswordLogin = !model.HasPassword;
        }

        private Dictionary<CredentialKind, List<CredentialViewModel>> GetCredentialGroups(User user)
        {
            return user
                .Credentials
                .Where(CredentialTypes.IsViewSupportedCredential)
                .OrderByDescending(c => c.Created)
                .ThenBy(c => c.Description)
                .Select(AuthenticationService.DescribeCredential)
                .GroupBy(c => c.Kind)
                .ToDictionary(g => g.Key, g => g.ToList());
        }

        private static int CountLoginCredentials(User user)
        {
            return user.Credentials.Count(c =>
                c.Type.StartsWith(CredentialTypes.Password.Prefix, StringComparison.OrdinalIgnoreCase) ||
                c.Type.StartsWith(CredentialTypes.External.Prefix, StringComparison.OrdinalIgnoreCase));
        }

        private async Task<ActionResult> SendPasswordResetEmailAsync(User user, bool forgotPassword)
        {
            var resetPasswordUrl = Url.ResetEmailOrPassword(
                user.Username,
                user.PasswordResetToken,
                forgotPassword,
                relativeUrl: false);

            var message = new PasswordResetInstructionsMessage(
                MessageServiceConfiguration,
                user,
                resetPasswordUrl,
                forgotPassword);

            await MessageService.SendMessageAsync(message);

            return RedirectToAction(actionName: "PasswordSent", controllerName: "Users");
        }
    }
}<|MERGE_RESOLUTION|>--- conflicted
+++ resolved
@@ -1025,20 +1025,16 @@
                 return Json(Strings.CredentialNotFound);
             }
 
-            var credDescription = AuthenticationService.DescribeCredential(cred);
+            var credentialTypeInfo = AuthenticationService.DescribeCredential(cred).GetCredentialTypeInfo();
 
             await AuthenticationService.RemoveCredential(user, cred);
 
             // Notify the user of the change
-<<<<<<< HEAD
             var emailMessage = new CredentialRemovedMessage(
                 _config,
                 user,
-                AuthenticationService.DescribeCredential(cred).GetCredentialTypeInfo());
+                credentialTypeInfo);
             await MessageService.SendMessageAsync(emailMessage);
-=======
-            await MessageService.SendCredentialRemovedNoticeAsync(user, credDescription);
->>>>>>> 7e574fc8
 
             return Json(Strings.CredentialRemoved);
         }
