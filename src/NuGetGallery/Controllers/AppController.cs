--- conflicted
+++ resolved
@@ -58,17 +58,10 @@
             {
                 //no need to do the hassle for a child action
                 //set the culture from the request headers
-<<<<<<< HEAD
-                var clientLocale = Request.DetermineClientLocale();
-                if (clientLocale != null)
+                var clientCulture = Request.DetermineClientCulture();
+                if (clientCulture != null)
                 {
-                    Thread.CurrentThread.CurrentCulture = clientLocale;
-=======
-                var culture = Request.DetermineClientLocale();
-                if (culture != null) 
-                {
-                    Thread.CurrentThread.CurrentCulture = culture;
->>>>>>> 59ad4b7b
+                    Thread.CurrentThread.CurrentCulture = clientCulture;
                 }
             }
 
