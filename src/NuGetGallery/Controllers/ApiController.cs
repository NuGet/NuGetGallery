﻿// Copyright (c) .NET Foundation. All rights reserved.
// Licensed under the Apache License, Version 2.0. See License.txt in the project root for license information.

using System;
using System.Data;
using System.Data.SqlClient;
using System.Globalization;
using System.IO;
using System.IO.Compression;
using System.Linq;
using System.Net;
using System.Threading.Tasks;
using System.Web.Mvc;
using Newtonsoft.Json.Linq;
using NuGet.Frameworks;
using NuGet.Packaging;
using NuGet.Versioning;
using NuGetGallery.Auditing;
using NuGetGallery.Auditing.AuditedEntities;
using NuGetGallery.Authentication;
using NuGetGallery.Configuration;
using NuGetGallery.Filters;
using NuGetGallery.Infrastructure.Authentication;
using NuGetGallery.Packaging;
using NuGetGallery.Security;
using PackageIdValidator = NuGetGallery.Packaging.PackageIdValidator;

namespace NuGetGallery
{
    public partial class ApiController
        : AppController
    {
        private const string NuGetExeUrl = "https://dist.nuget.org/win-x86-commandline/v2.8.6/nuget.exe";

        public IApiScopeEvaluator ApiScopeEvaluator { get; set; }
        public IEntitiesContext EntitiesContext { get; set; }
        public IPackageFileService PackageFileService { get; set; }
        public IPackageService PackageService { get; set; }
        public IUserService UserService { get; set; }
        public IStatisticsService StatisticsService { get; set; }
        public IContentService ContentService { get; set; }
        public ISearchService SearchService { get; set; }
        public IIndexingService IndexingService { get; set; }
        public IAutomaticallyCuratePackageCommand AutoCuratePackage { get; set; }
        public IStatusService StatusService { get; set; }
        public IMessageService MessageService { get; set; }
        public IAuditingService AuditingService { get; set; }
        public IGalleryConfigurationService ConfigurationService { get; set; }
        public ITelemetryService TelemetryService { get; set; }
        public AuthenticationService AuthenticationService { get; set; }
        public ICredentialBuilder CredentialBuilder { get; set; }
        protected ISecurityPolicyService SecurityPolicyService { get; set; }
        public IReservedNamespaceService ReservedNamespaceService { get; set; }
        public IPackageUploadService PackageUploadService { get; set; }
        public IPackageDeleteService PackageDeleteService { get; set; }

        protected ApiController()
        {
            AuditingService = NuGetGallery.Auditing.AuditingService.None;
        }

        public ApiController(
            IApiScopeEvaluator apiScopeEvaluator,
            IEntitiesContext entitiesContext,
            IPackageService packageService,
            IPackageFileService packageFileService,
            IUserService userService,
            IContentService contentService,
            IIndexingService indexingService,
            ISearchService searchService,
            IAutomaticallyCuratePackageCommand autoCuratePackage,
            IStatusService statusService,
            IMessageService messageService,
            IAuditingService auditingService,
            IGalleryConfigurationService configurationService,
            ITelemetryService telemetryService,
            AuthenticationService authenticationService,
            ICredentialBuilder credentialBuilder,
            ISecurityPolicyService securityPolicies,
            IReservedNamespaceService reservedNamespaceService,
            IPackageUploadService packageUploadService,
            IPackageDeleteService packageDeleteService)
        {
            ApiScopeEvaluator = apiScopeEvaluator;
            EntitiesContext = entitiesContext;
            PackageService = packageService;
            PackageFileService = packageFileService;
            UserService = userService;
            ContentService = contentService;
            IndexingService = indexingService;
            SearchService = searchService;
            AutoCuratePackage = autoCuratePackage;
            StatusService = statusService;
            MessageService = messageService;
            AuditingService = auditingService;
            ConfigurationService = configurationService;
            TelemetryService = telemetryService;
            AuthenticationService = authenticationService;
            CredentialBuilder = credentialBuilder;
            SecurityPolicyService = securityPolicies;
            ReservedNamespaceService = reservedNamespaceService;
            PackageUploadService = packageUploadService;
            StatisticsService = null;
        }

        public ApiController(
            IApiScopeEvaluator apiScopeEvaluator,
            IEntitiesContext entitiesContext,
            IPackageService packageService,
            IPackageFileService packageFileService,
            IUserService userService,
            IContentService contentService,
            IIndexingService indexingService,
            ISearchService searchService,
            IAutomaticallyCuratePackageCommand autoCuratePackage,
            IStatusService statusService,
            IStatisticsService statisticsService,
            IMessageService messageService,
            IAuditingService auditingService,
            IGalleryConfigurationService configurationService,
            ITelemetryService telemetryService,
            AuthenticationService authenticationService,
            ICredentialBuilder credentialBuilder,
            ISecurityPolicyService securityPolicies,
            IReservedNamespaceService reservedNamespaceService,
            IPackageUploadService packageUploadService,
            IPackageDeleteService packageDeleteService)
            : this(apiScopeEvaluator, entitiesContext, packageService, packageFileService, userService, contentService,
                  indexingService, searchService, autoCuratePackage, statusService, messageService, auditingService,
                  configurationService, telemetryService, authenticationService, credentialBuilder, securityPolicies,
                  reservedNamespaceService, packageUploadService, packageDeleteService)
        {
            StatisticsService = statisticsService;
        }

        [HttpGet]
        [ActionName("GetPackageApi")]
        public virtual async Task<ActionResult> GetPackage(string id, string version)
        {
            // some security paranoia about URL hacking somehow creating e.g. open redirects
            // validate user input: explicit calls to the same validators used during Package Registrations
            // Ideally shouldn't be necessary?
            if (!PackageIdValidator.IsValidPackageId(id ?? string.Empty))
            {
                return new HttpStatusCodeWithBodyResult(HttpStatusCode.BadRequest, "The format of the package id is invalid");
            }

            // if version is non-null, check if it's semantically correct and normalize it.
            if (!String.IsNullOrEmpty(version))
            {
                NuGetVersion dummy;
                if (!NuGetVersion.TryParse(version, out dummy))
                {
                    return new HttpStatusCodeWithBodyResult(HttpStatusCode.BadRequest, "The package version is not a valid semantic version");
                }

                // Normalize the version
                version = NuGetVersionFormatter.Normalize(version);
            }
            else
            {
                // If version is null, get the latest version from the database.
                // This ensures that on package restore scenario where version will be non null, we don't hit the database.
                try
                {
                    var package = PackageService.FindPackageByIdAndVersion(
                        id,
                        version,
                        SemVerLevelKey.SemVer2,
                        allowPrerelease: false);

                    if (package == null)
                    {
                        return new HttpStatusCodeWithBodyResult(HttpStatusCode.NotFound, String.Format(CultureInfo.CurrentCulture, Strings.PackageWithIdAndVersionNotFound, id, version));
                    }
                    version = package.NormalizedVersion;

                }
                catch (SqlException e)
                {
                    QuietLog.LogHandledException(e);

                    // Database was unavailable and we don't have a version, return a 503
                    return new HttpStatusCodeWithBodyResult(HttpStatusCode.ServiceUnavailable, Strings.DatabaseUnavailable_TrySpecificVersion);
                }
                catch (DataException e)
                {
                    QuietLog.LogHandledException(e);

                    // Database was unavailable and we don't have a version, return a 503
                    return new HttpStatusCodeWithBodyResult(HttpStatusCode.ServiceUnavailable, Strings.DatabaseUnavailable_TrySpecificVersion);
                }
            }

            if (ConfigurationService.Features.TrackPackageDownloadCountInLocalDatabase)
            {
                await PackageService.IncrementDownloadCountAsync(id, version);
            }

            return await PackageFileService.CreateDownloadPackageActionResultAsync(
                HttpContext.Request.Url,
                id, version);
        }

        [HttpGet]
        [ActionName("GetNuGetExeApi")]
        public virtual ActionResult GetNuGetExe()
        {
            return new RedirectResult(NuGetExeUrl, permanent: false);
        }

        [HttpGet]
        [ActionName("StatusApi")]
        public async virtual Task<ActionResult> Status()
        {
            if (StatusService == null)
            {
                return new HttpStatusCodeResult(HttpStatusCode.ServiceUnavailable, "Status service is unavailable");
            }
            return await StatusService.GetStatus();
        }

        [HttpGet]
        [ActionName("HealthProbeApi")]
        public ActionResult HealthProbe()
        {
            return new HttpStatusCodeWithBodyResult(HttpStatusCode.OK, "Gallery is Available");
        }

        [HttpPost]
        [ApiAuthorize]
        [ApiScopeRequired(NuGetScopes.PackagePush, NuGetScopes.PackagePushVersion)]
        [ActionName("CreatePackageVerificationKey")]
        public async virtual Task<ActionResult> CreatePackageVerificationKeyAsync(string id, string version)
        {
            // For backwards compatibility, we must preserve existing behavior where the client always pushes
            // symbols and the VerifyPackageKey callback returns the appropriate response. For this reason, we
            // always create a temp key scoped to the unverified package ID here and defer package and owner
            // validation until the VerifyPackageKey call.

            var user = GetCurrentUser();
            var credential = user.GetCurrentApiKeyCredential(User.Identity);
            var tempCredential = CredentialBuilder.CreatePackageVerificationApiKey(credential, id);

            await AuthenticationService.AddCredential(user, tempCredential);

            TelemetryService.TrackCreatePackageVerificationKeyEvent(id, version, user, User.Identity);

            return Json(new
            {
                Key = tempCredential.Value,
                Expires = tempCredential.Expires.Value.ToString("O")
            });
        }

        [HttpGet]
        [ApiAuthorize]
        [ApiScopeRequired(NuGetScopes.PackageVerify, NuGetScopes.PackagePush, NuGetScopes.PackagePushVersion)]
        [ActionName("VerifyPackageKey")]
        public async virtual Task<ActionResult> VerifyPackageKeyAsync(string id, string version)
        {
            var policyResult = await SecurityPolicyService.EvaluateUserPoliciesAsync(SecurityPolicyAction.PackageVerify, HttpContext);
            if (!policyResult.Success)
            {
                return new HttpStatusCodeWithBodyResult(HttpStatusCode.BadRequest, policyResult.ErrorMessage);
            }

            var user = GetCurrentUser();
            var credential = user.GetCurrentApiKeyCredential(User.Identity);

            var result = await VerifyPackageKeyInternalAsync(user, credential, id, version);

            // Expire and delete verification key after first use to avoid growing the database tables.
            if (CredentialTypes.IsPackageVerificationApiKey(credential.Type))
            {
                await AuthenticationService.RemoveCredential(user, credential);
            }

            TelemetryService.TrackVerifyPackageKeyEvent(id, version, user, User.Identity, result?.StatusCode ?? 200);

            return (ActionResult)result ?? new EmptyResult();
        }

        private async Task<HttpStatusCodeWithBodyResult> VerifyPackageKeyInternalAsync(User user, Credential credential, string id, string version)
        {
            // Verify that the user has permission to push for the specific Id \ version combination.
            var package = PackageService.FindPackageByIdAndVersion(id, version, semVerLevelKey: SemVerLevelKey.SemVer2);
            if (package == null)
            {
                return new HttpStatusCodeWithBodyResult(
                    HttpStatusCode.NotFound, String.Format(CultureInfo.CurrentCulture, Strings.PackageWithIdAndVersionNotFound, id, version));
            }

            // Write an audit record
            await AuditingService.SaveAuditRecordAsync(
                new PackageAuditRecord(package, AuditedPackageAction.Verify));

            string[] requestedActions;
            if (CredentialTypes.IsPackageVerificationApiKey(credential.Type))
            {
                requestedActions = new[] { NuGetScopes.PackageVerify };
            }
            else
            {
                requestedActions = new[] { NuGetScopes.PackagePush, NuGetScopes.PackagePushVersion };
            }

            var apiScopeEvaluationResult = EvaluateApiScope(ActionsRequiringPermissions.VerifyPackage, package.PackageRegistration, requestedActions);
            if (!apiScopeEvaluationResult.IsSuccessful())
            {
                return GetHttpResultFromFailedApiScopeEvaluation(apiScopeEvaluationResult, id, version);
            }

            return null;
        }

        [HttpPut]
        [ApiAuthorize]
        [ApiScopeRequired(NuGetScopes.PackagePush, NuGetScopes.PackagePushVersion)]
        [ActionName("PushPackageApi")]
        public virtual Task<ActionResult> CreatePackagePut()
        {
            return CreatePackageInternal();
        }

        [HttpPost]
        [ApiAuthorize]
        [ApiScopeRequired(NuGetScopes.PackagePush, NuGetScopes.PackagePushVersion)]
        [ActionName("PushPackageApi")]
        public virtual Task<ActionResult> CreatePackagePost()
        {
            return CreatePackageInternal();
        }

        private async Task<ActionResult> CreatePackageInternal()
        {
            string id = null;
            NuGetVersion version = null;

            try
            {
                var policyResult = await SecurityPolicyService.EvaluateUserPoliciesAsync(SecurityPolicyAction.PackagePush, HttpContext);
                if (!policyResult.Success)
                {
                    return new HttpStatusCodeWithBodyResult(HttpStatusCode.BadRequest, policyResult.ErrorMessage);
                }

                // Get the user
                var currentUser = GetCurrentUser();

                using (var packageStream = ReadPackageFromRequest())
                {
                    try
                    {
                        using (var archive = new ZipArchive(packageStream, ZipArchiveMode.Read, leaveOpen: true))
                        {
                            var reference = DateTime.UtcNow.AddDays(1); // allow "some" clock skew

                            var entryInTheFuture = archive.Entries.FirstOrDefault(
                                e => e.LastWriteTime.UtcDateTime > reference);

                            if (entryInTheFuture != null)
                            {
                                return new HttpStatusCodeWithBodyResult(HttpStatusCode.BadRequest, string.Format(
                                   CultureInfo.CurrentCulture,
                                   Strings.PackageEntryFromTheFuture,
                                   entryInTheFuture.Name));
                            }
                        }

                        using (var packageToPush = new PackageArchiveReader(packageStream, leaveStreamOpen: false))
                        {
                            try
                            {
                                PackageService.EnsureValid(packageToPush);
                            }
                            catch (Exception ex)
                            {
                                ex.Log();

                                var message = Strings.FailedToReadUploadFile;
                                if (ex is InvalidPackageException || ex is InvalidDataException || ex is EntityException)
                                {
                                    message = ex.Message;
                                }

                                return new HttpStatusCodeWithBodyResult(HttpStatusCode.BadRequest, message);
                            }

                            NuspecReader nuspec;
                            var errors = ManifestValidator.Validate(packageToPush.GetNuspec(), out nuspec).ToArray();
                            if (errors.Length > 0)
                            {
                                var errorsString = string.Join("', '", errors.Select(error => error.ErrorMessage));
                                return new HttpStatusCodeWithBodyResult(HttpStatusCode.BadRequest, string.Format(
                                    CultureInfo.CurrentCulture,
                                    errors.Length > 1 ? Strings.UploadPackage_InvalidNuspecMultiple : Strings.UploadPackage_InvalidNuspec,
                                    errorsString));
                            }

                            if (nuspec.GetMinClientVersion() > Constants.MaxSupportedMinClientVersion)
                            {
                                return new HttpStatusCodeWithBodyResult(HttpStatusCode.BadRequest, string.Format(
                                    CultureInfo.CurrentCulture,
                                    Strings.UploadPackage_MinClientVersionOutOfRange,
                                    nuspec.GetMinClientVersion()));
                            }

                            User owner;

                            // Ensure that the user can push packages for this partialId.
                            id = nuspec.GetId();
                            version = nuspec.GetVersion();
                            var packageRegistration = PackageService.FindPackageRegistrationById(id);
                            if (packageRegistration == null)
                            {
                                // Check if the current user's scopes allow pushing a new package ID
                                var apiScopeEvaluationResult = EvaluateApiScope(ActionsRequiringPermissions.UploadNewPackageId, new ActionOnNewPackageContext(id, ReservedNamespaceService), NuGetScopes.PackagePush);
                                owner = apiScopeEvaluationResult.Owner;
                                if (!apiScopeEvaluationResult.IsSuccessful())
                                {
                                    // User cannot push a new package ID as the current user's scopes does not allow it
                                    return GetHttpResultFromFailedApiScopeEvaluationForPush(apiScopeEvaluationResult, id, version);
                                }
                            }
                            else
                            {
                                // Check if the current user's scopes allow pushing a new version of an existing package ID
                                var apiScopeEvaluationResult = EvaluateApiScope(ActionsRequiringPermissions.UploadNewPackageVersion, packageRegistration, NuGetScopes.PackagePushVersion, NuGetScopes.PackagePush);
                                owner = apiScopeEvaluationResult.Owner;
                                if (!apiScopeEvaluationResult.IsSuccessful())
                                {
                                    // User cannot push a package as the current user's scopes does not allow it
                                    await AuditingService.SaveAuditRecordAsync(
                                        new FailedAuthenticatedOperationAuditRecord(
                                            currentUser.Username,
                                            AuditedAuthenticatedOperationAction.PackagePushAttemptByNonOwner,
                                            attemptedPackage: new AuditedPackageIdentifier(
                                                id, version.ToNormalizedStringSafe())));

                                    return GetHttpResultFromFailedApiScopeEvaluationForPush(apiScopeEvaluationResult, id, version);
                                }

                                if (packageRegistration.IsLocked)
                                {
                                    return new HttpStatusCodeWithBodyResult(
                                        HttpStatusCode.Forbidden,
                                        string.Format(CultureInfo.CurrentCulture, Strings.PackageIsLocked, packageRegistration.Id));
                                }

                                // Check if a particular Id-Version combination already exists. We eventually need to remove this check.
                                string normalizedVersion = version.ToNormalizedString();
                                bool packageExists =
                                    packageRegistration.Packages.Any(
                                        p => string.Equals(
                                            p.NormalizedVersion,
                                            normalizedVersion,
                                            StringComparison.OrdinalIgnoreCase));

                                if (packageExists)
                                {
                                    return new HttpStatusCodeWithBodyResult(
                                        HttpStatusCode.Conflict,
                                        string.Format(CultureInfo.CurrentCulture, Strings.PackageExistsAndCannotBeModified,
                                            id, nuspec.GetVersion().ToNormalizedStringSafe()));
                                }
                            }
<<<<<<< HEAD

                            var packageStreamMetadata = new PackageStreamMetadata
                            {
                                HashAlgorithm = CoreConstants.Sha512HashAlgorithmId,
                                Hash = CryptographyService.GenerateHash(
                                    packageStream.AsSeekableStream(),
                                    CoreConstants.Sha512HashAlgorithmId),
                                Size = packageStream.Length
                            };

                            var package = await PackageUploadService.GeneratePackageAsync(
                                id,
                                packageToPush,
                                packageStreamMetadata,
                                owner,
                                currentUser);

                            await AutoCuratePackage.ExecuteAsync(package, packageToPush, commitChanges: false);

                            PackageCommitResult commitResult;
                            using (Stream uploadStream = packageStream)
                            {
                                uploadStream.Position = 0;
                                commitResult = await PackageUploadService.CommitPackageAsync(
                                    package,
                                    uploadStream.AsSeekableStream());
=======
                            
                            var nuspecVersion = nuspec.GetVersion();
                            var existingPackage = PackageService.FindPackageByIdAndVersionStrict(nuspec.GetId(), nuspecVersion.ToStringSafe());
                            if (existingPackage != null)
                            {
                                if (existingPackage.PackageStatusKey == PackageStatus.FailedValidation)
                                {
                                    TelemetryService.TrackPackageReupload(existingPackage);

                                    await PackageDeleteService.HardDeletePackagesAsync(
                                        new[] { existingPackage }, 
                                        currentUser,
                                        Strings.FailedValidationHardDeleteReason, 
                                        Strings.AutomatedPackageDeleteSignature, 
                                        deleteEmptyPackageRegistration: false);
                                }
                                else
                                {
                                    return new HttpStatusCodeWithBodyResult(
                                        HttpStatusCode.Conflict,
                                        string.Format(CultureInfo.CurrentCulture, Strings.PackageExistsAndCannotBeModified,
                                            id, nuspecVersion.ToNormalizedStringSafe()));
                                }
>>>>>>> 8af09918
                            }

                            switch (commitResult)
                            {
                                case PackageCommitResult.Success:
                                    break;
                                case PackageCommitResult.Conflict:
                                    return new HttpStatusCodeWithBodyResult(
                                        HttpStatusCode.Conflict,
                                        Strings.UploadPackage_IdVersionConflict);
                                default:
                                    throw new NotImplementedException($"The package commit result {commitResult} is not supported.");
                            }

                            IndexingService.UpdatePackage(package);

                            // Write an audit record
                            await AuditingService.SaveAuditRecordAsync(
                                new PackageAuditRecord(package, AuditedPackageAction.Create, PackageCreatedVia.Api));

                            if (!(ConfigurationService.Current.AsynchronousPackageValidationEnabled && ConfigurationService.Current.BlockingAsynchronousPackageValidationEnabled))
                            {
                                // Notify user of push unless async validation in blocking mode is used
                                MessageService.SendPackageAddedNotice(package,
                                    Url.Package(package.PackageRegistration.Id, package.NormalizedVersion, relativeUrl: false),
                                    Url.ReportPackage(package.PackageRegistration.Id, package.NormalizedVersion, relativeUrl: false),
                                    Url.AccountSettings(relativeUrl: false));
                            }

                            TelemetryService.TrackPackagePushEvent(package, currentUser, User.Identity);

                            if (package.SemVerLevelKey == SemVerLevelKey.SemVer2)
                            {
                                return new HttpStatusCodeWithServerWarningResult(HttpStatusCode.Created, Strings.WarningSemVer2PackagePushed);
                            }

                            return new HttpStatusCodeResult(HttpStatusCode.Created);
                        }
                    }
                    catch (InvalidPackageException ex)
                    {
                        return BadRequestForExceptionMessage(ex);
                    }
                    catch (InvalidDataException ex)
                    {
                        return BadRequestForExceptionMessage(ex);
                    }
                    catch (EntityException ex)
                    {
                        return BadRequestForExceptionMessage(ex);
                    }
                    catch (FrameworkException ex)
                    {
                        return BadRequestForExceptionMessage(ex);
                    }
                }
            }
            catch (Exception)
            {
                TelemetryService.TrackPackagePushFailureEvent(id, version);
                throw;
            }
        }

        private static ActionResult BadRequestForExceptionMessage(Exception ex)
        {
            return new HttpStatusCodeWithBodyResult(
                HttpStatusCode.BadRequest,
                string.Format(CultureInfo.CurrentCulture, Strings.UploadPackage_InvalidPackage, ex.Message));
        }

        [HttpDelete]
        [ApiAuthorize]
        [ApiScopeRequired(NuGetScopes.PackageUnlist)]
        [ActionName("DeletePackageApi")]
        public virtual async Task<ActionResult> DeletePackage(string id, string version)
        {
            var package = PackageService.FindPackageByIdAndVersionStrict(id, version);
            if (package == null)
            {
                return new HttpStatusCodeWithBodyResult(
                    HttpStatusCode.NotFound, String.Format(CultureInfo.CurrentCulture, Strings.PackageWithIdAndVersionNotFound, id, version));
            }

            // Check if the current user's scopes allow listing/unlisting the current package ID
            var apiScopeEvaluationResult = EvaluateApiScope(ActionsRequiringPermissions.UnlistOrRelistPackage, package.PackageRegistration, NuGetScopes.PackageUnlist);
            if (!apiScopeEvaluationResult.IsSuccessful())
            {
                return GetHttpResultFromFailedApiScopeEvaluation(apiScopeEvaluationResult, id, version);
            }

            if (package.PackageRegistration.IsLocked)
            {
                return new HttpStatusCodeWithBodyResult(
                    HttpStatusCode.Forbidden,
                    string.Format(CultureInfo.CurrentCulture, Strings.PackageIsLocked, package.PackageRegistration.Id));
            }

            await PackageService.MarkPackageUnlistedAsync(package);
            IndexingService.UpdatePackage(package);
            return new EmptyResult();
        }

        [HttpPost]
        [ApiAuthorize]
        [ApiScopeRequired(NuGetScopes.PackageUnlist)]
        [ActionName("PublishPackageApi")]
        public virtual async Task<ActionResult> PublishPackage(string id, string version)
        {
            var package = PackageService.FindPackageByIdAndVersionStrict(id, version);
            if (package == null)
            {
                return new HttpStatusCodeWithBodyResult(
                    HttpStatusCode.NotFound, String.Format(CultureInfo.CurrentCulture, Strings.PackageWithIdAndVersionNotFound, id, version));
            }

            // Check if the current user's scopes allow listing/unlisting the current package ID
            var apiScopeEvaluationResult = EvaluateApiScope(ActionsRequiringPermissions.UnlistOrRelistPackage, package.PackageRegistration, NuGetScopes.PackageUnlist);
            if (!apiScopeEvaluationResult.IsSuccessful())
            {
                return GetHttpResultFromFailedApiScopeEvaluation(apiScopeEvaluationResult, id, version);
            }

            if (package.PackageRegistration.IsLocked)
            {
                return new HttpStatusCodeWithBodyResult(
                    HttpStatusCode.Forbidden,
                    string.Format(CultureInfo.CurrentCulture, Strings.PackageIsLocked, package.PackageRegistration.Id));
            }

            await PackageService.MarkPackageListedAsync(package);
            IndexingService.UpdatePackage(package);
            return new EmptyResult();
        }

        public virtual async Task<ActionResult> Team()
        {
            var team = await ContentService.GetContentItemAsync(Constants.ContentNames.Team, TimeSpan.FromHours(1));
            return Content(team.ToString(), "application/json");
        }

        protected override void OnException(ExceptionContext filterContext)
        {
            var exception = filterContext.Exception;
            if (exception is ReadOnlyModeException)
            {
                filterContext.ExceptionHandled = true;
                filterContext.Result = new HttpStatusCodeWithBodyResult(
                    HttpStatusCode.ServiceUnavailable, exception.Message);
            }
            else
            {
                var request = filterContext.HttpContext.Request;
                filterContext.ExceptionHandled = true;
                filterContext.Result = new HttpStatusCodeWithBodyResult(
                    HttpStatusCode.InternalServerError, exception.Message, request.IsLocal ? exception.StackTrace : exception.Message);
            }
        }

        protected internal virtual Stream ReadPackageFromRequest()
        {
            Stream stream;
            if (Request.Files.Count > 0)
            {
                // If we're using the newer API, the package stream is sent as a file.
                // ReSharper disable once PossibleNullReferenceException
                stream = Request.Files[0].InputStream;
            }
            else
            {
                stream = Request.InputStream;
            }

            return stream;
        }

        [HttpGet]
        [ActionName("PackageIDs")]
        public virtual async Task<ActionResult> GetPackageIds(
            string partialId,
            bool? includePrerelease,
            string semVerLevel = null)
        {
            var query = GetService<IAutoCompletePackageIdsQuery>();
            return new JsonResult
            {
                Data = (await query.Execute(partialId, includePrerelease, semVerLevel)).ToArray(),
                JsonRequestBehavior = JsonRequestBehavior.AllowGet
            };
        }

        [HttpGet]
        [ActionName("PackageVersions")]
        public virtual async Task<ActionResult> GetPackageVersions(
            string id,
            bool? includePrerelease,
            string semVerLevel = null)
        {
            var query = GetService<IAutoCompletePackageVersionsQuery>();
            return new JsonResult
            {
                Data = (await query.Execute(id, includePrerelease, semVerLevel)).ToArray(),
                JsonRequestBehavior = JsonRequestBehavior.AllowGet
            };
        }

        [HttpGet]
        [ActionName("Query")]
        public virtual async Task<ActionResult> Query(string q)
        {
            var queryFilter = new SearchFilter(SearchFilter.ODataSearchContext);
            queryFilter.SemVerLevel = SemVerLevelKey.SemVerLevel2;
            queryFilter.SearchTerm = q;
            var results = await SearchService.Search(queryFilter);

            return new JsonResult
            {
                Data = results,
                JsonRequestBehavior = JsonRequestBehavior.AllowGet
            };
        }

        [HttpGet]
        [ActionName("StatisticsDownloadsApi")]
        public virtual async Task<ActionResult> GetStatsDownloads(int? count)
        {
            await StatisticsService.Refresh();

            if (StatisticsService.PackageVersionDownloadsResult.IsLoaded)
            {
                int i = 0;

                JArray content = new JArray();
                foreach (StatisticsPackagesItemViewModel row in StatisticsService.PackageVersionDownloads)
                {
                    JObject item = new JObject();

                    item.Add("PackageId", row.PackageId);
                    item.Add("PackageVersion", row.PackageVersion);
                    item.Add("Gallery", Url.Package(row.PackageId, row.PackageVersion));
                    item.Add("PackageTitle", row.PackageTitle ?? row.PackageId);
                    item.Add("PackageDescription", row.PackageDescription);
                    item.Add("PackageIconUrl", row.PackageIconUrl ?? Url.PackageDefaultIcon());
                    item.Add("Downloads", row.Downloads);

                    content.Add(item);

                    i++;

                    if (count.HasValue && count.Value == i)
                    {
                        break;
                    }
                }

                return new ContentResult
                {
                    Content = content.ToString(),
                    ContentType = "application/json"
                };
            }

            return new HttpStatusCodeResult(HttpStatusCode.NotFound);
        }

        private HttpStatusCodeWithBodyResult GetHttpResultFromFailedApiScopeEvaluation(ApiScopeEvaluationResult evaluationResult, string id, string version)
        {
            return GetHttpResultFromFailedApiScopeEvaluation(evaluationResult, id, NuGetVersion.Parse(version));
        }

        private HttpStatusCodeWithBodyResult GetHttpResultFromFailedApiScopeEvaluation(ApiScopeEvaluationResult result, string id, NuGetVersion version)
        {
            return GetHttpResultFromFailedApiScopeEvaluationHelper(result, id, version, HttpStatusCode.Forbidden);
        }

        /// <remarks>
        /// Push returns <see cref="HttpStatusCode.Unauthorized"/> instead of <see cref="HttpStatusCode.Forbidden"/> for failures not related to reserved namespaces.
        /// This is inconsistent with both the rest of our API and the HTTP standard, but it is an existing behavior that we must support.
        /// </remarks>
        private HttpStatusCodeWithBodyResult GetHttpResultFromFailedApiScopeEvaluationForPush(ApiScopeEvaluationResult result, string id, NuGetVersion version)
        {
            return GetHttpResultFromFailedApiScopeEvaluationHelper(result, id, version, HttpStatusCode.Unauthorized);
        }

        private HttpStatusCodeWithBodyResult GetHttpResultFromFailedApiScopeEvaluationHelper(ApiScopeEvaluationResult result, string id, NuGetVersion version, HttpStatusCode statusCodeOnFailure)
        {
            if (result.IsSuccessful())
            {
                throw new ArgumentException($"{nameof(result)} is not a failed evaluation!", nameof(result));
            }

            if (result.PermissionsCheckResult == PermissionsCheckResult.ReservedNamespaceFailure)
            {
                // We return a special error code for reserved namespace failures.
                TelemetryService.TrackPackagePushNamespaceConflictEvent(id, version.ToNormalizedString(), GetCurrentUser(), User.Identity);
                return new HttpStatusCodeWithBodyResult(HttpStatusCode.Conflict, Strings.UploadPackage_IdNamespaceConflict);
            }
            
            var message = result.PermissionsCheckResult == PermissionsCheckResult.Allowed && !result.IsOwnerConfirmed ? 
                Strings.ApiKeyOwnerUnconfirmed : Strings.ApiKeyNotAuthorized;

            return new HttpStatusCodeWithBodyResult(statusCodeOnFailure, message);
        }

        private ApiScopeEvaluationResult EvaluateApiScope(IActionRequiringEntityPermissions<PackageRegistration> action, PackageRegistration packageRegistration, params string[] requestedActions)
        {
            return ApiScopeEvaluator.Evaluate(
                GetCurrentUser(),
                User.Identity.GetScopesFromClaim(),
                action,
                packageRegistration,
                requestedActions);
        }

        private ApiScopeEvaluationResult EvaluateApiScope(IActionRequiringEntityPermissions<ActionOnNewPackageContext> action, ActionOnNewPackageContext context, params string[] requestedActions)
        {
            return ApiScopeEvaluator.Evaluate(
                GetCurrentUser(),
                User.Identity.GetScopesFromClaim(),
                action,
                context,
                requestedActions);
        }
    }
}<|MERGE_RESOLUTION|>--- conflicted
+++ resolved
@@ -448,24 +448,30 @@
                                         string.Format(CultureInfo.CurrentCulture, Strings.PackageIsLocked, packageRegistration.Id));
                                 }
 
-                                // Check if a particular Id-Version combination already exists. We eventually need to remove this check.
-                                string normalizedVersion = version.ToNormalizedString();
-                                bool packageExists =
-                                    packageRegistration.Packages.Any(
-                                        p => string.Equals(
-                                            p.NormalizedVersion,
-                                            normalizedVersion,
-                                            StringComparison.OrdinalIgnoreCase));
-
-                                if (packageExists)
+                                var nuspecVersion = nuspec.GetVersion();
+                                var existingPackage = PackageService.FindPackageByIdAndVersionStrict(nuspec.GetId(), nuspecVersion.ToStringSafe());
+                                if (existingPackage != null)
                                 {
-                                    return new HttpStatusCodeWithBodyResult(
-                                        HttpStatusCode.Conflict,
-                                        string.Format(CultureInfo.CurrentCulture, Strings.PackageExistsAndCannotBeModified,
-                                            id, nuspec.GetVersion().ToNormalizedStringSafe()));
+                                    if (existingPackage.PackageStatusKey == PackageStatus.FailedValidation)
+                                    {
+                                        TelemetryService.TrackPackageReupload(existingPackage);
+
+                                        await PackageDeleteService.HardDeletePackagesAsync(
+                                            new[] { existingPackage }, 
+                                            currentUser,
+                                            Strings.FailedValidationHardDeleteReason, 
+                                            Strings.AutomatedPackageDeleteSignature, 
+                                            deleteEmptyPackageRegistration: false);
+                                    }
+                                    else
+                                    {
+                                        return new HttpStatusCodeWithBodyResult(
+                                            HttpStatusCode.Conflict,
+                                            string.Format(CultureInfo.CurrentCulture, Strings.PackageExistsAndCannotBeModified,
+                                                id, nuspecVersion.ToNormalizedStringSafe()));
+                                    }
                                 }
                             }
-<<<<<<< HEAD
 
                             var packageStreamMetadata = new PackageStreamMetadata
                             {
@@ -492,31 +498,6 @@
                                 commitResult = await PackageUploadService.CommitPackageAsync(
                                     package,
                                     uploadStream.AsSeekableStream());
-=======
-                            
-                            var nuspecVersion = nuspec.GetVersion();
-                            var existingPackage = PackageService.FindPackageByIdAndVersionStrict(nuspec.GetId(), nuspecVersion.ToStringSafe());
-                            if (existingPackage != null)
-                            {
-                                if (existingPackage.PackageStatusKey == PackageStatus.FailedValidation)
-                                {
-                                    TelemetryService.TrackPackageReupload(existingPackage);
-
-                                    await PackageDeleteService.HardDeletePackagesAsync(
-                                        new[] { existingPackage }, 
-                                        currentUser,
-                                        Strings.FailedValidationHardDeleteReason, 
-                                        Strings.AutomatedPackageDeleteSignature, 
-                                        deleteEmptyPackageRegistration: false);
-                                }
-                                else
-                                {
-                                    return new HttpStatusCodeWithBodyResult(
-                                        HttpStatusCode.Conflict,
-                                        string.Format(CultureInfo.CurrentCulture, Strings.PackageExistsAndCannotBeModified,
-                                            id, nuspecVersion.ToNormalizedStringSafe()));
-                                }
->>>>>>> 8af09918
                             }
 
                             switch (commitResult)
