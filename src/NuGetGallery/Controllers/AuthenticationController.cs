﻿// Copyright (c) .NET Foundation. All rights reserved.
// Licensed under the Apache License, Version 2.0. See License.txt in the project root for license information.

using System;
using System.Web;
using System.Linq;
using System.Web.Mvc;
using System.Net.Mail;
using System.Globalization;
using System.Threading.Tasks;
using System.Security.Claims;
using System.Collections.Generic;
using NuGetGallery.Authentication;
using NuGetGallery.Authentication.Providers;
using NuGetGallery.Infrastructure.Authentication;
using NuGetGallery.Authentication.Providers.MicrosoftAccount;
using NuGetGallery.Authentication.Providers.AzureActiveDirectoryV2;

namespace NuGetGallery
{
    public partial class AuthenticationController
        : AppController
    {
        private readonly AuthenticationService _authService;

        private readonly IUserService _userService;

        private readonly IMessageService _messageService;

        private readonly ICredentialBuilder _credentialBuilder;

        // Prioritize the external authentication mechanism.
        private readonly static string[] ExternalAuthenticationPriority = new string[] {
            Authenticator.GetName(typeof(AzureActiveDirectoryV2Authenticator)),
            Authenticator.GetName(typeof(MicrosoftAccountAuthenticator))
        };

        public AuthenticationController(
            AuthenticationService authService,
            IUserService userService,
            IMessageService messageService,
            ICredentialBuilder credentialBuilder)
        {
            if (authService == null)
            {
                throw new ArgumentNullException(nameof(authService));
            }

            if (userService == null)
            {
                throw new ArgumentNullException(nameof(userService));
            }

            if (messageService == null)
            {
                throw new ArgumentNullException(nameof(messageService));
            }

            if (credentialBuilder == null)
            {
                throw new ArgumentNullException(nameof(credentialBuilder));
            }

            _authService = authService;
            _userService = userService;
            _messageService = messageService;
            _credentialBuilder = credentialBuilder;
        }

        /// <summary>
        /// Sign In\Register view
        /// </summary>
        [HttpGet]
        public virtual ActionResult LogOn(string returnUrl)
        {
            // I think it should be obvious why we don't want the current URL to be the return URL here ;)
            ViewData[Constants.ReturnUrlViewDataKey] = returnUrl;

            if (TempData.ContainsKey(Constants.ReturnUrlMessageViewDataKey))
            {
                ViewData[Constants.ReturnUrlMessageViewDataKey] = TempData[Constants.ReturnUrlMessageViewDataKey];
            }

            if (Request.IsAuthenticated)
            {
                return LoggedInRedirect(returnUrl);
            }

            return SignInView(new LogOnViewModel());
        }

        /// <summary>
        /// Sign In NuGet account view
        /// </summary>
        [HttpGet]
        public virtual ActionResult LogOnNuGetAccount(string returnUrl)
        {
            ViewData[Constants.ReturnUrlViewDataKey] = returnUrl;

            if (Request.IsAuthenticated)
            {
                return LoggedInRedirect(returnUrl);
            }

            return SignInNuGetAccountView(new LogOnViewModel());
        }

        /// </summary>
        [HttpGet]
        public virtual ActionResult SignUp(string returnUrl)
        {
            // I think it should be obvious why we don't want the current URL to be the return URL here ;)
            ViewData[Constants.ReturnUrlViewDataKey] = returnUrl;

            if (Request.IsAuthenticated)
            {
                return LoggedInRedirect(returnUrl);
            }

            return RegisterView(new LogOnViewModel());
        }

        [HttpPost]
        [ValidateAntiForgeryToken]
        public virtual async Task<ActionResult> SignIn(LogOnViewModel model, string returnUrl, bool linkingAccount)
        {
            // I think it should be obvious why we don't want the current URL to be the return URL here ;)
            ViewData[Constants.ReturnUrlViewDataKey] = returnUrl;

            if (Request.IsAuthenticated)
            {
                return LoggedInRedirect(returnUrl);
            }

            if (!ModelState.IsValid)
            {
                return SignInOrExternalLinkView(model, linkingAccount);
            }

            var authenticationResult = await _authService.Authenticate(model.SignIn.UserNameOrEmail, model.SignIn.Password);

            if (authenticationResult.Result != PasswordAuthenticationResult.AuthenticationResult.Success)
            {
                string modelErrorMessage = string.Empty;

                if (authenticationResult.Result == PasswordAuthenticationResult.AuthenticationResult.BadCredentials)
                {
                    modelErrorMessage = Strings.UsernameAndPasswordNotFound;
                }
                else if (authenticationResult.Result == PasswordAuthenticationResult.AuthenticationResult.AccountLocked)
                {
                    string timeRemaining =
                        authenticationResult.LockTimeRemainingMinutes == 1
                            ? Strings.AMinute
                            : string.Format(CultureInfo.CurrentCulture, Strings.Minutes,
                                authenticationResult.LockTimeRemainingMinutes);

                    modelErrorMessage = string.Format(CultureInfo.CurrentCulture, Strings.UserAccountLocked, timeRemaining);
                }

                return SignInFailure(model, linkingAccount, modelErrorMessage);
            }

<<<<<<< HEAD
            var user = authenticationResult.AuthenticatedUser;

=======
            var authenticatedUser = authenticationResult.AuthenticatedUser;
            
>>>>>>> 116b8a6c
            if (linkingAccount)
            {
                // Verify account has no other external accounts
                if (authenticatedUser.User.Credentials.Any(c => c.IsExternal()) && !authenticatedUser.User.IsAdministrator())
                {
                    var message = string.Format(
                           CultureInfo.CurrentCulture,
                           Strings.AccountIsLinkedToAnotherExternalAccount,
                           authenticatedUser.User.EmailAddress);
                    return SignInFailure(model, linkingAccount, message);
                }

                // Link with an external account
                authenticatedUser = await AssociateCredential(authenticatedUser);
                if (authenticatedUser == null)
                {
                    return ExternalLinkExpired();
                }
            }

            // If we are an administrator and Gallery.EnforcedAuthProviderForAdmin is set
            // to require a specific authentication provider, challenge that provider if needed.
            ActionResult challenge;
            if (ShouldChallengeEnforcedProvider(
                NuGetContext.Config.Current.EnforcedAuthProviderForAdmin, authenticatedUser, returnUrl, out challenge))
            {
                return challenge;
            }

            // Create session
            await _authService.CreateSessionAsync(OwinContext, authenticatedUser);
            return SafeRedirect(returnUrl);
        }

        private ActionResult SignInFailure(LogOnViewModel model, bool linkingAccount, string modelErrorMessage)
        {
            ModelState.AddModelError("SignIn", modelErrorMessage);

            return SignInOrExternalLinkView(model, linkingAccount);
        }

        internal bool ShouldChallengeEnforcedProvider(string enforcedProviders, AuthenticatedUser authenticatedUser, string returnUrl, out ActionResult challenge)
        {
            if (!string.IsNullOrEmpty(enforcedProviders)
                && authenticatedUser.CredentialUsed.Type != null
                && authenticatedUser.User.IsInRole(Constants.AdminRoleName))
            {
                // Seems we *need* a specific authentication provider. Check if we logged in using one...
                var providers = enforcedProviders.Split(new[] { ';' }, StringSplitOptions.RemoveEmptyEntries);

                if (!providers.Any(p => string.Equals(p, authenticatedUser.CredentialUsed.Type, StringComparison.OrdinalIgnoreCase))
                    && !providers.Any(p => string.Equals(CredentialTypes.External.Prefix + p, authenticatedUser.CredentialUsed.Type, StringComparison.OrdinalIgnoreCase)))
                {
                    // Challenge authentication using the first required authentication provider
                    challenge = _authService.Challenge(
                        providers.First(),
                        Url.LinkExternalAccount(returnUrl));

                    return true;
                }
            }

            challenge = null;
            return false;
        }

        [HttpGet]
        public virtual ActionResult RegisterLegacy(string returnUrl)
        {
            return Redirect(Url.LogOnNuGetAccount(returnUrl, relativeUrl: false));
        }

        [HttpPost]
        [ValidateAntiForgeryToken]
        public virtual async Task<ActionResult> Register(LogOnViewModel model, string returnUrl, bool linkingAccount)
        {
            // I think it should be obvious why we don't want the current URL to be the return URL here ;)
            ViewData[Constants.ReturnUrlViewDataKey] = returnUrl;

            if (Request.IsAuthenticated)
            {
                TempData["Message"] = Strings.AlreadyLoggedIn;
                return SafeRedirect(returnUrl);
            }

            if (linkingAccount)
            {
                ModelState.Remove("Register.Password");
            }

            if (!ModelState.IsValid)
            {
                return RegisterOrExternalLinkView(model, linkingAccount);
            }

            AuthenticatedUser user;
            try
            {
                if (linkingAccount)
                {
                    var result = await _authService.ReadExternalLoginCredential(OwinContext);
                    if (result.ExternalIdentity == null)
                    {
                        return ExternalLinkExpired();
                    }

                    user = await _authService.Register(
                        model.Register.Username,
                        model.Register.EmailAddress,
                        result.Credential);
                }
                else
                {
                    user = await _authService.Register(
                        model.Register.Username,
                        model.Register.EmailAddress,
                        _credentialBuilder.CreatePasswordCredential(model.Register.Password));
                }
            }
            catch (EntityException ex)
            {
                ModelState.AddModelError("Register", ex.Message);

                return RegisterOrExternalLinkView(model, linkingAccount);
            }

            // Send a new account email
            if (NuGetContext.Config.Current.ConfirmEmailAddresses && !string.IsNullOrEmpty(user.User.UnconfirmedEmailAddress))
            {
                _messageService.SendNewAccountEmail(
                    new MailAddress(user.User.UnconfirmedEmailAddress, user.User.Username),
                    Url.ConfirmEmail(
                        user.User.Username,
                        user.User.EmailConfirmationToken,
                        relativeUrl: false));
            }

            // If we are an administrator and Gallery.EnforcedAuthProviderForAdmin is set
            // to require a specific authentication provider, challenge that provider if needed.
            ActionResult challenge;
            if (ShouldChallengeEnforcedProvider(
                NuGetContext.Config.Current.EnforcedAuthProviderForAdmin, user, returnUrl, out challenge))
            {
                return challenge;
            }

            // Create session
            await _authService.CreateSessionAsync(OwinContext, user);
            return RedirectFromRegister(returnUrl);
        }

        [HttpGet]
        public virtual ActionResult LogOff(string returnUrl)
        {
            OwinContext.Authentication.SignOut();

            if (!string.IsNullOrEmpty(returnUrl)
                && returnUrl.Contains("account"))
            {
                returnUrl = null;
            }

            return SafeRedirect(returnUrl);
        }

        [ActionName("Authenticate")]
        [HttpGet]
        public virtual ActionResult AuthenticateGet(string returnUrl, string provider)
        {
            return AuthenticateAndLinkExternal(returnUrl, provider);
        }

        [ActionName("Authenticate")]
        [HttpPost]
        [ValidateAntiForgeryToken]
        public virtual ActionResult AuthenticatePost(string returnUrl, string provider)
        {
            return AuthenticateAndLinkExternal(returnUrl, provider);
        }

        [ActionName("AuthenticateExternal")]
        [HttpGet]
        public virtual ActionResult AuthenticateExternal(string returnUrl)
        {
            // Get list of all enabled providers
            var providers = GetProviders();

            // Select one provider to authenticate for linking when multiple external providers are enabled.
            // This is for backwards compatibility with MicrosoftAccount provider. 
            string externalAuthProvider = ExternalAuthenticationPriority
                .FirstOrDefault(authenticator => providers.Any(p => p.ProviderName.Equals(authenticator, StringComparison.OrdinalIgnoreCase)));

            if (externalAuthProvider == null)
            {
                TempData["Message"] = Strings.ChangeCredential_ProviderNotFound;
                return Redirect(returnUrl);
            }

            return ChallengeAuthentication(Url.LinkOrChangeExternalCredential(returnUrl), externalAuthProvider);
        }

        [NonAction]
        public ActionResult AuthenticateAndLinkExternal(string returnUrl, string provider)
        {
            return ChallengeAuthentication(Url.LinkExternalAccount(returnUrl), provider);
        }

        [NonAction]
        public ActionResult ChallengeAuthentication(string returnUrl, string provider)
        {
            return _authService.Challenge(provider, returnUrl);
        }

        /// <summary>
        /// This is the challenge response action for linking or replacing external credentials
        /// after external authentication.
        /// </summary>
        /// <param name="returnUrl">The url to return upon credential replacement</param>
        /// <returns><see cref="ActionResult"/> for returnUrl</returns>
        public virtual async Task<ActionResult> LinkOrChangeExternalCredential(string returnUrl)
        {
            var user = GetCurrentUser();
            var result = await _authService.ReadExternalLoginCredential(OwinContext);
            if (result?.Credential == null)
            {
                TempData["ErrorMessage"] = Strings.ExternalAccountLinkExpired;
                return SafeRedirect(returnUrl);
            }

            var newCredential = result.Credential;

            if (await _authService.TryReplaceCredential(user, newCredential))
            {
                // Authenticate with the new credential after successful replacement
                var authenticatedUser = await _authService.Authenticate(newCredential);
                await _authService.CreateSessionAsync(OwinContext, authenticatedUser);

                // Remove the password credential after linking to external account.
                var passwordCred = user.Credentials.SingleOrDefault(
                    c => c.Type.StartsWith(CredentialTypes.Password.Prefix, StringComparison.OrdinalIgnoreCase));

                if (passwordCred != null)
                {
                    await _authService.RemoveCredential(user, passwordCred);
                }

                TempData["Message"] = Strings.ChangeCredential_Success;
            }
            else
            {
                // The identity value contains cookie non-compliant characters like `<, >`(eg: John Doe <john@doe.com>), hence these need to be encoded
                TempData["ErrorMessage"] = string.Format(Strings.ChangeCredential_Failed, HttpUtility.UrlEncode(newCredential.Identity));
            }

            return SafeRedirect(returnUrl);
        }

        public virtual async Task<ActionResult> LinkExternalAccount(string returnUrl)
        {
            // Extract the external login info
            var result = await _authService.AuthenticateExternalLogin(OwinContext);
            if (result.ExternalIdentity == null)
            {
                // User got here without an external login cookie (or an expired one)
                // Send them to the logon action
                return ExternalLinkExpired();
            }

            if (result.Authentication != null)
            {
                // If we are an administrator and Gallery.EnforcedAuthProviderForAdmin is set
                // to require a specific authentication provider, challenge that provider if needed.
                ActionResult challenge;
                if (ShouldChallengeEnforcedProvider(
                    NuGetContext.Config.Current.EnforcedAuthProviderForAdmin, result.Authentication, returnUrl, out challenge))
                {
                    return challenge;
                }

                // Create session
                await _authService.CreateSessionAsync(OwinContext, result.Authentication);
                return SafeRedirect(returnUrl);
            }
            else
            {
                // Gather data for view model
                string name = null;
                string email = null;
                var authUI = result.Authenticator.GetUI();
                try
                {
                    var userInfo = result.Authenticator.GetIdentityInformation(result.ExternalIdentity);
                    name = userInfo.Name;
                    email = userInfo.Email;
                }
                catch (Exception)
                {
                    // Consume the exception for now, for backwards compatibility to previous MSA provider.
                    email = result.ExternalIdentity.GetClaimOrDefault(ClaimTypes.Email);
<<<<<<< HEAD
                    name = result
                        .ExternalIdentity
                        .GetClaimOrDefault(ClaimTypes.Name);
=======
                    name = result.ExternalIdentity.GetClaimOrDefault(ClaimTypes.Name);
>>>>>>> 116b8a6c
                }

                // Check for a user with this email address
                User existingUser = null;
                if (!string.IsNullOrEmpty(email))
                {
                    existingUser = _userService.FindByEmailAddress(email);
                }

                var foundExistingUser = existingUser != null;
                var existingUserLinkingError = AssociateExternalAccountViewModel.ExistingUserLinkingErrorType.None;

                if (foundExistingUser)
                {
                    if (existingUser is Organization)
                    {
                        existingUserLinkingError = AssociateExternalAccountViewModel.ExistingUserLinkingErrorType.AccountIsOrganization;
                    }
                    else if (existingUser.Credentials.Any(c => c.IsExternal()) && !existingUser.IsAdministrator())
                    {
                        existingUserLinkingError = AssociateExternalAccountViewModel.ExistingUserLinkingErrorType.AccountIsAlreadyLinked;
                    }
                }

                var external = new AssociateExternalAccountViewModel()
                {
                    ProviderAccountNoun = authUI.AccountNoun,
                    AccountName = name,
                    FoundExistingUser = foundExistingUser,
                    ExistingUserLinkingError = existingUserLinkingError
                };

                var model = new LogOnViewModel
                {
                    External = external,
                    SignIn = new SignInViewModel
                    {
                        UserNameOrEmail = email
                    },
                    Register = new RegisterViewModel
                    {
                        EmailAddress = email
                    }
                };

                return LinkExternalView(model);
            }
        }

        private ActionResult RedirectFromRegister(string returnUrl)
        {
            if (returnUrl != Url.Home())
            {
                // User was on their way to a page other than the home page. Redirect them with a thank you for registering message.
                TempData["Message"] = "Your account is now registered!";
                return SafeRedirect(returnUrl);
            }

            // User was not on their way anywhere in particular. Show them the thanks/welcome page.
            return RedirectToAction(actionName: "Thanks", controllerName: "Users");
        }

        private async Task<AuthenticatedUser> AssociateCredential(AuthenticatedUser user)
        {
            var result = await _authService.ReadExternalLoginCredential(OwinContext);
            if (result.ExternalIdentity == null)
            {
                // User got here without an external login cookie (or an expired one)
                // Send them to the logon action
                return null;
            }

            await _authService.AddCredential(user.User, result.Credential);

            // Notify the user of the change
            _messageService.SendCredentialAddedNotice(user.User, _authService.DescribeCredential(result.Credential));

            return new AuthenticatedUser(user.User, result.Credential);
        }

        private List<AuthenticationProviderViewModel> GetProviders()
        {
            return (from p in _authService.Authenticators.Values
                    where p.BaseConfig.Enabled
                    let ui = p.GetUI()
                    where ui != null && ui.ShowOnLoginPage
                    select new AuthenticationProviderViewModel()
                    {
                        ProviderName = p.Name,
                        UI = ui
                    }).ToList();
        }

        private ActionResult ExternalLinkExpired()
        {
            // User got here without an external login cookie (or an expired one)
            // Send them to the logon action with a message
            TempData["Message"] = Strings.ExternalAccountLinkExpired;
            return Redirect(Url.LogOn(null, relativeUrl: false));
        }

        private ActionResult SignInOrExternalLinkView(LogOnViewModel model, bool linkingAccount)
        {
            if (linkingAccount)
            {
                return LinkExternalView(model);
            }
            else
            {
                return SignInNuGetAccountView(model);
            }
        }

        private ActionResult RegisterOrExternalLinkView(LogOnViewModel model, bool linkingAccount)
        {
            if (linkingAccount)
            {
                return LinkExternalView(model);
            }
            else
            {
                return RegisterView(model);
            }
        }

        private ActionResult LoggedInRedirect(string returnUrl)
        {
            TempData["Message"] = Strings.AlreadyLoggedIn;
            return SafeRedirect(returnUrl);
        }

        private ActionResult SignInView(LogOnViewModel existingModel)
        {
            return AuthenticationView("SignIn", existingModel);
        }

        private ActionResult RegisterView(LogOnViewModel existingModel)
        {
            return AuthenticationView("Register", existingModel);
        }

        private ActionResult SignInNuGetAccountView(LogOnViewModel existingModel)
        {
            return AuthenticationView("SignInNuGetAccount", existingModel);
        }

        private ActionResult LinkExternalView(LogOnViewModel existingModel)
        {
            return AuthenticationView("LinkExternal", existingModel);
        }

        private ActionResult AuthenticationView(string viewName, LogOnViewModel existingModel)
        {
            existingModel.Providers = GetProviders();
            existingModel.SignIn = existingModel.SignIn ?? new SignInViewModel();
            existingModel.Register = existingModel.Register ?? new RegisterViewModel();

            return View(viewName, existingModel);
        }
    }
}<|MERGE_RESOLUTION|>--- conflicted
+++ resolved
@@ -161,13 +161,8 @@
                 return SignInFailure(model, linkingAccount, modelErrorMessage);
             }
 
-<<<<<<< HEAD
-            var user = authenticationResult.AuthenticatedUser;
-
-=======
             var authenticatedUser = authenticationResult.AuthenticatedUser;
             
->>>>>>> 116b8a6c
             if (linkingAccount)
             {
                 // Verify account has no other external accounts
@@ -467,13 +462,7 @@
                 {
                     // Consume the exception for now, for backwards compatibility to previous MSA provider.
                     email = result.ExternalIdentity.GetClaimOrDefault(ClaimTypes.Email);
-<<<<<<< HEAD
-                    name = result
-                        .ExternalIdentity
-                        .GetClaimOrDefault(ClaimTypes.Name);
-=======
                     name = result.ExternalIdentity.GetClaimOrDefault(ClaimTypes.Name);
->>>>>>> 116b8a6c
                 }
 
                 // Check for a user with this email address
