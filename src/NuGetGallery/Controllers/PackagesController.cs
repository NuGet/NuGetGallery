﻿// Copyright (c) .NET Foundation. All rights reserved.
// Licensed under the Apache License, Version 2.0. See License.txt in the project root for license information.

using System;
using System.Collections.Generic;
using System.Data;
using System.Diagnostics;
using System.Globalization;
using System.IO;
using System.IO.Compression;
using System.Linq;
using System.Net;
using System.Net.Mail;
using System.Text;
using System.Threading.Tasks;
using System.Web;
using System.Web.Caching;
using System.Web.Mvc;
using NuGet.Packaging;
using NuGet.Versioning;
using NuGetGallery;
using NuGetGallery.Areas.Admin;
using NuGetGallery.AsyncFileUpload;
using NuGetGallery.Auditing;
using NuGetGallery.Configuration;
using NuGetGallery.Filters;
using NuGetGallery.Helpers;
using NuGetGallery.Infrastructure.Lucene;
using NuGetGallery.OData;
using NuGetGallery.Packaging;
using NuGetGallery.Security;
using PoliteCaptcha;

namespace NuGetGallery
{
    public partial class PackagesController
        : AppController
    {
        // TODO: add support for URL-based package submission
        // TODO: add support for uploading logos and screenshots
        // TODO: improve validation summary emphasis

        private readonly IAutomaticallyCuratePackageCommand _autoCuratedPackageCmd;
        private readonly IAppConfiguration _config;
        private readonly IMessageService _messageService;
        private readonly IPackageService _packageService;
        private readonly IPackageOwnerRequestService _packageOwnerRequestService;
        private readonly IPackageFileService _packageFileService;
        private readonly ISearchService _searchService;
        private readonly IUploadFileService _uploadFileService;
        private readonly IUserService _userService;
        private readonly IEntitiesContext _entitiesContext;
        private readonly IIndexingService _indexingService;
        private readonly ICacheService _cacheService;
        private readonly EditPackageService _editPackageService;
        private readonly IPackageDeleteService _packageDeleteService;
        private readonly ISupportRequestService _supportRequestService;
        private readonly IAuditingService _auditingService;
        private readonly ITelemetryService _telemetryService;
        private readonly ISecurityPolicyService _securityPolicyService;
        private readonly IReservedNamespaceService _reservedNamespaceService;
        private readonly IPackageUploadService _packageUploadService;
        private readonly IReadMeService _readMeService;

        public PackagesController(
            IPackageService packageService,
            IPackageOwnerRequestService packageOwnerRequestService,
            IUploadFileService uploadFileService,
            IUserService userService,
            IMessageService messageService,
            ISearchService searchService,
            IAutomaticallyCuratePackageCommand autoCuratedPackageCmd,
            IPackageFileService packageFileService,
            IEntitiesContext entitiesContext,
            IAppConfiguration config,
            IIndexingService indexingService,
            ICacheService cacheService,
            EditPackageService editPackageService,
            IPackageDeleteService packageDeleteService,
            ISupportRequestService supportRequestService,
            IAuditingService auditingService,
            ITelemetryService telemetryService,
            ISecurityPolicyService securityPolicyService,
            IReservedNamespaceService reservedNamespaceService,
            IPackageUploadService packageUploadService,
            IReadMeService readMeService)
        {
            _packageService = packageService;
            _packageOwnerRequestService = packageOwnerRequestService;
            _uploadFileService = uploadFileService;
            _userService = userService;
            _messageService = messageService;
            _searchService = searchService;
            _autoCuratedPackageCmd = autoCuratedPackageCmd;
            _packageFileService = packageFileService;
            _entitiesContext = entitiesContext;
            _config = config;
            _indexingService = indexingService;
            _cacheService = cacheService;
            _editPackageService = editPackageService;
            _packageDeleteService = packageDeleteService;
            _supportRequestService = supportRequestService;
            _auditingService = auditingService;
            _telemetryService = telemetryService;
            _securityPolicyService = securityPolicyService;
            _reservedNamespaceService = reservedNamespaceService;
            _packageUploadService = packageUploadService;
            _readMeService = readMeService;
        }

        [HttpGet]
        [Authorize]
        [OutputCache(NoStore = true, Duration = 0, VaryByParam = "None")]
        public virtual JsonResult UploadPackageProgress()
        {
            string username = User.Identity.Name;

            AsyncFileUploadProgress progress = _cacheService.GetProgress(username);
            if (progress == null)
            {
                return Json(404, null, JsonRequestBehavior.AllowGet);
            }

            return Json(progress, JsonRequestBehavior.AllowGet);
        }

        [Authorize]
        [HttpPost]
        [RequiresAccountConfirmation("undo pending edits")]
        [ValidateAntiForgeryToken]
        public virtual async Task<ActionResult> UndoPendingEdits(string id, string version)
        {
            var package = _packageService.FindPackageByIdAndVersion(id, version);
            if (package == null)
            {
                return HttpNotFound();
            }

            if (!package.IsOwner(User))
            {
                return new HttpStatusCodeResult(403, "Forbidden");
            }

            // To do as much successful cancellation as possible, Will not batch, but will instead try to cancel
            // pending edits 1 at a time, starting with oldest first.
            var pendingEdits = _entitiesContext.Set<PackageEdit>()
                .Where(pe => pe.PackageKey == package.Key)
                .OrderBy(pe => pe.Timestamp)
                .ToList();

            int numOK = 0;
            int numConflicts = 0;
            foreach (var result in pendingEdits)
            {
                try
                {
                    _entitiesContext.DeleteOnCommit(result);
                    await _entitiesContext.SaveChangesAsync();
                    numOK += 1;
                }
                catch (DataException)
                {
                    numConflicts += 1;
                }
            }

            if (numConflicts > 0)
            {
                TempData["Message"] = "Your pending edit has already been completed and could not be canceled.";
            }
            else if (numOK > 0)
            {
                await _auditingService.SaveAuditRecordAsync(new PackageAuditRecord(package, AuditedPackageAction.UndoEdit));

                TempData["Message"] = "Your pending edits for this package were successfully canceled.";
            }
            else
            {
                TempData["Message"] = "No pending edits were found for this package. The edits may have already been completed.";
            }

            return Redirect(Url.Package(id, version));
        }

        [Authorize]
        [RequiresAccountConfirmation("upload a package")]
        public async virtual Task<ActionResult> UploadPackage()
        {
            var currentUser = GetCurrentUser();
            var model = new SubmitPackageRequest();
            PackageMetadata packageMetadata;

            using (var uploadedFile = await _uploadFileService.GetUploadFileAsync(currentUser.Key))
            {
                if (uploadedFile != null)
                {

                    var package = await SafeCreatePackage(currentUser, uploadedFile);
                    if (package == null)
                    {
                        return View(model);
                    }

                    try
                    {
                        packageMetadata = PackageMetadata.FromNuspecReader(
                            package.GetNuspecReader());
                    }
                    catch (Exception ex)
                    {
                        TempData["Message"] = ex.GetUserSafeMessage();
                        return View(model);
                    }

                    model.IsUploadInProgress = true;

                    var verifyRequest = new VerifyPackageRequest(packageMetadata);

                    model.InProgressUpload = verifyRequest;
                }
            }

            return View(model);
        }

        [HttpPost]
        [Authorize]
        [ValidateAntiForgeryToken]
        [RequiresAccountConfirmation("upload a package")]
        public virtual async Task<JsonResult> UploadPackage(HttpPostedFileBase uploadFile)
        {
            var currentUser = GetCurrentUser();

            using (var existingUploadFile = await _uploadFileService.GetUploadFileAsync(currentUser.Key))
            {
                if (existingUploadFile != null)
                {
                    return Json(409, new[] { Strings.UploadPackage_UploadInProgress });
                }
            }

            if (uploadFile == null)
            {
                ModelState.AddModelError(String.Empty, Strings.UploadFileIsRequired);
                return Json(400, new[] { Strings.UploadFileIsRequired });
            }

            if (!Path.GetExtension(uploadFile.FileName).Equals(Constants.NuGetPackageFileExtension, StringComparison.OrdinalIgnoreCase))
            {
                ModelState.AddModelError(String.Empty, Strings.UploadFileMustBeNuGetPackage);
                return Json(400, new[] { Strings.UploadFileMustBeNuGetPackage });
            }

            using (var uploadStream = uploadFile.InputStream)
            {
                using (var archive = new ZipArchive(uploadStream, ZipArchiveMode.Read, leaveOpen: true))
                {
                    var reference = DateTime.UtcNow.AddDays(1); // allow "some" clock skew

                    var entryInTheFuture = archive.Entries.FirstOrDefault(
                        e => e.LastWriteTime.UtcDateTime > reference);

                    if (entryInTheFuture != null)
                    {
                        ModelState.AddModelError(String.Empty, string.Format(
                           CultureInfo.CurrentCulture,
                           Strings.PackageEntryFromTheFuture,
                           entryInTheFuture.Name));

                        return Json(400, new[] {
                            string.Format(CultureInfo.CurrentCulture, Strings.PackageEntryFromTheFuture, entryInTheFuture.Name) });
                    }
                }

                PackageArchiveReader packageArchiveReader;
                try
                {
                    packageArchiveReader = CreatePackage(uploadStream);

                    _packageService.EnsureValid(packageArchiveReader);
                }
                catch (Exception ex)
                {
                    ex.Log();

                    var message = Strings.FailedToReadUploadFile;
                    if (ex is InvalidPackageException || ex is InvalidDataException || ex is EntityException)
                    {
                        message = ex.Message;
                    }

                    ModelState.AddModelError(String.Empty, message);

                    return Json(400, new[] { message });
                }
                finally
                {
                    _cacheService.RemoveProgress(currentUser.Username);
                }

                NuspecReader nuspec;
                var errors = ManifestValidator.Validate(packageArchiveReader.GetNuspec(), out nuspec).ToArray();
                if (errors.Length > 0)
                {
                    var errorStrings = new List<string>();
                    foreach (var error in errors)
                    {
                        errorStrings.Add(error.ErrorMessage);
                        ModelState.AddModelError(String.Empty, error.ErrorMessage);
                    }

                    return Json(400, errorStrings);
                }

                // Check min client version
                if (nuspec.GetMinClientVersion() > Constants.MaxSupportedMinClientVersion)
                {
                    ModelState.AddModelError(
                        string.Empty,
                        string.Format(
                            CultureInfo.CurrentCulture,
                            Strings.UploadPackage_MinClientVersionOutOfRange,
                            nuspec.GetMinClientVersion()));

                    return Json(400, new[] {
                        string.Format(CultureInfo.CurrentCulture, Strings.UploadPackage_MinClientVersionOutOfRange, nuspec.GetMinClientVersion()) });
                }

                var id = nuspec.GetId();
                var packageRegistration = _packageService.FindPackageRegistrationById(id);
                // For a new package id verify if the user is allowed to use it.
                if (packageRegistration == null)
                {
                    var isPushAllowed = _reservedNamespaceService
                        .IsPushAllowed(id, currentUser, out IReadOnlyCollection<ReservedNamespace> matchingNamespaces);

                    if (!isPushAllowed)
                    {
                        ModelState.AddModelError(
                            string.Empty, string.Format(CultureInfo.CurrentCulture, Strings.UploadPackage_IdNamespaceConflict));

                        return Json(409, new string[] { string.Format(CultureInfo.CurrentCulture, Strings.UploadPackage_IdNamespaceConflict) });
                    }
                }

                // For existing package id verify if it is owned by the current user
                if (packageRegistration != null && !packageRegistration.Owners.AnySafe(x => x.Key == currentUser.Key))
                {
                    ModelState.AddModelError(
                        string.Empty, string.Format(CultureInfo.CurrentCulture, Strings.PackageIdNotAvailable, packageRegistration.Id));

                    return Json(409, new[] { string.Format(CultureInfo.CurrentCulture, Strings.PackageIdNotAvailable, packageRegistration.Id) });
                }

                var nuspecVersion = nuspec.GetVersion();
                var existingPackage = _packageService.FindPackageByIdAndVersionStrict(nuspec.GetId(), nuspecVersion.ToStringSafe());
                if (existingPackage != null)
                {
                    // Determine if the package versions only differ by metadata, 
                    // and provide the most optimal the user-facing error message.
                    var existingPackageVersion = new NuGetVersion(existingPackage.Version);
                    String message = string.Empty;
                    if ((existingPackageVersion.HasMetadata || nuspecVersion.HasMetadata)
                        && !string.Equals(existingPackageVersion.Metadata, nuspecVersion.Metadata))
                    {
                        message = string.Format(
                                CultureInfo.CurrentCulture,
                                Strings.PackageVersionDiffersOnlyByMetadataAndCannotBeModified,
                                existingPackage.PackageRegistration.Id,
                                existingPackage.Version);
                    }
                    else
                    {
                        message = string.Format(
                                CultureInfo.CurrentCulture,
                                Strings.PackageExistsAndCannotBeModified,
                                existingPackage.PackageRegistration.Id,
                                existingPackage.Version);
                    }

                    ModelState.AddModelError(
                        string.Empty,
                        message);

                    return Json(409, new[] { message });
                }

                await _uploadFileService.SaveUploadFileAsync(currentUser.Key, uploadStream);
            }

            PackageMetadata packageMetadata;
            using (Stream uploadedFile = await _uploadFileService.GetUploadFileAsync(currentUser.Key))
            {
                if (uploadedFile == null)
                {
                    ModelState.AddModelError(String.Empty, Strings.UploadFileIsRequired);
                    return Json(400, new[] { Strings.UploadFileIsRequired });
                }

                var package = await SafeCreatePackage(currentUser, uploadedFile);
                if (package == null)
                {
                    return Json(400, new[] { Strings.UploadFileIsRequired });
                }

                try
                {
                    packageMetadata = PackageMetadata.FromNuspecReader(
                        package.GetNuspecReader());
                }
                catch (Exception ex)
                {
                    TempData["Message"] = ex.GetUserSafeMessage();

                    return Json(400, new[] { ex.GetUserSafeMessage() });
                }
            }

            var model = new VerifyPackageRequest(packageMetadata);

            return Json(model);
        }

        public virtual async Task<ActionResult> DisplayPackage(string id, string version)
        {
            string normalized = NuGetVersionFormatter.Normalize(version);
            if (!string.Equals(version, normalized))
            {
                // Permanent redirect to the normalized one (to avoid multiple URLs for the same content)
                return RedirectToActionPermanent("DisplayPackage", new { id = id, version = normalized });
            }

            Package package;
            if (version != null && version.Equals(Constants.AbsoluteLatestUrlString, StringComparison.InvariantCultureIgnoreCase))
            {
                package = _packageService.FindAbsoluteLatestPackageById(id, SemVerLevelKey.SemVer2);
            }
            else
            {
                package = _packageService.FindPackageByIdAndVersion(id, version, SemVerLevelKey.SemVer2);
            }

            if (package == null)
            {
                return HttpNotFound();
            }

            var packageHistory = package.PackageRegistration.Packages.ToList()
                .OrderByDescending(p => new NuGetVersion(p.Version));

            var model = new DisplayPackageViewModel(package, packageHistory);

            var isReadMePending = false;
            if (package.IsOwner(User))
            {
                // Tell logged-in package owners not to cache the package page,
                // so they won't be confused about the state of pending edits.
                Response.Cache.SetCacheability(HttpCacheability.NoCache);
                Response.Cache.SetNoStore();
                Response.Cache.SetMaxAge(TimeSpan.Zero);
                Response.Cache.SetRevalidation(HttpCacheRevalidation.AllCaches);

                var pendingMetadata = _editPackageService.GetPendingMetadata(package);
                if (pendingMetadata != null)
                {
                    model.SetPendingMetadata(pendingMetadata);
                    isReadMePending = pendingMetadata.ReadMeState != PackageEditReadMeState.Unchanged;
                }
            }

            await _readMeService.GetReadMeHtmlAsync(package, model, isReadMePending);

            model.PolicyMessage = GetDisplayPackagePolicyMessage(package.PackageRegistration);

            var externalSearchService = _searchService as ExternalSearchService;
            if (_searchService.ContainsAllVersions && externalSearchService != null)
            {
                var isIndexedCacheKey = $"IsIndexed_{package.PackageRegistration.Id}_{package.Version}";
                var isIndexed = HttpContext.Cache.Get(isIndexedCacheKey) as bool?;
                if (!isIndexed.HasValue)
                {
                    var normalizedRegistrationId = package.PackageRegistration.Id
                        .Normalize(NormalizationForm.FormC);

                    var searchFilter = SearchAdaptor.GetSearchFilter(
                            q: "id:\"" + normalizedRegistrationId + "\" AND version:\"" + package.Version + "\"",
                        page: 1,
                        includePrerelease: true,
                        sortOrder: null,
                        context: SearchFilter.ODataSearchContext,
                        semVerLevel: SemVerLevelKey.SemVerLevel2);

                    searchFilter.IncludeAllVersions = true;

                    var results = await externalSearchService.RawSearch(searchFilter);

                    isIndexed = results.Hits > 0;

                    var expiration = Cache.NoAbsoluteExpiration;
                    if (!isIndexed.Value)
                    {
                        expiration = DateTime.UtcNow.Add(TimeSpan.FromSeconds(30));
                    }

                    HttpContext.Cache.Add(isIndexedCacheKey,
                        isIndexed,
                        null,
                        expiration,
                        Cache.NoSlidingExpiration,
                        CacheItemPriority.Default, null);
                }

                model.IsIndexed = isIndexed;
            }

            ViewBag.FacebookAppID = _config.FacebookAppId;
            return View(model);
        }

        private string GetDisplayPackagePolicyMessage(PackageRegistration package)
        {
            // display package policy message to package owners and admins.
            if (User.IsInRole(Constants.AdminRoleName) || package.IsOwner(User))
            {
                var propagators = package.Owners.Where(RequireSecurePushForCoOwnersPolicy.IsSubscribed);
                if (propagators.Any())
                {
                    return string.Format(CultureInfo.CurrentCulture,
                        Strings.DisplayPackage_SecurePushRequired,
                        string.Join(", ", propagators.Select(u => u.Username)),
                        SecurePushSubscription.MinClientVersion,
                        _config.GalleryOwner.Address);
                }
            }
            return string.Empty;
        }

        public virtual async Task<ActionResult> ListPackages(PackageListSearchViewModel searchAndListModel)
        {
            var page = searchAndListModel.Page;
            var q = searchAndListModel.Q;
            var includePrerelease = searchAndListModel.Prerel ?? true;

            if (page < 1)
            {
                page = 1;
            }

            q = (q ?? string.Empty).Trim();

            // We are not going to SQL here anyway, but our request logs do show some attempts to SQL injection.
            // The below code just fails out those requests early.
            if (q.ToLowerInvariant().Contains("char(")
                || q.ToLowerInvariant().Contains("union select")
                || q.ToLowerInvariant().Contains("/*")
                || q.ToLowerInvariant().Contains("--"))
            {
                return new HttpStatusCodeResult(HttpStatusCode.BadRequest);
            }

            SearchResults results;

            // fetch most common query from cache to relieve load on the search service
            if (string.IsNullOrEmpty(q) && page == 1 && includePrerelease)
            {
                var cachedResults = HttpContext.Cache.Get("DefaultSearchResults");
                if (cachedResults == null)
                {
                    var searchFilter = SearchAdaptor.GetSearchFilter(
                        q,
                        page,
                        includePrerelease: includePrerelease,
                        sortOrder: null,
                        context: SearchFilter.UISearchContext,
                        semVerLevel: SemVerLevelKey.SemVerLevel2);

                    results = await _searchService.Search(searchFilter);

                    // note: this is a per instance cache
                    HttpContext.Cache.Add(
                        "DefaultSearchResults",
                        results,
                        null,
                        DateTime.UtcNow.AddMinutes(10),
                        Cache.NoSlidingExpiration,
                        CacheItemPriority.Default, null);
                }
                else
                {
                    // default for /packages view
                    results = (SearchResults)cachedResults;
                }
            }
            else
            {
                var searchFilter = SearchAdaptor.GetSearchFilter(
                    q,
                    page,
                    includePrerelease: includePrerelease,
                    sortOrder: null,
                    context: SearchFilter.UISearchContext,
                    semVerLevel: SemVerLevelKey.SemVerLevel2);

                results = await _searchService.Search(searchFilter);
            }

            int totalHits = results.Hits;
            if (page == 1 && !results.Data.Any())
            {
                // In the event the index wasn't updated, we may get an incorrect count.
                totalHits = 0;
            }

            var viewModel = new PackageListViewModel(
                results.Data,
                results.IndexTimestampUtc,
                q,
                totalHits,
                page - 1,
                Constants.DefaultPackageListPageSize,
                Url,
                includePrerelease);

            ViewBag.SearchTerm = q;

            return View(viewModel);
        }

        // NOTE: Intentionally NOT requiring authentication
        private static readonly ReportPackageReason[] ReportOtherPackageReasons = new[] {
            ReportPackageReason.IsFraudulent,
            ReportPackageReason.ViolatesALicenseIOwn,
            ReportPackageReason.ContainsMaliciousCode,
            ReportPackageReason.HasABugOrFailedToInstall,
            ReportPackageReason.Other
        };

        [HttpGet]
        public virtual ActionResult ReportAbuse(string id, string version)
        {
            var package = _packageService.FindPackageByIdAndVersionStrict(id, version);

            if (package == null)
            {
                return HttpNotFound();
            }

            var model = new ReportAbuseViewModel
            {
                ReasonChoices = ReportOtherPackageReasons,
                PackageId = id,
                PackageVersion = package.Version,
                CopySender = true,
            };

            if (Request.IsAuthenticated)
            {
                var user = GetCurrentUser();

                // If user logged on in as owner a different tab, then clicked the link, we can redirect them to ReportMyPackage
                if (package.IsOwner(user))
                {
                    return RedirectToAction("ReportMyPackage", new { id, version });
                }

                if (user.Confirmed)
                {
                    model.ConfirmedUser = true;
                }
            }

            ViewData[Constants.ReturnUrlViewDataKey] = Url.ReportPackage(id, version);
            return View(model);
        }

        private static readonly ReportPackageReason[] ReportMyPackageReasons = {
            ReportPackageReason.ContainsPrivateAndConfidentialData,
            ReportPackageReason.ReleasedInPublicByAccident,
            ReportPackageReason.ContainsMaliciousCode,
            ReportPackageReason.Other
        };

        [HttpGet]
        [Authorize]
        [RequiresAccountConfirmation("contact support about your package")]
        public virtual ActionResult ReportMyPackage(string id, string version)
        {
            var user = GetCurrentUser();

            var package = _packageService.FindPackageByIdAndVersionStrict(id, version);

            if (package == null)
            {
                return HttpNotFound();
            }

            // If user hit this url by constructing it manually but is not the owner, redirect them to ReportAbuse
            if (!(User.IsInRole(Constants.AdminRoleName) || package.IsOwner(user)))
            {
                return RedirectToAction("ReportAbuse", new { id, version });
            }

            var model = new ReportMyPackageViewModel
            {
                ReasonChoices = ReportMyPackageReasons,
                ConfirmedUser = user.Confirmed,
                PackageId = id,
                PackageVersion = package.Version,
                CopySender = true
            };

            return View(model);
        }

        [HttpPost]
        [ValidateAntiForgeryToken]
        [ValidateSpamPrevention]
        public virtual async Task<ActionResult> ReportAbuse(string id, string version, ReportAbuseViewModel reportForm)
        {
            // Html Encode the message
            reportForm.Message = System.Web.HttpUtility.HtmlEncode(reportForm.Message);

            var modelIsValid = ModelState.IsValid;
            if (reportForm.Reason == ReportPackageReason.ViolatesALicenseIOwn)
            {
                modelIsValid = modelIsValid && !string.IsNullOrEmpty(reportForm.Signature);
            }

            if (!modelIsValid)
            {
                return ReportAbuse(id, version);
            }

            var package = _packageService.FindPackageByIdAndVersionStrict(id, version);
            if (package == null)
            {
                return HttpNotFound();
            }

            User user = null;
            MailAddress from;
            if (Request.IsAuthenticated)
            {
                user = GetCurrentUser();
                from = user.ToMailAddress();
            }
            else
            {
                from = new MailAddress(reportForm.Email);
            }

            var request = new ReportPackageRequest
            {
                AlreadyContactedOwners = reportForm.AlreadyContactedOwner,
                FromAddress = from,
                Message = reportForm.Message,
                Package = package,
                Reason = EnumHelper.GetDescription(reportForm.Reason.Value),
                RequestingUser = user,
                Url = Url,
                CopySender = reportForm.CopySender,
                Signature = reportForm.Signature
            };

            var subject = $"Support Request for '{package.PackageRegistration.Id}' version {package.Version}";
            var requestorEmailAddress = user != null ? user.EmailAddress : reportForm.Email;
            var reason = EnumHelper.GetDescription(reportForm.Reason.Value);

            await _supportRequestService.AddNewSupportRequestAsync(subject, reportForm.Message, requestorEmailAddress, reason, user, package);

            _messageService.ReportAbuse(request);

            TempData["Message"] = "Your abuse report has been sent to the gallery operators.";
            return Redirect(Url.Package(id, version));
        }

        [HttpPost]
        [Authorize]
        [RequiresAccountConfirmation("contact support about your package")]
        [ValidateAntiForgeryToken]
        [ValidateSpamPrevention]
        public virtual async Task<ActionResult> ReportMyPackage(string id, string version, ReportMyPackageViewModel reportForm)
        {
            // Html Encode the message
            reportForm.Message = System.Web.HttpUtility.HtmlEncode(reportForm.Message);

            if (!ModelState.IsValid)
            {
                return ReportMyPackage(id, version);
            }

            var package = _packageService.FindPackageByIdAndVersionStrict(id, version);
            if (package == null)
            {
                return HttpNotFound();
            }

            var user = GetCurrentUser();
            MailAddress from = user.ToMailAddress();

            var request = new ReportPackageRequest
            {
                FromAddress = from,
                Message = reportForm.Message,
                Package = package,
                Reason = EnumHelper.GetDescription(reportForm.Reason.Value),
                RequestingUser = user,
                Url = Url,
                CopySender = reportForm.CopySender
            };

            var subject = $"Owner Support Request for '{package.PackageRegistration.Id}' version {package.Version}";
            var reason = EnumHelper.GetDescription(reportForm.Reason.Value);

            await _supportRequestService.AddNewSupportRequestAsync(subject, reportForm.Message, from.Address, reason, user, package);

            _messageService.ReportMyPackage(request);

            TempData["Message"] = "Your support request has been sent to the gallery operators.";
            return Redirect(Url.Package(id, version));
        }

        [HttpGet]
        [Authorize]
        [RequiresAccountConfirmation("contact package owners")]
        public virtual ActionResult ContactOwners(string id)
        {
            var package = _packageService.FindPackageByIdAndVersion(id, version: null);

            if (package == null || package.PackageRegistration == null)
            {
                return HttpNotFound();
            }

            var model = new ContactOwnersViewModel
            {
                PackageId = package.PackageRegistration.Id,
                ProjectUrl = package.ProjectUrl,
                Owners = package.PackageRegistration.Owners.Where(u => u.EmailAllowed),
                CopySender = true,
            };

            return View(model);
        }

        [HttpPost]
        [Authorize]
        [ValidateAntiForgeryToken]
        [RequiresAccountConfirmation("contact package owners")]
        public virtual ActionResult ContactOwners(string id, ContactOwnersViewModel contactForm)
        {
            // Html Encode the message
            contactForm.Message = System.Web.HttpUtility.HtmlEncode(contactForm.Message);

            if (!ModelState.IsValid)
            {
                return ContactOwners(id);
            }

            var package = _packageService.FindPackageRegistrationById(id);
            if (package == null)
            {
                return HttpNotFound();
            }

            var user = GetCurrentUser();
            var fromAddress = new MailAddress(user.EmailAddress, user.Username);
            _messageService.SendContactOwnersMessage(
                fromAddress,
                package,
                contactForm.Message,
                Url.AccountSettings(relativeUrl: false),
                contactForm.CopySender);

            string message = String.Format(CultureInfo.CurrentCulture, "Your message has been sent to the owners of {0}.", id);
            TempData["Message"] = message;
            return RedirectToAction(
                actionName: "DisplayPackage",
                controllerName: "Packages",
                routeValues: new
                {
                    id,
                    version = (string)null
                });
        }

        [HttpGet]
        [Authorize]
        public virtual ActionResult ManagePackageOwners(string id)
        {
            var package = _packageService.FindPackageByIdAndVersion(id, string.Empty);
            if (package == null)
            {
                return HttpNotFound();
            }
            if (!package.IsOwner(User))
            {
                return new HttpStatusCodeResult(401, "Unauthorized");
            }

            var model = new ManagePackageOwnersViewModel(package, User);

            return View(model);
        }

        [HttpGet]
        [Authorize]
        [RequiresAccountConfirmation("delete a package")]
        public virtual ActionResult Delete(string id, string version)
        {
            var package = _packageService.FindPackageByIdAndVersion(id, version);
            if (package == null)
            {
                return HttpNotFound();
            }
            if (!package.IsOwner(User))
            {
                return new HttpStatusCodeResult(401, "Unauthorized");
            }

            var model = new DeletePackageViewModel(package, ReportMyPackageReasons);
            return View(model);
        }

        [Authorize(Roles = "Admins")]
        [RequiresAccountConfirmation("reflow a package")]
        public virtual async Task<ActionResult> Reflow(string id, string version)
        {
            var package = _packageService.FindPackageByIdAndVersion(id, version);

            if (package == null)
            {
                return HttpNotFound();
            }

            var reflowPackageService = new ReflowPackageService(
                _entitiesContext,
                (PackageService)_packageService,
                _packageFileService);

            try
            {
                await reflowPackageService.ReflowAsync(id, version);

                TempData["Message"] =
                    "The package is being reflowed. It may take a while for this change to propagate through our system.";
            }
            catch (Exception ex)
            {
                TempData["Message"] =
                    $"An error occurred while reflowing the package. {ex.Message}";

                QuietLog.LogHandledException(ex);
            }

            return SafeRedirect(Url.Package(id, version));
        }

        [Authorize(Roles = "Admins")]
        [HttpPost]
        [RequiresAccountConfirmation("delete a package")]
        [ValidateAntiForgeryToken]
        public virtual async Task<ActionResult> Delete(DeletePackagesRequest deletePackagesRequest)
        {
            var packagesToDelete = new List<Package>();

            if (ModelState.IsValid)
            {
                // Get the packages to delete
                foreach (var package in deletePackagesRequest.Packages)
                {
                    var split = package.Split(new[] { '|' }, StringSplitOptions.RemoveEmptyEntries);
                    if (split.Length == 2)
                    {
                        var packageToDelete = _packageService.FindPackageByIdAndVersionStrict(split[0], split[1]);
                        if (packageToDelete != null)
                        {
                            packagesToDelete.Add(packageToDelete);
                        }
                    }
                }

                // Perform delete
                if (deletePackagesRequest.SoftDelete)
                {
                    await _packageDeleteService.SoftDeletePackagesAsync(
                        packagesToDelete, GetCurrentUser(), EnumHelper.GetDescription(deletePackagesRequest.Reason.Value),
                        deletePackagesRequest.Signature);
                }
                else
                {
                    await _packageDeleteService.HardDeletePackagesAsync(
                        packagesToDelete, GetCurrentUser(), EnumHelper.GetDescription(deletePackagesRequest.Reason.Value),
                        deletePackagesRequest.Signature,
                        deletePackagesRequest.DeleteEmptyPackageRegistration);
                }

                // Redirect out
                TempData["Message"] =
                    "We're performing the package delete right now. It may take a while for this change to propagate through our system.";

                return Redirect("/");
            }

            if (!deletePackagesRequest.Packages.Any())
            {
                return HttpNotFound();
            }

            var firstPackage = packagesToDelete.First();
            return Delete(firstPackage.PackageRegistration.Id, firstPackage.Version);
        }

        [Authorize]
        [HttpPost]
        [RequiresAccountConfirmation("unlist a package")]
        [ValidateAntiForgeryToken]
        public virtual async Task<ActionResult> UpdateListed(string id, string version, bool? listed)
        {
            // Edit does exactly the same thing that Delete used to do... REUSE ALL THE CODE!
            return await Edit(id, version, listed, Url.Package);
        }

        [HttpGet]
        [Authorize]
        [RequiresAccountConfirmation("edit a package")]
        public virtual async Task<ActionResult> Edit(string id, string version)
        {
            var package = _packageService.FindPackageByIdAndVersion(id, version);
            if (package == null)
            {
                return Json(404, new [] { string.Format(Strings.PackageWithIdAndVersionNotFound, id, version) });
            }

            if (!package.IsOwner(User))
            {
                return Json(403, new [] { Strings.Unauthorized });
            }

            // Create model from the package.
            var packageRegistration = _packageService.FindPackageRegistrationById(id);

            var model = new EditPackageRequest
            {
                PackageId = package.PackageRegistration.Id,
                PackageTitle = package.Title,
                Version = package.Version,
                PackageVersions = packageRegistration.Packages
                    .OrderByDescending(p => new NuGetVersion(p.Version), Comparer<NuGetVersion>.Create((a, b) => a.CompareTo(b)))
                    .ToList()
            };

            // Create edit model from the latest pending edit.
            var pendingMetadata = _editPackageService.GetPendingMetadata(package);

            model.Edit = new EditPackageVersionRequest(package, pendingMetadata);

            // Update edit model with the active or pending readme.md data.
            var isReadMePending = model.Edit.ReadMeState != PackageEditReadMeState.Unchanged;
            if (package.HasReadMe || isReadMePending)
            {
                model.Edit.ReadMe.SourceType = ReadMeService.TypeWritten;
                model.Edit.ReadMe.SourceText = await _readMeService.GetReadMeMdAsync(package, isReadMePending);
            }

            return View(model);
        }

        [Authorize]
        [HttpPost]
        [ValidateInput(false)] // Security note: Disabling ASP.Net input validation which does things like disallow angle brackets in submissions. See http://go.microsoft.com/fwlink/?LinkID=212874
        [ValidateAntiForgeryToken]
        [RequiresAccountConfirmation("edit a package")]
        public virtual async Task<JsonResult> Edit(string id, string version, VerifyPackageRequest formData, string returnUrl)
        {
            var package = _packageService.FindPackageByIdAndVersion(id, version);
            if (package == null)
            {
                return Json(404, new [] { string.Format(Strings.PackageWithIdAndVersionNotFound, id, version) });
            }

            if (!package.IsOwner(User))
            {
                return Json(403, new [] { Strings.Unauthorized });
            }

            if (!ModelState.IsValid)
            {
                var errorMessages = ModelState.Values.SelectMany(v => v.Errors.Select(e => e.ErrorMessage));
                return Json(400, errorMessages);
            }
            
            if (formData.Edit != null)
            {
                try
                {
                    // Update pending readme.md file, if modified.
                    var hasReadMe = await _readMeService.SavePendingReadMeMdIfChanged(package, formData.Edit, Request.ContentEncoding);

                    // Queue package edit in database for processing in background (HandlePackageEdits job).
                    var user = GetCurrentUser();
                    _editPackageService.StartEditPackageRequest(package, formData.Edit, user);
                    await _entitiesContext.SaveChangesAsync();
                    
                    // Add an auditing record for the package edit. HasReadMe flag is updated in DB by background job.
                    var packageWithEditsApplied = formData.Edit.ApplyTo(package);
                    packageWithEditsApplied.HasReadMe = hasReadMe;
                    await _auditingService.SaveAuditRecordAsync(new PackageAuditRecord(packageWithEditsApplied, AuditedPackageAction.Edit));
                }
                catch (EntityException ex)
                {
                    ModelState.AddModelError("Edit.VersionTitle", ex.Message);
                    return Json(400, new [] { ex.Message });
                }
            }

            return Json(new
            {
                location = returnUrl ?? Url.Package(id, version)
            });
        }

        [HttpGet]
        [Authorize]
        [RequiresAccountConfirmation("accept ownership of a package")]
        public virtual Task<ActionResult> ConfirmPendingOwnershipRequest(string id, string username, string token)
        {
            return HandleOwnershipRequest(id, username, token, accept: true);
        }

        [HttpGet]
        [Authorize]
        [RequiresAccountConfirmation("reject ownership of a package")]
        public virtual Task<ActionResult> RejectPendingOwnershipRequest(string id, string username, string token)
        {
            return HandleOwnershipRequest(id, username, token, accept: false);
        }

        private async Task<ActionResult> HandleOwnershipRequest(string id, string username, string token, bool accept)
        {
            if (string.IsNullOrEmpty(token))
            {
                return HttpNotFound();
            }

            if (!string.Equals(username, User.Identity.Name, StringComparison.OrdinalIgnoreCase))
            {
                return View("ConfirmOwner", new PackageOwnerConfirmationModel(id, username, ConfirmOwnershipResult.NotYourRequest));
            }

            var package = _packageService.FindPackageRegistrationById(id);
            if (package == null)
            {
                return HttpNotFound();
            }

            var user = GetCurrentUser();
            if (package.IsOwner(user))
            {
                return View("ConfirmOwner", new PackageOwnerConfirmationModel(id, username, ConfirmOwnershipResult.AlreadyOwner));
            }

            var request = _packageOwnerRequestService.GetPackageOwnershipRequest(package, user, token);
            if (request == null)
            {
                return View("ConfirmOwner", new PackageOwnerConfirmationModel(id, username, ConfirmOwnershipResult.Failure));
            }

            if (accept)
            {
                var result = await HandleSecurePushPropagation(package, user);

                await _packageService.AddPackageOwnerAsync(package, user);

                SendAddPackageOwnerNotification(package, user, result.Item1, result.Item2);

                return View("ConfirmOwner", new PackageOwnerConfirmationModel(id, username, ConfirmOwnershipResult.Success));
            }
            else
            {
                var requestingUser = request.RequestingOwner;

                await _packageService.RemovePackageOwnerAsync(package, user);

                _messageService.SendPackageOwnerRequestRejectionNotice(requestingUser, user, package);

                return View("ConfirmOwner", new PackageOwnerConfirmationModel(id, username, ConfirmOwnershipResult.Rejected));
            }
        }

        [HttpGet]
        [Authorize]
        [RequiresAccountConfirmation("cancel pending ownership request")]
        public virtual async Task<ActionResult> CancelPendingOwnershipRequest(string id, string requestingUsername, string pendingUsername)
        {
            if (!string.Equals(requestingUsername, User.Identity.Name, StringComparison.OrdinalIgnoreCase))
            {
                return View("ConfirmOwner", new PackageOwnerConfirmationModel(id, requestingUsername, ConfirmOwnershipResult.NotYourRequest));
            }

            var package = _packageService.FindPackageRegistrationById(id);
            if (package == null)
            {
                return HttpNotFound();
            }

            var requestingUser = GetCurrentUser();

            var pendingUser = _userService.FindByUsername(pendingUsername);
            if (pendingUser == null)
            {
                return HttpNotFound();
            }

            var request = _packageOwnerRequestService.GetPackageOwnershipRequests(package, requestingUser, pendingUser).FirstOrDefault();
            if (request == null)
            {
                return HttpNotFound();
            }

            await _packageOwnerRequestService.DeletePackageOwnershipRequest(request);

<<<<<<< HEAD
            var userOwnedMatchingNamespacesForId = user.ReservedNamespaces.Where(rn => id.StartsWith(rn.Value, StringComparison.OrdinalIgnoreCase));
            if (userOwnedMatchingNamespacesForId.Any())
            {
                if (!package.IsVerified)
                {
                    await _packageService.UpdatePackageVerifiedStatusAsync(new List<PackageRegistration> { package }, isVerified: true);
                }

                await Task.WhenAll(userOwnedMatchingNamespacesForId
                    .Select(mn => _reservedNamespaceService.AddPackageRegistrationToNamespaceAsync(mn.Value, package, commitChanges: true)));
            }

            SendAddPackageOwnerNotification(package, user, result.Item1, result.Item2);
=======
            _messageService.SendPackageOwnerRequestCancellationNotice(requestingUser, pendingUser, package);
>>>>>>> 0e025b45

            return View("ConfirmOwner", new PackageOwnerConfirmationModel(id, pendingUsername, ConfirmOwnershipResult.Cancelled));
        }

        /// <summary>
        /// Send notification that a new package owner was added.
        /// </summary>
        /// <param name="package">Package to which owner was added.</param>
        /// <param name="newOwner">Owner added.</param>
        /// <param name="propagators">Propagating owners for secure push.</param>
        /// <param name="subscribed">Owners subscribed to secure push.</param>
        private void SendAddPackageOwnerNotification(PackageRegistration package, User newOwner, List<User> propagators, List<User> subscribed)
        {
            var packageUrl = Url.Package(package.Id, version: null, relativeUrl: false);
            Func<User, bool> notNewOwner = o => !o.Username.Equals(newOwner.Username, StringComparison.OrdinalIgnoreCase);

            // prepare policy messages if there were any secure push subscriptions.
            var propagatorsPolicyMessage = string.Empty;
            var subscribedPolicyMessage = string.Empty;
            if (subscribed.Any())
            {
                propagatorsPolicyMessage = string.Format(CultureInfo.CurrentCulture,
                    Strings.AddOwnerNotification_SecurePushRequired_Propagators,
                    string.Join(", ", propagators.Select(u => u.Username)),
                    string.Join(", ", subscribed.Select(s => s.Username)),
                    GetSecurePushPolicyDescriptions(), _config.GalleryOwner.Address);

                subscribedPolicyMessage = string.Format(CultureInfo.CurrentCulture,
                    Strings.AddOwnerNotification_SecurePushRequired_Subscribed,
                    string.Join(", ", propagators.Select(u => u.Username)),
                    GetSecurePushPolicyDescriptions(), _config.GalleryOwner.Address);
            }
            else
            {
                // new owner should only be notified if they have propagated policies.
                propagators = propagators.Where(notNewOwner).ToList();
            }

            // notify propagators about new owner, including policy statement if any owners were subscribed.
            propagators.ForEach(owner => _messageService.SendPackageOwnerAddedNotice(owner, newOwner, package, packageUrl, propagatorsPolicyMessage));

            // notify subscribed about new owner, including policy statement.
            subscribed.Where(notNewOwner).ToList()
                .ForEach(owner => _messageService.SendPackageOwnerAddedNotice(owner, newOwner, package, packageUrl, subscribedPolicyMessage));

            // notify already subscribed about new owner, excluding any policy statement.
            var notSubscribed = package.Owners.Where(notNewOwner).Except(propagators).Except(subscribed).ToList();
            notSubscribed.ForEach(owner => _messageService.SendPackageOwnerAddedNotice(owner, newOwner, package, packageUrl, string.Empty));
        }

        /// <summary>
        /// Enforce secure push policies on co-owners if new or existing owner requires it.
        /// </summary>
        /// <returns>Tuple where Item1 is propagators, Item2 is subscribed owners</returns>
        private async Task<Tuple<List<User>, List<User>>> HandleSecurePushPropagation(PackageRegistration package, User user)
        {
            var subscribed = new List<User>();
            var propagators = package.Owners.Where(RequireSecurePushForCoOwnersPolicy.IsSubscribed).ToList();

            if (RequireSecurePushForCoOwnersPolicy.IsSubscribed(user))
            {
                propagators.Add(user);
            }

            if (propagators.Any())
            {
                if (await SubscribeToSecurePushAsync(user))
                {
                    subscribed.Add(user);
                }
                foreach (var owner in package.Owners)
                {
                    if (await SubscribeToSecurePushAsync(owner))
                    {
                        subscribed.Add(owner);
                    }
                }
            }

            return Tuple.Create(propagators, subscribed);
        }

        private string GetSecurePushPolicyDescriptions()
        {
            return string.Format(CultureInfo.CurrentCulture, Strings.SecurePushPolicyDescriptions,
                SecurePushSubscription.MinClientVersion, SecurePushSubscription.PushKeysExpirationInDays);
        }

        private async Task<bool> SubscribeToSecurePushAsync(User user)
        {
            try
            {
                return await _securityPolicyService.SubscribeAsync(user, SecurePushSubscription.Name);
            }
            catch (Exception e)
            {
                QuietLog.LogHandledException(e);
                throw;
            }
        }

        internal virtual async Task<ActionResult> Edit(string id, string version, bool? listed, Func<Package, bool, string> urlFactory)
        {
            var package = _packageService.FindPackageByIdAndVersionStrict(id, version);
            if (package == null)
            {
                return HttpNotFound();
            }
            if (!package.IsOwner(User))
            {
                return new HttpStatusCodeResult(401, "Unauthorized");
            }

            string action;
            if (!(listed ?? false))
            {
                action = "unlisted";
                await _packageService.MarkPackageUnlistedAsync(package);
            }
            else
            {
                action = "listed";
                await _packageService.MarkPackageListedAsync(package);
            }
            TempData["Message"] = String.Format(
                CultureInfo.CurrentCulture,
                "The package has been {0}. It may take several hours for this change to propagate through our system.",
                action);

            // Update the index
            _indexingService.UpdatePackage(package);
            return Redirect(urlFactory(package, /*relativeUrl:*/ true));
        }

        [Authorize]
        [HttpPost]
        [RequiresAccountConfirmation("upload a package")]
        [ValidateAntiForgeryToken]
        [ValidateInput(false)] // Security note: Disabling ASP.Net input validation which does things like disallow angle brackets in submissions. See http://go.microsoft.com/fwlink/?LinkID=212874
        public virtual async Task<JsonResult> VerifyPackage(VerifyPackageRequest formData)
        {
            if (!ModelState.IsValid)
            {
                var errorMessages = ModelState.Values.SelectMany(v => v.Errors.Select(e => e.ErrorMessage));
                return Json(400, errorMessages);
            }

            var currentUser = GetCurrentUser();

            Package package;
            using (Stream uploadFile = await _uploadFileService.GetUploadFileAsync(currentUser.Key))
            {
                if (uploadFile == null)
                {
                    TempData["Message"] = Strings.VerifyPackage_UploadNotFound;
                    
                    return Json(400, new [] { Strings.VerifyPackage_UploadNotFound });
                }

                var nugetPackage = await SafeCreatePackage(currentUser, uploadFile);
                if (nugetPackage == null)
                {
                    // Send the user back
                    return Json(400, new [] { Strings.VerifyPackage_UnexpectedError });
                }

                Debug.Assert(nugetPackage != null);

                var packageMetadata = PackageMetadata.FromNuspecReader(
                    nugetPackage.GetNuspecReader());

                // Rule out problem scenario with multiple tabs - verification request (possibly with edits) was submitted by user
                // viewing a different package to what was actually most recently uploaded
                if (!(String.IsNullOrEmpty(formData.Id) || String.IsNullOrEmpty(formData.OriginalVersion)))
                {
                    if (!(String.Equals(packageMetadata.Id, formData.Id, StringComparison.OrdinalIgnoreCase)
                        && String.Equals(packageMetadata.Version.ToFullStringSafe(), formData.Version, StringComparison.OrdinalIgnoreCase)
                        && String.Equals(packageMetadata.Version.OriginalVersion, formData.OriginalVersion, StringComparison.OrdinalIgnoreCase)))
                    {
                        TempData["Message"] = Strings.VerifyPackage_PackageFileModified;
                        
                        return Json(400, new [] { Strings.VerifyPackage_PackageFileModified });
                    }
                }

                var packageStreamMetadata = new PackageStreamMetadata
                {
                    HashAlgorithm = Constants.Sha512HashAlgorithmId,
                    Hash = CryptographyService.GenerateHash(uploadFile.AsSeekableStream()),
                    Size = uploadFile.Length,
                };

                // update relevant database tables
                try
                {
                    package = await _packageUploadService.GeneratePackageAsync(
                        packageMetadata.Id,
                        nugetPackage,
                        packageStreamMetadata,
                        currentUser,
                        commitChanges: false);

                    Debug.Assert(package.PackageRegistration != null);
                }
                catch (InvalidPackageException ex)
                {
                    TempData["Message"] = ex.Message;

                    return Json(400, new[] { ex.GetUserSafeMessage() });
                }

                var pendEdit = false;
                if (formData.Edit != null)
                {
                    pendEdit = await _readMeService.SavePendingReadMeMdIfChanged(package, formData.Edit, Request.ContentEncoding);
                    
                    pendEdit = pendEdit || formData.Edit.RequiresLicenseAcceptance != packageMetadata.RequireLicenseAcceptance;

                    pendEdit = pendEdit || IsDifferent(formData.Edit.IconUrl, packageMetadata.IconUrl.ToEncodedUrlStringOrNull());
                    pendEdit = pendEdit || IsDifferent(formData.Edit.ProjectUrl, packageMetadata.ProjectUrl.ToEncodedUrlStringOrNull());

                    pendEdit = pendEdit || IsDifferent(formData.Edit.Authors, packageMetadata.Authors.Flatten());
                    pendEdit = pendEdit || IsDifferent(formData.Edit.Copyright, packageMetadata.Copyright);
                    pendEdit = pendEdit || IsDifferent(formData.Edit.Description, packageMetadata.Description);
                    pendEdit = pendEdit || IsDifferent(formData.Edit.ReleaseNotes, packageMetadata.ReleaseNotes);
                    pendEdit = pendEdit || IsDifferent(formData.Edit.Summary, packageMetadata.Summary);
                    pendEdit = pendEdit || IsDifferent(formData.Edit.Tags, PackageHelper.ParseTags(packageMetadata.Tags));
                    pendEdit = pendEdit || IsDifferent(formData.Edit.VersionTitle, packageMetadata.Title);
                }

                await _packageService.PublishPackageAsync(package, commitChanges: false);

                if (pendEdit)
                {
                    _editPackageService.StartEditPackageRequest(package, formData.Edit, currentUser);
                }

                if (!formData.Listed)
                {
                    await _packageService.MarkPackageUnlistedAsync(package, commitChanges: false);
                }

                await _autoCuratedPackageCmd.ExecuteAsync(package, nugetPackage, commitChanges: false);

                // save package to blob storage
                uploadFile.Position = 0;
                try
                {
                    await _packageFileService.SavePackageFileAsync(package, uploadFile.AsSeekableStream());
                }
                catch (InvalidOperationException ex)
                {
                    ex.Log();
                    TempData["Message"] = Strings.UploadPackage_IdVersionConflict;
                    
                    return Json(409, new [] { Strings.UploadPackage_IdVersionConflict });
                }

                try
                {
                    // commit all changes to database as an atomic transaction
                    await _entitiesContext.SaveChangesAsync();
                }
                catch
                {
                    // If saving to the DB fails for any reason we need to delete the package we just saved.
                    await _packageFileService.DeletePackageFileAsync(packageMetadata.Id, packageMetadata.Version.ToNormalizedString());
                    throw;
                }

                // tell Lucene to update index for the new package
                _indexingService.UpdateIndex();

                // write an audit record
                await _auditingService.SaveAuditRecordAsync(
                    new PackageAuditRecord(package, AuditedPackageAction.Create, PackageCreatedVia.Web));

                // notify user
                _messageService.SendPackageAddedNotice(package,
                    Url.Package(package.PackageRegistration.Id, package.NormalizedVersion, relativeUrl: false),
                    Url.ReportPackage(package.PackageRegistration.Id, package.NormalizedVersion, relativeUrl: false),
                    Url.AccountSettings(relativeUrl: false));
            }

            // delete the uploaded binary in the Uploads container
            await _uploadFileService.DeleteUploadFileAsync(currentUser.Key);

            _telemetryService.TrackPackagePushEvent(package, currentUser, User.Identity);

            TempData["Message"] = String.Format(
                CultureInfo.CurrentCulture, Strings.SuccessfullyUploadedPackage, package.PackageRegistration.Id, package.Version);

            return Json(new
            {
                location = Url.Package(package.PackageRegistration.Id, package.NormalizedVersion)
            });
        }

        private async Task<PackageArchiveReader> SafeCreatePackage(User currentUser, Stream uploadFile)
        {
            Exception caught = null;
            PackageArchiveReader packageArchiveReader = null;
            try
            {
                packageArchiveReader = CreatePackage(uploadFile);
            }
            catch (InvalidPackageException ipex)
            {
                caught = ipex.AsUserSafeException();
            }
            catch (InvalidDataException idex)
            {
                caught = idex.AsUserSafeException();
            }
            catch (EntityException enex)
            {
                caught = enex.AsUserSafeException();
            }
            catch (Exception ex)
            {
                // Can't wait for Roslyn to let us await in Catch blocks :(
                caught = ex;
            }

            if (caught != null)
            {
                caught.Log();

                // Report the error
                TempData["Message"] = caught.GetUserSafeMessage();

                // Clear the upload
                await _uploadFileService.DeleteUploadFileAsync(currentUser.Key);
            }

            return packageArchiveReader;
        }

        [Authorize]
        [HttpPost]
        [ValidateAntiForgeryToken]
        public virtual async Task<JsonResult> CancelUpload()
        {
            var currentUser = GetCurrentUser();
            await _uploadFileService.DeleteUploadFileAsync(currentUser.Key);

            return Json(null);
        }

        [Authorize]
        [HttpPost]
        [ValidateAntiForgeryToken]
        public virtual async Task<JsonResult> PreviewReadMe(ReadMeRequest formData)
        {
            if (formData == null || !_readMeService.HasReadMeSource(formData))
            {
                return Json(400, new [] { Strings.PreviewReadMe_ReadMeMissing });
            }

            try
            {
                var readMeHtml = await _readMeService.GetReadMeHtmlAsync(formData, Request.ContentEncoding);
                return Json(new [] { readMeHtml });
            }
            catch (Exception ex)
            {
                return Json(400, new [] { string.Format(CultureInfo.CurrentCulture, Strings.PreviewReadMe_ConversionFailed, ex.Message) });
            }
        }

        [Authorize]
        [HttpPost]
        [ValidateAntiForgeryToken]
        public virtual async Task<ActionResult> SetLicenseReportVisibility(string id, string version, bool visible)
        {
            return await SetLicenseReportVisibility(id, version, visible, Url.Package);
        }

        internal virtual async Task<ActionResult> SetLicenseReportVisibility(string id, string version, bool visible, Func<Package, bool, string> urlFactory)
        {
            var package = _packageService.FindPackageByIdAndVersionStrict(id, version);
            if (package == null)
            {
                return HttpNotFound();
            }
            if (!package.IsOwner(User))
            {
                return new HttpStatusCodeResult(401, "Unauthorized");
            }

            await _packageService.SetLicenseReportVisibilityAsync(package, visible);

            TempData["Message"] = String.Format(
                CultureInfo.CurrentCulture,
                "The license report for this package has been {0}. It may take several hours for this change to propagate through our system.",
                visible ? "enabled" : "disabled");

            // Update the index
            _indexingService.UpdatePackage(package);

            return Redirect(urlFactory(package, /*relativeUrl:*/ true));
        }

        // this methods exist to make unit testing easier
        protected internal virtual PackageArchiveReader CreatePackage(Stream stream)
        {
            try
            {
                return new PackageArchiveReader(stream, leaveStreamOpen: true);
            }
            catch (Exception)
            {
                stream.Dispose();
                throw;
            }
        }

        private static string GetSortExpression(string sortOrder)
        {
            switch (sortOrder)
            {
                case Constants.AlphabeticSortOrder:
                    return "PackageRegistration.Id";
                case Constants.RecentSortOrder:
                    return "Published desc";

                default:
                    return "PackageRegistration.DownloadCount desc";
            }
        }

        // Determine whether an 'Edit' string submitted differs from one read from the package.
        private static bool IsDifferent(string posted, string package)
        {
            if (String.IsNullOrEmpty(posted) || String.IsNullOrEmpty(package))
            {
                return String.IsNullOrEmpty(posted) != String.IsNullOrEmpty(package);
            }

            // Compare non-empty strings
            // Ignore those pesky '\r' characters which screw up comparisons.
            return !String.Equals(posted.Replace("\r", ""), package.Replace("\r", ""), StringComparison.Ordinal);
        }
    }
}<|MERGE_RESOLUTION|>--- conflicted
+++ resolved
@@ -1172,7 +1172,19 @@
 
                 await _packageService.AddPackageOwnerAsync(package, user);
 
-                SendAddPackageOwnerNotification(package, user, result.Item1, result.Item2);
+            var userOwnedMatchingNamespacesForId = user.ReservedNamespaces.Where(rn => id.StartsWith(rn.Value, StringComparison.OrdinalIgnoreCase));
+            if (userOwnedMatchingNamespacesForId.Any())
+            {
+                if (!package.IsVerified)
+                {
+                    await _packageService.UpdatePackageVerifiedStatusAsync(new List<PackageRegistration> { package }, isVerified: true);
+                }
+
+                await Task.WhenAll(userOwnedMatchingNamespacesForId
+                    .Select(mn => _reservedNamespaceService.AddPackageRegistrationToNamespaceAsync(mn.Value, package, commitChanges: true)));
+            }
+
+            SendAddPackageOwnerNotification(package, user, result.Item1, result.Item2);
 
                 return View("ConfirmOwner", new PackageOwnerConfirmationModel(id, username, ConfirmOwnershipResult.Success));
             }
@@ -1220,23 +1232,7 @@
 
             await _packageOwnerRequestService.DeletePackageOwnershipRequest(request);
 
-<<<<<<< HEAD
-            var userOwnedMatchingNamespacesForId = user.ReservedNamespaces.Where(rn => id.StartsWith(rn.Value, StringComparison.OrdinalIgnoreCase));
-            if (userOwnedMatchingNamespacesForId.Any())
-            {
-                if (!package.IsVerified)
-                {
-                    await _packageService.UpdatePackageVerifiedStatusAsync(new List<PackageRegistration> { package }, isVerified: true);
-                }
-
-                await Task.WhenAll(userOwnedMatchingNamespacesForId
-                    .Select(mn => _reservedNamespaceService.AddPackageRegistrationToNamespaceAsync(mn.Value, package, commitChanges: true)));
-            }
-
-            SendAddPackageOwnerNotification(package, user, result.Item1, result.Item2);
-=======
             _messageService.SendPackageOwnerRequestCancellationNotice(requestingUser, pendingUser, package);
->>>>>>> 0e025b45
 
             return View("ConfirmOwner", new PackageOwnerConfirmationModel(id, pendingUsername, ConfirmOwnershipResult.Cancelled));
         }
