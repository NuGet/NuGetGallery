--- conflicted
+++ resolved
@@ -1879,7 +1879,6 @@
                     owner,
                     HttpContext);
 
-<<<<<<< HEAD
                 if (!packagePolicyResult.Success)
                 {
                     return Json(HttpStatusCode.BadRequest, new[] { packagePolicyResult.ErrorMessage });
@@ -1901,10 +1900,6 @@
 
                 if (formData.Edit != null)
                 {
-=======
-                    // Commit the package to storage and to the database.
-                    uploadFile.Position = 0;
->>>>>>> 0c7b21ae
                     try
                     {
                         if (await _readMeService.SaveReadMeMdIfChanged(
@@ -1935,7 +1930,6 @@
                     await _packageService.MarkPackageUnlistedAsync(package, commitChanges: false);
                 }
 
-                await _autoCuratedPackageCmd.ExecuteAsync(package, packageArchiveReader, commitChanges: false);
 
                 // Commit the package to storage and to the database.
                 uploadFile.Position = 0;
