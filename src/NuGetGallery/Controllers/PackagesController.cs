// Copyright (c) .NET Foundation. All rights reserved.
// Licensed under the Apache License, Version 2.0. See License.txt in the project root for license information.

using System;
using System.Collections.Generic;
using System.Collections.Specialized;
using System.Diagnostics;
using System.Diagnostics.CodeAnalysis;
using System.Globalization;
using System.IO;
using System.Linq;
using System.Net;
using System.Net.Mail;
using System.ServiceModel.Syndication;
using System.Text;
using System.Threading.Tasks;
using System.Web;
using System.Web.Caching;
using System.Web.Mvc;
using NuGet.Packaging;
using NuGet.Services.Entities;
using NuGet.Services.Licenses;
using NuGet.Services.Messaging.Email;
using NuGet.Versioning;
using NuGetGallery.Areas.Admin;
using NuGetGallery.Areas.Admin.Models;
using NuGetGallery.AsyncFileUpload;
using NuGetGallery.Auditing;
using NuGetGallery.Configuration;
using NuGetGallery.Diagnostics;
using NuGetGallery.Filters;
using NuGetGallery.Helpers;
using NuGetGallery.Infrastructure;
using NuGetGallery.Infrastructure.Mail.Messages;
using NuGetGallery.Infrastructure.Mail.Requests;
using NuGetGallery.Infrastructure.Search;
using NuGetGallery.OData;
using NuGetGallery.Packaging;
using NuGetGallery.Security;
using NuGetGallery.Services;
using NuGetGallery.ViewModels;

namespace NuGetGallery
{
    public partial class PackagesController
        : AppController
    {
        /// <summary>
        /// The upper limit on allowed license file size for displaying in gallery.
        /// </summary>
        /// <remarks>
        /// Warning: This limit should never be decreased! And this limit must be less than int.MaxValue!
        /// <see cref="MaxAllowedLicenseLengthForUploading"/> in <see cref="PackageUploadService"/> is used to limit the license file size during uploading.
        /// </remarks>
        internal const int MaxAllowedLicenseLengthForDisplaying = 1024 * 1024; // 1 MB

        /// <summary>
        /// Only perform the "is indexed" check for a short time after the package was lasted edited or created.
        /// </summary>
        private static readonly TimeSpan IsIndexedCheckUntil = TimeSpan.FromDays(1);

        private static readonly IReadOnlyList<ReportPackageReason> ReportAbuseReasons = new[]
        {
            ReportPackageReason.ViolatesALicenseIOwn,
            ReportPackageReason.ContainsMaliciousCode,
            ReportPackageReason.HasABugOrFailedToInstall,
            ReportPackageReason.Other
        };

        private static readonly IReadOnlyList<ReportPackageReason> ReportMyPackageReasons = new[]
        {
            ReportPackageReason.ContainsPrivateAndConfidentialData,
            ReportPackageReason.ReleasedInPublicByAccident,
            ReportPackageReason.ContainsMaliciousCode,
            ReportPackageReason.Other
        };

        private static readonly IReadOnlyList<ReportPackageReason> DeleteReasons = new[]
        {
            ReportPackageReason.ContainsPrivateAndConfidentialData,
            ReportPackageReason.ReleasedInPublicByAccident,
            ReportPackageReason.ContainsMaliciousCode,
        };

        private static readonly IReadOnlyCollection<string> AllowedPackageExtentions = new HashSet<string>(StringComparer.OrdinalIgnoreCase)
        {
            CoreConstants.NuGetPackageFileExtension,
            CoreConstants.NuGetSymbolPackageFileExtension
        };

        // TODO: add support for URL-based package submission
        // TODO: add support for uploading logos and screenshots
        // TODO: improve validation summary emphasis

        private readonly IAppConfiguration _config;
        private readonly IMessageService _messageService;
        private readonly IPackageFilter _packageFilter;
        private readonly IPackageService _packageService;
        private readonly IPackageUpdateService _packageUpdateService;
        private readonly IPackageFileService _packageFileService;
        private readonly ISearchServiceFactory _searchServiceFactory;
        private readonly IUploadFileService _uploadFileService;
        private readonly IUserService _userService;
        private readonly IEntitiesContext _entitiesContext;
        private readonly IIndexingService _indexingService;
        private readonly ICacheService _cacheService;
        private readonly IPackageDeleteService _packageDeleteService;
        private readonly ISupportRequestService _supportRequestService;
        private readonly IAuditingService _auditingService;
        private readonly ITelemetryService _telemetryService;
        private readonly ISecurityPolicyService _securityPolicyService;
        private readonly IReservedNamespaceService _reservedNamespaceService;
        private readonly IPackageUploadService _packageUploadService;
        private readonly IReadMeService _readMeService;
        private readonly IValidationService _validationService;
        private readonly IPackageOwnershipManagementService _packageOwnershipManagementService;
        private readonly IContentObjectService _contentObjectService;
        private readonly ISymbolPackageUploadService _symbolPackageUploadService;
        private readonly IDiagnosticsSource _trace;
        private readonly ICoreLicenseFileService _coreLicenseFileService;
        private readonly ILicenseExpressionSplitter _licenseExpressionSplitter;
        private readonly IFeatureFlagService _featureFlagService;
        private readonly IPackageDeprecationService _deprecationService;
        private readonly IPackageRenameService _renameService;
        private readonly IABTestService _abTestService;
        private readonly IIconUrlProvider _iconUrlProvider;
        private readonly DisplayPackageViewModelFactory _displayPackageViewModelFactory;
        private readonly DisplayLicenseViewModelFactory _displayLicenseViewModelFactory;
        private readonly ListPackageItemViewModelFactory _listPackageItemViewModelFactory;
        private readonly ManagePackageViewModelFactory _managePackageViewModelFactory;
        private readonly DeletePackageViewModelFactory _deletePackageViewModelFactory;

        public PackagesController(
            IPackageFilter packageFilter,
            IPackageService packageService,
            IPackageUpdateService packageUpdateService,
            IUploadFileService uploadFileService,
            IUserService userService,
            IMessageService messageService,
            ISearchServiceFactory searchServiceFactory,
            IPackageFileService packageFileService,
            IEntitiesContext entitiesContext,
            IAppConfiguration config,
            IIndexingService indexingService,
            ICacheService cacheService,
            IPackageDeleteService packageDeleteService,
            ISupportRequestService supportRequestService,
            IAuditingService auditingService,
            ITelemetryService telemetryService,
            ISecurityPolicyService securityPolicyService,
            IReservedNamespaceService reservedNamespaceService,
            IPackageUploadService packageUploadService,
            IReadMeService readMeService,
            IValidationService validationService,
            IPackageOwnershipManagementService packageOwnershipManagementService,
            IContentObjectService contentObjectService,
            ISymbolPackageUploadService symbolPackageUploadService,
            IDiagnosticsService diagnosticsService,
            ICoreLicenseFileService coreLicenseFileService,
            ILicenseExpressionSplitter licenseExpressionSplitter,
            IFeatureFlagService featureFlagService,
            IPackageDeprecationService deprecationService,
            IPackageRenameService renameService,
            IABTestService abTestService,
            IIconUrlProvider iconUrlProvider)
        {
            _packageFilter = packageFilter;
            _packageService = packageService;
            _packageUpdateService = packageUpdateService ?? throw new ArgumentNullException(nameof(packageUpdateService));
            _uploadFileService = uploadFileService;
            _userService = userService;
            _messageService = messageService;
            _searchServiceFactory = searchServiceFactory ?? throw new ArgumentNullException(nameof(searchServiceFactory));
            _packageFileService = packageFileService;
            _entitiesContext = entitiesContext;
            _config = config;
            _indexingService = indexingService;
            _cacheService = cacheService;
            _packageDeleteService = packageDeleteService;
            _supportRequestService = supportRequestService;
            _auditingService = auditingService;
            _telemetryService = telemetryService;
            _securityPolicyService = securityPolicyService;
            _reservedNamespaceService = reservedNamespaceService;
            _packageUploadService = packageUploadService;
            _readMeService = readMeService;
            _validationService = validationService;
            _packageOwnershipManagementService = packageOwnershipManagementService;
            _contentObjectService = contentObjectService;
            _symbolPackageUploadService = symbolPackageUploadService;
            _trace = diagnosticsService?.SafeGetSource(nameof(PackagesController)) ?? throw new ArgumentNullException(nameof(diagnosticsService));
            _coreLicenseFileService = coreLicenseFileService ?? throw new ArgumentNullException(nameof(coreLicenseFileService));
            _licenseExpressionSplitter = licenseExpressionSplitter ?? throw new ArgumentNullException(nameof(licenseExpressionSplitter));
            _featureFlagService = featureFlagService ?? throw new ArgumentNullException(nameof(featureFlagService));
            _deprecationService = deprecationService ?? throw new ArgumentNullException(nameof(deprecationService));
            _renameService = renameService ?? throw new ArgumentNullException(nameof(renameService));
            _abTestService = abTestService ?? throw new ArgumentNullException(nameof(abTestService));
            _iconUrlProvider = iconUrlProvider ?? throw new ArgumentNullException(nameof(iconUrlProvider));

            _displayPackageViewModelFactory = new DisplayPackageViewModelFactory(_iconUrlProvider);
            _displayLicenseViewModelFactory = new DisplayLicenseViewModelFactory(_iconUrlProvider);
            _listPackageItemViewModelFactory = new ListPackageItemViewModelFactory(_iconUrlProvider);
            _managePackageViewModelFactory = new ManagePackageViewModelFactory(_iconUrlProvider);
            _deletePackageViewModelFactory = new DeletePackageViewModelFactory(_iconUrlProvider);
        }

        [HttpGet]
        [UIAuthorize]
        [OutputCache(NoStore = true, Duration = 0, VaryByParam = "None")]
        public virtual JsonResult UploadPackageProgress()
        {
            string username = User.Identity.Name;
            string uploadTracingKey = UploadHelper.GetUploadTracingKey(Request.Headers);

            var uploadKey = username + uploadTracingKey;

            AsyncFileUploadProgress progress = _cacheService.GetProgress(uploadKey);
            if (progress == null)
            {
                return Json(HttpStatusCode.NotFound, null, JsonRequestBehavior.AllowGet);
            }

            return Json(progress, JsonRequestBehavior.AllowGet);
        }

        [UIAuthorize]
        [RequiresAccountConfirmation("upload a package")]
        public virtual async Task<ActionResult> UploadPackage()
        {
            var currentUser = GetCurrentUser();
            var model = new SubmitPackageRequest();
            model.IsSymbolsUploadEnabled = _contentObjectService.SymbolsConfiguration.IsSymbolsUploadEnabledForUser(currentUser);
            PackageMetadata packageMetadata;

            using (var uploadedFile = await _uploadFileService.GetUploadFileAsync(currentUser.Key))
            {
                if (uploadedFile != null)
                {
                    var packageArchiveReader = await SafeCreatePackage(currentUser, uploadedFile);
                    if (packageArchiveReader == null)
                    {
                        return View(model);
                    }

                    try
                    {
                        packageMetadata = PackageMetadata.FromNuspecReader(
                            packageArchiveReader.GetNuspecReader(),
                            strict: true);
                    }
                    catch (Exception ex)
                    {
                        _telemetryService.TraceException(ex);

                        TempData["Message"] = ex.GetUserSafeMessage();
                        return View(model);
                    }

                    if (packageMetadata.IsSymbolsPackage())
                    {
                        return await UploadSymbolsPackageInternal(model, uploadedFile, packageArchiveReader, packageMetadata, currentUser);
                    }
                    else
                    {
                        return await UploadPackageInternal(model, packageArchiveReader, packageMetadata, currentUser);
                    }
                }
            }

            return View(model);
        }

        private async Task<ActionResult> UploadSymbolsPackageInternal(SubmitPackageRequest model,
            Stream uploadStream,
            PackageArchiveReader packageArchiveReader,
            PackageMetadata packageMetadata,
            User currentUser)
        {
            var symbolsPackageValidationResult = await _symbolPackageUploadService.ValidateUploadedSymbolsPackage(uploadStream, currentUser);
            var uploadResult = GetJsonResultOrNull(symbolsPackageValidationResult);
            if (uploadResult != null)
            {
                TempData["Message"] = symbolsPackageValidationResult.Message;
                return View(model);
            }

            var packageForUploadingSymbols = symbolsPackageValidationResult.Package;
            var existingPackageRegistration = packageForUploadingSymbols.PackageRegistration;

            IEnumerable<User> accountsAllowedOnBehalfOf = Enumerable.Empty<User>();
            bool isAllowed = ActionsRequiringPermissions.UploadSymbolPackage.CheckPermissionsOnBehalfOfAnyAccount(currentUser, existingPackageRegistration, out accountsAllowedOnBehalfOf) == PermissionsCheckResult.Allowed;
            if (!isAllowed)
            {
                accountsAllowedOnBehalfOf = new[] { currentUser };
            }

            var verifyRequest = new VerifyPackageRequest(packageMetadata, accountsAllowedOnBehalfOf, existingPackageRegistration);
            verifyRequest.IsSymbolsPackage = true;
            verifyRequest.HasExistingAvailableSymbols = packageForUploadingSymbols.IsLatestSymbolPackageAvailable();

            model.InProgressUpload = verifyRequest;

            return View(model);
        }

        private async Task<ActionResult> UploadPackageInternal(SubmitPackageRequest model,
            PackageArchiveReader packageArchiveReader,
            PackageMetadata packageMetadata,
            User currentUser)
        {
            var validationResult = await _packageUploadService.ValidateBeforeGeneratePackageAsync(packageArchiveReader, packageMetadata, currentUser);
            var validationErrorMessage = GetErrorMessageOrNull(validationResult);
            if (validationErrorMessage != null)
            {
                TempData["Message"] = validationErrorMessage.PlainTextMessage;
                return View(model);
            }

            var existingPackageRegistration = _packageService.FindPackageRegistrationById(packageMetadata.Id);
            bool isAllowed;
            IEnumerable<User> accountsAllowedOnBehalfOf = Enumerable.Empty<User>();
            if (existingPackageRegistration == null)
            {
                isAllowed = ActionsRequiringPermissions.UploadNewPackageId.CheckPermissionsOnBehalfOfAnyAccount(
                        currentUser, new ActionOnNewPackageContext(packageMetadata.Id, _reservedNamespaceService), out accountsAllowedOnBehalfOf) == PermissionsCheckResult.Allowed;
            }
            else
            {
                isAllowed = ActionsRequiringPermissions.UploadNewPackageVersion.CheckPermissionsOnBehalfOfAnyAccount(
                        currentUser, existingPackageRegistration, out accountsAllowedOnBehalfOf) == PermissionsCheckResult.Allowed;
            }

            if (!isAllowed)
            {
                // If the current user cannot upload the package on behalf of any of the existing owners, show the current user as the only possible owner in the upload form.
                // The package upload will be rejected by submitting the form.
                // Related: https://github.com/NuGet/NuGetGallery/issues/5043
                accountsAllowedOnBehalfOf = new[] { currentUser };
            }

            var verifyRequest = new VerifyPackageRequest(packageMetadata, accountsAllowedOnBehalfOf, existingPackageRegistration);
            verifyRequest.Warnings.AddRange(validationResult.Warnings.Select(w => new JsonValidationMessage(w)));
            verifyRequest.IsSymbolsPackage = false;
            verifyRequest.LicenseFileContents = await GetLicenseFileContentsOrNullAsync(packageMetadata, packageArchiveReader);
            verifyRequest.LicenseExpressionSegments = GetLicenseExpressionSegmentsOrNull(packageMetadata.LicenseMetadata);
            model.InProgressUpload = verifyRequest;
            return View(model);
        }

        [HttpPost]
        [UIAuthorize]
        [ValidateAntiForgeryToken]
        [RequiresAccountConfirmation("upload a package")]
        public virtual async Task<JsonResult> UploadPackage(HttpPostedFileBase uploadFile)
        {
            var currentUser = GetCurrentUser();

            string uploadTracingKey = UploadHelper.GetUploadTracingKey(Request.Headers);

            using (var existingUploadFile = await _uploadFileService.GetUploadFileAsync(currentUser.Key))
            {
                if (existingUploadFile != null)
                {
                    return Json(HttpStatusCode.Conflict, new[] { new JsonValidationMessage(Strings.UploadPackage_UploadInProgress) });
                }
            }

            if (uploadFile == null)
            {
                return Json(HttpStatusCode.BadRequest, new[] { new JsonValidationMessage(Strings.UploadFileIsRequired) });
            }

            if (!AllowedPackageExtentions.Contains(Path.GetExtension(uploadFile.FileName)))
            {
                return Json(HttpStatusCode.BadRequest, new[] { new JsonValidationMessage(Strings.UploadFileMustBeNuGetPackage) });
            }

            using (var uploadStream = uploadFile.InputStream)
            {
                try
                {
                    PackageArchiveReader packageArchiveReader = CreatePackage(uploadStream);
                    NuspecReader nuspec;
                    PackageMetadata packageMetadata;
                    var errors = ManifestValidator.Validate(packageArchiveReader.GetNuspec(), out nuspec, out packageMetadata).ToArray();
                    if (errors.Length > 0)
                    {
                        var errorStrings = new List<JsonValidationMessage>();
                        foreach (var error in errors)
                        {
                            errorStrings.Add(new JsonValidationMessage(error.ErrorMessage));
                        }

                        return Json(HttpStatusCode.BadRequest, errorStrings.ToArray());
                    }

                    if (packageMetadata.IsSymbolsPackage())
                    {
                        return await UploadSymbolsPackageInternal(packageArchiveReader, uploadStream, nuspec, packageMetadata);
                    }
                    else
                    {
                        return await UploadPackageInternal(packageArchiveReader, uploadStream, nuspec, packageMetadata);
                    }
                }
                catch (Exception ex)
                {
                    // This is not very elegant to catch every Exception type here. However, the types of exceptions
                    // that could be thrown when reading a garbage ZIP is undocumented. We've seen ArgumentOutOfRangeException
                    // get thrown from HttpInputStream and InvalidDataException thrown from ZipArchive.
                    return FailedToReadFile(ex);
                }
                finally
                {
                    var username = currentUser.Username;
                    var uploadKey = username + uploadTracingKey;
                    _cacheService.RemoveProgress(uploadKey);
                }
            }
        }

        private async Task<JsonResult> UploadSymbolsPackageInternal(PackageArchiveReader packageArchiveReader, Stream uploadStream, NuspecReader nuspec, PackageMetadata packageMetadata)
        {
            var currentUser = GetCurrentUser();

            IEnumerable<User> accountsAllowedOnBehalfOf = new[] { currentUser };

            var symbolsPackageValidationResult = await _symbolPackageUploadService.ValidateUploadedSymbolsPackage(uploadStream, currentUser);
            var uploadResult = GetJsonResultOrNull(symbolsPackageValidationResult);
            if (uploadResult != null)
            {
                return uploadResult;
            }

            var packageForUploadingSymbols = symbolsPackageValidationResult.Package;
            var existingPackageRegistration = packageForUploadingSymbols.PackageRegistration;

            // Evaluate the permissions for user on behalf of any account possible, since the user 
            // could change the ownership before submitting the package.
            if (ActionsRequiringPermissions.UploadSymbolPackage.CheckPermissionsOnBehalfOfAnyAccount(
                currentUser, existingPackageRegistration, out accountsAllowedOnBehalfOf) != PermissionsCheckResult.Allowed)
            {
                return Json(HttpStatusCode.Conflict, new[] {
                    new JsonValidationMessage(string.Format(CultureInfo.CurrentCulture, Strings.PackageIdNotAvailable, existingPackageRegistration.Id)) });
            }

            if (existingPackageRegistration.IsLocked)
            {
                return Json(HttpStatusCode.Forbidden, new[] {
                    new JsonValidationMessage(string.Format(CultureInfo.CurrentCulture, Strings.PackageIsLocked, existingPackageRegistration.Id)) });
            }

            // Save the uploaded file
            await _uploadFileService.SaveUploadFileAsync(currentUser.Key, uploadStream);

            return await GetVerifyPackageView(currentUser,
                packageMetadata,
                accountsAllowedOnBehalfOf,
                existingPackageRegistration,
                isSymbolsPackageUpload: true,
                hasExistingSymbolsPackageAvailable: packageForUploadingSymbols.IsLatestSymbolPackageAvailable());
        }

        private async Task<JsonResult> UploadPackageInternal(PackageArchiveReader packageArchiveReader, Stream uploadStream, NuspecReader nuspec, PackageMetadata packageMetadata)
        {
            var currentUser = GetCurrentUser();

            PackageRegistration existingPackageRegistration;
            // If the current user cannot upload the package on behalf of any of the existing owners, show the current user as the only possible owner in the upload form.
            // If the current user doesn't have the rights to upload the package, the package upload will be rejected by submitting the form.
            // Related: https://github.com/NuGet/NuGetGallery/issues/5043
            IEnumerable<User> accountsAllowedOnBehalfOf = new[] { currentUser };
            var foundEntryInFuture = ZipArchiveHelpers.FoundEntryInFuture(uploadStream, out var entryInTheFuture);
            if (foundEntryInFuture)
            {
                return Json(HttpStatusCode.BadRequest, new[] {
                    new JsonValidationMessage(string.Format(CultureInfo.CurrentCulture, Strings.PackageEntryFromTheFuture, entryInTheFuture.Name)) });
            }

            try
            {
                await _packageService.EnsureValid(packageArchiveReader);
            }
            catch (Exception ex)
            {
                return FailedToReadFile(ex);
            }

            // Check min client version
            if (nuspec.GetMinClientVersion() > GalleryConstants.MaxSupportedMinClientVersion)
            {
                return Json(HttpStatusCode.BadRequest, new[] {
                    new JsonValidationMessage(
                        string.Format(CultureInfo.CurrentCulture, Strings.UploadPackage_MinClientVersionOutOfRange, nuspec.GetMinClientVersion())) });
            }

            var id = nuspec.GetId();
            existingPackageRegistration = _packageService.FindPackageRegistrationById(id);
            // For a new package id verify if the user is allowed to use it.
            if (existingPackageRegistration == null &&
                ActionsRequiringPermissions.UploadNewPackageId.CheckPermissionsOnBehalfOfAnyAccount(
                    currentUser, new ActionOnNewPackageContext(id, _reservedNamespaceService), out accountsAllowedOnBehalfOf) != PermissionsCheckResult.Allowed)
            {
                var version = nuspec.GetVersion().ToNormalizedString();
                _telemetryService.TrackPackagePushNamespaceConflictEvent(id, version, currentUser, User.Identity);

                return Json(HttpStatusCode.Conflict, new[] {
                    new JsonValidationMessage(string.Format(CultureInfo.CurrentCulture, Strings.UploadPackage_IdNamespaceConflict)) });
            }

            // For existing package id verify if it is owned by the current user
            if (existingPackageRegistration != null)
            {
                if (ActionsRequiringPermissions.UploadNewPackageVersion.CheckPermissionsOnBehalfOfAnyAccount(
                    currentUser, existingPackageRegistration, out accountsAllowedOnBehalfOf) != PermissionsCheckResult.Allowed)
                {
                    return Json(HttpStatusCode.Conflict, new[] {
                        new JsonValidationMessage(
                            string.Format(CultureInfo.CurrentCulture, Strings.PackageIdNotAvailable, existingPackageRegistration.Id)) });
                }

                if (existingPackageRegistration.IsLocked)
                {
                    return Json(HttpStatusCode.Forbidden, new[] {
                        new JsonValidationMessage(
                            string.Format(CultureInfo.CurrentCulture, Strings.PackageIsLocked, existingPackageRegistration.Id)) });
                }
            }

            var nuspecVersion = nuspec.GetVersion();
            var existingPackage = _packageService.FindPackageByIdAndVersionStrict(nuspec.GetId(), nuspecVersion.ToStringSafe());
            if (existingPackage != null)
            {
                if (existingPackage.PackageStatusKey == PackageStatus.FailedValidation)
                {
                    _telemetryService.TrackPackageReupload(existingPackage);

                    // Packages that failed validation can be reuploaded.
                    await _packageDeleteService.HardDeletePackagesAsync(
                        new[] { existingPackage },
                        currentUser,
                        Strings.FailedValidationHardDeleteReason,
                        Strings.AutomatedPackageDeleteSignature,
                        deleteEmptyPackageRegistration: false);
                }
                else
                {
                    // Determine if the package versions only differ by metadata, 
                    // and provide the most optimal the user-facing error message.
                    var existingPackageVersion = new NuGetVersion(existingPackage.Version);
                    String message = string.Empty;
                    if ((existingPackageVersion.HasMetadata || nuspecVersion.HasMetadata)
                        && !string.Equals(existingPackageVersion.Metadata, nuspecVersion.Metadata))
                    {
                        message = string.Format(
                                CultureInfo.CurrentCulture,
                                Strings.PackageVersionDiffersOnlyByMetadataAndCannotBeModified,
                                existingPackage.PackageRegistration.Id,
                                existingPackage.Version);
                    }
                    else
                    {
                        message = string.Format(
                                CultureInfo.CurrentCulture,
                                Strings.PackageExistsAndCannotBeModified,
                                existingPackage.PackageRegistration.Id,
                                existingPackage.Version);
                    }

                    return Json(HttpStatusCode.Conflict, new[] { new JsonValidationMessage(message) });
                }
            }

            await _uploadFileService.SaveUploadFileAsync(currentUser.Key, uploadStream);

            var hasExistingSymbolsPackageAvailable = existingPackage != null && existingPackage.IsLatestSymbolPackageAvailable();

            return await GetVerifyPackageView(currentUser,
                packageMetadata,
                accountsAllowedOnBehalfOf,
                existingPackageRegistration,
                isSymbolsPackageUpload: false,
                hasExistingSymbolsPackageAvailable: hasExistingSymbolsPackageAvailable);
        }

        private async Task<JsonResult> GetVerifyPackageView(User currentUser,
            PackageMetadata packageMetadata,
            IEnumerable<User> accountsAllowedOnBehalfOf,
            PackageRegistration existingPackageRegistration,
            bool isSymbolsPackageUpload,
            bool hasExistingSymbolsPackageAvailable)
        {
            PackageContentData packageContentData = null;
            try
            {
                packageContentData = await ValidateAndProcessPackageContents(currentUser, isSymbolsPackageUpload);
            }
            catch (Exception)
            {
                await _uploadFileService.DeleteUploadFileAsync(currentUser.Key);
                throw;
            }

            if (packageContentData.ErrorResult != null)
            {
                await _uploadFileService.DeleteUploadFileAsync(currentUser.Key);
                return packageContentData.ErrorResult;
            }

            var model = new VerifyPackageRequest(packageMetadata, accountsAllowedOnBehalfOf, existingPackageRegistration);
            model.IsSymbolsPackage = isSymbolsPackageUpload;
            model.HasExistingAvailableSymbols = hasExistingSymbolsPackageAvailable;
            model.Warnings.AddRange(packageContentData.Warnings.Select(w => new JsonValidationMessage(w)));
            model.LicenseFileContents = packageContentData.LicenseFileContents;
            model.LicenseExpressionSegments = packageContentData.LicenseExpressionSegments;

            if (packageContentData.EmbeddedIconInformation != null)
            {
                model.IconUrl = $"data:{packageContentData.EmbeddedIconInformation.EmbeddedIconContentType};base64,{Convert.ToBase64String(packageContentData.EmbeddedIconInformation.EmbeddedIconData)}";
            }

            return Json(model);
        }

        private class PackageContentData
        {
            public PackageContentData(
                JsonResult errorResult)
            {
                ErrorResult = errorResult;
            }

            public PackageContentData(
                PackageMetadata packageMetadata,
                IReadOnlyList<IValidationMessage> warnings,
                string licenseFileContents,
                IReadOnlyCollection<CompositeLicenseExpressionSegmentViewModel> licenseExpressionSegments,
                EmbeddedIconInformation embeddedIconInformation)
            {
                PackageMetadata = packageMetadata;
                Warnings = warnings;
                LicenseFileContents = licenseFileContents;
                LicenseExpressionSegments = licenseExpressionSegments;
                EmbeddedIconInformation = embeddedIconInformation;
            }

            public JsonResult ErrorResult { get; }
            public PackageMetadata PackageMetadata { get; }
            public IReadOnlyList<IValidationMessage> Warnings { get; }
            public string LicenseFileContents { get; }
            public IReadOnlyCollection<CompositeLicenseExpressionSegmentViewModel> LicenseExpressionSegments { get; }
            public EmbeddedIconInformation EmbeddedIconInformation { get; }
        }

        private class EmbeddedIconInformation
        {
            public EmbeddedIconInformation(
                string embeddedIconContentType,
                byte[] embeddedIconData)
            {
                EmbeddedIconContentType = embeddedIconContentType;
                EmbeddedIconData = embeddedIconData;
            }

            public string EmbeddedIconContentType { get; }
            public byte[] EmbeddedIconData { get; }
        }

        private async Task<PackageContentData> ValidateAndProcessPackageContents(User currentUser, bool isSymbolsPackageUpload)
        {
            IReadOnlyList<IValidationMessage> warnings = new List<IValidationMessage>();
            string licenseFileContents = null;
            IReadOnlyCollection<CompositeLicenseExpressionSegmentViewModel> licenseExpressionSegments = null;
            PackageMetadata packageMetadata = null;
            EmbeddedIconInformation embeddedIconInformation = null;

            using (Stream uploadedFile = await _uploadFileService.GetUploadFileAsync(currentUser.Key))
            {
                if (uploadedFile == null)
                {
                    return new PackageContentData(
                        Json(HttpStatusCode.BadRequest, new[] { new JsonValidationMessage(Strings.UploadFileIsRequired) }));
                }

                var packageArchiveReader = await SafeCreatePackage(currentUser, uploadedFile);
                if (packageArchiveReader == null)
                {
                    return new PackageContentData(
                        Json(HttpStatusCode.BadRequest, new[] { new JsonValidationMessage(Strings.UploadFileIsRequired) }));
                }

                try
                {
                    packageMetadata = PackageMetadata.FromNuspecReader(
                        packageArchiveReader.GetNuspecReader(),
                        strict: true);
                }
                catch (Exception ex)
                {
                    _telemetryService.TraceException(ex);

                    return new PackageContentData(
                        Json(HttpStatusCode.BadRequest, new[] { new JsonValidationMessage(ex.GetUserSafeMessage()) }));
                }

                if (!isSymbolsPackageUpload)
                {
                    var validationResult = await _packageUploadService.ValidateBeforeGeneratePackageAsync(packageArchiveReader, packageMetadata, currentUser);
                    var validationJsonResult = GetJsonResultOrNull(validationResult);
                    if (validationJsonResult != null)
                    {
                        return new PackageContentData(validationJsonResult);
                    }

                    warnings = validationResult.Warnings;
                }

                try
                {
                    licenseFileContents = await GetLicenseFileContentsOrNullAsync(packageMetadata, packageArchiveReader);
                    licenseExpressionSegments = GetLicenseExpressionSegmentsOrNull(packageMetadata.LicenseMetadata);
                    embeddedIconInformation = await GetEmbeddedIconOrNullAsync(packageMetadata, packageArchiveReader);
                }
                catch (Exception ex)
                {
                    _telemetryService.TraceException(ex);

                    return new PackageContentData(
                        Json(HttpStatusCode.BadRequest, new[] { new JsonValidationMessage(ex.GetUserSafeMessage()) }));
                }
            }

            return new PackageContentData(packageMetadata, warnings, licenseFileContents, licenseExpressionSegments, embeddedIconInformation);
        }

        private IReadOnlyCollection<CompositeLicenseExpressionSegmentViewModel> GetLicenseExpressionSegmentsOrNull(LicenseMetadata licenseMetadata)
        {
            if (licenseMetadata?.Type != LicenseType.Expression)
            {
                return null;
            }

            return _licenseExpressionSplitter
                .SplitExpression(licenseMetadata.License)
                .Select(s => new CompositeLicenseExpressionSegmentViewModel(s))
                .ToList();
        }

        private static async Task<string> GetLicenseFileContentsOrNullAsync(PackageMetadata packageMetadata, PackageArchiveReader packageArchiveReader)
        {
            if (packageMetadata.LicenseMetadata?.Type != LicenseType.File)
            {
                return null;
            }

            var licenseFilename = FileNameHelper.GetZipEntryPath(packageMetadata.LicenseMetadata.License);
            using (var licenseFileStream = packageArchiveReader.GetStream(licenseFilename))
            using (var streamReader = new StreamReader(licenseFileStream, Encoding.UTF8))
            {
                return await streamReader.ReadToEndAsync();
            }
        }

        private static async Task<EmbeddedIconInformation> GetEmbeddedIconOrNullAsync(PackageMetadata packageMetadata, PackageArchiveReader packageArchiveReader)
        {
            if (string.IsNullOrWhiteSpace(packageMetadata.IconFile))
            {
                return null;
            }

            var iconFilename = FileNameHelper.GetZipEntryPath(packageMetadata.IconFile);
            var imageData = await ReadPackageFile(packageArchiveReader, iconFilename);
            string imageContentType;
            if (imageData.StartsWithJpegHeader())
            {
                imageContentType = CoreConstants.JpegContentType;
            }
            else if (imageData.StartsWithPngHeader())
            {
                imageContentType = CoreConstants.PngContentType;
            }
            else
            {
                // we should never get here: wrong file contents should have been caught during validation 
                throw new InvalidOperationException("The package icon is neither JPEG nor PNG file");
            }

            return new EmbeddedIconInformation(imageContentType, imageData);
        }

        private static async Task<byte[]> ReadPackageFile(PackageArchiveReader packageArchiveReader, string filename)
        {
            using (var packageFileStream = packageArchiveReader.GetStream(filename))
            using (var destination = new MemoryStream())
            {
                await packageFileStream.CopyToAsync(destination);
                return destination.ToArray();
            }
        }

        // This additional delete action addresses issue https://github.com/NuGet/Engineering/issues/2866 - we need to error out.
        [HttpDelete]
        [SuppressMessage("Microsoft.Security.Web.Configuration", "CA3147: Missing ValidateAntiForgeryTokenAttribute", Justification = "nuget.exe will not provide a token")]
        public HttpStatusCodeResult DisplayPackage() 
            => new HttpStatusCodeWithHeadersResult(HttpStatusCode.MethodNotAllowed, new NameValueCollection() { { "allow", "GET" } });

        [HttpGet]
        public virtual async Task<ActionResult> DisplayPackage(string id, string version)
        {
            string normalized = NuGetVersionFormatter.Normalize(version);
            if (!string.Equals(version, normalized))
            {
                // Permanent redirect to the normalized one (to avoid multiple URLs for the same content)
                return RedirectToActionPermanent("DisplayPackage", new { id = id, version = normalized });
            }

            // Load all packages with the ID.
            var allVersions = _packageService.FindPackagesById(id, includePackageRegistration: true);
            var filterContext = new PackageFilterContext(RouteData?.Route, version);
            var package = _packageFilter.GetFiltered(allVersions, filterContext);

            // Validating packages should be hidden to everyone but the owners and admins.
            var currentUser = GetCurrentUser();
            if (package == null
                || ((package.PackageStatusKey == PackageStatus.Validating
                     || package.PackageStatusKey == PackageStatus.FailedValidation)
                    && ActionsRequiringPermissions.DisplayPrivatePackageMetadata.CheckPermissionsOnBehalfOfAnyAccount(currentUser, package) != PermissionsCheckResult.Allowed))
            {
                return HttpNotFound();
            }

            var readme = await _readMeService.GetReadMeHtmlAsync(package);
            var deprecations = _deprecationService.GetDeprecationsById(id);
            var packageKeyToDeprecation = deprecations
                .GroupBy(d => d.PackageKey)
                .ToDictionary(g => g.Key, g => g.First());

            IReadOnlyList<PackageRename> packageRenames = null;
            if (_featureFlagService.IsPackageRenamesEnabled(currentUser))
            {
                packageRenames = _renameService.GetPackageRenames(package.PackageRegistration);
            }

            var model = _displayPackageViewModelFactory.Create(
                package,
                allVersions,
                currentUser,
                packageKeyToDeprecation,
                packageRenames,
                readme);

            model.ValidatingTooLong = _validationService.IsValidatingTooLong(package);
            model.PackageValidationIssues = _validationService.GetLatestPackageValidationIssues(package);
            model.SymbolsPackageValidationIssues = _validationService.GetLatestPackageValidationIssues(model.LatestSymbolsPackage);
            model.IsCertificatesUIEnabled = _contentObjectService.CertificatesConfiguration?.IsUIEnabledForUser(currentUser) ?? false;
            model.IsAtomFeedEnabled = _featureFlagService.IsPackagesAtomFeedEnabled();
            model.IsPackageDeprecationEnabled = _featureFlagService.IsManageDeprecationEnabled(currentUser, allVersions);
            model.IsPackageRenamesEnabled = _featureFlagService.IsPackageRenamesEnabled(currentUser);

            if (model.IsPackageDependentsEnabled = _featureFlagService.IsPackageDependentsEnabled(currentUser))
            {
                model.PackageDependents = GetPackageDependents(id);
            }

            if (model.IsGitHubUsageEnabled = _featureFlagService.IsGitHubUsageEnabled(currentUser))
            {
                model.GitHubDependenciesInformation = _contentObjectService.GitHubUsageConfiguration.GetPackageInformation(id);
            }

            if (!string.IsNullOrWhiteSpace(package.LicenseExpression))
            {
                try
                {
                    model.LicenseExpressionSegments = _licenseExpressionSplitter.SplitExpression(package.LicenseExpression);
                }
                catch (Exception ex)
                {
                    // Any exception thrown while trying to render license expression beautifully
                    // is not severe enough to break the client experience, view will fall back to
                    // display license url.
                    _telemetryService.TraceException(ex);
                }
            }

            var searchService = _searchServiceFactory.GetService();
            var externalSearchService = searchService as ExternalSearchService;
            if (searchService.ContainsAllVersions && externalSearchService != null)
            {
                // A package can be re-indexed when it is created or edited. Determine the latest of these times.
                var sinceLatestUpsert = package.Created;
                if (package.LastEdited.HasValue && package.LastEdited > sinceLatestUpsert)
                {
                    sinceLatestUpsert = package.LastEdited.Value;
                }

                // If a package has not been created or edited in quite a while, save the cache memory and search
                // service load by not checking the indexed status.
                var isIndexedCheckUntil = sinceLatestUpsert + IsIndexedCheckUntil;
                if (DateTime.UtcNow < isIndexedCheckUntil)
                {
                    var isIndexedCacheKey = $"IsIndexed_{package.PackageRegistration.Id}_{package.Version}";
                    var isIndexed = HttpContext.Cache.Get(isIndexedCacheKey) as bool?;
                    if (!isIndexed.HasValue)
                    {
                        var normalizedRegistrationId = package.PackageRegistration.Id
                            .Normalize(NormalizationForm.FormC);

                        var searchFilter = SearchAdaptor.GetSearchFilter(
                                q: "id:\"" + normalizedRegistrationId + "\" AND version:\"" + package.Version + "\"",
                            page: 1,
                            includePrerelease: true,
                            sortOrder: null,
                            context: SearchFilter.ODataSearchContext,
                            semVerLevel: SemVerLevelKey.SemVerLevel2);

                        searchFilter.IncludeAllVersions = true;

                        var results = await externalSearchService.RawSearch(searchFilter);

                        isIndexed = results.Hits > 0;

                        var expiration = isIndexedCheckUntil;
                        if (!isIndexed.Value)
                        {
                            expiration = DateTime.UtcNow.Add(TimeSpan.FromSeconds(30));
                        }

                        HttpContext.Cache.Add(isIndexedCacheKey,
                            isIndexed,
                            null,
                            expiration,
                            Cache.NoSlidingExpiration,
                            CacheItemPriority.Default, null);
                    }

                    model.IsIndexed = isIndexed;
                }
            }

            ViewBag.FacebookAppID = _config.FacebookAppId;
            return View(model);
        }

        private PackageDependents GetPackageDependents(string id)
        {
            PackageDependents dependents;

            var cacheDependentsCacheKey = "CacheDependents_" + id.ToLowerInvariant();
            var cacheDependents = HttpContext.Cache.Get(cacheDependentsCacheKey);

            // Cache doesn't contain PackageDependents so PackageDependents gets put in the cache
            if (cacheDependents == null)
            {
                dependents = _packageService.GetPackageDependents(id);

                // note: this is a per instance cache
                HttpContext.Cache.Add(
                    cacheDependentsCacheKey,
                    dependents,
                    null,
<<<<<<< HEAD
                    DateTime.UtcNow.AddMinutes(60),
                    Cache.NoSlidingExpiration,
                    //Cache.NoSlidingExpiration,
                    CacheItemPriority.Default, null);
=======
                    DateTime.UtcNow.AddMinutes(5),
                    Cache.NoSlidingExpiration,
                    CacheItemPriority.Default, null);

>>>>>>> 3e83e7fe
            }

            // Cache contains PackageDependents
            else
            {
                dependents = (PackageDependents)cacheDependents;
                // TODO Make cache time configurable / slidy
                // https://github.com/NuGet/NuGetGallery/issues/4718
            }
            return dependents;
        }

        [HttpGet]
        public virtual ActionResult AtomFeed(string id, bool prerel = true)
        {
            if (!_featureFlagService.IsPackagesAtomFeedEnabled())
            {
                return HttpNotFound();
            }

            var packageRegistration = _packageService.FindPackageRegistrationById(id);
            if (packageRegistration == null)
            {
                return HttpNotFound();
            }

            IEnumerable<Package> packageVersionsQuery = packageRegistration
                .Packages
                .Where(x => x.Listed && x.PackageStatusKey == PackageStatus.Available)
                .OrderByDescending(p => NuGetVersion.Parse(p.NormalizedVersion));

            if (!prerel)
            {
                packageVersionsQuery = packageVersionsQuery
                    .Where(x => !x.IsPrerelease);
            }

            var packageVersions = packageVersionsQuery.ToList();

            if (packageVersions.Count == 0)
            {
                return HttpNotFound();
            }

            // most recent version for feed title/description
            var newestVersionPackage = packageVersions.First();

            // the last edited or created package is used as the feed timestamp
            var lastUpdatedPackage = packageVersions.Max(x => x.LastEdited ?? x.Created);

            var feed = new SyndicationFeed()
            {
                Id = Url.Package(packageRegistration.Id, version: null, relativeUrl: false),
                Title = SyndicationContent.CreatePlaintextContent($"{_config.Brand} Feed for {packageRegistration.Id}"),
                Description = SyndicationContent.CreatePlaintextContent(newestVersionPackage.Description),
                LastUpdatedTime = lastUpdatedPackage,
                ImageUrl = _iconUrlProvider.GetIconUrl(newestVersionPackage),
            };

            List<SyndicationItem> feedItems = new List<SyndicationItem>();

            List<SyndicationPerson> ownersAsAuthors = new List<SyndicationPerson>();
            foreach (var packageOwner in packageRegistration.Owners)
            {
                ownersAsAuthors.Add(new SyndicationPerson() { Name = packageOwner.Username, Uri = Url.User(packageOwner, relativeUrl: false) });
            }

            foreach (var packageVersion in packageVersions)
            {
                SyndicationItem syndicationItem = new SyndicationItem($"{packageVersion.Id} {packageVersion.Version}",
                                                                      packageVersion.Description,
                                                                      new Uri(Url.Package(packageRegistration.Id, version: packageVersion.Version, relativeUrl: false)));
                syndicationItem.Id = Url.Package(packageRegistration.Id, version: packageVersion.Version, relativeUrl: false);
                syndicationItem.LastUpdatedTime = packageVersion.LastEdited ?? packageVersion.Created;
                syndicationItem.PublishDate = packageVersion.Created;

                syndicationItem.Authors.AddRange(ownersAsAuthors);
                feedItems.Add(syndicationItem);
            }

            feed.Items = feedItems;

            feed.Links.Add(SyndicationLink.CreateSelfLink(
                new Uri(Url.PackageAtomFeed(packageRegistration.Id, relativeUrl: false)),
                "application/atom+xml"));

            feed.Links.Add(SyndicationLink.CreateAlternateLink(
                new Uri(Url.Package(packageRegistration.Id, version: null, relativeUrl: false)),
                "text/html"));

            return new SyndicationAtomActionResult(feed);
        }

        [HttpGet]
        public virtual async Task<ActionResult> License(string id, string version)
        {
            var package = _packageService.FindPackageByIdAndVersionStrict(id, version);
            if (package == null)
            {
                return HttpNotFound();
            }

            IReadOnlyCollection<CompositeLicenseExpressionSegment> licenseExpressionSegments = null;
            string licenseFileContents = null;
            try
            {
                if (!string.IsNullOrWhiteSpace(package.LicenseExpression))
                {
                    licenseExpressionSegments = _licenseExpressionSplitter.SplitExpression(package.LicenseExpression);
                }

                if (package.EmbeddedLicenseType != EmbeddedLicenseFileType.Absent)
                {
                    /// <remarks>
                    /// The "licenseFileStream" below is already in memory, since low level method <see cref="GetFileAsync"/> in <see cref="CloudBlobCoreFileStorageService"/> reads the whole stream from blob storage into memory.
                    /// There is a need to consider refactoring <see cref="CoreLicenseFileService"/> and provide a "GetUnBufferedFileAsync" method in <see cref="CloudBlobCoreFileStorageService"/>.
                    /// In this way, we could read very large stream from blob storage with max size restriction.
                    /// </remarks>
                    using (var licenseFileStream = await _coreLicenseFileService.DownloadLicenseFileAsync(package))
                    using (var licenseFileTrucatedStream = await licenseFileStream.GetTruncatedStreamWithMaxSizeAsync(MaxAllowedLicenseLengthForDisplaying))
                    {
                        if (licenseFileTrucatedStream.IsTruncated)
                        {
                            throw new InvalidOperationException(string.Format(CultureInfo.CurrentCulture, "The license file exceeds the max limit of {0} to display in Gallery", MaxAllowedLicenseLengthForDisplaying));
                        }
                        else
                        {
                            licenseFileContents = Encoding.UTF8.GetString(licenseFileTrucatedStream.Stream.GetBuffer(), 0, (int)licenseFileTrucatedStream.Stream.Length);
                        }
                    }
                }
            }
            catch (Exception ex)
            {
                _telemetryService.TraceException(ex);
                throw;
            }

            var model = _displayLicenseViewModelFactory.Create(package, licenseExpressionSegments, licenseFileContents);

            return View(model);
        }

        public virtual async Task<ActionResult> ListPackages(PackageListSearchViewModel searchAndListModel)
        {
            var page = searchAndListModel.Page;
            var q = searchAndListModel.Q;
            var includePrerelease = searchAndListModel.Prerel ?? true;

            if (page < 1)
            {
                page = 1;
            }

            q = (q ?? string.Empty).Trim();

            // We are not going to SQL here anyway, but our request logs do show some attempts to SQL injection.
            // The below code just fails out those requests early.
            if (q.ToLowerInvariant().Contains("char(")
                || q.ToLowerInvariant().Contains("union select")
                || q.ToLowerInvariant().Contains("/*")
                || q.ToLowerInvariant().Contains("--"))
            {
                return new HttpStatusCodeResult(HttpStatusCode.BadRequest);
            }

            SearchResults results;

            var isPreviewSearchEnabled = _abTestService.IsPreviewSearchEnabled(GetCurrentUser());
            var searchService = isPreviewSearchEnabled ? _searchServiceFactory.GetPreviewService() : _searchServiceFactory.GetService();

            // fetch most common query from cache to relieve load on the search service
            if (string.IsNullOrEmpty(q) && page == 1 && includePrerelease)
            {
                var cacheKey = isPreviewSearchEnabled ? "DefaultPreviewSearchResults" : "DefaultSearchResults";
                var cachedResults = HttpContext.Cache.Get(cacheKey);
                if (cachedResults == null)
                {
                    var searchFilter = SearchAdaptor.GetSearchFilter(
                        q,
                        page,
                        includePrerelease: includePrerelease,
                        sortOrder: null,
                        context: SearchFilter.UISearchContext,
                        semVerLevel: SemVerLevelKey.SemVerLevel2);

                    results = await searchService.Search(searchFilter);

                    // note: this is a per instance cache
                    HttpContext.Cache.Add(
                        cacheKey,
                        results,
                        null,
                        DateTime.UtcNow.AddMinutes(10),
                        Cache.NoSlidingExpiration,
                        CacheItemPriority.Default, null);
                }
                else
                {
                    // default for /packages view
                    results = (SearchResults)cachedResults;
                }
            }
            else
            {
                var searchFilter = SearchAdaptor.GetSearchFilter(
                    q,
                    page,
                    includePrerelease: includePrerelease,
                    sortOrder: null,
                    context: SearchFilter.UISearchContext,
                    semVerLevel: SemVerLevelKey.SemVerLevel2);

                results = await searchService.Search(searchFilter);
            }

            int totalHits = results.Hits;
            if (page == 1 && !results.Data.Any())
            {
                // In the event the index wasn't updated, we may get an incorrect count.
                totalHits = 0;
            }

            var currentUser = GetCurrentUser();
            var items = results.Data
                .Select(pv => _listPackageItemViewModelFactory.Create(pv, currentUser))
                .ToList();

            var viewModel = new PackageListViewModel(
                items,
                results.IndexTimestampUtc,
                q,
                totalHits,
                page - 1,
                GalleryConstants.DefaultPackageListPageSize,
                Url,
                includePrerelease,
                isPreviewSearchEnabled);

            ViewBag.SearchTerm = q;

            return View(viewModel);
        }

        [HttpGet]
        public virtual ActionResult ReportAbuse(string id, string version)
        {
            var package = _packageService.FindPackageByIdAndVersionStrict(id, version);

            if (package == null)
            {
                return HttpNotFound();
            }

            var model = new ReportAbuseViewModel
            {
                ReasonChoices = ReportAbuseReasons,
                PackageId = id,
                PackageVersion = package.Version,
                CopySender = true,
            };

            if (Request.IsAuthenticated)
            {
                var user = GetCurrentUser();

                // If user logged on in as owner a different tab, then clicked the link, we can redirect them to ReportMyPackage
                if (ActionsRequiringPermissions.ReportPackageAsOwner.CheckPermissionsOnBehalfOfAnyAccount(user, package) == PermissionsCheckResult.Allowed)
                {
                    return RedirectToAction("ReportMyPackage", new { id, version });
                }

                if (user.Confirmed)
                {
                    model.ConfirmedUser = true;
                }
            }

            ViewData[GalleryConstants.ReturnUrlViewDataKey] = Url.ReportPackage(package);
            return View(model);
        }

        [HttpGet]
        [UIAuthorize]
        [RequiresAccountConfirmation("contact support about your package")]
        public virtual async Task<ActionResult> ReportMyPackage(string id, string version)
        {
            var package = _packageService.FindPackageByIdAndVersionStrict(id, version);

            if (package == null)
            {
                return HttpNotFound();
            }

            if (ActionsRequiringPermissions.ReportPackageAsOwner.CheckPermissionsOnBehalfOfAnyAccount(GetCurrentUser(), package) != PermissionsCheckResult.Allowed)
            {
                return RedirectToAction(nameof(ReportAbuse), new { id, version });
            }

            var allowDelete = await _packageDeleteService.CanPackageBeDeletedByUserAsync(
                package,
                reportPackageReason: null,
                packageDeleteDecision: null);

            var model = new ReportMyPackageViewModel
            {
                ReasonChoices = ReportMyPackageReasons,
                DeleteReasonChoices = DeleteReasons,
                ConfirmedUser = GetCurrentUser().Confirmed,
                PackageId = id,
                PackageVersion = package.Version,
                CopySender = true,
                AllowDelete = allowDelete,
            };

            return View(model);
        }

        [HttpPost]
        [ValidateAntiForgeryToken]
        [ValidateRecaptchaResponse]
        public virtual async Task<ActionResult> ReportAbuse(string id, string version, ReportAbuseViewModel reportForm)
        {
            reportForm.Message = HttpUtility.HtmlEncode(reportForm.Message);

            if (reportForm.Reason == ReportPackageReason.ViolatesALicenseIOwn
                && string.IsNullOrWhiteSpace(reportForm.Signature))
            {
                ModelState.AddModelError(
                    nameof(ReportAbuseViewModel.Signature),
                    "The signature is required.");
            }

            if (!ModelState.IsValid)
            {
                return ReportAbuse(id, version);
            }

            var package = _packageService.FindPackageByIdAndVersionStrict(id, version);
            if (package == null)
            {
                return HttpNotFound();
            }

            User user = null;
            MailAddress from;
            if (Request.IsAuthenticated)
            {
                user = GetCurrentUser();
                from = user.ToMailAddress();
            }
            else
            {
                from = new MailAddress(reportForm.Email);
            }

            var subject = $"Support Request for '{package.PackageRegistration.Id}' version {package.Version}";
            var requestorEmailAddress = user != null ? user.EmailAddress : reportForm.Email;
            var reason = EnumHelper.GetDescription(reportForm.Reason.Value);

            await _supportRequestService.AddNewSupportRequestAsync(subject, reportForm.Message, requestorEmailAddress, reason, user, package);

            var request = new ReportPackageRequest
            {
                FromAddress = from,
                Message = reportForm.Message,
                Package = package,
                Reason = EnumHelper.GetDescription(reportForm.Reason.Value),
                RequestingUser = user,
                CopySender = reportForm.CopySender,
                Signature = reportForm.Signature,
                PackageUrl = Url.Package(package.PackageRegistration.Id, version: null, relativeUrl: false),
                PackageVersionUrl = Url.Package(package.PackageRegistration.Id, package.Version, relativeUrl: false),
                RequestingUserUrl = user != null ? Url.User(user, relativeUrl: false) : null
            };

            var reportAbuseMessage = new ReportAbuseMessage(
                _config,
                request,
                reportForm.AlreadyContactedOwner);
            await _messageService.SendMessageAsync(reportAbuseMessage);

            TempData["Message"] = "Your abuse report has been sent to the gallery operators.";

            return Redirect(Url.Package(id, version));
        }

        [HttpPost]
        [UIAuthorize]
        [RequiresAccountConfirmation("contact support about your package")]
        [ValidateAntiForgeryToken]
        [ValidateRecaptchaResponse]
        public virtual async Task<ActionResult> ReportMyPackage(string id, string version, ReportMyPackageViewModel reportForm)
        {
            var package = _packageService.FindPackageByIdAndVersionStrict(id, version);

            var failureResult = await ValidateReportMyPackageViewModel(reportForm, package);
            if (failureResult != null)
            {
                return failureResult;
            }

            // Override the copy sender and message fields if we are performing an auto-delete.
            if (reportForm.DeleteDecision == PackageDeleteDecision.DeletePackage)
            {
                reportForm.CopySender = false;
                reportForm.Message = Strings.UserPackageDeleteSupportRequestMessage;
            }

            var user = GetCurrentUser();
            var from = user.ToMailAddress();
            var subject = string.Format(
                Strings.OwnerSupportRequestSubjectFormat,
                package.PackageRegistration.Id,
                package.NormalizedVersion);
            var reason = EnumHelper.GetDescription(reportForm.Reason.Value);
            var supportRequest = await _supportRequestService.AddNewSupportRequestAsync(
                subject,
                reportForm.Message,
                from.Address,
                reason,
                user,
                package);

            var deleted = false;
            if (supportRequest != null
                && reportForm.DeleteDecision == PackageDeleteDecision.DeletePackage)
            {
                deleted = await DeletePackageOnBehalfOfUserAsync(package, user, reason, supportRequest);

                _telemetryService.TrackUserPackageDeleteExecuted(
                    package.Key,
                    package.PackageRegistration.Id,
                    package.NormalizedVersion,
                    reportForm.Reason.Value,
                    deleted);
            }

            if (!deleted)
            {
                await NotifyReportMyPackageSupportRequestAsync(reportForm, package, user, from);
            }

            return Redirect(Url.Package(package.PackageRegistration.Id, package.NormalizedVersion));
        }

        private async Task<ActionResult> ValidateReportMyPackageViewModel(ReportMyPackageViewModel reportForm, Package package)
        {
            if (package == null)
            {
                return HttpNotFound();
            }

            if (ActionsRequiringPermissions.ReportPackageAsOwner.CheckPermissionsOnBehalfOfAnyAccount(GetCurrentUser(), package) != PermissionsCheckResult.Allowed)
            {
                return RedirectToAction(nameof(ReportAbuse), new { id = package.PackageRegistration.Id, version = package.NormalizedVersion });
            }

            reportForm.Message = HttpUtility.HtmlEncode(reportForm.Message);

            // Enforce the auto-delete rules.
            var allowDelete = await _packageDeleteService.CanPackageBeDeletedByUserAsync(
                package,
                reportForm.Reason,
                reportForm.DeleteDecision);
            if (reportForm.DeleteDecision != PackageDeleteDecision.ContactSupport
                && !allowDelete)
            {
                reportForm.DeleteDecision = null;
            }

            // Require a delete decision if auto-delete is allowed and implied by the reason.
            if (allowDelete
                && reportForm.Reason.HasValue
                && DeleteReasons.Contains(reportForm.Reason.Value)
                && !reportForm.DeleteDecision.HasValue)
            {
                ModelState.AddModelError(
                    nameof(ReportMyPackageViewModel.DeleteDecision),
                    Strings.UserPackageDeleteDecisionIsRequired);
            }

            // Require the confirmation checkbox if we are performing an auto-delete.
            if (reportForm.DeleteDecision == PackageDeleteDecision.DeletePackage
                && !reportForm.DeleteConfirmation)
            {
                ModelState.AddModelError(
                    nameof(ReportMyPackageViewModel.DeleteConfirmation),
                    Strings.UserPackageDeleteConfirmationIsRequired);
            }

            // Unless we're performing an auto-delete, require a message.
            if (reportForm.DeleteDecision != PackageDeleteDecision.DeletePackage
                && string.IsNullOrWhiteSpace(reportForm.Message))
            {
                ModelState.AddModelError(
                    nameof(ReportMyPackageViewModel.Message),
                    Strings.MessageIsRequired);
            }

            if (!ModelState.IsValid)
            {
                return await ReportMyPackage(package.PackageRegistration.Id, package.NormalizedVersion);
            }

            return null;
        }

        private async Task NotifyReportMyPackageSupportRequestAsync(ReportMyPackageViewModel reportForm, Package package, User user, MailAddress from)
        {
            var request = new ReportPackageRequest
            {
                FromAddress = from,
                Message = reportForm.Message,
                Package = package,
                Reason = EnumHelper.GetDescription(reportForm.Reason.Value),
                RequestingUser = user,
                CopySender = reportForm.CopySender,
                PackageUrl = Url.Package(package.PackageRegistration.Id, version: null, relativeUrl: false),
                PackageVersionUrl = Url.Package(package.PackageRegistration.Id, package.Version, relativeUrl: false),
                RequestingUserUrl = user != null ? Url.User(user, relativeUrl: false) : null
            };

            var reportMyPackageMessage = new ReportMyPackageMessage(_config, request);

            await _messageService.SendMessageAsync(reportMyPackageMessage);

            TempData["Message"] = Strings.SupportRequestSentTransientMessage;
        }

        private async Task<bool> DeletePackageOnBehalfOfUserAsync(
            Package package,
            User user,
            string reason,
            Issue supportRequest)
        {
            var deleted = false;
            try
            {
                await _packageDeleteService.SoftDeletePackagesAsync(
                    new[] { package },
                    user,
                    reason,
                    signature: Strings.AutomatedPackageDeleteSignature);
                deleted = true;
            }
            catch (Exception e)
            {
                // Swallow exceptions that occur during the delete process. If this happens, we'll just
                // send out the support request as usual and handle it manually.
                QuietLog.LogHandledException(e);
            }

            if (deleted)
            {
                // Only close the support request if we have successfully deleted the package.
                await _supportRequestService.UpdateIssueAsync(
                    issueId: supportRequest.Key,
                    assignedToId: null,
                    issueStatusId: IssueStatusKeys.Resolved,
                    comment: null,
                    editedBy: user.Username);

                var emailMessage = new PackageDeletedNoticeMessage(
                    _config,
                    package,
                    Url.Package(package.PackageRegistration.Id, package.NormalizedVersion, relativeUrl: false),
                    Url.ReportPackage(package, relativeUrl: false));
                await _messageService.SendMessageAsync(emailMessage);

                TempData["Message"] = Strings.UserPackageDeleteCompleteTransientMessage;
            }

            return deleted;
        }

        [HttpGet]
        [UIAuthorize]
        [RequiresAccountConfirmation("contact package owners")]
        public virtual ActionResult ContactOwners(string id, string version)
        {
            var package = _packageService.FindPackageByIdAndVersionStrict(id, version);
            if (package == null || package.PackageRegistration == null)
            {
                return HttpNotFound();
            }

            bool hasOwners = package.PackageRegistration.Owners.Any();
            var model = new ContactOwnersViewModel
            {
                PackageId = id,
                PackageVersion = package.Version,
                ProjectUrl = package.ProjectUrl,
                Owners = package.PackageRegistration.Owners.Where(u => u.EmailAllowed).Select(u => u.Username),
                CopySender = true,
                HasOwners = hasOwners
            };

            return View(model);
        }

        [HttpPost]
        [UIAuthorize]
        [ValidateAntiForgeryToken]
        [ValidateRecaptchaResponse]
        [RequiresAccountConfirmation("contact package owners")]
        public virtual async Task<ActionResult> ContactOwners(string id, string version, ContactOwnersViewModel contactForm)
        {
            if (!ModelState.IsValid)
            {
                return ContactOwners(id, version);
            }

            var package = _packageService.FindPackageByIdAndVersionStrict(id, version);
            if (package == null)
            {
                return HttpNotFound();
            }

            var user = GetCurrentUser();

            var contactOwnersMessage = new ContactOwnersMessage(
                _config,
                new MailAddress(user.EmailAddress, user.Username),
                package,
                Url.Package(package, false),
                HttpUtility.HtmlEncode(contactForm.Message),
                Url.AccountSettings(relativeUrl: false));

            await _messageService.SendMessageAsync(contactOwnersMessage, contactForm.CopySender, discloseSenderAddress: false);

            string message = string.Format(CultureInfo.CurrentCulture, "Your message has been sent to the owners of {0}.", id);
            TempData["Message"] = message;
            return RedirectToAction(
                actionName: "DisplayPackage",
                controllerName: "Packages",
                routeValues: new
                {
                    id,
                    version
                });
        }

        /// <summary>
        /// This is a redirect for a legacy route.
        /// The <see cref="ManagePackageOwners(string)"/> page was merged with <see cref="Delete(string, string)"/> and <see cref="Edit(string, string)"/> and is now a part of the <see cref="Manage(string, string)"/> page.
        /// </summary>
        [HttpGet]
        [UIAuthorize]
        public virtual ActionResult ManagePackageOwners(string id)
        {
            return RedirectToActionPermanent(nameof(Manage));
        }

        [HttpGet]
        [UIAuthorize]
        [RequiresAccountConfirmation("manage a package")]
        public virtual async Task<ActionResult> Manage(string id, string version = null)
        {
            Package package = null;

            // Load all versions of the package.
            var packages = _packageService.FindPackagesById(
                id, PackageDeprecationFieldsToInclude.DeprecationAndRelationships);

            if (version != null)
            {
                // Try to find the exact version if it was specified.
                package = _packageService.FilterExactPackage(packages, version);
            }

            if (package == null)
            {
                // If the exact version was not found, fall back to the latest version.
                package = _packageService.FilterLatestPackage(packages, SemVerLevelKey.SemVer2, allowPrerelease: true);
            }

            if (package == null)
            {
                // If the package has no versions, return not found.
                return HttpNotFound();
            }

            var currentUser = GetCurrentUser();
            var model = _managePackageViewModelFactory.Create(
                package,
                GetCurrentUser(),
                ReportMyPackageReasons,
                Url,
                await _readMeService.GetReadMeMdAsync(package),
                _featureFlagService.IsManageDeprecationEnabled(currentUser, package.PackageRegistration));

            if (!model.CanEdit && !model.CanManageOwners && !model.CanUnlistOrRelist)
            {
                return HttpForbidden();
            }

            return View(model);
        }

        [HttpGet]
        [UIAuthorize]
        [RequiresAccountConfirmation("delete a symbols package")]
        public virtual ActionResult DeleteSymbols(string id, string version)
        {
            Package package = null;

            // Load all versions of the package.
            var packages = _packageService.FindPackagesById(id);
            if (version != null)
            {
                // Try to find the exact version if it was specified.
                package = _packageService.FilterExactPackage(packages, version);
            }

            if (package == null)
            {
                // If the exact version was not found, fall back to the latest version.
                package = _packageService.FilterLatestPackage(packages, SemVerLevelKey.SemVer2, allowPrerelease: true);
            }

            if (package == null)
            {
                // If the package has no versions, return not found.
                return HttpNotFound();
            }

            var currentUser = GetCurrentUser();
            if (ActionsRequiringPermissions.DeleteSymbolPackage.CheckPermissionsOnBehalfOfAnyAccount(currentUser, package) != PermissionsCheckResult.Allowed)
            {
                return HttpForbidden();
            }

            var model = _deletePackageViewModelFactory.Create(package, packages, currentUser, DeleteReasons);

            // Fetch all versions of the package with symbols.
            var versionsWithSymbols = packages
                .Where(p => p.PackageStatusKey != PackageStatus.Deleted)
                .Where(p => (p.LatestSymbolPackage()?.StatusKey ?? PackageStatus.Deleted) == PackageStatus.Available)
                .OrderByDescending(p => new NuGetVersion(p.Version));

            model.VersionSelectList = versionsWithSymbols
                .Select(versionWithSymbols => new SelectListItem
                {
                    Text = PackageHelper.GetSelectListText(versionWithSymbols),
                    Value = Url.DeleteSymbolsPackage(new TrivialPackageVersionModel(versionWithSymbols)),
                    Selected = package == versionWithSymbols
                }).ToList();

            return View(model);
        }

        [HttpPost]
        [ValidateAntiForgeryToken]
        [UIAuthorize(Roles = "Admins")]
        [RequiresAccountConfirmation("reflow a package")]
        public virtual async Task<ActionResult> Reflow(string id, string version)
        {
            var package = _packageService.FindPackageByIdAndVersionStrict(id, version);

            if (package == null)
            {
                return HttpNotFound();
            }

            var reflowPackageService = new ReflowPackageService(
                _entitiesContext,
                (PackageService)_packageService,
                _packageFileService,
                _telemetryService);

            try
            {
                await reflowPackageService.ReflowAsync(id, version);

                TempData["Message"] =
                    "The package is being reflowed. It may take a while for this change to propagate through our system.";
            }
            catch (Exception ex)
            {
                TempData["Message"] =
                    $"An error occurred while reflowing the package. {ex.Message}";

                ex.Log();
            }

            return SafeRedirect(Url.Package(id, version));
        }

        [HttpPost]
        [ValidateAntiForgeryToken]
        [UIAuthorize(Roles = "Admins")]
        [RequiresAccountConfirmation("revalidate a package")]
        public virtual async Task<ActionResult> Revalidate(string id, string version)
        {
            var package = _packageService.FindPackageByIdAndVersionStrict(id, version);

            if (package == null)
            {
                return HttpNotFound();
            }

            try
            {
                await _validationService.RevalidateAsync(package);

                TempData["Message"] = "The package is being revalidated.";
            }
            catch (Exception ex)
            {
                ex.Log();

                TempData["Message"] = $"An error occurred while revalidating the package. {ex.Message}";
            }

            return SafeRedirect(Url.Package(id, version));
        }

        [HttpPost]
        [ValidateAntiForgeryToken]
        [UIAuthorize(Roles = "Admins")]
        [RequiresAccountConfirmation("revalidate a symbols package")]
        public virtual async Task<ActionResult> RevalidateSymbols(string id, string version)
        {
            var package = _packageService.FindPackageByIdAndVersionStrict(id, version);

            if (package == null)
            {
                return new HttpStatusCodeResult(HttpStatusCode.NotFound,
                    string.Format(Strings.PackageWithIdAndVersionNotFound, id, version));
            }

            try
            {
                // Select the latest symbols package for re-validation only if it is
                // 1. Available
                // 2. Or Pending validations
                // 2. Or Failed Validations
                var latestSymbolPackage = package.LatestSymbolPackage();
                if (latestSymbolPackage == null)
                {
                    return new HttpStatusCodeResult(HttpStatusCode.BadRequest,
                        string.Format(Strings.SymbolsPackage_PackageNotAvailable, id, version));
                }

                switch (latestSymbolPackage.StatusKey)
                {
                    case PackageStatus.Available:
                    case PackageStatus.Validating:
                    case PackageStatus.FailedValidation:
                        // Allowed to revalidate
                        break;
                    case PackageStatus.Deleted:
                        return new HttpStatusCodeResult(HttpStatusCode.BadRequest,
                            string.Format(Strings.SymbolsPackage_RevalidateDeletedPackage, id, version));
                    default:
                        return new HttpStatusCodeResult(HttpStatusCode.BadRequest, $"Unkown Package status {latestSymbolPackage.StatusKey}!");
                }

                await _validationService.RevalidateAsync(latestSymbolPackage);

                TempData["Message"] = "The symbols package is being revalidated.";
            }
            catch (Exception ex)
            {
                ex.Log();

                TempData["Message"] = $"An error occurred while revalidating the symbols package. {ex.Message}";
            }

            return SafeRedirect(Url.Package(id, version));
        }

        /// <summary>
        /// This is a redirect for a legacy route.
        /// The <see cref="Delete(string, string)"/> page was merged with <see cref="Edit(string, string)"/> and <see cref="ManagePackageOwners(string)"/> and is now a part of the <see cref="Manage(string, string)"/> page.
        /// </summary>
        [HttpGet]
        [UIAuthorize]
        [RequiresAccountConfirmation("delete a package")]
        public virtual ActionResult Delete(string id, string version)
        {
            return RedirectToActionPermanent(nameof(Manage));
        }

        [UIAuthorize(Roles = "Admins")]
        [HttpPost]
        [RequiresAccountConfirmation("delete a package")]
        [ValidateAntiForgeryToken]
        public virtual async Task<ActionResult> Delete(DeletePackagesRequest deletePackagesRequest)
        {
            var packagesToDelete = new List<Package>();

            if (ModelState.IsValid)
            {
                // Get the packages to delete
                foreach (var package in deletePackagesRequest.Packages)
                {
                    var split = package.Split(new[] { '|' }, StringSplitOptions.RemoveEmptyEntries);
                    if (split.Length == 2)
                    {
                        var packageToDelete = _packageService.FindPackageByIdAndVersionStrict(split[0], split[1]);
                        if (packageToDelete != null)
                        {
                            packagesToDelete.Add(packageToDelete);
                        }
                    }
                }

                // Perform delete
                if (deletePackagesRequest.SoftDelete)
                {
                    await _packageDeleteService.SoftDeletePackagesAsync(
                        packagesToDelete, GetCurrentUser(), EnumHelper.GetDescription(deletePackagesRequest.Reason.Value),
                        deletePackagesRequest.Signature);
                }
                else
                {
                    await _packageDeleteService.HardDeletePackagesAsync(
                        packagesToDelete, GetCurrentUser(), EnumHelper.GetDescription(deletePackagesRequest.Reason.Value),
                        deletePackagesRequest.Signature,
                        deletePackagesRequest.DeleteEmptyPackageRegistration);
                }

                // Redirect out
                TempData["Message"] =
                    "We're performing the package delete right now. It may take a while for this change to propagate through our system.";

                return Redirect("/");
            }

            if (!deletePackagesRequest.Packages.Any())
            {
                return HttpNotFound();
            }

            var firstPackage = packagesToDelete.First();
            return await Manage(firstPackage.PackageRegistration.Id, firstPackage.Version);
        }

        [UIAuthorize]
        [HttpPost]
        [RequiresAccountConfirmation("delete a symbols package")]
        [ValidateAntiForgeryToken]
        public virtual async Task<ActionResult> DeleteSymbolsPackage(string id, string version)
        {
            var package = _packageService.FindPackageByIdAndVersionStrict(id, version);
            if (package == null)
            {
                return new HttpStatusCodeResult(HttpStatusCode.NotFound,
                    string.Format(Strings.PackageWithIdAndVersionNotFound, id, version));
            }

            if (ActionsRequiringPermissions.DeleteSymbolPackage.CheckPermissionsOnBehalfOfAnyAccount(GetCurrentUser(), package)
                != PermissionsCheckResult.Allowed)
            {
                return new HttpStatusCodeResult(HttpStatusCode.Forbidden, Strings.SymbolsPackage_UploadNotAllowed);
            }

            if (package.PackageRegistration.IsLocked)
            {
                return new HttpStatusCodeResult(HttpStatusCode.Forbidden,
                    string.Format(CultureInfo.CurrentCulture, Strings.PackageIsLocked, package.PackageRegistration.Id));
            }

            // Get all available symbol packages for a given package, ideally this should
            // always return one symbol package. For thoroughness we can cleanup the data
            // for any inconsistencies.
            var availableSymbolPackages = package
                .SymbolPackages
                .Where(sp => sp.StatusKey == PackageStatus.Available);

            if (availableSymbolPackages.Count() > 1)
            {
                _trace.Warning($"Multiple({availableSymbolPackages.Count()}) available symbol packages found for {package.Id}, {package.Version}");
            }

            if (availableSymbolPackages.Any())
            {
                foreach (var symbolPackage in availableSymbolPackages)
                {
                    await _symbolPackageUploadService.DeleteSymbolsPackageAsync(symbolPackage);
                }

                TempData["Message"] = Strings.SymbolsPackage_Deleted;

                await _auditingService.SaveAuditRecordAsync(
                    new PackageAuditRecord(package, AuditedPackageAction.SymbolsDelete, PackageDeletedVia.Web));

                _telemetryService.TrackSymbolPackageDeleteEvent(package.Id, package.Version);

                // Redirect to the package details page
                return Redirect(Url.Package(package, relativeUrl: true));
            }
            else
            {
                return new HttpStatusCodeResult(HttpStatusCode.BadRequest,
                    string.Format(Strings.SymbolsPackage_PackageNotAvailable, id, version));
            }
        }

        /// <summary>
        /// This is a redirect for a legacy route.
        /// The <see cref="Edit(string, string)"/> page was merged with <see cref="Delete(string, string)"/> and <see cref="ManagePackageOwners(string)"/> and is now a part of the <see cref="Manage(string, string)"/> page.
        /// </summary>
        [HttpGet]
        [UIAuthorize]
        [RequiresAccountConfirmation("edit a package")]
        public virtual ActionResult Edit(string id, string version)
        {
            return RedirectToActionPermanent(nameof(Manage));
        }

        [UIAuthorize]
        [HttpPost]
        [RequiresAccountConfirmation("unlist a package")]
        [ValidateAntiForgeryToken]
        public virtual async Task<ActionResult> UpdateListed(string id, string version, bool? listed)
        {
            var package = _packageService.FindPackageByIdAndVersionStrict(id, version);
            if (package == null)
            {
                return HttpNotFound();
            }

            if (ActionsRequiringPermissions.EditPackage.CheckPermissionsOnBehalfOfAnyAccount(GetCurrentUser(), package) != PermissionsCheckResult.Allowed)
            {
                return HttpForbidden();
            }

            if (package.PackageRegistration.IsLocked)
            {
                return new HttpStatusCodeResult(403, string.Format(CultureInfo.CurrentCulture, Strings.PackageIsLocked, package.PackageRegistration.Id));
            }

            string action;
            if (!(listed ?? false))
            {
                action = "unlisted";
                await _packageUpdateService.MarkPackageUnlistedAsync(package);
            }
            else
            {
                action = "listed";
                await _packageUpdateService.MarkPackageListedAsync(package);
            }
            TempData["Message"] = string.Format(
                CultureInfo.CurrentCulture,
                "The package has been {0}. It may take several hours for this change to propagate through our system.",
                action);

            return Redirect(Url.ManagePackage(new TrivialPackageVersionModel(package)));
        }

        [UIAuthorize]
        [HttpPost]
        [ValidateInput(false)] // Security note: Disabling ASP.Net input validation which does things like disallow angle brackets in submissions. See http://go.microsoft.com/fwlink/?LinkID=212874
        [ValidateAntiForgeryToken]
        [RequiresAccountConfirmation("edit a package")]
        public virtual async Task<JsonResult> Edit(string id, string version, VerifyPackageRequest formData, string returnUrl)
        {
            var package = _packageService.FindPackageByIdAndVersionStrict(id, version);
            if (package == null)
            {
                return Json(HttpStatusCode.NotFound, new[] { new JsonValidationMessage(string.Format(Strings.PackageWithIdAndVersionNotFound, id, version)) });
            }

            if (ActionsRequiringPermissions.EditPackage.CheckPermissionsOnBehalfOfAnyAccount(GetCurrentUser(), package) != PermissionsCheckResult.Allowed)
            {
                return Json(HttpStatusCode.Forbidden, new[] { new JsonValidationMessage(Strings.Unauthorized) });
            }

            if (package.PackageRegistration.IsLocked)
            {
                return Json(HttpStatusCode.Forbidden, new[] { new JsonValidationMessage(string.Format(CultureInfo.CurrentCulture, Strings.PackageIsLocked, package.PackageRegistration.Id)) });
            }

            if (!ModelState.IsValid)
            {
                var errorMessages = ModelState.Values.SelectMany(v => v.Errors.Select(e => new JsonValidationMessage(e.ErrorMessage)));
                return Json(HttpStatusCode.BadRequest, errorMessages);
            }

            if (formData.Edit != null)
            {
                try
                {
                    // Update readme.md file, if modified.
                    var readmeChanged = await _readMeService.SaveReadMeMdIfChanged(
                        package,
                        formData.Edit,
                        Request.ContentEncoding,
                        commitChanges: true);

                    if (readmeChanged)
                    {
                        _telemetryService.TrackPackageReadMeChangeEvent(package, formData.Edit.ReadMe.SourceType, formData.Edit.ReadMeState);

                        // Add an auditing record for the package edit.
                        await _auditingService.SaveAuditRecordAsync(new PackageAuditRecord(package, AuditedPackageAction.Edit));
                    }
                }
                catch (ArgumentException ex) when (ex.Message.Contains(Strings.ReadMeUrlHostInvalid))
                {
                    // Thrown when ReadmeUrlHost is invalid.
                    return Json(HttpStatusCode.BadRequest, new[] { new JsonValidationMessage(Strings.ReadMeUrlHostInvalid) });
                }
                catch (InvalidOperationException ex)
                {
                    // Thrown when readme max length exceeded, or unexpected file extension.
                    return Json(HttpStatusCode.BadRequest, new[] { new JsonValidationMessage(ex.Message) });
                }
            }

            TempData["Message"] = "Your package's documentation has been updated.";

            return Json(new
            {
                location = returnUrl ?? Url.ManagePackage(new TrivialPackageVersionModel(id, version))
            });
        }

        [HttpGet]
        [UIAuthorize]
        [RequiresAccountConfirmation("accept ownership of a package")]
        public virtual Task<ActionResult> ConfirmPendingOwnershipRequestRedirect(string id, string username, string token)
        {
            return HandleOwnershipRequest(id, username, token, redirect: true);
        }

        [HttpPost]
        [UIAuthorize]
        [ValidateAntiForgeryToken]
        [RequiresAccountConfirmation("accept ownership of a package")]
        public virtual Task<ActionResult> ConfirmPendingOwnershipRequest(string id, string username, string token)
        {
            return HandleOwnershipRequest(id, username, token, redirect: false, accept: true);
        }

        [HttpGet]
        [UIAuthorize]
        [RequiresAccountConfirmation("reject ownership of a package")]
        public virtual Task<ActionResult> RejectPendingOwnershipRequestRedirect(string id, string username, string token)
        {
            return HandleOwnershipRequest(id, username, token, redirect: true);
        }

        [HttpPost]
        [UIAuthorize]
        [ValidateAntiForgeryToken]
        [RequiresAccountConfirmation("reject ownership of a package")]
        public virtual Task<ActionResult> RejectPendingOwnershipRequest(string id, string username, string token)
        {
            return HandleOwnershipRequest(id, username, token, redirect: false, accept: false);
        }

        private async Task<ActionResult> HandleOwnershipRequest(
            string id,
            string username,
            string token,
            bool redirect,
            bool accept = false)
        {
            if (string.IsNullOrEmpty(token))
            {
                return HttpNotFound();
            }

            var user = _userService.FindByUsername(username);
            if (ActionsRequiringPermissions.HandlePackageOwnershipRequest.CheckPermissions(GetCurrentUser(), user) != PermissionsCheckResult.Allowed)
            {
                return View("ConfirmOwner", new PackageOwnerConfirmationModel(id, user.Username, ConfirmOwnershipResult.NotYourRequest));
            }

            var package = _packageService.FindPackageRegistrationById(id);
            if (package == null)
            {
                return HttpNotFound();
            }

            if (package.Owners.Any(o => o.MatchesUser(user)))
            {
                // If the user is already an owner, clean up the invalid request.
                await _packageOwnershipManagementService.DeletePackageOwnershipRequestAsync(package, user);
                return View("ConfirmOwner", new PackageOwnerConfirmationModel(id, user.Username, ConfirmOwnershipResult.AlreadyOwner));
            }

            var request = _packageOwnershipManagementService.GetPackageOwnershipRequest(package, user, token);
            if (request == null)
            {
                return View("ConfirmOwner", new PackageOwnerConfirmationModel(id, user.Username, ConfirmOwnershipResult.Failure));
            }

            if (redirect)
            {
                return Redirect(Url.ManageMyReceivedPackageOwnershipRequests());
            }
            
            if (accept)
            {
                await _packageOwnershipManagementService.AddPackageOwnerAsync(package, user);

                await SendAddPackageOwnerNotificationAsync(package, user);

                return View("ConfirmOwner", new PackageOwnerConfirmationModel(id, user.Username, ConfirmOwnershipResult.Success));
            }
            else
            {
                var requestingUser = request.RequestingOwner;

                await _packageOwnershipManagementService.DeletePackageOwnershipRequestAsync(package, user);

                var emailMessage = new PackageOwnershipRequestDeclinedMessage(_config, requestingUser, user, package);
                await _messageService.SendMessageAsync(emailMessage);

                return View("ConfirmOwner", new PackageOwnerConfirmationModel(id, user.Username, ConfirmOwnershipResult.Rejected));
            }
        }

        [HttpGet]
        [UIAuthorize]
        [RequiresAccountConfirmation("cancel pending ownership request")]
        public virtual ActionResult CancelPendingOwnershipRequest(string id, string requestingUsername, string pendingUsername)
        {
            var package = _packageService.FindPackageRegistrationById(id);
            if (package == null)
            {
                return HttpNotFound();
            }

            if (ActionsRequiringPermissions.ManagePackageOwnership.CheckPermissionsOnBehalfOfAnyAccount(GetCurrentUser(), package) != PermissionsCheckResult.Allowed)
            {
                return View("ConfirmOwner", new PackageOwnerConfirmationModel(id, requestingUsername, ConfirmOwnershipResult.NotYourRequest));
            }

            var requestingUser = _userService.FindByUsername(requestingUsername);
            if (requestingUser == null)
            {
                return HttpNotFound();
            }

            var pendingUser = _userService.FindByUsername(pendingUsername);
            if (pendingUser == null)
            {
                return HttpNotFound();
            }

            var request = _packageOwnershipManagementService.GetPackageOwnershipRequests(package, requestingUser, pendingUser).FirstOrDefault();
            if (request == null)
            {
                return HttpNotFound();
            }

            return Redirect(Url.ManagePackageOwnership(id));
        }

        /// <summary>
        /// Send notification that a new package owner was added.
        /// </summary>
        /// <param name="package">Package to which owner was added.</param>
        /// <param name="newOwner">Owner added.</param>
        private Task SendAddPackageOwnerNotificationAsync(PackageRegistration package, User newOwner)
        {
            var packageUrl = Url.Package(package.Id, version: null, relativeUrl: false);
            Func<User, bool> notNewOwner = o => !o.Username.Equals(newOwner.Username, StringComparison.OrdinalIgnoreCase);

            // Notify existing owners
            var notNewOwners = package.Owners.Where(notNewOwner).ToList();
            var tasks = notNewOwners.Select(owner =>
            {
                var emailMessage = new PackageOwnerAddedMessage(_config, owner, newOwner, package, packageUrl);
                return _messageService.SendMessageAsync(emailMessage);
            });
            return Task.WhenAll(tasks);
        }

        [UIAuthorize]
        [HttpPost]
        [RequiresAccountConfirmation("upload a package")]
        [ValidateAntiForgeryToken]
        [ValidateInput(false)] // Security note: Disabling ASP.Net input validation which does things like disallow angle brackets in submissions. See http://go.microsoft.com/fwlink/?LinkID=212874
        public virtual async Task<JsonResult> VerifyPackage(VerifyPackageRequest formData)
        {
            try
            {
                if (!ModelState.IsValid)
                {
                    var errorMessages = ModelState.Values.SelectMany(v => v.Errors.Select(e => new JsonValidationMessage(e.ErrorMessage)));
                    return Json(HttpStatusCode.BadRequest, errorMessages);
                }

                var currentUser = GetCurrentUser();

                // Check that the owner specified in the form is valid
                var owner = _userService.FindByUsername(formData.Owner);

                if (owner == null)
                {
                    var message = new JsonValidationMessage(string.Format(CultureInfo.CurrentCulture, Strings.VerifyPackage_UserNonExistent, formData.Owner));
                    return Json(HttpStatusCode.BadRequest, new[] { message });
                }

                if (!owner.Confirmed)
                {
                    var message = new JsonValidationMessage(string.Format(CultureInfo.CurrentCulture, Strings.VerifyPackage_OwnerUnconfirmed, formData.Owner));
                    return Json(HttpStatusCode.BadRequest, new[] { message });
                }

                using (Stream uploadFile = await _uploadFileService.GetUploadFileAsync(currentUser.Key))
                {
                    if (uploadFile == null)
                    {
                        return Json(HttpStatusCode.BadRequest, new[] { new JsonValidationMessage(Strings.VerifyPackage_UploadNotFound) });
                    }

                    var packageArchiveReader = await SafeCreatePackage(currentUser, uploadFile);
                    if (packageArchiveReader == null)
                    {
                        // Send the user back
                        return Json(HttpStatusCode.BadRequest, new[] { new JsonValidationMessage(Strings.VerifyPackage_UnexpectedError) });
                    }

                    Debug.Assert(packageArchiveReader != null);

                    var packageMetadata = PackageMetadata.FromNuspecReader(
                        packageArchiveReader.GetNuspecReader(),
                        strict: true);

                    // Rule out problem scenario with multiple tabs - verification request (possibly with edits) was submitted by user
                    // viewing a different package to what was actually most recently uploaded
                    if (!(string.IsNullOrEmpty(formData.Id) || string.IsNullOrEmpty(formData.OriginalVersion)))
                    {
                        if (!(string.Equals(packageMetadata.Id, formData.Id, StringComparison.OrdinalIgnoreCase)
                            && string.Equals(packageMetadata.Version.ToFullStringSafe(), formData.Version, StringComparison.OrdinalIgnoreCase)
                            && string.Equals(packageMetadata.Version.OriginalVersion, formData.OriginalVersion, StringComparison.OrdinalIgnoreCase)))
                        {
                            return Json(HttpStatusCode.BadRequest, new[] { new JsonValidationMessage(Strings.VerifyPackage_PackageFileModified) });
                        }
                    }

                    // Dispose the uploadFile stream in the below callers, before deleting the uploaded symbols package file;
                    // otherwise the delete operation will fail.
                    // Note: Do not use the disposed stream after the calls below here(stating the obvious).
                    if (packageMetadata.IsSymbolsPackage())
                    {
                        return await VerifySymbolsPackageInternal(formData,
                            uploadFile,
                            packageArchiveReader,
                            packageMetadata,
                            currentUser,
                            owner);
                    }
                    else
                    {
                        return await VerifyPackageInternal(formData,
                            uploadFile,
                            packageArchiveReader,
                            packageMetadata,
                            currentUser,
                            owner);
                    }
                }
            }
            catch (Exception ex)
            {
                _telemetryService.TrackPackagePushFailureEvent(id: null, version: null);
                throw ex;
            }
        }

        protected virtual async Task<JsonResult> VerifySymbolsPackageInternal(
            VerifyPackageRequest formData,
            Stream uploadFile,
            PackageArchiveReader packageArchiveReader,
            PackageMetadata packageMetadata,
            User currentUser,
            User owner)
        {
            string packageId = null;
            string packageVersion = null;
            try
            {
                // Perform initial validations again, the state could have been changed between the time 
                // when the symbols package file was uploaded and before submitting for publish.
                var symbolsPackageValidationResult = await _symbolPackageUploadService.ValidateUploadedSymbolsPackage(uploadFile, currentUser);
                var uploadResult = GetJsonResultOrNull(symbolsPackageValidationResult);
                if (uploadResult != null)
                {
                    return uploadResult;
                }

                var packageForUploadingSymbols = symbolsPackageValidationResult.Package;
                var existingPackageRegistration = packageForUploadingSymbols.PackageRegistration;
                packageId = existingPackageRegistration.Id;
                packageVersion = packageForUploadingSymbols.NormalizedVersion;

                if (existingPackageRegistration.IsLocked)
                {
                    return Json(HttpStatusCode.Forbidden, new[] {
                        new JsonValidationMessage(
                            string.Format(CultureInfo.CurrentCulture, Strings.PackageIsLocked, existingPackageRegistration.Id)) });
                }

                // Evaluate the permissions for the owner, the permissions for uploading a symbols should be same as that of
                // uploading a new version of a given package.
                var checkPermissionsOfUploadNewVersion = ActionsRequiringPermissions.UploadSymbolPackage.CheckPermissions(currentUser, owner, existingPackageRegistration);
                if (checkPermissionsOfUploadNewVersion != PermissionsCheckResult.Allowed)
                {
                    if (checkPermissionsOfUploadNewVersion == PermissionsCheckResult.AccountFailure)
                    {
                        // The user is not allowed to upload a new version on behalf of the owner specified in the form
                        var message = string.Format(CultureInfo.CurrentCulture,
                            Strings.UploadPackage_NewVersionOnBehalfOfUserNotAllowed,
                            currentUser.Username, owner.Username);
                        return Json(HttpStatusCode.BadRequest, new[] { new JsonValidationMessage(message) });
                    }

                    if (checkPermissionsOfUploadNewVersion == PermissionsCheckResult.PackageRegistrationFailure)
                    {
                        // The owner specified in the form is not allowed to upload a new version of the package
                        var message = string.Format(CultureInfo.CurrentCulture,
                            Strings.VerifyPackage_OwnerInvalid,
                            owner.Username, existingPackageRegistration.Id);
                        return Json(HttpStatusCode.BadRequest, new[] { new JsonValidationMessage(message) });
                    }

                    // An unknown error occurred.
                    return Json(HttpStatusCode.BadRequest, new[] { new JsonValidationMessage(Strings.VerifyPackage_UnexpectedError) });
                }

                var commitResult = await _symbolPackageUploadService.CreateAndUploadSymbolsPackage(
                    packageForUploadingSymbols,
                    uploadFile.AsSeekableStream());

                switch (commitResult)
                {
                    case PackageCommitResult.Success:
                        break;
                    case PackageCommitResult.Conflict:
                        TempData["Message"] = Strings.SymbolsPackage_ConflictValidating;
                        return Json(HttpStatusCode.Conflict, new[] { new JsonValidationMessage(Strings.SymbolsPackage_ConflictValidating) });
                    default:
                        throw new NotImplementedException($"The symbols package commit result {commitResult} is not supported.");
                }

                await _auditingService.SaveAuditRecordAsync(
                    new PackageAuditRecord(packageForUploadingSymbols, AuditedPackageAction.SymbolsCreate, PackageCreatedVia.Web));

                _telemetryService.TrackSymbolPackagePushEvent(packageId, packageVersion);

                TempData["Message"] = string.Format(
                    CultureInfo.CurrentCulture, Strings.SymbolsPackage_UploadSuccessful, packageId, packageVersion);

                // Delete the uploaded file
                await DeleteUploadedFileForUser(currentUser, uploadFile);

                // Redirect to the package details page
                return Json(new
                {
                    location = Url.Package(packageId, packageVersion)
                });
            }
            catch (Exception ex)
            {
                ex.Log();
                _telemetryService.TrackSymbolPackagePushFailureEvent(packageId, packageVersion);
                return Json(HttpStatusCode.BadRequest, new[] { new JsonValidationMessage(Strings.VerifyPackage_UnexpectedError) });
            }
        }

        protected virtual async Task<JsonResult> VerifyPackageInternal(
            VerifyPackageRequest formData,
            Stream uploadFile,
            PackageArchiveReader packageArchiveReader,
            PackageMetadata packageMetadata,
            User currentUser,
            User owner)
        {
            string packageId = null;
            NuGetVersion packageVersion = null;

            try
            {
                Package package;
                var packageStreamMetadata = new PackageStreamMetadata
                {
                    HashAlgorithm = CoreConstants.Sha512HashAlgorithmId,
                    Hash = CryptographyService.GenerateHash(
                        uploadFile.AsSeekableStream(),
                        CoreConstants.Sha512HashAlgorithmId),
                    Size = uploadFile.Length,
                };

                packageId = packageMetadata.Id;
                packageVersion = packageMetadata.Version;

                var existingPackageRegistration = _packageService.FindPackageRegistrationById(packageId);
                if (existingPackageRegistration == null)
                {
                    var checkPermissionsOfUploadNewId = ActionsRequiringPermissions.UploadNewPackageId.CheckPermissions(currentUser, owner, new ActionOnNewPackageContext(packageId, _reservedNamespaceService));
                    if (checkPermissionsOfUploadNewId != PermissionsCheckResult.Allowed)
                    {
                        if (checkPermissionsOfUploadNewId == PermissionsCheckResult.AccountFailure)
                        {
                            // The user is not allowed to upload a new ID on behalf of the owner specified in the form
                            var message = string.Format(CultureInfo.CurrentCulture,
                                Strings.UploadPackage_NewIdOnBehalfOfUserNotAllowed,
                                currentUser.Username, owner.Username);
                            return Json(HttpStatusCode.BadRequest, new[] { new JsonValidationMessage(message) });
                        }
                        else if (checkPermissionsOfUploadNewId == PermissionsCheckResult.ReservedNamespaceFailure)
                        {
                            // The owner specified in the form is not allowed to push to a reserved namespace matching the new ID
                            var version = packageVersion.ToNormalizedString();
                            _telemetryService.TrackPackagePushNamespaceConflictEvent(packageId, version, currentUser, User.Identity);

                            var message = string.Format(CultureInfo.CurrentCulture, Strings.UploadPackage_IdNamespaceConflict);
                            return Json(HttpStatusCode.Conflict, new[] { new JsonValidationMessage(message) });
                        }

                        // An unknown error occurred.
                        return Json(HttpStatusCode.BadRequest, new[] { new JsonValidationMessage(Strings.VerifyPackage_UnexpectedError) });
                    }
                }
                else
                {
                    var checkPermissionsOfUploadNewVersion = ActionsRequiringPermissions.UploadNewPackageVersion.CheckPermissions(currentUser, owner, existingPackageRegistration);
                    if (checkPermissionsOfUploadNewVersion != PermissionsCheckResult.Allowed)
                    {
                        if (checkPermissionsOfUploadNewVersion == PermissionsCheckResult.AccountFailure)
                        {
                            // The user is not allowed to upload a new version on behalf of the owner specified in the form
                            var message = string.Format(CultureInfo.CurrentCulture,
                                Strings.UploadPackage_NewVersionOnBehalfOfUserNotAllowed,
                                currentUser.Username, owner.Username);
                            return Json(HttpStatusCode.BadRequest, new[] { new JsonValidationMessage(message) });
                        }

                        if (checkPermissionsOfUploadNewVersion == PermissionsCheckResult.PackageRegistrationFailure)
                        {
                            // The owner specified in the form is not allowed to upload a new version of the package
                            var message = string.Format(CultureInfo.CurrentCulture,
                                Strings.VerifyPackage_OwnerInvalid,
                                owner.Username, existingPackageRegistration.Id);
                            return Json(HttpStatusCode.BadRequest, new[] { new JsonValidationMessage(message) });
                        }

                        // An unknown error occurred.
                        return Json(HttpStatusCode.BadRequest, new[] { new JsonValidationMessage(Strings.VerifyPackage_UnexpectedError) });
                    }
                }

                // Perform all the validations we can before adding the package to the entity context.
                var beforeValidationResult = await _packageUploadService.ValidateBeforeGeneratePackageAsync(packageArchiveReader, packageMetadata, currentUser);
                var beforeValidationJsonResult = GetJsonResultOrNull(beforeValidationResult);
                if (beforeValidationJsonResult != null)
                {
                    return beforeValidationJsonResult;
                }

                try
                {
                    package = await _packageUploadService.GeneratePackageAsync(
                        packageMetadata.Id,
                        packageArchiveReader,
                        packageStreamMetadata,
                        owner,
                        currentUser);

                    Debug.Assert(package.PackageRegistration != null);
                }
                catch (InvalidPackageException ex)
                {
                    _telemetryService.TraceException(ex);

                    return Json(HttpStatusCode.BadRequest, new[] { new JsonValidationMessage(ex.Message) });
                }

                var packagePolicyResult = await _securityPolicyService.EvaluatePackagePoliciesAsync(
                    SecurityPolicyAction.PackagePush,
                    package,
                    currentUser,
                    owner,
                    HttpContext);

                if (!packagePolicyResult.Success)
                {
                    return Json(HttpStatusCode.BadRequest, new[] { new JsonValidationMessage(packagePolicyResult.ErrorMessage) });
                }

                // Perform validations that require the package already being in the entity context.
                var afterValidationResult = await _packageUploadService.ValidateAfterGeneratePackageAsync(
                    package,
                    packageArchiveReader,
                    owner,
                    currentUser,
                    isNewPackageRegistration: existingPackageRegistration == null);

                var afterValidationJsonResult = GetJsonResultOrNull(afterValidationResult);
                if (afterValidationJsonResult != null)
                {
                    return afterValidationJsonResult;
                }

                if (formData.Edit != null)
                {
                    try
                    {
                        if (await _readMeService.SaveReadMeMdIfChanged(
                            package,
                            formData.Edit,
                            Request.ContentEncoding,
                            commitChanges: false))
                        {
                            _telemetryService.TrackPackageReadMeChangeEvent(package, formData.Edit.ReadMe.SourceType, formData.Edit.ReadMeState);
                        }
                    }
                    catch (ArgumentException ex) when (ex.Message.Contains(Strings.ReadMeUrlHostInvalid))
                    {
                        // Thrown when ReadmeUrlHost is invalid.
                        return Json(HttpStatusCode.BadRequest, new[] { new JsonValidationMessage(Strings.ReadMeUrlHostInvalid) });
                    }
                    catch (InvalidOperationException ex)
                    {
                        // Thrown when readme max length exceeded, or unexpected file extension.
                        return Json(HttpStatusCode.BadRequest, new[] { new JsonValidationMessage(ex.Message) });
                    }
                }

                await _packageService.PublishPackageAsync(package, commitChanges: false);

                if (!formData.Listed)
                {
                    await _packageUpdateService.MarkPackageUnlistedAsync(package, commitChanges: false, updateIndex: false);
                }

                // Commit the package to storage and to the database.
                uploadFile.Position = 0;
                try
                {
                    var commitResult = await _packageUploadService.CommitPackageAsync(
                        package,
                        uploadFile.AsSeekableStream());

                    switch (commitResult)
                    {
                        case PackageCommitResult.Success:
                            break;
                        case PackageCommitResult.Conflict:
                            TempData["Message"] = Strings.UploadPackage_IdVersionConflict;
                            return Json(HttpStatusCode.Conflict, new[] { new JsonValidationMessage(Strings.UploadPackage_IdVersionConflict) });
                        default:
                            throw new NotImplementedException($"The package commit result {commitResult} is not supported.");
                    }

                    // tell Lucene to update index for the new package
                    _indexingService.UpdateIndex();

                    // write an audit record
                    await _auditingService.SaveAuditRecordAsync(
                        new PackageAuditRecord(package, AuditedPackageAction.Create, PackageCreatedVia.Web));

                    if (!(_config.AsynchronousPackageValidationEnabled && _config.BlockingAsynchronousPackageValidationEnabled))
                    {
                        // notify user unless async validation in blocking mode is used
                        var message = new PackageAddedMessage(
                            _config,
                            package,
                            Url.Package(package.PackageRegistration.Id, package.NormalizedVersion, relativeUrl: false),
                            Url.ReportPackage(package, relativeUrl: false),
                            Url.AccountSettings(relativeUrl: false),
                            warningMessages: null);

                        await _messageService.SendMessageAsync(message);
                    }

                    _telemetryService.TrackPackagePushEvent(package, currentUser, User.Identity);

                    TempData["Message"] = string.Format(
                        CultureInfo.CurrentCulture, Strings.SuccessfullyUploadedPackage, package.PackageRegistration.Id, package.Version);
                }
                catch (Exception e)
                {
                    e.Log();
                    return Json(HttpStatusCode.BadRequest, new[] { new JsonValidationMessage(Strings.VerifyPackage_UnexpectedError) });
                }

                await DeleteUploadedFileForUser(currentUser, uploadFile);

                return Json(new
                {
                    location = Url.Package(package.PackageRegistration.Id, package.NormalizedVersion)
                });
            }
            catch (Exception)
            {
                _telemetryService.TrackPackagePushFailureEvent(packageId, packageVersion);
                throw;
            }
        }

        private async Task DeleteUploadedFileForUser(User currentUser, Stream uploadedFileStream)
        {
            try
            {
                // We should dispose the stream before we can delete the file from the disk.
                uploadedFileStream.Dispose();

                // delete the uploaded binary in the Uploads container
                await _uploadFileService.DeleteUploadFileAsync(currentUser.Key);
            }
            catch (Exception e)
            {
                // Log the exception here and swallow it for now.
                // We want to know the delete has failed, but the user shouldn't get a failed request here since everything has actually gone through
                // Note that this will still lead to the strange behavior where the next time a user comes to the upload page, an upload will be "in progress"
                //  but verify will fail as the package has actually already been added, at which point, cancel will attempt the delete of this blob again.
                // An issue to clear in progress if it already exists has been logged at https://github.com/NuGet/NuGetGallery/issues/6192
                e.Log();
            }
        }

        private JsonResult GetJsonResultOrNull(PackageValidationResult validationResult)
        {
            var errorMessage = GetErrorMessageOrNull(validationResult);
            if (errorMessage == null)
            {
                return null;
            }

            return Json(HttpStatusCode.BadRequest, new[] { new JsonValidationMessage(errorMessage) });
        }

        private JsonResult GetJsonResultOrNull(SymbolPackageValidationResult validationResult)
        {
            HttpStatusCode httpStatusCode;
            switch (validationResult.Type)
            {
                case SymbolPackageValidationResultType.Accepted:
                    return null;
                case SymbolPackageValidationResultType.Invalid:
                case SymbolPackageValidationResultType.MissingPackage:
                    httpStatusCode = HttpStatusCode.BadRequest;
                    break;
                case SymbolPackageValidationResultType.SymbolsPackagePendingValidation:
                    httpStatusCode = HttpStatusCode.Conflict;
                    break;
                case SymbolPackageValidationResultType.UserNotAllowedToUpload:
                    httpStatusCode = HttpStatusCode.Forbidden;
                    break;
                default:
                    throw new NotImplementedException($"The symbol package validation result type {validationResult.Type} is not supported.");
            }

            return Json(httpStatusCode, new[] { new JsonValidationMessage(validationResult.Message) });
        }

        private static IValidationMessage GetErrorMessageOrNull(PackageValidationResult validationResult)
        {
            switch (validationResult.Type)
            {
                case PackageValidationResultType.Accepted:
                    return null;
                case PackageValidationResultType.Invalid:
                    return validationResult.Message;
                default:
                    throw new NotImplementedException($"The package validation result type {validationResult.Type} is not supported.");
            }
        }

        private async Task<PackageArchiveReader> SafeCreatePackage(User currentUser, Stream uploadFile)
        {
            Exception caught = null;
            PackageArchiveReader packageArchiveReader = null;
            try
            {
                packageArchiveReader = CreatePackage(uploadFile);
            }
            catch (InvalidPackageException ipex)
            {
                caught = ipex.AsUserSafeException();
            }
            catch (InvalidDataException idex)
            {
                caught = idex.AsUserSafeException();
            }
            catch (EntityException enex)
            {
                caught = enex.AsUserSafeException();
            }
            catch (Exception ex)
            {
                // Can't wait for Roslyn to let us await in Catch blocks :(
                caught = ex;
            }

            if (caught != null)
            {
                caught.Log();

                // Report the error
                TempData["Message"] = caught.GetUserSafeMessage();

                // Clear the upload
                await _uploadFileService.DeleteUploadFileAsync(currentUser.Key);
            }

            return packageArchiveReader;
        }

        [UIAuthorize]
        [HttpPost]
        [ValidateAntiForgeryToken]
        public virtual async Task<JsonResult> CancelUpload()
        {
            var currentUser = GetCurrentUser();
            await _uploadFileService.DeleteUploadFileAsync(currentUser.Key);

            return Json(null);
        }

        [UIAuthorize]
        [HttpPost]
        [ValidateAntiForgeryToken]
        public virtual async Task<JsonResult> PreviewReadMe(ReadMeRequest formData)
        {
            if (formData == null || !_readMeService.HasReadMeSource(formData))
            {
                return Json(HttpStatusCode.BadRequest, new[] { Strings.PreviewReadMe_ReadMeMissing });
            }

            try
            {
                var readMeResult = await _readMeService.GetReadMeHtmlAsync(formData, Request.ContentEncoding);
                return Json(readMeResult);
            }
            catch (Exception ex)
            {
                return Json(HttpStatusCode.BadRequest, new[] {
                    string.Format(CultureInfo.CurrentCulture, Strings.PreviewReadMe_ConversionFailed, ex.Message) });
            }
        }

        [UIAuthorize]
        [HttpGet]
        public virtual async Task<JsonResult> GetReadMeMd(string id, string version)
        {
            var package = _packageService.FindPackageByIdAndVersionStrict(id, version);
            if (package == null)
            {
                return Json(HttpStatusCode.NotFound, null, JsonRequestBehavior.AllowGet);
            }

            if (ActionsRequiringPermissions.EditPackage.CheckPermissionsOnBehalfOfAnyAccount(GetCurrentUser(), package) != PermissionsCheckResult.Allowed)
            {
                return Json(HttpStatusCode.Forbidden, null, JsonRequestBehavior.AllowGet);
            }
            
            var request = new EditPackageVersionReadMeRequest();
            if (package.HasReadMe)
            {
                var readMe = await _readMeService.GetReadMeMdAsync(package);
                if (package.HasReadMe)
                {
                    request.ReadMe.SourceType = ReadMeService.TypeWritten;
                    request.ReadMe.SourceText = readMe;
                }
            }

            return Json(request, JsonRequestBehavior.AllowGet);
        }

        [UIAuthorize]
        [HttpPost]
        [ValidateAntiForgeryToken]
        public virtual async Task<ActionResult> SetLicenseReportVisibility(string id, string version, bool visible)
        {
            return await SetLicenseReportVisibility(id, version, visible, Url.Package);
        }

        internal virtual async Task<ActionResult> SetLicenseReportVisibility(string id, string version, bool visible, Func<Package, bool, string> urlFactory)
        {
            var package = _packageService.FindPackageByIdAndVersionStrict(id, version);
            if (package == null)
            {
                return HttpNotFound();
            }
            if (ActionsRequiringPermissions.EditPackage.CheckPermissionsOnBehalfOfAnyAccount(GetCurrentUser(), package) != PermissionsCheckResult.Allowed)
            {
                return HttpForbidden();
            }

            await _packageService.SetLicenseReportVisibilityAsync(package, visible);

            TempData["Message"] = string.Format(
                CultureInfo.CurrentCulture,
                "The license report for this package has been {0}. It may take several hours for this change to propagate through our system.",
                visible ? "enabled" : "disabled");

            // Update the index
            _indexingService.UpdatePackage(package);

            return Redirect(urlFactory(package, /*relativeUrl:*/ true));
        }

        [UIAuthorize]
        [HttpPost]
        [ValidateAntiForgeryToken]
        public virtual async Task<JsonResult> SetRequiredSigner(string id, string username)
        {
            var packageRegistration = _packageService.FindPackageRegistrationById(id);

            if (packageRegistration == null)
            {
                return Json(HttpStatusCode.NotFound);
            }

            var currentUser = GetCurrentUser();

            var wasAADLoginOrMultiFactorAuthenticated = User.WasMultiFactorAuthenticated() || User.WasAzureActiveDirectoryAccountUsedForSignin();
            var canManagePackageRequiredSigner = wasAADLoginOrMultiFactorAuthenticated
                && ActionsRequiringPermissions
                    .ManagePackageRequiredSigner
                    .CheckPermissionsOnBehalfOfAnyAccount(currentUser, packageRegistration) == PermissionsCheckResult.Allowed;
            if (!canManagePackageRequiredSigner)
            {
                return Json(HttpStatusCode.Forbidden);
            }

            User signer = null;

            if (!string.IsNullOrEmpty(username))
            {
                signer = _userService.FindByUsername(username);

                if (signer == null)
                {
                    return Json(HttpStatusCode.NotFound);
                }
            }

            await _packageService.SetRequiredSignerAsync(packageRegistration, signer);

            return Json(HttpStatusCode.OK);
        }

        private JsonResult FailedToReadFile(Exception ex)
        {
            ex.Log();

            var message = Strings.FailedToReadUploadFile;
            if (ex is InvalidPackageException || ex is InvalidDataException || ex is EntityException)
            {
                message = ex.Message;
            }

            return Json(HttpStatusCode.BadRequest, new[] { new JsonValidationMessage(message) });
        }

        // this method exists to make unit testing easier
        protected internal virtual PackageArchiveReader CreatePackage(Stream stream)
        {
            try
            {
                return new PackageArchiveReader(stream, leaveStreamOpen: true);
            }
            catch (Exception)
            {
                stream.Dispose();
                throw;
            }
        }

        private static string GetSortExpression(string sortOrder)
        {
            switch (sortOrder)
            {
                case GalleryConstants.AlphabeticSortOrder:
                    return "PackageRegistration.Id";
                case GalleryConstants.RecentSortOrder:
                    return "Published desc";

                default:
                    return "PackageRegistration.DownloadCount desc";
            }
        }

        // Determine whether an 'Edit' string submitted differs from one read from the package.
        private static bool IsDifferent(string posted, string package)
        {
            if (string.IsNullOrEmpty(posted) || string.IsNullOrEmpty(package))
            {
                return string.IsNullOrEmpty(posted) != string.IsNullOrEmpty(package);
            }

            // Compare non-empty strings
            // Ignore those pesky '\r' characters which screw up comparisons.
            return !string.Equals(posted.Replace("\r", ""), package.Replace("\r", ""), StringComparison.Ordinal);
        }

        private static HttpStatusCodeResult HttpForbidden()
        {
            return new HttpStatusCodeResult(HttpStatusCode.Forbidden, Strings.Unauthorized);
        }
    }
}<|MERGE_RESOLUTION|>--- conflicted
+++ resolved
@@ -958,17 +958,10 @@
                     cacheDependentsCacheKey,
                     dependents,
                     null,
-<<<<<<< HEAD
-                    DateTime.UtcNow.AddMinutes(60),
-                    Cache.NoSlidingExpiration,
-                    //Cache.NoSlidingExpiration,
-                    CacheItemPriority.Default, null);
-=======
                     DateTime.UtcNow.AddMinutes(5),
                     Cache.NoSlidingExpiration,
                     CacheItemPriority.Default, null);
 
->>>>>>> 3e83e7fe
             }
 
             // Cache contains PackageDependents
