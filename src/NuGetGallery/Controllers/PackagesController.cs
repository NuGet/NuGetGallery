--- conflicted
+++ resolved
@@ -1488,17 +1488,12 @@
                 var pendEdit = false;
                 if (formData.Edit != null)
                 {
-<<<<<<< HEAD
-                    pendEdit = await _readMeService.SavePendingReadMeMdIfChanged(package, formData.Edit, Request.ContentEncoding);
-
-=======
                     if (await _readMeService.SavePendingReadMeMdIfChanged(package, formData.Edit, Request.ContentEncoding))
                     {
                         pendEdit = true;
                         _telemetryService.TrackPackageReadMeChangeEvent(package, formData.Edit.ReadMe.SourceType, formData.Edit.ReadMeState);
                     }
                     
->>>>>>> d10dfbaf
                     pendEdit = pendEdit || formData.Edit.RequiresLicenseAcceptance != packageMetadata.RequireLicenseAcceptance;
 
                     pendEdit = pendEdit || IsDifferent(formData.Edit.IconUrl, packageMetadata.IconUrl.ToEncodedUrlStringOrNull());
