﻿// Copyright (c) .NET Foundation. All rights reserved.
// Licensed under the Apache License, Version 2.0. See License.txt in the project root for license information.

using System;
using System.Collections.Generic;
using System.Data;
using System.Diagnostics;
using System.Globalization;
using System.IO;
using System.IO.Compression;
using System.Linq;
using System.Net;
using System.Net.Mail;
using System.Text;
using System.Threading.Tasks;
using System.Web;
using System.Web.Caching;
using System.Web.Mvc;
using NuGet.Packaging;
using NuGet.Versioning;
using NuGetGallery.Areas.Admin;
using NuGetGallery.Areas.Admin.Models;
using NuGetGallery.AsyncFileUpload;
using NuGetGallery.Auditing;
using NuGetGallery.Configuration;
using NuGetGallery.Filters;
using NuGetGallery.Helpers;
using NuGetGallery.Infrastructure.Lucene;
using NuGetGallery.OData;
using NuGetGallery.Packaging;
using NuGetGallery.Security;
using PoliteCaptcha;

namespace NuGetGallery
{
    public partial class PackagesController
        : AppController
    {
        private static readonly IReadOnlyList<ReportPackageReason> ReportAbuseReasons = new[]
        {
            ReportPackageReason.ViolatesALicenseIOwn,
            ReportPackageReason.ContainsMaliciousCode,
            ReportPackageReason.HasABugOrFailedToInstall,
            ReportPackageReason.Other
        };

        private static readonly IReadOnlyList<ReportPackageReason> ReportMyPackageReasons = new[]
        {
            ReportPackageReason.ContainsPrivateAndConfidentialData,
            ReportPackageReason.ReleasedInPublicByAccident,
            ReportPackageReason.ContainsMaliciousCode,
            ReportPackageReason.Other
        };

        private static readonly IReadOnlyList<ReportPackageReason> DeleteReasons = new[]
        {
            ReportPackageReason.ContainsPrivateAndConfidentialData,
            ReportPackageReason.ReleasedInPublicByAccident,
            ReportPackageReason.ContainsMaliciousCode,
        };

        // TODO: add support for URL-based package submission
        // TODO: add support for uploading logos and screenshots
        // TODO: improve validation summary emphasis

        private readonly IAutomaticallyCuratePackageCommand _autoCuratedPackageCmd;
        private readonly IAppConfiguration _config;
        private readonly IMessageService _messageService;
        private readonly IPackageService _packageService;
        private readonly IPackageFileService _packageFileService;
        private readonly ISearchService _searchService;
        private readonly IUploadFileService _uploadFileService;
        private readonly IUserService _userService;
        private readonly IEntitiesContext _entitiesContext;
        private readonly IIndexingService _indexingService;
        private readonly ICacheService _cacheService;
        private readonly EditPackageService _editPackageService;
        private readonly IPackageDeleteService _packageDeleteService;
        private readonly ISupportRequestService _supportRequestService;
        private readonly IAuditingService _auditingService;
        private readonly ITelemetryService _telemetryService;
        private readonly ISecurityPolicyService _securityPolicyService;
        private readonly IReservedNamespaceService _reservedNamespaceService;
        private readonly IPackageUploadService _packageUploadService;
        private readonly IReadMeService _readMeService;
        private readonly IValidationService _validationService;
        private readonly IPackageOwnershipManagementService _packageOwnershipManagementService;

        public PackagesController(
            IPackageService packageService,
            IUploadFileService uploadFileService,
            IUserService userService,
            IMessageService messageService,
            ISearchService searchService,
            IAutomaticallyCuratePackageCommand autoCuratedPackageCmd,
            IPackageFileService packageFileService,
            IEntitiesContext entitiesContext,
            IAppConfiguration config,
            IIndexingService indexingService,
            ICacheService cacheService,
            EditPackageService editPackageService,
            IPackageDeleteService packageDeleteService,
            ISupportRequestService supportRequestService,
            IAuditingService auditingService,
            ITelemetryService telemetryService,
            ISecurityPolicyService securityPolicyService,
            IReservedNamespaceService reservedNamespaceService,
            IPackageUploadService packageUploadService,
            IReadMeService readMeService,
            IValidationService validationService,
            IPackageOwnershipManagementService packageOwnershipManagementService)
        {
            _packageService = packageService;
            _uploadFileService = uploadFileService;
            _userService = userService;
            _messageService = messageService;
            _searchService = searchService;
            _autoCuratedPackageCmd = autoCuratedPackageCmd;
            _packageFileService = packageFileService;
            _entitiesContext = entitiesContext;
            _config = config;
            _indexingService = indexingService;
            _cacheService = cacheService;
            _editPackageService = editPackageService;
            _packageDeleteService = packageDeleteService;
            _supportRequestService = supportRequestService;
            _auditingService = auditingService;
            _telemetryService = telemetryService;
            _securityPolicyService = securityPolicyService;
            _reservedNamespaceService = reservedNamespaceService;
            _packageUploadService = packageUploadService;
            _readMeService = readMeService;
            _validationService = validationService;
            _packageOwnershipManagementService = packageOwnershipManagementService;
        }

        [HttpGet]
        [Authorize]
        [OutputCache(NoStore = true, Duration = 0, VaryByParam = "None")]
        public virtual JsonResult UploadPackageProgress()
        {
            string username = User.Identity.Name;

            AsyncFileUploadProgress progress = _cacheService.GetProgress(username);
            if (progress == null)
            {
                return Json(404, null, JsonRequestBehavior.AllowGet);
            }

            return Json(progress, JsonRequestBehavior.AllowGet);
        }

        [Authorize]
        [RequiresAccountConfirmation("upload a package")]
        public async virtual Task<ActionResult> UploadPackage()
        {
            var currentUser = GetCurrentUser();
            var model = new SubmitPackageRequest();
            PackageMetadata packageMetadata;

            using (var uploadedFile = await _uploadFileService.GetUploadFileAsync(currentUser.Key))
            {
                if (uploadedFile != null)
                {

                    var package = await SafeCreatePackage(currentUser, uploadedFile);
                    if (package == null)
                    {
                        return View(model);
                    }

                    try
                    {
                        packageMetadata = PackageMetadata.FromNuspecReader(
                            package.GetNuspecReader());
                    }
                    catch (Exception ex)
                    {
                        _telemetryService.TraceException(ex);

                        TempData["Message"] = ex.GetUserSafeMessage();
                        return View(model);
                    }

                    model.IsUploadInProgress = true;

                    var existingPackageRegistration = _packageService.FindPackageRegistrationById(packageMetadata.Id);
                    var verifyRequest = new VerifyPackageRequest(packageMetadata, GetPossibleOwnersForUpload(packageMetadata.Id, existingPackageRegistration));

                    model.InProgressUpload = verifyRequest;
                }
            }

            return View(model);
        }

        [HttpPost]
        [Authorize]
        [ValidateAntiForgeryToken]
        [RequiresAccountConfirmation("upload a package")]
        public virtual async Task<JsonResult> UploadPackage(HttpPostedFileBase uploadFile)
        {
            var currentUser = GetCurrentUser();

            using (var existingUploadFile = await _uploadFileService.GetUploadFileAsync(currentUser.Key))
            {
                if (existingUploadFile != null)
                {
                    return Json(409, new[] { Strings.UploadPackage_UploadInProgress });
                }
            }

            if (uploadFile == null)
            {
                ModelState.AddModelError(String.Empty, Strings.UploadFileIsRequired);
                return Json(400, new[] { Strings.UploadFileIsRequired });
            }

            if (!Path.GetExtension(uploadFile.FileName).Equals(CoreConstants.NuGetPackageFileExtension, StringComparison.OrdinalIgnoreCase))
            {
                ModelState.AddModelError(String.Empty, Strings.UploadFileMustBeNuGetPackage);
                return Json(400, new[] { Strings.UploadFileMustBeNuGetPackage });
            }

            PackageRegistration existingPackageRegistration;

            using (var uploadStream = uploadFile.InputStream)
            {
                using (var archive = new ZipArchive(uploadStream, ZipArchiveMode.Read, leaveOpen: true))
                {
                    var reference = DateTime.UtcNow.AddDays(1); // allow "some" clock skew

                    var entryInTheFuture = archive.Entries.FirstOrDefault(
                        e => e.LastWriteTime.UtcDateTime > reference);

                    if (entryInTheFuture != null)
                    {
                        ModelState.AddModelError(String.Empty, string.Format(
                           CultureInfo.CurrentCulture,
                           Strings.PackageEntryFromTheFuture,
                           entryInTheFuture.Name));

                        return Json(400, new[] {
                            string.Format(CultureInfo.CurrentCulture, Strings.PackageEntryFromTheFuture, entryInTheFuture.Name) });
                    }
                }

                PackageArchiveReader packageArchiveReader;
                try
                {
                    packageArchiveReader = CreatePackage(uploadStream);

                    _packageService.EnsureValid(packageArchiveReader);
                }
                catch (Exception ex)
                {
                    ex.Log();

                    var message = Strings.FailedToReadUploadFile;
                    if (ex is InvalidPackageException || ex is InvalidDataException || ex is EntityException)
                    {
                        message = ex.Message;
                    }

                    ModelState.AddModelError(String.Empty, message);

                    return Json(400, new[] { message });
                }
                finally
                {
                    _cacheService.RemoveProgress(currentUser.Username);
                }

                NuspecReader nuspec;
                var errors = ManifestValidator.Validate(packageArchiveReader.GetNuspec(), out nuspec).ToArray();
                if (errors.Length > 0)
                {
                    var errorStrings = new List<string>();
                    foreach (var error in errors)
                    {
                        errorStrings.Add(error.ErrorMessage);
                        ModelState.AddModelError(String.Empty, error.ErrorMessage);
                    }

                    return Json(400, errorStrings);
                }

                // Check min client version
                if (nuspec.GetMinClientVersion() > Constants.MaxSupportedMinClientVersion)
                {
                    ModelState.AddModelError(
                        string.Empty,
                        string.Format(
                            CultureInfo.CurrentCulture,
                            Strings.UploadPackage_MinClientVersionOutOfRange,
                            nuspec.GetMinClientVersion()));

                    return Json(400, new[] {
                        string.Format(CultureInfo.CurrentCulture, Strings.UploadPackage_MinClientVersionOutOfRange, nuspec.GetMinClientVersion()) });
                }

                var id = nuspec.GetId();
                existingPackageRegistration = _packageService.FindPackageRegistrationById(id);

                // For a new package id verify if the user is allowed to use it.
                if (existingPackageRegistration == null && !_reservedNamespaceService.IsPushAllowedOnBehalfOfOwners(id, currentUser, out var matchingNamespaces))
                {
                    ModelState.AddModelError(
                        string.Empty, string.Format(CultureInfo.CurrentCulture, Strings.UploadPackage_IdNamespaceConflict));

                    var version = nuspec.GetVersion().ToNormalizedString();
                    _telemetryService.TrackPackagePushNamespaceConflictEvent(id, version, currentUser, User.Identity);

                    return Json(409, new string[] { string.Format(CultureInfo.CurrentCulture, Strings.UploadPackage_IdNamespaceConflict) });
                }

                // For existing package ID verify that the current user has the rights to upload new versions
                if (existingPackageRegistration != null && !PermissionsService.IsActionAllowedOnBehalfOfOwners(existingPackageRegistration, currentUser, AccountActions.UploadNewVersionOnBehalfOf))
                {
                    ModelState.AddModelError(
                        string.Empty, string.Format(CultureInfo.CurrentCulture, Strings.PackageIdNotAvailable, existingPackageRegistration.Id));

                    return Json(409, new[] { string.Format(CultureInfo.CurrentCulture, Strings.PackageIdNotAvailable, existingPackageRegistration.Id) });
                }

                var nuspecVersion = nuspec.GetVersion();
                var existingPackage = _packageService.FindPackageByIdAndVersionStrict(nuspec.GetId(), nuspecVersion.ToStringSafe());
                if (existingPackage != null)
                {
                    // Determine if the package versions only differ by metadata, 
                    // and provide the most optimal the user-facing error message.
                    var existingPackageVersion = new NuGetVersion(existingPackage.Version);
                    String message = string.Empty;
                    if ((existingPackageVersion.HasMetadata || nuspecVersion.HasMetadata)
                        && !string.Equals(existingPackageVersion.Metadata, nuspecVersion.Metadata))
                    {
                        message = string.Format(
                                CultureInfo.CurrentCulture,
                                Strings.PackageVersionDiffersOnlyByMetadataAndCannotBeModified,
                                existingPackage.PackageRegistration.Id,
                                existingPackage.Version);
                    }
                    else
                    {
                        message = string.Format(
                                CultureInfo.CurrentCulture,
                                Strings.PackageExistsAndCannotBeModified,
                                existingPackage.PackageRegistration.Id,
                                existingPackage.Version);
                    }

                    ModelState.AddModelError(
                        string.Empty,
                        message);

                    return Json(409, new[] { message });
                }

                await _uploadFileService.SaveUploadFileAsync(currentUser.Key, uploadStream);
            }

            PackageMetadata packageMetadata;
            using (Stream uploadedFile = await _uploadFileService.GetUploadFileAsync(currentUser.Key))
            {
                if (uploadedFile == null)
                {
                    ModelState.AddModelError(String.Empty, Strings.UploadFileIsRequired);
                    return Json(400, new[] { Strings.UploadFileIsRequired });
                }

                var package = await SafeCreatePackage(currentUser, uploadedFile);
                if (package == null)
                {
                    return Json(400, new[] { Strings.UploadFileIsRequired });
                }

                try
                {
                    packageMetadata = PackageMetadata.FromNuspecReader(
                        package.GetNuspecReader());
                }
                catch (Exception ex)
                {
                    _telemetryService.TraceException(ex);

                    return Json(400, new[] { ex.GetUserSafeMessage() });
                }
            }

            var model = new VerifyPackageRequest(packageMetadata, GetPossibleOwnersForUpload(packageMetadata.Id, existingPackageRegistration));

            return Json(model);
        }

        public virtual async Task<ActionResult> DisplayPackage(string id, string version)
        {
            string normalized = NuGetVersionFormatter.Normalize(version);
            if (!string.Equals(version, normalized))
            {
                // Permanent redirect to the normalized one (to avoid multiple URLs for the same content)
                return RedirectToActionPermanent("DisplayPackage", new { id = id, version = normalized });
            }

            Package package;
            if (version != null && version.Equals(Constants.AbsoluteLatestUrlString, StringComparison.InvariantCultureIgnoreCase))
            {
                package = _packageService.FindAbsoluteLatestPackageById(id, SemVerLevelKey.SemVer2);
            }
            else
            {
                package = _packageService.FindPackageByIdAndVersion(id, version, SemVerLevelKey.SemVer2);
            }

            // Validating packages should be hidden to everyone but the owners and admins.
            if (package == null
                || ((package.PackageStatusKey == PackageStatus.Validating
                     || package.PackageStatusKey == PackageStatus.FailedValidation)
                    && !PermissionsService.IsActionAllowed(package, User, PackageActions.DisplayPrivatePackage)))
            {
                return HttpNotFound();
            }

            var packageHistory = package
                .PackageRegistration
                .Packages
                .ToList()
                .OrderByDescending(p => new NuGetVersion(p.Version));

            var model = new DisplayPackageViewModel(package, packageHistory);

            var isReadMePending = false;
            if (PermissionsService.IsActionAllowed(package, User, PackageActions.Edit))
            {
                // Tell logged-in package owners not to cache the package page,
                // so they won't be confused about the state of pending edits.
                Response.Cache.SetCacheability(HttpCacheability.NoCache);
                Response.Cache.SetNoStore();
                Response.Cache.SetMaxAge(TimeSpan.Zero);
                Response.Cache.SetRevalidation(HttpCacheRevalidation.AllCaches);

                var pendingMetadata = _editPackageService.GetPendingMetadata(package);
                if (pendingMetadata != null)
                {
                    model.SetPendingMetadata(pendingMetadata);
                    isReadMePending = pendingMetadata.ReadMeState != PackageEditReadMeState.Unchanged;
                }
            }

            model.ReadMeHtml = await _readMeService.GetReadMeHtmlAsync(package, isReadMePending);

            var externalSearchService = _searchService as ExternalSearchService;
            if (_searchService.ContainsAllVersions && externalSearchService != null)
            {
                var isIndexedCacheKey = $"IsIndexed_{package.PackageRegistration.Id}_{package.Version}";
                var isIndexed = HttpContext.Cache.Get(isIndexedCacheKey) as bool?;
                if (!isIndexed.HasValue)
                {
                    var normalizedRegistrationId = package.PackageRegistration.Id
                        .Normalize(NormalizationForm.FormC);

                    var searchFilter = SearchAdaptor.GetSearchFilter(
                            q: "id:\"" + normalizedRegistrationId + "\" AND version:\"" + package.Version + "\"",
                        page: 1,
                        includePrerelease: true,
                        sortOrder: null,
                        context: SearchFilter.ODataSearchContext,
                        semVerLevel: SemVerLevelKey.SemVerLevel2);

                    searchFilter.IncludeAllVersions = true;

                    var results = await externalSearchService.RawSearch(searchFilter);

                    isIndexed = results.Hits > 0;

                    var expiration = Cache.NoAbsoluteExpiration;
                    if (!isIndexed.Value)
                    {
                        expiration = DateTime.UtcNow.Add(TimeSpan.FromSeconds(30));
                    }

                    HttpContext.Cache.Add(isIndexedCacheKey,
                        isIndexed,
                        null,
                        expiration,
                        Cache.NoSlidingExpiration,
                        CacheItemPriority.Default, null);
                }

                model.IsIndexed = isIndexed;
            }

            ViewBag.FacebookAppID = _config.FacebookAppId;
            return View(model);
        }

        public virtual async Task<ActionResult> ListPackages(PackageListSearchViewModel searchAndListModel)
        {
            var page = searchAndListModel.Page;
            var q = searchAndListModel.Q;
            var includePrerelease = searchAndListModel.Prerel ?? true;

            if (page < 1)
            {
                page = 1;
            }

            q = (q ?? string.Empty).Trim();

            // We are not going to SQL here anyway, but our request logs do show some attempts to SQL injection.
            // The below code just fails out those requests early.
            if (q.ToLowerInvariant().Contains("char(")
                || q.ToLowerInvariant().Contains("union select")
                || q.ToLowerInvariant().Contains("/*")
                || q.ToLowerInvariant().Contains("--"))
            {
                return new HttpStatusCodeResult(HttpStatusCode.BadRequest);
            }

            SearchResults results;

            // fetch most common query from cache to relieve load on the search service
            if (string.IsNullOrEmpty(q) && page == 1 && includePrerelease)
            {
                var cachedResults = HttpContext.Cache.Get("DefaultSearchResults");
                if (cachedResults == null)
                {
                    var searchFilter = SearchAdaptor.GetSearchFilter(
                        q,
                        page,
                        includePrerelease: includePrerelease,
                        sortOrder: null,
                        context: SearchFilter.UISearchContext,
                        semVerLevel: SemVerLevelKey.SemVerLevel2);

                    results = await _searchService.Search(searchFilter);

                    // note: this is a per instance cache
                    HttpContext.Cache.Add(
                        "DefaultSearchResults",
                        results,
                        null,
                        DateTime.UtcNow.AddMinutes(10),
                        Cache.NoSlidingExpiration,
                        CacheItemPriority.Default, null);
                }
                else
                {
                    // default for /packages view
                    results = (SearchResults)cachedResults;
                }
            }
            else
            {
                var searchFilter = SearchAdaptor.GetSearchFilter(
                    q,
                    page,
                    includePrerelease: includePrerelease,
                    sortOrder: null,
                    context: SearchFilter.UISearchContext,
                    semVerLevel: SemVerLevelKey.SemVerLevel2);

                results = await _searchService.Search(searchFilter);
            }

            int totalHits = results.Hits;
            if (page == 1 && !results.Data.Any())
            {
                // In the event the index wasn't updated, we may get an incorrect count.
                totalHits = 0;
            }

            var viewModel = new PackageListViewModel(
                results.Data,
                results.IndexTimestampUtc,
                q,
                totalHits,
                page - 1,
                Constants.DefaultPackageListPageSize,
                Url,
                includePrerelease);

            ViewBag.SearchTerm = q;

            return View(viewModel);
        }

        [HttpGet]
        public virtual ActionResult ReportAbuse(string id, string version)
        {
            var package = _packageService.FindPackageByIdAndVersionStrict(id, version);

            if (package == null)
            {
                return HttpNotFound();
            }

            var model = new ReportAbuseViewModel
            {
                ReasonChoices = ReportAbuseReasons,
                PackageId = id,
                PackageVersion = package.Version,
                CopySender = true,
            };

            if (Request.IsAuthenticated)
            {
                var user = GetCurrentUser();

                // If user logged on in as owner a different tab, then clicked the link, we can redirect them to ReportMyPackage
                if (PermissionsService.IsActionAllowed(package, user, PackageActions.ReportMyPackage))
                {
                    return RedirectToAction("ReportMyPackage", new { id, version });
                }

                if (user.Confirmed)
                {
                    model.ConfirmedUser = true;
                }
            }

            ViewData[Constants.ReturnUrlViewDataKey] = Url.ReportPackage(id, version);
            return View(model);
        }

        [HttpGet]
        [Authorize]
        [RequiresAccountConfirmation("contact support about your package")]
        public virtual async Task<ActionResult> ReportMyPackage(string id, string version)
        {
            var package = _packageService.FindPackageByIdAndVersionStrict(id, version);

            if (package == null)
            {
                return HttpNotFound();
            }
            
            if (!PermissionsService.IsActionAllowed(package, User, PackageActions.ReportMyPackage))
            {
                return RedirectToAction(nameof(ReportAbuse), new { id, version });
            }

            var allowDelete = await _packageDeleteService.CanPackageBeDeletedByUserAsync(package);

            var model = new ReportMyPackageViewModel
            {
                ReasonChoices = ReportMyPackageReasons,
                DeleteReasonChoices = DeleteReasons,
                ConfirmedUser = GetCurrentUser().Confirmed,
                PackageId = id,
                PackageVersion = package.Version,
                CopySender = true,
                AllowDelete = allowDelete,
            };

            return View(model);
        }

        [HttpPost]
        [ValidateAntiForgeryToken]
        [ValidateSpamPrevention]
        public virtual async Task<ActionResult> ReportAbuse(string id, string version, ReportAbuseViewModel reportForm)
        {
            reportForm.Message = HttpUtility.HtmlEncode(reportForm.Message);
            
            if (reportForm.Reason == ReportPackageReason.ViolatesALicenseIOwn
                && string.IsNullOrWhiteSpace(reportForm.Signature))
            {
                ModelState.AddModelError(
                    nameof(ReportAbuseViewModel.Signature),
                    "The signature is required.");
            }

            if (!ModelState.IsValid)
            {
                return ReportAbuse(id, version);
            }

            var package = _packageService.FindPackageByIdAndVersionStrict(id, version);
            if (package == null)
            {
                return HttpNotFound();
            }

            User user = null;
            MailAddress from;
            if (Request.IsAuthenticated)
            {
                user = GetCurrentUser();
                from = user.ToMailAddress();
            }
            else
            {
                from = new MailAddress(reportForm.Email);
            }

            var request = new ReportPackageRequest
            {
                AlreadyContactedOwners = reportForm.AlreadyContactedOwner,
                FromAddress = from,
                Message = reportForm.Message,
                Package = package,
                Reason = EnumHelper.GetDescription(reportForm.Reason.Value),
                RequestingUser = user,
                Url = Url,
                CopySender = reportForm.CopySender,
                Signature = reportForm.Signature
            };

            var subject = $"Support Request for '{package.PackageRegistration.Id}' version {package.Version}";
            var requestorEmailAddress = user != null ? user.EmailAddress : reportForm.Email;
            var reason = EnumHelper.GetDescription(reportForm.Reason.Value);

            await _supportRequestService.AddNewSupportRequestAsync(subject, reportForm.Message, requestorEmailAddress, reason, user, package);

            _messageService.ReportAbuse(request);

            TempData["Message"] = "Your abuse report has been sent to the gallery operators.";
            return Redirect(Url.Package(id, version));
        }

        [HttpPost]
        [Authorize]
        [RequiresAccountConfirmation("contact support about your package")]
        [ValidateAntiForgeryToken]
        [ValidateSpamPrevention]
        public virtual async Task<ActionResult> ReportMyPackage(string id, string version, ReportMyPackageViewModel reportForm)
        {
            var package = _packageService.FindPackageByIdAndVersionStrict(id, version);
            
            var failureResult = await ValidateReportMyPackageViewModel(reportForm, package);
            if (failureResult != null)
            {
                return failureResult;
            }
            
            // Override the copy sender and message fields if we are performing an auto-delete.
            if (reportForm.DeleteDecision == PackageDeleteDecision.DeletePackage)
            {
                reportForm.CopySender = false;
                reportForm.Message = Strings.UserPackageDeleteSupportRequestMessage;
            }

            var user = GetCurrentUser();
            var from = user.ToMailAddress();
            var subject = string.Format(
                Strings.OwnerSupportRequestSubjectFormat,
                package.PackageRegistration.Id,
                package.NormalizedVersion);
            var reason = EnumHelper.GetDescription(reportForm.Reason.Value);
            var supportRequest = await _supportRequestService.AddNewSupportRequestAsync(
                subject,
                reportForm.Message,
                from.Address,
                reason,
                user,
                package);

            var deleted = false;
            if (supportRequest != null
                && reportForm.DeleteDecision == PackageDeleteDecision.DeletePackage)
            {
                deleted = await DeletePackageOnBehalfOfUserAsync(package, user, reason, supportRequest);
            }

            if (!deleted)
            {
                NotifyReportMyPackageSupportRequest(reportForm, package, user, from);
            }

            return Redirect(Url.Package(package.PackageRegistration.Id, package.NormalizedVersion));
        }

        private async Task<ActionResult> ValidateReportMyPackageViewModel(ReportMyPackageViewModel reportForm, Package package)
        {
            if (package == null)
            {
                return HttpNotFound();
            }

            if (!PermissionsService.IsActionAllowed(package, User, PackageActions.ReportMyPackage))
            {
                return RedirectToAction(nameof(ReportAbuse), new { id = package.PackageRegistration.Id, version = package.NormalizedVersion });
            }

            reportForm.Message = HttpUtility.HtmlEncode(reportForm.Message);

            // Enforce the auto-delete rules.
            var allowDelete = false;
            if (reportForm.DeleteDecision != PackageDeleteDecision.ContactSupport)
            {
                allowDelete = await _packageDeleteService.CanPackageBeDeletedByUserAsync(package);
                if (!allowDelete)
                {
                    reportForm.DeleteDecision = null;
                }
            }

            // Require a delete decision if auto-delete is allowed and implied by the reason.
            if (allowDelete
                && reportForm.Reason.HasValue
                && DeleteReasons.Contains(reportForm.Reason.Value)
                && !reportForm.DeleteDecision.HasValue)
            {
                ModelState.AddModelError(
                    nameof(ReportMyPackageViewModel.DeleteDecision),
                    Strings.UserPackageDeleteDecisionIsRequired);
            }

            // Require the confirmation checkbox if we are performing an auto-delete.
            if (reportForm.DeleteDecision == PackageDeleteDecision.DeletePackage
                && !reportForm.DeleteConfirmation)
            {
                ModelState.AddModelError(
                    nameof(ReportMyPackageViewModel.DeleteConfirmation),
                    Strings.UserPackageDeleteConfirmationIsRequired);
            }

            // Unless we're performing an auto-delete, require a message.
            if (reportForm.DeleteDecision != PackageDeleteDecision.DeletePackage
                && string.IsNullOrWhiteSpace(reportForm.Message))
            {
                ModelState.AddModelError(
                    nameof(ReportMyPackageViewModel.Message),
                    Strings.MessageIsRequired);
            }

            if (!ModelState.IsValid)
            {
                return await ReportMyPackage(package.PackageRegistration.Id, package.NormalizedVersion);
            }

            return null;
        }

        private void NotifyReportMyPackageSupportRequest(ReportMyPackageViewModel reportForm, Package package, User user, MailAddress from)
        {
            var request = new ReportPackageRequest
            {
                FromAddress = from,
                Message = reportForm.Message,
                Package = package,
                Reason = EnumHelper.GetDescription(reportForm.Reason.Value),
                RequestingUser = user,
                Url = Url,
                CopySender = reportForm.CopySender
            };

            _messageService.ReportMyPackage(request);

            TempData["Message"] = Strings.SupportRequestSentTransientMessage;
        }

        private async Task<bool> DeletePackageOnBehalfOfUserAsync(
            Package package,
            User user,
            string reason,
            Issue supportRequest)
        {
            var deleted = false;
            try
            {
                await _packageDeleteService.SoftDeletePackagesAsync(
                    new[] { package },
                    user,
                    reason,
                    signature: Strings.UserPackageDeleteSignature);
                deleted = true;
            }
            catch (Exception e)
            {
                // Swallow exceptions that occur during the delete process. If this happens, we'll just
                // send out the support request as usual and handle it manually.
                QuietLog.LogHandledException(e);
            }

            if (deleted)
            {
                // Only close the support request if we have successfully deleted the package.
                await _supportRequestService.UpdateIssueAsync(
                    issueId: supportRequest.Key,
                    assignedToId: null,
                    issueStatusId: IssueStatusKeys.Resolved,
                    comment: null,
                    editedBy: user.Username);

                _messageService.SendPackageDeletedNotice(
                    package,
                    Url.Package(package.PackageRegistration.Id, package.NormalizedVersion, relativeUrl: false),
                    Url.ReportPackage(package.PackageRegistration.Id, package.NormalizedVersion, relativeUrl: false));

                TempData["Message"] = Strings.UserPackageDeleteCompleteTransientMessage;
            }

            return deleted;
        }

        [HttpGet]
        [Authorize]
        [RequiresAccountConfirmation("contact package owners")]
        public virtual ActionResult ContactOwners(string id)
        {
            var package = _packageService.FindPackageByIdAndVersion(id, version: null);

            if (package == null || package.PackageRegistration == null)
            {
                return HttpNotFound();
            }

            bool hasOwners = package.PackageRegistration.Owners.Any();
            var model = new ContactOwnersViewModel
            {
                PackageId = package.PackageRegistration.Id,
                ProjectUrl = package.ProjectUrl,
                Owners = package.PackageRegistration.Owners.Where(u => u.EmailAllowed),
                CopySender = true,
                HasOwners = hasOwners
            };

            return View(model);
        }

        [HttpPost]
        [Authorize]
        [ValidateAntiForgeryToken]
        [RequiresAccountConfirmation("contact package owners")]
        public virtual ActionResult ContactOwners(string id, ContactOwnersViewModel contactForm)
        {
            // Html Encode the message
            contactForm.Message = System.Web.HttpUtility.HtmlEncode(contactForm.Message);

            if (!ModelState.IsValid)
            {
                return ContactOwners(id);
            }

            var package = _packageService.FindPackageRegistrationById(id);
            if (package == null)
            {
                return HttpNotFound();
            }

            var user = GetCurrentUser();
            var fromAddress = new MailAddress(user.EmailAddress, user.Username);
            _messageService.SendContactOwnersMessage(
                fromAddress,
                package,
                contactForm.Message,
                Url.AccountSettings(relativeUrl: false),
                contactForm.CopySender);

            string message = String.Format(CultureInfo.CurrentCulture, "Your message has been sent to the owners of {0}.", id);
            TempData["Message"] = message;
            return RedirectToAction(
                actionName: "DisplayPackage",
                controllerName: "Packages",
                routeValues: new
                {
                    id,
                    version = (string)null
                });
        }

        [HttpGet]
        [Authorize]
        public virtual ActionResult ManagePackageOwners(string id)
        {
            var package = _packageService.FindPackageByIdAndVersion(id, string.Empty);
            if (package == null)
            {
                return HttpNotFound();
            }
            if (!PermissionsService.IsActionAllowed(package, User, PackageActions.ManagePackageOwnership))
            {
                return new HttpStatusCodeResult(401, "Unauthorized");
            }

            var model = new ManagePackageOwnersViewModel(package, User);

            return View(model);
        }

        [HttpGet]
        [Authorize]
        [RequiresAccountConfirmation("delete a package")]
        public virtual ActionResult Delete(string id, string version)
        {
            var package = _packageService.FindPackageByIdAndVersion(id, version);
            if (package == null)
            {
                return HttpNotFound();
            }
            if (!PermissionsService.IsActionAllowed(package, User, PackageActions.Unlist))
            {
                return new HttpStatusCodeResult(401, "Unauthorized");
            }

            var model = new DeletePackageViewModel(package, ReportMyPackageReasons);

            model.VersionSelectList = new SelectList(
                model.PackageVersions
                .Where(p => !p.Deleted)
                .Select(p => new
                {
                    text = p.NuGetVersion.ToFullString() + (p.LatestVersionSemVer2 ? " (Latest)" : string.Empty),
                    url = Url.DeletePackage(p)
                }), "url", "text", Url.DeletePackage(model));

            return View(model);
        }

        [Authorize(Roles = "Admins")]
        [RequiresAccountConfirmation("reflow a package")]
        public virtual async Task<ActionResult> Reflow(string id, string version)
        {
            var package = _packageService.FindPackageByIdAndVersion(id, version);

            if (package == null)
            {
                return HttpNotFound();
            }

            var reflowPackageService = new ReflowPackageService(
                _entitiesContext,
                (PackageService)_packageService,
                _packageFileService);

            try
            {
                await reflowPackageService.ReflowAsync(id, version);

                TempData["Message"] =
                    "The package is being reflowed. It may take a while for this change to propagate through our system.";
            }
            catch (Exception ex)
            {
                TempData["Message"] =
                    $"An error occurred while reflowing the package. {ex.Message}";

                ex.Log();
            }

            return SafeRedirect(Url.Package(id, version));
        }

        [Authorize(Roles = "Admins")]
        [RequiresAccountConfirmation("revalidate a package")]
        public virtual async Task<ActionResult> Revalidate(string id, string version)
        {
            var package = _packageService.FindPackageByIdAndVersion(id, version);

            if (package == null)
            {
                return HttpNotFound();
            }

            try
            {
                await _validationService.RevalidateAsync(package);

                TempData["Message"] = "The package is being revalidated.";
            }
            catch (Exception ex)
            {
                ex.Log();

                TempData["Message"] = $"An error occurred while revalidating the package. {ex.Message}";
            }

            return SafeRedirect(Url.Package(id, version));
        }

        [Authorize(Roles = "Admins")]
        [HttpPost]
        [RequiresAccountConfirmation("delete a package")]
        [ValidateAntiForgeryToken]
        public virtual async Task<ActionResult> Delete(DeletePackagesRequest deletePackagesRequest)
        {
            var packagesToDelete = new List<Package>();

            if (ModelState.IsValid)
            {
                // Get the packages to delete
                foreach (var package in deletePackagesRequest.Packages)
                {
                    var split = package.Split(new[] { '|' }, StringSplitOptions.RemoveEmptyEntries);
                    if (split.Length == 2)
                    {
                        var packageToDelete = _packageService.FindPackageByIdAndVersionStrict(split[0], split[1]);
                        if (packageToDelete != null)
                        {
                            packagesToDelete.Add(packageToDelete);
                        }
                    }
                }

                // Perform delete
                if (deletePackagesRequest.SoftDelete)
                {
                    await _packageDeleteService.SoftDeletePackagesAsync(
                        packagesToDelete, GetCurrentUser(), EnumHelper.GetDescription(deletePackagesRequest.Reason.Value),
                        deletePackagesRequest.Signature);
                }
                else
                {
                    await _packageDeleteService.HardDeletePackagesAsync(
                        packagesToDelete, GetCurrentUser(), EnumHelper.GetDescription(deletePackagesRequest.Reason.Value),
                        deletePackagesRequest.Signature,
                        deletePackagesRequest.DeleteEmptyPackageRegistration);
                }

                // Redirect out
                TempData["Message"] =
                    "We're performing the package delete right now. It may take a while for this change to propagate through our system.";

                return Redirect("/");
            }

            if (!deletePackagesRequest.Packages.Any())
            {
                return HttpNotFound();
            }

            var firstPackage = packagesToDelete.First();
            return Delete(firstPackage.PackageRegistration.Id, firstPackage.Version);
        }

        [Authorize]
        [HttpPost]
        [RequiresAccountConfirmation("unlist a package")]
        [ValidateAntiForgeryToken]
        public virtual async Task<ActionResult> UpdateListed(string id, string version, bool? listed)
        {
            // Edit does exactly the same thing that Delete used to do... REUSE ALL THE CODE!
            return await Edit(id, version, listed, Url.Package);
        }

        [HttpGet]
        [Authorize]
        [RequiresAccountConfirmation("edit a package")]
        public virtual async Task<ActionResult> Edit(string id, string version)
        {
            var package = _packageService.FindPackageByIdAndVersion(id, version);
            if (package == null)
            {
                return Json(404, new[] { string.Format(Strings.PackageWithIdAndVersionNotFound, id, version) });
            }

            if (!PermissionsService.IsActionAllowed(package, User, PackageActions.Edit))
            {
                return Json(403, new[] { Strings.Unauthorized });
            }

            // Create model from the package.
            var packageRegistration = _packageService.FindPackageRegistrationById(id);

            var model = new EditPackageRequest
            {
                PackageId = package.PackageRegistration.Id,
                PackageTitle = package.Title,
                Version = package.NormalizedVersion,
                PackageVersions = packageRegistration.Packages
                    .OrderByDescending(p => new NuGetVersion(p.Version), Comparer<NuGetVersion>.Create((a, b) => a.CompareTo(b)))
                    .ToList()
            };

            // Create version selection.
            model.VersionSelectList = new SelectList(model.PackageVersions.Select(e => new
            {
                text = NuGetVersion.Parse(e.Version).ToFullString() + (e.IsLatestSemVer2 ? " (Latest)" : string.Empty),
                url = UrlExtensions.EditPackage(Url, model.PackageId, e.NormalizedVersion)
            }), "url", "text", UrlExtensions.EditPackage(Url, model.PackageId, model.Version));

            // Create edit model from the latest pending edit.
            var pendingMetadata = _editPackageService.GetPendingMetadata(package);

            model.Edit = new EditPackageVersionRequest(package, pendingMetadata);

            // Update edit model with the active or pending readme.md data.
            var isReadMePending = model.Edit.ReadMeState != PackageEditReadMeState.Unchanged;
            if (package.HasReadMe || isReadMePending)
            {
                model.Edit.ReadMe.SourceType = ReadMeService.TypeWritten;
                model.Edit.ReadMe.SourceText = await _readMeService.GetReadMeMdAsync(package, isReadMePending);
            }

            return View(model);
        }

        [Authorize]
        [HttpPost]
        [ValidateInput(false)] // Security note: Disabling ASP.Net input validation which does things like disallow angle brackets in submissions. See http://go.microsoft.com/fwlink/?LinkID=212874
        [ValidateAntiForgeryToken]
        [RequiresAccountConfirmation("edit a package")]
        public virtual async Task<JsonResult> Edit(string id, string version, VerifyPackageRequest formData, string returnUrl)
        {
            var package = _packageService.FindPackageByIdAndVersion(id, version);
            if (package == null)
            {
                return Json(404, new[] { string.Format(Strings.PackageWithIdAndVersionNotFound, id, version) });
            }

            if (!PermissionsService.IsActionAllowed(package, User, PackageActions.Edit))
            {
                return Json(403, new[] { Strings.Unauthorized });
            }

            if (!ModelState.IsValid)
            {
                var errorMessages = ModelState.Values.SelectMany(v => v.Errors.Select(e => e.ErrorMessage));
                return Json(400, errorMessages);
            }

            if (formData.Edit != null)
            {
                try
                {
                    // Update pending readme.md file, if modified.
                    var hasReadMe = await _readMeService.SavePendingReadMeMdIfChanged(package, formData.Edit, Request.ContentEncoding);
                    if (hasReadMe)
                    {
                        _telemetryService.TrackPackageReadMeChangeEvent(package, formData.Edit.ReadMe.SourceType, formData.Edit.ReadMeState);
                    }

                    // Queue package edit in database for processing in background (HandlePackageEdits job).
                    var user = GetCurrentUser();
                    _editPackageService.StartEditPackageRequest(package, formData.Edit, user);
                    await _entitiesContext.SaveChangesAsync();

                    // Add an auditing record for the package edit. HasReadMe flag is updated in DB by background job.
                    var packageWithEditsApplied = formData.Edit.ApplyTo(package);
                    packageWithEditsApplied.HasReadMe = hasReadMe;
                    await _auditingService.SaveAuditRecordAsync(new PackageAuditRecord(packageWithEditsApplied, AuditedPackageAction.Edit));
                }
                catch (EntityException ex)
                {
                    ModelState.AddModelError("Edit.VersionTitle", ex.Message);
                    return Json(400, new[] { ex.Message });
                }
            }

            return Json(new
            {
                location = returnUrl ?? Url.Package(id, version)
            });
        }

        [HttpGet]
        [Authorize]
        [RequiresAccountConfirmation("accept ownership of a package")]
        public virtual Task<ActionResult> ConfirmPendingOwnershipRequest(string id, string username, string token)
        {
            return HandleOwnershipRequest(id, username, token, accept: true);
        }

        [HttpGet]
        [Authorize]
        [RequiresAccountConfirmation("reject ownership of a package")]
        public virtual Task<ActionResult> RejectPendingOwnershipRequest(string id, string username, string token)
        {
            return HandleOwnershipRequest(id, username, token, accept: false);
        }

        private async Task<ActionResult> HandleOwnershipRequest(string id, string username, string token, bool accept)
        {
            if (string.IsNullOrEmpty(token))
            {
                return HttpNotFound();
            }

            var user = _userService.FindByUsername(username);
            if (!PermissionsService.IsActionAllowed(user, GetCurrentUser(), AccountActions.ManagePackageOwnershipOnBehalfOf))
            {
                return View("ConfirmOwner", new PackageOwnerConfirmationModel(id, user.Username, ConfirmOwnershipResult.NotYourRequest));
            }

            var package = _packageService.FindPackageRegistrationById(id);
            if (package == null)
            {
                return HttpNotFound();
            }

            if (package.Owners.Any(o => o.MatchesUser(user)))
            {
                return View("ConfirmOwner", new PackageOwnerConfirmationModel(id, user.Username, ConfirmOwnershipResult.AlreadyOwner));
            }

            var request = _packageOwnershipManagementService.GetPackageOwnershipRequest(package, user, token);
            if (request == null)
            {
                return View("ConfirmOwner", new PackageOwnerConfirmationModel(id, user.Username, ConfirmOwnershipResult.Failure));
            }

            if (accept)
            {
                var result = await HandleSecurePushPropagation(package, user);

                await _packageOwnershipManagementService.AddPackageOwnerAsync(package, user);

                SendAddPackageOwnerNotification(package, user, result.Item1, result.Item2);

                return View("ConfirmOwner", new PackageOwnerConfirmationModel(id, user.Username, ConfirmOwnershipResult.Success));
            }
            else
            {
                var requestingUser = request.RequestingOwner;

                await _packageOwnershipManagementService.DeletePackageOwnershipRequestAsync(package, user);

                _messageService.SendPackageOwnerRequestRejectionNotice(requestingUser, user, package);

                return View("ConfirmOwner", new PackageOwnerConfirmationModel(id, user.Username, ConfirmOwnershipResult.Rejected));
            }
        }

        [HttpGet]
        [Authorize]
        [RequiresAccountConfirmation("cancel pending ownership request")]
        public virtual async Task<ActionResult> CancelPendingOwnershipRequest(string id, string requestingUsername, string pendingUsername)
        {
            if (!string.Equals(requestingUsername, User.Identity.Name, StringComparison.OrdinalIgnoreCase))
            {
                return View("ConfirmOwner", new PackageOwnerConfirmationModel(id, requestingUsername, ConfirmOwnershipResult.NotYourRequest));
            }

            var package = _packageService.FindPackageRegistrationById(id);
            if (package == null)
            {
                return HttpNotFound();
            }

            var requestingUser = GetCurrentUser();

            var pendingUser = _userService.FindByUsername(pendingUsername);
            if (pendingUser == null)
            {
                return HttpNotFound();
            }

            var request = _packageOwnershipManagementService.GetPackageOwnershipRequests(package, requestingUser, pendingUser).FirstOrDefault();
            if (request == null)
            {
                return HttpNotFound();
            }

            await _packageOwnershipManagementService.DeletePackageOwnershipRequestAsync(package, pendingUser);

            _messageService.SendPackageOwnerRequestCancellationNotice(requestingUser, pendingUser, package);

            return View("ConfirmOwner", new PackageOwnerConfirmationModel(id, pendingUsername, ConfirmOwnershipResult.Cancelled));
        }

        /// <summary>
        /// Send notification that a new package owner was added.
        /// </summary>
        /// <param name="package">Package to which owner was added.</param>
        /// <param name="newOwner">Owner added.</param>
        /// <param name="propagators">Propagating owners for secure push.</param>
        /// <param name="subscribed">Owners subscribed to secure push.</param>
        private void SendAddPackageOwnerNotification(PackageRegistration package, User newOwner, List<User> propagators, List<User> subscribed)
        {
            var packageUrl = Url.Package(package.Id, version: null, relativeUrl: false);
            Func<User, bool> notNewOwner = o => !o.Username.Equals(newOwner.Username, StringComparison.OrdinalIgnoreCase);

            // prepare policy messages if there were any secure push subscriptions.
            var propagatorsPolicyMessage = string.Empty;
            var subscribedPolicyMessage = string.Empty;
            if (subscribed.Any())
            {
                propagatorsPolicyMessage = string.Format(CultureInfo.CurrentCulture,
                    Strings.AddOwnerNotification_SecurePushRequired_Propagators,
                    string.Join(", ", propagators.Select(u => u.Username)),
                    string.Join(", ", subscribed.Select(s => s.Username)),
                    GetSecurePushPolicyDescriptions(), _config.GalleryOwner.Address);

                subscribedPolicyMessage = string.Format(CultureInfo.CurrentCulture,
                    Strings.AddOwnerNotification_SecurePushRequired_Subscribed,
                    string.Join(", ", propagators.Select(u => u.Username)),
                    GetSecurePushPolicyDescriptions(), _config.GalleryOwner.Address);
            }
            else
            {
                // new owner should only be notified if they have propagated policies.
                propagators = propagators.Where(notNewOwner).ToList();
            }

            // notify propagators about new owner, including policy statement if any owners were subscribed.
            propagators.ForEach(owner => _messageService.SendPackageOwnerAddedNotice(owner, newOwner, package, packageUrl, propagatorsPolicyMessage));

            // notify subscribed about new owner, including policy statement.
            subscribed.Where(notNewOwner).ToList()
                .ForEach(owner => _messageService.SendPackageOwnerAddedNotice(owner, newOwner, package, packageUrl, subscribedPolicyMessage));

            // notify already subscribed about new owner, excluding any policy statement.
            var notSubscribed = package.Owners.Where(notNewOwner).Except(propagators).Except(subscribed).ToList();
            notSubscribed.ForEach(owner => _messageService.SendPackageOwnerAddedNotice(owner, newOwner, package, packageUrl, string.Empty));
        }

        /// <summary>
        /// Enforce secure push policies on co-owners if new or existing owner requires it.
        /// </summary>
        /// <returns>Tuple where Item1 is propagators, Item2 is subscribed owners</returns>
        private async Task<Tuple<List<User>, List<User>>> HandleSecurePushPropagation(PackageRegistration package, User user)
        {
            var subscribed = new List<User>();
            var propagators = package.Owners.Where(RequireSecurePushForCoOwnersPolicy.IsSubscribed).ToList();

            if (RequireSecurePushForCoOwnersPolicy.IsSubscribed(user))
            {
                propagators.Add(user);
            }

            if (propagators.Any())
            {
                if (await SubscribeToSecurePushAsync(user))
                {
                    subscribed.Add(user);
                }
                foreach (var owner in package.Owners)
                {
                    if (await SubscribeToSecurePushAsync(owner))
                    {
                        subscribed.Add(owner);
                    }
                }
            }

            return Tuple.Create(propagators, subscribed);
        }

        private string GetSecurePushPolicyDescriptions()
        {
            return string.Format(CultureInfo.CurrentCulture, Strings.SecurePushPolicyDescriptions,
                SecurePushSubscription.MinProtocolVersion, SecurePushSubscription.PushKeysExpirationInDays);
        }

        private async Task<bool> SubscribeToSecurePushAsync(User user)
        {
            try
            {
                return await _securityPolicyService.SubscribeAsync(user, SecurePushSubscription.Name);
            }
            catch (Exception ex)
            {
                ex.Log();

                throw;
            }
        }

        internal virtual async Task<ActionResult> Edit(string id, string version, bool? listed, Func<Package, bool, string> urlFactory)
        {
            var package = _packageService.FindPackageByIdAndVersionStrict(id, version);
            if (package == null)
            {
                return HttpNotFound();
            }
            if (!PermissionsService.IsActionAllowed(package, User, PackageActions.Edit))
            {
                return new HttpStatusCodeResult(401, "Unauthorized");
            }

            string action;
            if (!(listed ?? false))
            {
                action = "unlisted";
                await _packageService.MarkPackageUnlistedAsync(package);
            }
            else
            {
                action = "listed";
                await _packageService.MarkPackageListedAsync(package);
            }
            TempData["Message"] = String.Format(
                CultureInfo.CurrentCulture,
                "The package has been {0}. It may take several hours for this change to propagate through our system.",
                action);

            // Update the index
            _indexingService.UpdatePackage(package);
            return Redirect(urlFactory(package, /*relativeUrl:*/ true));
        }

        [Authorize]
        [HttpPost]
        [RequiresAccountConfirmation("upload a package")]
        [ValidateAntiForgeryToken]
        [ValidateInput(false)] // Security note: Disabling ASP.Net input validation which does things like disallow angle brackets in submissions. See http://go.microsoft.com/fwlink/?LinkID=212874
        public virtual async Task<JsonResult> VerifyPackage(VerifyPackageRequest formData)
        {
            if (!ModelState.IsValid)
            {
                var errorMessages = ModelState.Values.SelectMany(v => v.Errors.Select(e => e.ErrorMessage));
                return Json(400, errorMessages);
            }

            var currentUser = GetCurrentUser();

            Package package;
            using (Stream uploadFile = await _uploadFileService.GetUploadFileAsync(currentUser.Key))
            {
                if (uploadFile == null)
                {
                    TempData["Message"] = Strings.VerifyPackage_UploadNotFound;

                    return Json(400, new[] { Strings.VerifyPackage_UploadNotFound });
                }

                var nugetPackage = await SafeCreatePackage(currentUser, uploadFile);
                if (nugetPackage == null)
                {
                    // Send the user back
                    return Json(400, new[] { Strings.VerifyPackage_UnexpectedError });
                }

                Debug.Assert(nugetPackage != null);

                var packageMetadata = PackageMetadata.FromNuspecReader(
                    nugetPackage.GetNuspecReader());

                // Rule out problem scenario with multiple tabs - verification request (possibly with edits) was submitted by user
                // viewing a different package to what was actually most recently uploaded
                if (!(String.IsNullOrEmpty(formData.Id) || String.IsNullOrEmpty(formData.OriginalVersion)))
                {
                    if (!(String.Equals(packageMetadata.Id, formData.Id, StringComparison.OrdinalIgnoreCase)
                        && String.Equals(packageMetadata.Version.ToFullStringSafe(), formData.Version, StringComparison.OrdinalIgnoreCase)
                        && String.Equals(packageMetadata.Version.OriginalVersion, formData.OriginalVersion, StringComparison.OrdinalIgnoreCase)))
                    {
                        TempData["Message"] = Strings.VerifyPackage_PackageFileModified;

                        return Json(400, new[] { Strings.VerifyPackage_PackageFileModified });
                    }
                }

                var packageStreamMetadata = new PackageStreamMetadata
                {
                    HashAlgorithm = Constants.Sha512HashAlgorithmId,
                    Hash = CryptographyService.GenerateHash(uploadFile.AsSeekableStream()),
                    Size = uploadFile.Length,
                };

                // Check that the owner specified in the form is valid
                var owner = _userService.FindByUsername(formData.Owner);

                if (owner == null)
                {
                    var message = string.Format(CultureInfo.CurrentCulture, Strings.VerifyPackage_UserNonExistent, formData.Owner);
                    return Json(400, new[] { message });
                }

                var permissionsCheckResult = CheckPermissionsForVerifyPackage(packageMetadata, owner, currentUser);
                if (permissionsCheckResult != null)
                {
                    return permissionsCheckResult;
                }

                // update relevant database tables
                try
                {
                    package = await _packageUploadService.GeneratePackageAsync(
                        packageMetadata.Id,
                        nugetPackage,
                        packageStreamMetadata,
                        owner,
                        currentUser);

                    Debug.Assert(package.PackageRegistration != null);
                }
                catch (InvalidPackageException ex)
                {
                    _telemetryService.TraceException(ex);

<<<<<<< HEAD
                    return Json(400, new[] { ex.GetUserSafeMessage() });
=======
                    return Json(400, new[] { ex.Message });
>>>>>>> a1ea5434
                }

                var pendEdit = false;
                if (formData.Edit != null)
                {
                    if (await _readMeService.SavePendingReadMeMdIfChanged(package, formData.Edit, Request.ContentEncoding))
                    {
                        pendEdit = true;
                        _telemetryService.TrackPackageReadMeChangeEvent(package, formData.Edit.ReadMe.SourceType, formData.Edit.ReadMeState);
                    }

                    pendEdit = pendEdit || formData.Edit.RequiresLicenseAcceptance != packageMetadata.RequireLicenseAcceptance;

                    pendEdit = pendEdit || IsDifferent(formData.Edit.IconUrl, packageMetadata.IconUrl.ToEncodedUrlStringOrNull());
                    pendEdit = pendEdit || IsDifferent(formData.Edit.ProjectUrl, packageMetadata.ProjectUrl.ToEncodedUrlStringOrNull());

                    pendEdit = pendEdit || IsDifferent(formData.Edit.Authors, packageMetadata.Authors.Flatten());
                    pendEdit = pendEdit || IsDifferent(formData.Edit.Copyright, packageMetadata.Copyright);
                    pendEdit = pendEdit || IsDifferent(formData.Edit.Description, packageMetadata.Description);
                    pendEdit = pendEdit || IsDifferent(formData.Edit.ReleaseNotes, packageMetadata.ReleaseNotes);
                    pendEdit = pendEdit || IsDifferent(formData.Edit.Summary, packageMetadata.Summary);
                    pendEdit = pendEdit || IsDifferent(formData.Edit.Tags, PackageHelper.ParseTags(packageMetadata.Tags));
                    pendEdit = pendEdit || IsDifferent(formData.Edit.VersionTitle, packageMetadata.Title);
                }

                await _packageService.PublishPackageAsync(package, commitChanges: false);

                if (pendEdit)
                {
                    try
                    {
                        _editPackageService.StartEditPackageRequest(package, formData.Edit, currentUser);
                    }
                    catch (EntityException ex)
                    {
                        _telemetryService.TraceException(ex);

                        return Json(400, new[] { ex.Message });
                    }
                }

                if (!formData.Listed)
                {
                    await _packageService.MarkPackageUnlistedAsync(package, commitChanges: false);
                }

                await _autoCuratedPackageCmd.ExecuteAsync(package, nugetPackage, commitChanges: false);

                // Commit the package to storage and to the database.
                uploadFile.Position = 0;
                var commitResult = await _packageUploadService.CommitPackageAsync(
                    package,
                    uploadFile.AsSeekableStream());

                switch (commitResult)
                {
                    case PackageCommitResult.Success:
                        break;
                    case PackageCommitResult.Conflict:
                        TempData["Message"] = Strings.UploadPackage_IdVersionConflict;
                        return Json(409, new[] { Strings.UploadPackage_IdVersionConflict });
                    default:
                        throw new NotImplementedException($"The package commit result {commitResult} is not supported.");
                }

                // tell Lucene to update index for the new package
                _indexingService.UpdateIndex();

                // write an audit record
                await _auditingService.SaveAuditRecordAsync(
                    new PackageAuditRecord(package, AuditedPackageAction.Create, PackageCreatedVia.Web));

                // notify user
                _messageService.SendPackageAddedNotice(package,
                    Url.Package(package.PackageRegistration.Id, package.NormalizedVersion, relativeUrl: false),
                    Url.ReportPackage(package.PackageRegistration.Id, package.NormalizedVersion, relativeUrl: false),
                    Url.AccountSettings(relativeUrl: false));
            }

            // delete the uploaded binary in the Uploads container
            await _uploadFileService.DeleteUploadFileAsync(currentUser.Key);

            _telemetryService.TrackPackagePushEvent(package, currentUser, User.Identity);

            TempData["Message"] = String.Format(
                CultureInfo.CurrentCulture, Strings.SuccessfullyUploadedPackage, package.PackageRegistration.Id, package.Version);

            return Json(new
            {
                location = Url.Package(package.PackageRegistration.Id, package.NormalizedVersion)
            });
        }

        private JsonResult CheckPermissionsForVerifyPackage(PackageMetadata packageMetadata, User owner, User currentUser)
        {
            var packageId = packageMetadata.Id;
            var packageVersion = packageMetadata.Version;

            var existingPackageRegistration = _packageService.FindPackageRegistrationById(packageId);
            if (existingPackageRegistration != null)
            {
                if (!PermissionsService.IsActionAllowed(owner, currentUser, AccountActions.UploadNewVersionOnBehalfOf))
                {
                    // The user is not allowed to upload a new version on behalf of the owner specified in the form
                    var message = string.Format(CultureInfo.CurrentCulture,
                        Strings.UploadPackage_NewVersionOnBehalfOfUserNotAllowed,
                        currentUser.Username, owner.Username);
                    return Json(400, new[] { message });
                }

                if (!PermissionsService.IsActionAllowed(existingPackageRegistration, owner, PackageActions.UploadNewVersion))
                {
                    // The owner specified in the form is not allowed to upload a new version of the package
                    var message = string.Format(CultureInfo.CurrentCulture,
                        Strings.VerifyPackage_OwnerInvalid,
                        owner.Username, existingPackageRegistration.Id);
                    return Json(400, new[] { message });
                }
            }
            else
            {
                if (!PermissionsService.IsActionAllowed(owner, currentUser, AccountActions.UploadNewIdOnBehalfOf))
                {
                    // The user is not allowed to upload a new ID on behalf of the owner specified in the form
                    var message = string.Format(CultureInfo.CurrentCulture,
                        Strings.UploadPackage_NewIdOnBehalfOfUserNotAllowed,
                        currentUser.Username, owner.Username);
                    return Json(400, new[] { message });
                }

                if (!_reservedNamespaceService.IsPushAllowed(packageId, owner, out var userOwnerdMatchingNamespaces))
                {
                    // The owner specified in the form is not allowed to push to a reserved namespace matching the new ID
                    var version = packageVersion.ToNormalizedString();
                    _telemetryService.TrackPackagePushNamespaceConflictEvent(packageId, version, currentUser, User.Identity);

                    var message = string.Format(CultureInfo.CurrentCulture, Strings.UploadPackage_IdNamespaceConflict);
                    return Json(409, new string[] { message });
                }
            }

            return null;
        }

        private async Task<PackageArchiveReader> SafeCreatePackage(User currentUser, Stream uploadFile)
        {
            Exception caught = null;
            PackageArchiveReader packageArchiveReader = null;
            try
            {
                packageArchiveReader = CreatePackage(uploadFile);
            }
            catch (InvalidPackageException ipex)
            {
                caught = ipex.AsUserSafeException();
            }
            catch (InvalidDataException idex)
            {
                caught = idex.AsUserSafeException();
            }
            catch (EntityException enex)
            {
                caught = enex.AsUserSafeException();
            }
            catch (Exception ex)
            {
                // Can't wait for Roslyn to let us await in Catch blocks :(
                caught = ex;
            }

            if (caught != null)
            {
                caught.Log();

                // Report the error
                TempData["Message"] = caught.GetUserSafeMessage();

                // Clear the upload
                await _uploadFileService.DeleteUploadFileAsync(currentUser.Key);
            }

            return packageArchiveReader;
        }

        [Authorize]
        [HttpPost]
        [ValidateAntiForgeryToken]
        public virtual async Task<JsonResult> CancelUpload()
        {
            var currentUser = GetCurrentUser();
            await _uploadFileService.DeleteUploadFileAsync(currentUser.Key);

            return Json(null);
        }

        [Authorize]
        [HttpPost]
        [ValidateAntiForgeryToken]
        public virtual async Task<JsonResult> PreviewReadMe(ReadMeRequest formData)
        {
            if (formData == null || !_readMeService.HasReadMeSource(formData))
            {
                return Json(400, new[] { Strings.PreviewReadMe_ReadMeMissing });
            }

            try
            {
                var readMeHtml = await _readMeService.GetReadMeHtmlAsync(formData, Request.ContentEncoding);
                return Json(new[] { readMeHtml });
            }
            catch (Exception ex)
            {
                return Json(400, new[] { string.Format(CultureInfo.CurrentCulture, Strings.PreviewReadMe_ConversionFailed, ex.Message) });
            }
        }

        [Authorize]
        [HttpPost]
        [ValidateAntiForgeryToken]
        public virtual async Task<ActionResult> SetLicenseReportVisibility(string id, string version, bool visible)
        {
            return await SetLicenseReportVisibility(id, version, visible, Url.Package);
        }

        internal virtual async Task<ActionResult> SetLicenseReportVisibility(string id, string version, bool visible, Func<Package, bool, string> urlFactory)
        {
            var package = _packageService.FindPackageByIdAndVersionStrict(id, version);
            if (package == null)
            {
                return HttpNotFound();
            }
            if (!PermissionsService.IsActionAllowed(package, User, PackageActions.Edit))
            {
                return new HttpStatusCodeResult(401, "Unauthorized");
            }

            await _packageService.SetLicenseReportVisibilityAsync(package, visible);

            TempData["Message"] = String.Format(
                CultureInfo.CurrentCulture,
                "The license report for this package has been {0}. It may take several hours for this change to propagate through our system.",
                visible ? "enabled" : "disabled");

            // Update the index
            _indexingService.UpdatePackage(package);

            return Redirect(urlFactory(package, /*relativeUrl:*/ true));
        }

        // this methods exist to make unit testing easier
        protected internal virtual PackageArchiveReader CreatePackage(Stream stream)
        {
            try
            {
                return new PackageArchiveReader(stream, leaveStreamOpen: true);
            }
            catch (Exception)
            {
                stream.Dispose();
                throw;
            }
        }

        /// <summary>
        /// Determines the possible owners for a package that is being uploaded by the current user.
        /// Assumes the current user has permissions to upload the package.
        /// </summary>
        /// <param name="packageId">The package ID being uploaded to.</param>
        /// <param name="existingPackageRegistration">The package registration being uploaded to.</param>
        internal IEnumerable<User> GetPossibleOwnersForUpload(string packageId, PackageRegistration existingPackageRegistration)
        {
            IEnumerable<User> possibleOwners;
            var currentUser = GetCurrentUser();

            if (existingPackageRegistration != null)
            {
                possibleOwners = existingPackageRegistration.Owners
                    .Where(u => PermissionsService.IsActionAllowed(u, currentUser, AccountActions.UploadNewVersionOnBehalfOf))
                    .Where(u => PermissionsService.IsActionAllowed(existingPackageRegistration, u, PackageActions.UploadNewVersion));
                if (!possibleOwners.Any())
                {
                    // If the user has the right to upload to the package but they are not able to upload as any of the existing owners, allow the user to upload as themselves.
                    possibleOwners = new User[] { currentUser };
                }
            }
            else
            {
                var organizations =
                   currentUser.Organizations
                       .Select(m => m.Organization);

                possibleOwners =
                    new[] { currentUser }
                        .Concat(organizations)
                       .Where(u => PermissionsService.IsActionAllowed(u, currentUser, AccountActions.UploadNewIdOnBehalfOf))
                       .Where(u => _reservedNamespaceService.IsPushAllowed(packageId, u, out var matchingNamespaces))
                       .ToArray();
            }

            return possibleOwners;
        }

        private static string GetSortExpression(string sortOrder)
        {
            switch (sortOrder)
            {
                case Constants.AlphabeticSortOrder:
                    return "PackageRegistration.Id";
                case Constants.RecentSortOrder:
                    return "Published desc";

                default:
                    return "PackageRegistration.DownloadCount desc";
            }
        }

        // Determine whether an 'Edit' string submitted differs from one read from the package.
        private static bool IsDifferent(string posted, string package)
        {
            if (String.IsNullOrEmpty(posted) || String.IsNullOrEmpty(package))
            {
                return String.IsNullOrEmpty(posted) != String.IsNullOrEmpty(package);
            }

            // Compare non-empty strings
            // Ignore those pesky '\r' characters which screw up comparisons.
            return !String.Equals(posted.Replace("\r", ""), package.Replace("\r", ""), StringComparison.Ordinal);
        }
    }
}<|MERGE_RESOLUTION|>--- conflicted
+++ resolved
@@ -1569,11 +1569,7 @@
                 {
                     _telemetryService.TraceException(ex);
 
-<<<<<<< HEAD
-                    return Json(400, new[] { ex.GetUserSafeMessage() });
-=======
                     return Json(400, new[] { ex.Message });
->>>>>>> a1ea5434
                 }
 
                 var pendEdit = false;
