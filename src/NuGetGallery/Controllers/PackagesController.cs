--- conflicted
+++ resolved
@@ -1638,98 +1638,66 @@
                     {
                         await _packageService.MarkPackageUnlistedAsync(package, commitChanges: false);
                     }
-
-<<<<<<< HEAD
-                    await _autoCuratedPackageCmd.ExecuteAsync(package, nugetPackage, commitChanges: false);
-
+                    
                     // Commit the package to storage and to the database.
                     uploadFile.Position = 0;
-=======
-                // Commit the package to storage and to the database.
-                uploadFile.Position = 0;
-                try
-                {
->>>>>>> 5c7985af
-                    var commitResult = await _packageUploadService.CommitPackageAsync(
-                        package,
-                        uploadFile.AsSeekableStream());
-
-                    switch (commitResult)
-                    {
-                        case PackageCommitResult.Success:
-                            break;
-                        case PackageCommitResult.Conflict:
-                            TempData["Message"] = Strings.UploadPackage_IdVersionConflict;
-                            return Json(HttpStatusCode.Conflict, new[] { Strings.UploadPackage_IdVersionConflict });
-                        default:
-                            throw new NotImplementedException($"The package commit result {commitResult} is not supported.");
-                    }
-
-                    // tell Lucene to update index for the new package
-                    _indexingService.UpdateIndex();
-
-                    // write an audit record
-                    await _auditingService.SaveAuditRecordAsync(
-                        new PackageAuditRecord(package, AuditedPackageAction.Create, PackageCreatedVia.Web));
-<<<<<<< HEAD
-
-                    if (!(_config.AsynchronousPackageValidationEnabled && _config.BlockingAsynchronousPackageValidationEnabled))
-                    {
-                        // notify user unless async validation in blocking mode is used
-                        _messageService.SendPackageAddedNotice(package,
-                            Url.Package(package.PackageRegistration.Id, package.NormalizedVersion, relativeUrl: false),
-                            Url.ReportPackage(package.PackageRegistration.Id, package.NormalizedVersion, relativeUrl: false),
-                            Url.AccountSettings(relativeUrl: false));
-                    }
-                }
-
-                // delete the uploaded binary in the Uploads container
-                await _uploadFileService.DeleteUploadFileAsync(currentUser.Key);
-
-                _telemetryService.TrackPackagePushEvent(package, currentUser, User.Identity);
-
-                TempData["Message"] = String.Format(
-                    CultureInfo.CurrentCulture, Strings.SuccessfullyUploadedPackage, package.PackageRegistration.Id, package.Version);
-
-                return Json(new
-                {
-                    location = Url.Package(package.PackageRegistration.Id, package.NormalizedVersion)
-                });
+                    try
+                    {
+                        var commitResult = await _packageUploadService.CommitPackageAsync(
+                            package,
+                            uploadFile.AsSeekableStream());
+
+                        switch (commitResult)
+                        {
+                            case PackageCommitResult.Success:
+                                break;
+                            case PackageCommitResult.Conflict:
+                                TempData["Message"] = Strings.UploadPackage_IdVersionConflict;
+                                return Json(HttpStatusCode.Conflict, new[] { Strings.UploadPackage_IdVersionConflict });
+                            default:
+                                throw new NotImplementedException($"The package commit result {commitResult} is not supported.");
+                        }
+
+                        // tell Lucene to update index for the new package
+                        _indexingService.UpdateIndex();
+
+                        // write an audit record
+                        await _auditingService.SaveAuditRecordAsync(
+                            new PackageAuditRecord(package, AuditedPackageAction.Create, PackageCreatedVia.Web));
+
+                        if (!(_config.AsynchronousPackageValidationEnabled && _config.BlockingAsynchronousPackageValidationEnabled))
+                        {
+                            // notify user unless async validation in blocking mode is used
+                            _messageService.SendPackageAddedNotice(package,
+                                Url.Package(package.PackageRegistration.Id, package.NormalizedVersion, relativeUrl: false),
+                                Url.ReportPackage(package.PackageRegistration.Id, package.NormalizedVersion, relativeUrl: false),
+                                Url.AccountSettings(relativeUrl: false));
+                        }
+
+                        // delete the uploaded binary in the Uploads container
+                        await _uploadFileService.DeleteUploadFileAsync(currentUser.Key);
+
+                        _telemetryService.TrackPackagePushEvent(package, currentUser, User.Identity);
+
+                        TempData["Message"] = String.Format(
+                            CultureInfo.CurrentCulture, Strings.SuccessfullyUploadedPackage, package.PackageRegistration.Id, package.Version);
+
+                        return Json(new
+                        {
+                            location = Url.Package(package.PackageRegistration.Id, package.NormalizedVersion)
+                        });
+                    }
+                    catch (Exception e)
+                    {
+                        e.Log();
+                        return Json(HttpStatusCode.BadRequest, new[] { Strings.VerifyPackage_UnexpectedError });
+                    }
+                }
             }
             catch (Exception)
             {
                 _telemetryService.TrackPackagePushFailureEvent(GetCurrentUser(), packageId, packageVersion);
                 throw;
-=======
-
-                    if (!(_config.AsynchronousPackageValidationEnabled && _config.BlockingAsynchronousPackageValidationEnabled))
-                    {
-                        // notify user unless async validation in blocking mode is used
-                        _messageService.SendPackageAddedNotice(package,
-                            Url.Package(package.PackageRegistration.Id, package.NormalizedVersion, relativeUrl: false),
-                            Url.ReportPackage(package.PackageRegistration.Id, package.NormalizedVersion, relativeUrl: false),
-                            Url.AccountSettings(relativeUrl: false));
-                    }
-
-                    // delete the uploaded binary in the Uploads container
-                    await _uploadFileService.DeleteUploadFileAsync(currentUser.Key);
-
-                    _telemetryService.TrackPackagePushEvent(package, currentUser, User.Identity);
-
-                    TempData["Message"] = String.Format(
-                        CultureInfo.CurrentCulture, Strings.SuccessfullyUploadedPackage, package.PackageRegistration.Id, package.Version);
-
-                    return Json(new
-                    {
-                        location = Url.Package(package.PackageRegistration.Id, package.NormalizedVersion)
-                    });
-                }
-                catch (Exception e)
-                {
-                    e.Log();
-                    return Json(HttpStatusCode.BadRequest, new[] { Strings.VerifyPackage_UnexpectedError });
-                }
->>>>>>> 5c7985af
             }
         }
 
