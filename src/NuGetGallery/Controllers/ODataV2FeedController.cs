--- conflicted
+++ resolved
@@ -183,11 +183,7 @@
             ODataQueryOptions<V2FeedPackage> options, 
             string id, 
             string version,
-<<<<<<< HEAD
-            [FromUri] bool allowHijack = true)
-=======
             [FromUri] bool hijack = true)
->>>>>>> b978258c
         {
             // We are defaulting to semVerLevel = "2.0.0" by design.
             // The client is requesting a specific package version and should support what it requests.
@@ -195,18 +191,11 @@
             var result = await GetCore(
                 options, 
                 id, 
-<<<<<<< HEAD
                 version,
                 semVerLevel: SemVerLevelKey.SemVerLevel2,
-                allowHijack: allowHijack,
+                allowHijack: hijack,
                 return404NotFoundWhenNoResults: true,
                 isNonHijackEnabled: _featureFlagService.IsODataV2GetSpecificNonHijackedEnabled());
-=======
-                version, 
-                semVerLevel: SemVerLevelKey.SemVerLevel2, 
-                allowHijack: hijack,
-                return404NotFoundWhenNoResults: true);
->>>>>>> b978258c
 
             return result.FormattedAsSingleResult<V2FeedPackage>();
         }
@@ -243,12 +232,8 @@
                 version: null, 
                 semVerLevel: semVerLevel, 
                 allowHijack: true,
-<<<<<<< HEAD
                 return404NotFoundWhenNoResults: false,
                 isNonHijackEnabled: _featureFlagService.IsODataV2FindPackagesByIdNonHijackedEnabled());
-=======
-                return404NotFoundWhenNoResults: false);
->>>>>>> b978258c
         }
 
         // /api/v2/FindPackagesById()/$count?semVerLevel=
@@ -271,12 +256,8 @@
             string version, 
             string semVerLevel,
             bool allowHijack,
-<<<<<<< HEAD
             bool return404NotFoundWhenNoResults,
             bool isNonHijackEnabled)
-=======
-            bool return404NotFoundWhenNoResults)
->>>>>>> b978258c
         {
             var packages = GetAll()
                 .Include(p => p.PackageRegistration)
@@ -304,58 +285,6 @@
                 // try the search service
                 try
                 {
-<<<<<<< HEAD
-                    if (allowHijack)
-                    {
-                        var searchService = _searchServiceFactory.GetService();
-                        var searchAdaptorResult = await SearchAdaptor.FindByIdAndVersionCore(
-                            searchService,
-                            GetTraditionalHttpContext().Request,
-                            packages,
-                            id,
-                            version,
-                            semVerLevel: semVerLevel);
-
-                        // If intercepted, create a paged queryresult
-                        if (searchAdaptorResult.ResultsAreProvidedBySearchService)
-                        {
-                            customQuery = false;
-
-                            // Packages provided by search service
-                            packages = searchAdaptorResult.Packages;
-
-                            // Add explicit Take() needed to limit search hijack result set size if $top is specified
-                            var totalHits = packages.LongCount();
-
-                            if (totalHits == 0 && return404NotFoundWhenNoResults)
-                            {
-                                _telemetryService.TrackODataCustomQuery(customQuery);
-                                return NotFound();
-                            }
-
-                            var pagedQueryable = packages
-                                .Take(options.Top != null ? Math.Min(options.Top.Value, MaxPageSize) : MaxPageSize)
-                                .ToV2FeedPackageQuery(
-                                    GetSiteRoot(),
-                                    _configurationService.Features.FriendlyLicenses,
-                                    semVerLevelKey);
-
-                            return TrackedQueryResult(
-                                options,
-                                pagedQueryable,
-                                MaxPageSize,
-                                totalHits,
-                                (o, s, resultCount) => SearchAdaptor.GetNextLink(Request.RequestUri, resultCount, new { id }, o, s, semVerLevelKey),
-                                customQuery);
-                        }
-                        else
-                        {
-                            customQuery = true;
-                        }
-                    }
-                }
-                catch (Exception ex) when (isNonHijackEnabled)
-=======
                     var searchService = _searchServiceFactory.GetService();
                     var searchAdaptorResult = await SearchAdaptor.FindByIdAndVersionCore(
                         searchService,
@@ -403,7 +332,6 @@
                     }
                 }
                 catch (Exception ex)
->>>>>>> b978258c
                 {
                     // Swallowing Exception intentionally. If *anything* goes wrong in search, just fall back to the database.
                     // We don't want to break package restores. We do want to know if this happens, so here goes:
@@ -413,11 +341,7 @@
 
             // When non-hijacked queries are disabled, allow only one non-hijacked pattern: query for a specific ID and
             // version without any fancy OData options. This enables some monitoring and testing and is known to produce
-<<<<<<< HEAD
-            // a very fast SQL query.
-=======
             // a very fast SQL query based on an optimized index.
->>>>>>> b978258c
             var isSimpleLookup = !string.IsNullOrWhiteSpace(id)
                 && !string.IsNullOrWhiteSpace(version)
                 && options.RawValues.Expand == null
@@ -430,11 +354,6 @@
                 && options.RawValues.SkipToken == null
                 && options.RawValues.Top == null;
 
-<<<<<<< HEAD
-            if (!isSimpleLookup && !isNonHijackEnabled)
-            {
-                return BadRequest(Strings.ODataParametersDisabled);
-=======
             if (!allowHijack)
             {
                 if (!isSimpleLookup)
@@ -443,7 +362,6 @@
                 }
 
                 customQuery = true;
->>>>>>> b978258c
             }
 
             if (return404NotFoundWhenNoResults && !packages.Any())
