﻿// Copyright (c) .NET Foundation. All rights reserved.
// Licensed under the Apache License, Version 2.0. See License.txt in the project root for license information.

using System;
using System.Collections.Generic;
using System.Linq;
using System.Net;
using System.Threading.Tasks;
using System.Web;
using System.Web.Mvc;
using NuGet.Services.Entities;
using NuGet.Services.Messaging.Email;
using NuGetGallery.Areas.Admin.ViewModels;
using NuGetGallery.Authentication;
using NuGetGallery.Filters;
using NuGetGallery.Helpers;
using NuGetGallery.Infrastructure.Mail.Messages;
using NuGetGallery.Security;

namespace NuGetGallery
{
    public abstract class AccountsController<TUser, TAccountViewModel> : AppController
        where TUser : User
        where TAccountViewModel : AccountViewModel<TUser>
    {
        public class ViewMessages
        {
            public string EmailConfirmed { get; set; }

            public string EmailPreferencesUpdated { get; set; }

            public string EmailUpdateCancelled { get; set; }
        }

        protected AuthenticationService AuthenticationService { get; }

        protected IPackageService PackageService { get; }

        protected IMessageService MessageService { get; }

        protected IUserService UserService { get; }

        protected ITelemetryService TelemetryService { get; }

        protected ISecurityPolicyService SecurityPolicyService { get; }

        protected ICertificateService CertificateService { get; }

        protected IContentObjectService ContentObjectService { get; }

        protected IMessageServiceConfiguration MessageServiceConfiguration { get; }

        protected IDeleteAccountService DeleteAccountService { get; }

        protected IIconUrlProvider IconUrlProvider { get; }

        private readonly DeleteAccountListPackageItemViewModelFactory _deleteAccountListPackageItemViewModelFactory;

        public AccountsController(
            AuthenticationService authenticationService,
            IPackageService packageService,
            IMessageService messageService,
            IUserService userService,
            ITelemetryService telemetryService,
            ISecurityPolicyService securityPolicyService,
            ICertificateService certificateService,
            IContentObjectService contentObjectService,
            IMessageServiceConfiguration messageServiceConfiguration,
            IDeleteAccountService deleteAccountService,
            IIconUrlProvider iconUrlProvider)
        {
            AuthenticationService = authenticationService ?? throw new ArgumentNullException(nameof(authenticationService));
            PackageService = packageService ?? throw new ArgumentNullException(nameof(packageService));
            MessageService = messageService ?? throw new ArgumentNullException(nameof(messageService));
            UserService = userService ?? throw new ArgumentNullException(nameof(userService));
            TelemetryService = telemetryService ?? throw new ArgumentNullException(nameof(telemetryService));
            SecurityPolicyService = securityPolicyService ?? throw new ArgumentNullException(nameof(securityPolicyService));
            CertificateService = certificateService ?? throw new ArgumentNullException(nameof(certificateService));
            ContentObjectService = contentObjectService ?? throw new ArgumentNullException(nameof(contentObjectService));
            MessageServiceConfiguration = messageServiceConfiguration ?? throw new ArgumentNullException(nameof(messageServiceConfiguration));
            DeleteAccountService = deleteAccountService ?? throw new ArgumentNullException(nameof(deleteAccountService));
<<<<<<< HEAD
            IconUrlProvider = iconUrlProvider ?? throw new ArgumentNullException(nameof(iconUrlProvider));
=======

            _deleteAccountListPackageItemViewModelFactory = new DeleteAccountListPackageItemViewModelFactory(PackageService);
>>>>>>> aca7bdc3
        }

        public abstract string AccountAction { get; }

        protected internal abstract ViewMessages Messages { get; }

        [HttpGet]
        [UIAuthorize(allowDiscontinuedLogins: true)]
        public virtual ActionResult ConfirmationRequired(string accountName = null)
        {
            var account = GetAccount(accountName);

            if (account == null
                || ActionsRequiringPermissions.ManageAccount.CheckPermissions(GetCurrentUser(), account)
                    != PermissionsCheckResult.Allowed)
            {
                return new HttpStatusCodeResult(HttpStatusCode.Forbidden, Strings.Unauthorized);
            }

            var model = new ConfirmationViewModel(account);
            return View(model);
        }

        [UIAuthorize(allowDiscontinuedLogins: true)]
        [HttpPost]
        [ActionName("ConfirmationRequired")]
        [ValidateAntiForgeryToken]
        public virtual async Task<ActionResult> ConfirmationRequiredPost(string accountName = null)
        {
            var account = GetAccount(accountName);

            if (account == null
                || ActionsRequiringPermissions.ManageAccount.CheckPermissions(GetCurrentUser(), account)
                    != PermissionsCheckResult.Allowed)
            {
                return new HttpStatusCodeResult(HttpStatusCode.Forbidden, Strings.Unauthorized);
            }

            var hasUnconfirmedEmailAddress = account.UnconfirmedEmailAddress != null;

            ConfirmationViewModel model;
            if (hasUnconfirmedEmailAddress)
            {
                if (account.EmailAddress == null)
                {
                    await SendNewAccountEmailAsync(account);
                }
                else
                {
                    await SendEmailChangedConfirmationNoticeAsync(account);
                }

                model = new ConfirmationViewModel(account)
                {
                    SentEmail = true
                };
            }
            else
            {
                model = new ConfirmationViewModel(account);
            }
            return View(model);
        }

        protected abstract Task SendNewAccountEmailAsync(User account);

        [UIAuthorize(allowDiscontinuedLogins: true)]
        public virtual async Task<ActionResult> Confirm(string accountName, string token)
        {
            // We don't want Login to go to this page as a return URL
            // By having this value present in the dictionary BUT null, we don't put "returnUrl" on the Login link at all
            ViewData[GalleryConstants.ReturnUrlViewDataKey] = null;

            var account = GetAccount(accountName);

            if (account == null
                || ActionsRequiringPermissions.ManageAccount.CheckPermissions(GetCurrentUser(), account)
                    != PermissionsCheckResult.Allowed)
            {
                return View(new ConfirmationViewModel(accountName)
                {
                    WrongUsername = true,
                    SuccessfulConfirmation = false
                });
            }

            string existingEmail = account.EmailAddress;
            var model = new ConfirmationViewModel(account);

            if (!model.AlreadyConfirmed)
            {
                try
                {
                    model.SuccessfulConfirmation = await UserService.ConfirmEmailAddress(account, token);
                }
                catch (EntityException)
                {
                    model.SuccessfulConfirmation = false;
                    model.DuplicateEmailAddress = true;
                }

                // SuccessfulConfirmation is required so that the confirm Action isn't a way to spam people.
                // Change notice not required for new accounts.
                if (model.SuccessfulConfirmation && !model.ConfirmingNewAccount)
                {
                    var message = new EmailChangeNoticeToPreviousEmailAddressMessage(MessageServiceConfiguration, account, existingEmail);
                    await MessageService.SendMessageAsync(message);

                    string returnUrl = HttpContext.GetConfirmationReturnUrl();
                    if (!String.IsNullOrEmpty(returnUrl))
                    {
                        TempData["Message"] = Messages.EmailConfirmed;
                        return SafeRedirect(returnUrl);
                    }
                }
            }

            return View(model);
        }

        [UIAuthorize]
        [HttpPost]
        [ValidateAntiForgeryToken]
        public virtual async Task<ActionResult> ChangeEmailSubscription(TAccountViewModel model)
        {
            var account = GetAccount(model.AccountName);

            if (account == null
                || ActionsRequiringPermissions.ManageAccount.CheckPermissions(GetCurrentUser(), account)
                    != PermissionsCheckResult.Allowed)
            {
                return new HttpStatusCodeResult(HttpStatusCode.Forbidden, Strings.Unauthorized);
            }

            await UserService.ChangeEmailSubscriptionAsync(
                account,
                model.ChangeNotifications.EmailAllowed,
                model.ChangeNotifications.NotifyPackagePushed);

            TempData["Message"] = Messages.EmailPreferencesUpdated;

            return RedirectToAction(AccountAction);
        }

        [HttpPost]
        [UIAuthorize]
        [ValidateAntiForgeryToken]
        public virtual async Task<ActionResult> ChangeEmail(TAccountViewModel model)
        {
            var account = GetAccount(model.AccountName);

            if (account == null
                || ActionsRequiringPermissions.ManageAccount.CheckPermissions(GetCurrentUser(), account)
                    != PermissionsCheckResult.Allowed)
            {
                return new HttpStatusCodeResult(HttpStatusCode.Forbidden, Strings.Unauthorized);
            }

            if (!ModelState.IsValidField("ChangeEmail.NewEmail"))
            {
                return AccountView(account, model);
            }

            if (account.HasPasswordCredential())
            {
                if (!ModelState.IsValidField("ChangeEmail.Password"))
                {
                    return AccountView(account, model);
                }

                if (!AuthenticationService.ValidatePasswordCredential(account.Credentials, model.ChangeEmail.Password, out var _))
                {
                    ModelState.AddModelError("ChangeEmail.Password", Strings.CurrentPasswordIncorrect);
                    return AccountView(account, model);
                }
            }

            // No password? We can't do any additional verification...

            if (string.Equals(model.ChangeEmail.NewEmail, account.LastSavedEmailAddress, StringComparison.OrdinalIgnoreCase))
            {
                // email address unchanged - accept
                return RedirectToAction(AccountAction);
            }

            try
            {
                await UserService.ChangeEmailAddress(account, model.ChangeEmail.NewEmail);
            }
            catch (EntityException e)
            {
                ModelState.AddModelError("ChangeEmail.NewEmail", e.Message);
                return AccountView(account, model);
            }

            if (account.Confirmed && !string.IsNullOrEmpty(account.UnconfirmedEmailAddress))
            {
                await SendEmailChangedConfirmationNoticeAsync(account);
            }

            return RedirectToAction(AccountAction);
        }

        protected abstract Task SendEmailChangedConfirmationNoticeAsync(User account);

        [HttpPost]
        [UIAuthorize]
        [ValidateAntiForgeryToken]
        public virtual async Task<ActionResult> CancelChangeEmail(TAccountViewModel model)
        {
            var account = GetAccount(model.AccountName);

            if (account == null
                || ActionsRequiringPermissions.ManageAccount.CheckPermissions(GetCurrentUser(), account)
                    != PermissionsCheckResult.Allowed)
            {
                return new HttpStatusCodeResult(HttpStatusCode.Forbidden, Strings.Unauthorized);
            }

            if (!string.IsNullOrWhiteSpace(account.UnconfirmedEmailAddress))
            {
                await UserService.CancelChangeEmailAddress(account);

                TempData["Message"] = Messages.EmailUpdateCancelled;
            }

            return RedirectToAction(AccountAction);
        }

        [HttpGet]
        [UIAuthorize]
        public virtual ActionResult DeleteRequest(string accountName = null)
        {
            var accountToDelete = GetAccount(accountName);

            if (accountToDelete == null || accountToDelete.IsDeleted)
            {
                return HttpNotFound();
            }

            if (ActionsRequiringPermissions.ManageAccount.CheckPermissions(GetCurrentUser(), accountToDelete)
                    != PermissionsCheckResult.Allowed)
            {
                return HttpNotFound();
            }

            return View("DeleteAccount", GetDeleteAccountViewModel(accountToDelete));
        }

        [HttpGet]
        [UIAuthorize(Roles = "Admins")]
        public virtual ActionResult Delete(string accountName)
        {
            var accountToDelete = UserService.FindByUsername(accountName) as TUser;
            if (accountToDelete == null || accountToDelete.IsDeleted)
            {
                return HttpNotFound();
            }

            return View(GetDeleteAccountViewName(), GetDeleteAccountViewModel(accountToDelete));
        }

        [HttpDelete]
        [UIAuthorize(Roles = "Admins")]
        [RequiresAccountConfirmation("Delete account")]
        [ValidateAntiForgeryToken]
        public virtual async Task<ActionResult> Delete(DeleteAccountAsAdminViewModel model)
        {
            var accountToDelete = UserService.FindByUsername(model.AccountName) as TUser;
            if (accountToDelete == null || accountToDelete.IsDeleted)
            {
                return View("DeleteAccountStatus", new DeleteAccountStatus()
                {
                    AccountName = model.AccountName,
                    Description = $"Account {model.AccountName} not found.",
                    Success = false
                });
            }
            else
            {
                var admin = GetCurrentUser();
                var status = await DeleteAccountService.DeleteAccountAsync(
                    userToBeDeleted: accountToDelete,
                    userToExecuteTheDelete: admin,
                    orphanPackagePolicy: model.ShouldUnlist ? AccountDeletionOrphanPackagePolicy.UnlistOrphans : AccountDeletionOrphanPackagePolicy.KeepOrphans);
                return View("DeleteAccountStatus", status);
            }
        }

        protected abstract string GetDeleteAccountViewName();

        protected abstract DeleteAccountViewModel GetDeleteAccountViewModel(TUser account);

        public abstract Task<ActionResult> RequestAccountDeletion(string accountName = null);

        protected List<DeleteAccountListPackageItemViewModel> GetOwnedPackagesViewModels(User account)
        {
            return PackageService
                 .FindPackagesByAnyMatchingOwner(account, includeUnlisted: true)
                 .Select(p => CreateDeleteAccountListPackageItemViewModel(p, account, GetCurrentUser()))
                 .ToList();
        }

        private DeleteAccountListPackageItemViewModel CreateDeleteAccountListPackageItemViewModel(
            Package package,
            User userToDelete,
            User currentUser)
        {
<<<<<<< HEAD
            var viewModel = new DeleteAccountListPackageItemViewModel();
            ((ListPackageItemViewModel)viewModel).Setup(package, currentUser, IconUrlProvider);
            viewModel.WillBeOrphaned = PackageService.WillPackageBeOrphanedIfOwnerRemoved(package.PackageRegistration, userToDelete);
            return viewModel;
=======
            return _deleteAccountListPackageItemViewModelFactory.Create(package, userToDelete, currentUser);
>>>>>>> aca7bdc3
        }


        protected virtual TUser GetAccount(string accountName)
        {
            return UserService.FindByUsername(accountName) as TUser;
        }

        protected virtual ActionResult AccountView(TUser account, TAccountViewModel model = null)
        {
            if (account == null
                || ActionsRequiringPermissions.ViewAccount.CheckPermissions(GetCurrentUser(), account)
                    != PermissionsCheckResult.Allowed)
            {
                return new HttpStatusCodeResult(HttpStatusCode.Forbidden, Strings.Unauthorized);
            }

            model = model ?? Activator.CreateInstance<TAccountViewModel>();

            UpdateAccountViewModel(account, model);

            return View(AccountAction, model);
        }

        protected virtual void UpdateAccountViewModel(TUser account, TAccountViewModel model)
        {
            model.Account = account;
            model.AccountName = account.Username;

            var currentUser = GetCurrentUser();

            model.CanManage = ActionsRequiringPermissions.ManageAccount.CheckPermissions(
                currentUser, account) == PermissionsCheckResult.Allowed;

            model.IsCertificatesUIEnabled = ContentObjectService.CertificatesConfiguration?.IsUIEnabledForUser(currentUser) ?? false;
            model.WasMultiFactorAuthenticated = User.WasMultiFactorAuthenticated();

            model.HasPassword = account.Credentials.Any(c => c.IsPassword());
            model.CurrentEmailAddress = account.UnconfirmedEmailAddress ?? account.EmailAddress;
            model.HasConfirmedEmailAddress = !string.IsNullOrEmpty(account.EmailAddress);
            model.HasUnconfirmedEmailAddress = !string.IsNullOrEmpty(account.UnconfirmedEmailAddress);

            model.ChangeEmail = new ChangeEmailViewModel();

            model.ChangeNotifications = model.ChangeNotifications ?? new ChangeNotificationsViewModel();
            model.ChangeNotifications.EmailAllowed = account.EmailAllowed;
            model.ChangeNotifications.NotifyPackagePushed = account.NotifyPackagePushed;
        }

        [HttpPost]
        [UIAuthorize]
        [ValidateAntiForgeryToken]
        [RequiresAccountConfirmation("add a certificate")]
        public virtual async Task<JsonResult> AddCertificate(string accountName, HttpPostedFileBase uploadFile)
        {
            if (uploadFile == null)
            {
                return Json(HttpStatusCode.BadRequest, new[] { Strings.CertificateFileIsRequired });
            }

            var currentUser = GetCurrentUser();
            var account = GetAccount(accountName);

            if (currentUser == null)
            {
                return Json(HttpStatusCode.Unauthorized);
            }

            if (account == null)
            {
                return Json(HttpStatusCode.NotFound);
            }

            if (!CanManageCertificates(currentUser, account))
            {
                return Json(HttpStatusCode.Forbidden, new { Strings.Unauthorized });
            }

            Certificate certificate;

            try
            {
                using (var uploadStream = uploadFile.InputStream)
                {
                    certificate = await CertificateService.AddCertificateAsync(uploadFile);
                }

                await CertificateService.ActivateCertificateAsync(certificate.Thumbprint, account);
            }
            catch (UserSafeException ex)
            {
                ex.Log();

                return Json(HttpStatusCode.BadRequest, new[] { ex.Message });
            }

            var activeCertificateCount = CertificateService.GetCertificates(account).Count();

            if (activeCertificateCount == 1 &&
                SecurityPolicyService.IsSubscribed(account, AutomaticallyOverwriteRequiredSignerPolicy.PolicyName))
            {
                await PackageService.SetRequiredSignerAsync(account);
            }

            return Json(HttpStatusCode.Created, new { certificate.Thumbprint });
        }

        [HttpDelete]
        [UIAuthorize]
        [ValidateAntiForgeryToken]
        [RequiresAccountConfirmation("delete a certificate")]
        public virtual async Task<JsonResult> DeleteCertificate(string accountName, string thumbprint)
        {
            if (string.IsNullOrEmpty(thumbprint))
            {
                return Json(HttpStatusCode.BadRequest);
            }

            var currentUser = GetCurrentUser();
            var account = GetAccount(accountName);

            if (currentUser == null)
            {
                return Json(HttpStatusCode.Unauthorized);
            }

            if (account == null)
            {
                return Json(HttpStatusCode.NotFound);
            }

            if (!CanManageCertificates(currentUser, account))
            {
                return Json(HttpStatusCode.Forbidden, new { Strings.Unauthorized });
            }

            await CertificateService.DeactivateCertificateAsync(thumbprint, account);

            return Json(HttpStatusCode.OK);
        }

        [HttpGet]
        [UIAuthorize]
        public virtual JsonResult GetCertificates(string accountName)
        {
            var currentUser = GetCurrentUser();
            var account = GetAccount(accountName);

            if (currentUser == null)
            {
                return Json(HttpStatusCode.Unauthorized);
            }

            if (account == null)
            {
                return Json(HttpStatusCode.NotFound);
            }

            if (ActionsRequiringPermissions.ViewAccount.CheckPermissions(currentUser, account)
                != PermissionsCheckResult.Allowed)
            {
                return Json(HttpStatusCode.Forbidden);
            }

            var canManageCertificates = CanManageCertificates(currentUser, account);
            var template = GetDeleteCertificateForAccountTemplate(accountName);

            var certificates = CertificateService.GetCertificates(account)
                .Select(certificate =>
                {
                    string deactivateUrl = null;

                    if (canManageCertificates)
                    {
                        deactivateUrl = template.Resolve(certificate.Thumbprint);
                    }

                    return new ListCertificateItemViewModel(certificate, deactivateUrl);
                });

            return Json(HttpStatusCode.OK, certificates, JsonRequestBehavior.AllowGet);
        }

        [HttpGet]
        [UIAuthorize]
        public virtual JsonResult GetCertificate(string accountName, string thumbprint)
        {
            if (string.IsNullOrEmpty(thumbprint))
            {
                return Json(HttpStatusCode.BadRequest);
            }

            var currentUser = GetCurrentUser();
            var account = GetAccount(accountName);

            if (currentUser == null)
            {
                return Json(HttpStatusCode.Unauthorized);
            }

            if (account == null)
            {
                return Json(HttpStatusCode.NotFound);
            }

            if (ActionsRequiringPermissions.ViewAccount.CheckPermissions(currentUser, account)
                != PermissionsCheckResult.Allowed)
            {
                return Json(HttpStatusCode.Forbidden);
            }

            var canManageCertificates = CanManageCertificates(currentUser, account);
            var template = GetDeleteCertificateForAccountTemplate(accountName);

            var certificates = CertificateService.GetCertificates(account)
                .Where(certificate => certificate.Thumbprint == thumbprint)
                .Select(certificate =>
                {
                    string deactivateUrl = null;

                    if (canManageCertificates)
                    {
                        deactivateUrl = template.Resolve(certificate.Thumbprint);
                    }

                    return new ListCertificateItemViewModel(certificate, deactivateUrl);
                });

            return Json(HttpStatusCode.OK, certificates, JsonRequestBehavior.AllowGet);
        }

        private bool CanManageCertificates(User currentUser, User account)
        {
            var wasAADLoginOrMultiFactorAuthenticated = User.WasMultiFactorAuthenticated() || User.WasAzureActiveDirectoryAccountUsedForSignin();
            return wasAADLoginOrMultiFactorAuthenticated
                && ActionsRequiringPermissions.ManageAccount.CheckPermissions(currentUser, account) == PermissionsCheckResult.Allowed;
        }

        protected abstract RouteUrlTemplate<string> GetDeleteCertificateForAccountTemplate(string accountName);
    }
}<|MERGE_RESOLUTION|>--- conflicted
+++ resolved
@@ -79,12 +79,9 @@
             ContentObjectService = contentObjectService ?? throw new ArgumentNullException(nameof(contentObjectService));
             MessageServiceConfiguration = messageServiceConfiguration ?? throw new ArgumentNullException(nameof(messageServiceConfiguration));
             DeleteAccountService = deleteAccountService ?? throw new ArgumentNullException(nameof(deleteAccountService));
-<<<<<<< HEAD
             IconUrlProvider = iconUrlProvider ?? throw new ArgumentNullException(nameof(iconUrlProvider));
-=======
-
-            _deleteAccountListPackageItemViewModelFactory = new DeleteAccountListPackageItemViewModelFactory(PackageService);
->>>>>>> aca7bdc3
+
+            _deleteAccountListPackageItemViewModelFactory = new DeleteAccountListPackageItemViewModelFactory(PackageService, IconUrlProvider);
         }
 
         public abstract string AccountAction { get; }
@@ -393,14 +390,7 @@
             User userToDelete,
             User currentUser)
         {
-<<<<<<< HEAD
-            var viewModel = new DeleteAccountListPackageItemViewModel();
-            ((ListPackageItemViewModel)viewModel).Setup(package, currentUser, IconUrlProvider);
-            viewModel.WillBeOrphaned = PackageService.WillPackageBeOrphanedIfOwnerRemoved(package.PackageRegistration, userToDelete);
-            return viewModel;
-=======
             return _deleteAccountListPackageItemViewModelFactory.Create(package, userToDelete, currentUser);
->>>>>>> aca7bdc3
         }
 
 
