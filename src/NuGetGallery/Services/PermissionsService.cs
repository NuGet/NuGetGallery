﻿// Copyright (c) .NET Foundation. All rights reserved.
// Licensed under the Apache License, Version 2.0. See License.txt in the project root for license information.

using System;
using System.Collections.Generic;
using System.Linq;
using System.Security.Principal;

namespace NuGetGallery
{
    public static class PermissionsService
    {
        /// <summary>
        /// Is <paramref name="currentPrincipal"/> allowed to perform <paramref name="actionPermissionLevel"/> on <paramref name="package"/>?
        /// </summary>
        public static bool IsActionAllowed(Package package, IPrincipal currentPrincipal, PermissionLevel actionPermissionLevel)
        {
            return IsActionAllowed(package.PackageRegistration, currentPrincipal, actionPermissionLevel);
        }

        /// <summary>
        /// Is <paramref name="currentPrincipal"/> allowed to perform <paramref name="actionPermissionLevel"/> on <paramref name="packageRegistration"/>?
        /// </summary>
        public static bool IsActionAllowed(PackageRegistration packageRegistration, IPrincipal currentPrincipal, PermissionLevel actionPermissionLevel)
        {
            return IsActionAllowed(packageRegistration.Owners, currentPrincipal, actionPermissionLevel);
        }

        /// <summary>
        /// Is <paramref name="currentPrincipal"/> allowed to perform <paramref name="actionPermissionLevel"/> on <paramref name="account"/>?
        /// </summary>
        public static bool IsActionAllowed(User account, IPrincipal currentPrincipal, PermissionLevel actionPermissionLevel)
        {
            return IsActionAllowed(new User[] { account }, currentPrincipal, actionPermissionLevel);
        }

        /// <summary>
        /// Is <paramref name="currentPrincipal"/> allowed to perform <paramref name="actionPermissionLevel"/> on the entity owned by <paramref name="entityOwners"/>?
        /// </summary>
        public static bool IsActionAllowed(IEnumerable<User> entityOwners, IPrincipal currentPrincipal, PermissionLevel actionPermissionLevel)
        {
            return HasPermission(entityOwners, currentPrincipal, actionPermissionLevel);
        }

        /// <summary>
        /// Is <paramref name="currentUser"/> allowed to perform <paramref name="actionPermissionLevel"/> on <paramref name="package"/>?
        /// </summary>
        public static bool IsActionAllowed(Package package, User currentUser, PermissionLevel actionPermissionLevel)
        {
            return IsActionAllowed(package.PackageRegistration, currentUser, actionPermissionLevel);
        }

        /// <summary>
        /// Is <paramref name="currentUser"/> allowed to perform <paramref name="actionPermissionLevel"/> on <paramref name="packageRegistration"/>?
        /// </summary>
        public static bool IsActionAllowed(PackageRegistration packageRegistration, User currentUser, PermissionLevel actionPermissionLevel)
        {
            return IsActionAllowed(packageRegistration.Owners, currentUser, actionPermissionLevel);
        }

        /// <summary>
        /// Is <paramref name="currentPrincipal"/> allowed to perform <paramref name="actionPermissionLevel"/> on behalf of the owners of <paramref name="packageRegistration"/>?
        /// </summary>
        public static bool IsActionAllowedOnBehalfOfOwners(PackageRegistration packageRegistration, User currentUser, PermissionLevel actionPermissionLevel)
        {
            return IsActionAllowedOnBehalfOfOwners(packageRegistration.Owners, currentUser, actionPermissionLevel);
        }

        /// <summary>
        /// Is <paramref name="currentUser"/> allowed to perform <paramref name="actionPermissionLevel"/> on <paramref name="reservedNamespace"/>?
        /// </summary>
        public static bool IsActionAllowed(ReservedNamespace reservedNamespace, User currentUser, PermissionLevel actionPermissionLevel)
        {
            return IsActionAllowed(reservedNamespace.Owners, currentUser, actionPermissionLevel);
        }

        /// <summary>
        /// Is <paramref name="currentPrincipal"/> allowed to perform <paramref name="actionPermissionLevel"/> on behalf of the owners of <paramref name="reservedNamespace"/>?
        /// </summary>
        public static bool IsActionAllowedOnBehalfOfOwners(ReservedNamespace reservedNamespace, User currentUser, PermissionLevel actionPermissionLevel)
        {
            return IsActionAllowedOnBehalfOfOwners(reservedNamespace.Owners, currentUser, actionPermissionLevel);
        }

        /// <summary>
        /// Is <paramref name="currentPrincipal"/> allowed to perform <paramref name="actionPermissionLevel"/> on <paramref name="account"/>?
        /// </summary>
        public static bool IsActionAllowed(User account, User currentUser, PermissionLevel action)
        {
            return IsActionAllowed(new User[] { account }, currentUser, action);
        }

        /// <summary>
        /// Is <paramref name="currentPrincipal"/> allowed to perform <paramref name="actionPermissionLevel"/> on the entity owned by <paramref name="entityOwners"/>?
        /// </summary>
        public static bool IsActionAllowed(IEnumerable<User> entityOwners, User currentUser, PermissionLevel actionPermissionLevel)
        {
            return HasPermission(entityOwners, currentUser, actionPermissionLevel);
        }

<<<<<<< HEAD
        /// <summary>
        /// Is <paramref name="currentPrincipal"/> allowed to perform <paramref name="actionPermissionLevel"/> on behalf of the owners of the entity owned by <paramref name="entityOwners"/>?
        /// </summary>
        public static bool IsActionAllowedOnBehalfOfOwners(IEnumerable<User> entityOwners, User currentUser, PermissionLevel actionPermissionLevel)
        {
            return entityOwners.Any(o => IsActionAllowed(o, currentUser, actionPermissionLevel));
        }

        private static bool IsAllowed(PermissionLevel userPermissionLevel, PermissionLevel actionPermissionLevel)
        {
            return (userPermissionLevel & actionPermissionLevel) > 0;
        }

        internal static PermissionLevel GetPermissionLevel(IEnumerable<User> owners, User currentUser)
=======
        private static bool HasPermission(IEnumerable<User> owners, User currentUser, PermissionLevel actionPermissionLevel)
>>>>>>> a1ea5434
        {
            if (currentUser == null)
            {
                return PermissionLevelsIntersect(PermissionLevel.Anonymous, actionPermissionLevel);
            }

            return HasPermission(
                owners,
                currentUser.IsAdministrator(),
                u => currentUser.MatchesUser(u),
                actionPermissionLevel);
        }

        private static bool HasPermission(IEnumerable<User> entityOwners, IPrincipal currentPrincipal, PermissionLevel actionPermissionLevel)
        {
            if (currentPrincipal == null)
            {
                return PermissionLevelsIntersect(PermissionLevel.Anonymous, actionPermissionLevel);
            }

            return HasPermission(
                entityOwners,
                currentPrincipal.IsAdministrator(),
                u => currentPrincipal.MatchesUser(u),
                actionPermissionLevel);
        }

        private static bool HasPermission(IEnumerable<User> entityOwners, bool isUserAdmin, Func<User, bool> isUserMatch, PermissionLevel actionPermissionLevel)
        {
            if ((entityOwners == null || !entityOwners.Any()) &&
                PermissionLevelsIntersect(PermissionLevel.Anonymous, actionPermissionLevel))
            {
                return true;
            }

            if (entityOwners.Any(isUserMatch) &&
                PermissionLevelsIntersect(PermissionLevel.Owner, actionPermissionLevel))
            {
                return true;
            }

            if (isUserAdmin &&
                PermissionLevelsIntersect(PermissionLevel.SiteAdmin, actionPermissionLevel))
            {
                return true;
            }

            var matchingMembers = entityOwners
                .Where(o => o is Organization)
                .Cast<Organization>()
                .SelectMany(o => o.Members)
                .Where(m => isUserMatch(m.Member))
                .ToArray();

            if (matchingMembers.Any(m => m.IsAdmin) &&
                PermissionLevelsIntersect(PermissionLevel.OrganizationAdmin, actionPermissionLevel))
            {
                return true;
            }

            if (matchingMembers.Any() &&
                PermissionLevelsIntersect(PermissionLevel.OrganizationCollaborator, actionPermissionLevel))
            {
                return true;
            }

            return PermissionLevelsIntersect(PermissionLevel.Anonymous, actionPermissionLevel);
        }

        private static bool PermissionLevelsIntersect(PermissionLevel first, PermissionLevel second)
        {
            return (first & second) > 0;
        }
    }
}<|MERGE_RESOLUTION|>--- conflicted
+++ resolved
@@ -98,7 +98,6 @@
             return HasPermission(entityOwners, currentUser, actionPermissionLevel);
         }
 
-<<<<<<< HEAD
         /// <summary>
         /// Is <paramref name="currentPrincipal"/> allowed to perform <paramref name="actionPermissionLevel"/> on behalf of the owners of the entity owned by <paramref name="entityOwners"/>?
         /// </summary>
@@ -112,10 +111,7 @@
             return (userPermissionLevel & actionPermissionLevel) > 0;
         }
 
-        internal static PermissionLevel GetPermissionLevel(IEnumerable<User> owners, User currentUser)
-=======
         private static bool HasPermission(IEnumerable<User> owners, User currentUser, PermissionLevel actionPermissionLevel)
->>>>>>> a1ea5434
         {
             if (currentUser == null)
             {
