--- conflicted
+++ resolved
@@ -184,7 +184,6 @@
                 // This resulted in a gnarly query.
                 // Instead, we can always query for all packages with the ID.
                 IEnumerable<Package> packagesQuery = GetPackagesByIdQueryable(id);
-<<<<<<< HEAD
 
                 if (string.IsNullOrEmpty(version) && !allowPrerelease)
                 {
@@ -214,37 +213,6 @@
                 if (semVerLevelKey == SemVerLevelKey.Unknown
                     || (semVerLevelKey == SemVerLevelKey.SemVer2 && package == null))
                 {
-=======
-
-                if (string.IsNullOrEmpty(version) && !allowPrerelease)
-                {
-                    // If there's a specific version given, don't bother filtering by prerelease. 
-                    // You could be asking for a prerelease package.
-                    packagesQuery = packagesQuery.Where(p => !p.IsPrerelease);
-                }
-
-                var packageVersions = packagesQuery.ToList();
-
-                // Fallback behavior: collect the latest version.
-                // Check SemVer-level and allow-prerelease constraints.
-                if (semVerLevelKey == SemVerLevelKey.SemVer2)
-                {
-                    package = packageVersions.FirstOrDefault(p => p.IsLatestStableSemVer2);
-
-                    if (package == null && allowPrerelease)
-                    {
-                        package = packageVersions.FirstOrDefault(p => p.IsLatestSemVer2);
-                    }
-                }
-
-                // Fallback behavior: collect the latest version.
-                // If SemVer-level is not defined, 
-                // or SemVer-level = 2.0.0 and no package was marked as SemVer2-latest,
-                // then check for packages marked as non-SemVer2 latest.
-                if (semVerLevelKey == SemVerLevelKey.Unknown
-                    || (semVerLevelKey == SemVerLevelKey.SemVer2 && package == null))
-                {
->>>>>>> b5be98f7
                     package = packageVersions.FirstOrDefault(p => p.IsLatestStable);
 
                     if (package == null && allowPrerelease)
@@ -267,7 +235,6 @@
         public virtual Package FindPackageByIdAndVersionStrict(string id, string version)
         {
             if (string.IsNullOrWhiteSpace(id))
-<<<<<<< HEAD
             {
                 throw new ArgumentNullException(nameof(id));
             }
@@ -277,17 +244,6 @@
                 throw new ArgumentException(nameof(version));
             }
 
-=======
-            {
-                throw new ArgumentNullException(nameof(id));
-            }
-
-            if (string.IsNullOrEmpty(version))
-            {
-                throw new ArgumentException(nameof(version));
-            }
-
->>>>>>> b5be98f7
             var normalizedVersion = NuGetVersionFormatter.Normalize(version);
 
             // These string comparisons are case-(in)sensitive depending on SQLServer collation.
