--- conflicted
+++ resolved
@@ -183,66 +183,63 @@
             {
                 throw new ArgumentException(Strings.ReservedNamespace_InvalidUsername);
             }
+            var namespaceToModify = FindReservedNamespaceForPrefix(prefix)
+                   ?? throw new InvalidOperationException(string.Format(
+                       CultureInfo.CurrentCulture, Strings.ReservedNamespace_NamespaceNotFound, prefix));
+            List<PackageRegistration> packageRegistrationsToMarkUnverified;
             if (commitAsTransaction)
             {
                 using (var strategy = new SuspendDbExecutionStrategy())
                 using (var transaction = EntitiesContext.GetDatabase().BeginTransaction())
                 {
-                    await DeleteOwnerFromReservedNamespaceImplAsync(prefix, username);
+                    packageRegistrationsToMarkUnverified = await DeleteOwnerFromReservedNamespaceImplAsync(prefix, username, namespaceToModify);
                     transaction.Commit();
                 }
             }
             else
             {
-                await DeleteOwnerFromReservedNamespaceImplAsync(prefix, username);
-            }
-        }
-
-        private async Task DeleteOwnerFromReservedNamespaceImplAsync(string prefix, string username)
-        {
-            var namespaceToModify = FindReservedNamespaceForPrefix(prefix)
+                packageRegistrationsToMarkUnverified = await DeleteOwnerFromReservedNamespaceImplAsync(prefix, username, namespaceToModify);
+            }
+            await AuditingService.SaveAuditRecordAsync(
+                  new ReservedNamespaceAuditRecord(namespaceToModify, AuditedReservedNamespaceAction.RemoveOwner, username, packageRegistrationsToMarkUnverified));
+        }
+
+        private async Task<List<PackageRegistration>> DeleteOwnerFromReservedNamespaceImplAsync(string prefix, string username, ReservedNamespace namespaceToModify)
+        {
+                var userToRemove = UserService.FindByUsername(username)
                     ?? throw new InvalidOperationException(string.Format(
-                        CultureInfo.CurrentCulture, Strings.ReservedNamespace_NamespaceNotFound, prefix));
-
-            var userToRemove = UserService.FindByUsername(username)
-                ?? throw new InvalidOperationException(string.Format(
-                    CultureInfo.CurrentCulture, Strings.ReservedNamespace_UserNotFound, username));
-
-            if (!namespaceToModify.Owners.Contains(userToRemove))
-            {
-                throw new InvalidOperationException(string.Format(CultureInfo.CurrentCulture, Strings.ReservedNamespace_UserNotAnOwner, username));
-            }
-
-            var packagesOwnedByUserMatchingPrefix = namespaceToModify
-                    .PackageRegistrations
-                    .Where(pr => pr
-                        .Owners
-                        .Any(pro => pro.Username == userToRemove.Username))
+                        CultureInfo.CurrentCulture, Strings.ReservedNamespace_UserNotFound, username));
+
+                if (!namespaceToModify.Owners.Contains(userToRemove))
+                {
+                    throw new InvalidOperationException(string.Format(CultureInfo.CurrentCulture, Strings.ReservedNamespace_UserNotAnOwner, username));
+                }
+
+                var packagesOwnedByUserMatchingPrefix = namespaceToModify
+                        .PackageRegistrations
+                        .Where(pr => pr
+                            .Owners
+                            .Any(pro => pro.Username == userToRemove.Username))
+                        .ToList();
+
+                // Remove verified mark for package registrations if the user to be removed is the only prefix owner
+                // for the given package registration.
+                var packageRegistrationsToMarkUnverified = packagesOwnedByUserMatchingPrefix
+                    .Where(pr => pr.Owners.Intersect(namespaceToModify.Owners).Count() == 1)
                     .ToList();
 
-            // Remove verified mark for package registrations if the user to be removed is the only prefix owner
-            // for the given package registration.
-            var packageRegistrationsToMarkUnverified = packagesOwnedByUserMatchingPrefix
-                .Where(pr => pr.Owners.Intersect(namespaceToModify.Owners).Count() == 1)
-                .ToList();
-
-            if (packageRegistrationsToMarkUnverified.Any())
-            {
-                packageRegistrationsToMarkUnverified
-                    .ForEach(pr => namespaceToModify.PackageRegistrations.Remove(pr));
-
-<<<<<<< HEAD
-                await PackageService.UpdatePackageVerifiedStatusAsync(packageRegistrationsToMarkUnverified, isVerified: false);
-=======
-                transaction.Commit();
-
-                await AuditingService.SaveAuditRecordAsync(
-                   new ReservedNamespaceAuditRecord(namespaceToModify, AuditedReservedNamespaceAction.RemoveOwner, username, packageRegistrationsToMarkUnverified));
->>>>>>> b03c18c4
-            }
-
-            namespaceToModify.Owners.Remove(userToRemove);
-            await ReservedNamespaceRepository.CommitChangesAsync();
+                if (packageRegistrationsToMarkUnverified.Any())
+                {
+                    packageRegistrationsToMarkUnverified
+                        .ForEach(pr => namespaceToModify.PackageRegistrations.Remove(pr));
+
+                    await PackageService.UpdatePackageVerifiedStatusAsync(packageRegistrationsToMarkUnverified, isVerified: false);
+                }
+
+                namespaceToModify.Owners.Remove(userToRemove);
+                await ReservedNamespaceRepository.CommitChangesAsync();
+
+                return packageRegistrationsToMarkUnverified;
         }
 
 
