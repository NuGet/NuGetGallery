﻿// Copyright (c) .NET Foundation. All rights reserved.
// Licensed under the Apache License, Version 2.0. See License.txt in the project root for license information.

using System;
using System.Linq;
using System.Threading.Tasks;
using NuGet.Services.Entities;
using NuGet.Services.Messaging.Email;
using NuGetGallery.Infrastructure.Mail.Messages;
using NuGetGallery.OData;

namespace NuGetGallery
{
    public class SearchSideBySideService : ISearchSideBySideService
    {
        private readonly ISearchService _oldSearchService;
        private readonly ISearchService _newSearchService;
        private readonly ITelemetryService _telemetryService;
        private readonly IMessageService _messageService;
        private readonly IMessageServiceConfiguration _messageServiceConfiguration;
<<<<<<< HEAD
        private readonly IIconUrlProvider _iconUrlProvider;
=======
        private readonly ListPackageItemViewModelFactory _listPackageItemViewModelFactory;
>>>>>>> aca7bdc3

        public SearchSideBySideService(
            ISearchService oldSearchService,
            ISearchService newSearchService,
            ITelemetryService telemetryService,
            IMessageService messageService,
            IMessageServiceConfiguration messageServiceConfiguration,
            IIconUrlProvider iconUrlProvider)
        {
            _oldSearchService = oldSearchService ?? throw new ArgumentNullException(nameof(oldSearchService));
            _newSearchService = newSearchService ?? throw new ArgumentNullException(nameof(newSearchService));
            _telemetryService = telemetryService ?? throw new ArgumentNullException(nameof(telemetryService));
            _messageService = messageService ?? throw new ArgumentNullException(nameof(messageService));
            _messageServiceConfiguration = messageServiceConfiguration ?? throw new ArgumentNullException(nameof(messageServiceConfiguration));
<<<<<<< HEAD
            _iconUrlProvider = iconUrlProvider ?? throw new ArgumentNullException(nameof(iconUrlProvider));
=======

            _listPackageItemViewModelFactory = new ListPackageItemViewModelFactory();
>>>>>>> aca7bdc3
        }

        public async Task<SearchSideBySideViewModel> SearchAsync(string searchTerm, User currentUser)
        {
            SearchSideBySideViewModel viewModel;
            if (!string.IsNullOrWhiteSpace(searchTerm))
            {
                searchTerm = searchTerm.Trim();

                var oldTask = SearchAsync(_oldSearchService, searchTerm);
                var newTask = SearchAsync(_newSearchService, searchTerm);

                await Task.WhenAll(oldTask, newTask);

                var oldResults = await oldTask;
                var newResults = await newTask;

                viewModel = new SearchSideBySideViewModel
                {
                    SearchTerm = searchTerm,
                    OldSuccess = SearchResults.IsSuccessful(oldResults),
                    OldHits = oldResults.Hits,
<<<<<<< HEAD
                    OldItems = oldResults.Data.Select(x => new ListPackageItemViewModel().Setup(x, currentUser, _iconUrlProvider)).ToList(),
                    NewSuccess = SearchResults.IsSuccessful(newResults),
                    NewHits = newResults.Hits,
                    NewItems = newResults.Data.Select(x => new ListPackageItemViewModel().Setup(x, currentUser, _iconUrlProvider)).ToList(),
=======
                    OldItems = oldResults.Data.Select(x => _listPackageItemViewModelFactory.Create(x, currentUser)).ToList(),
                    NewSuccess = SearchResults.IsSuccessful(newResults),
                    NewHits = newResults.Hits,
                    NewItems = newResults.Data.Select(x => _listPackageItemViewModelFactory.Create(x, currentUser)).ToList(),
>>>>>>> aca7bdc3
                };

                _telemetryService.TrackSearchSideBySide(
                    viewModel.SearchTerm,
                    viewModel.OldSuccess,
                    viewModel.OldHits,
                    viewModel.NewSuccess,
                    viewModel.NewHits);
            }
            else
            {
                viewModel = new SearchSideBySideViewModel();
            }

            viewModel.EmailAddress = currentUser?.EmailAddress;

            return viewModel;
        }

        public async Task RecordFeedbackAsync(SearchSideBySideViewModel viewModel, string searchUrl)
        {
            _telemetryService.TrackSearchSideBySideFeedback(
                Trim(viewModel.SearchTerm),
                viewModel.OldHits,
                viewModel.NewHits,
                Trim(viewModel.BetterSide),
                Trim(viewModel.MostRelevantPackage),
                Trim(viewModel.ExpectedPackages),
                !string.IsNullOrWhiteSpace(viewModel.Comments),
                !string.IsNullOrWhiteSpace(viewModel.EmailAddress));

            await _messageService.SendMessageAsync(
                new SearchSideBySideMessage(_messageServiceConfiguration, viewModel, searchUrl));
        }

        private static string Trim(string input)
        {
            return input?.Trim() ?? string.Empty;
        }

        private async Task<SearchResults> SearchAsync(ISearchService searchService, string searchTerm)
        {
            await Task.Yield();

            var searchFilter = SearchAdaptor.GetSearchFilter(
                searchTerm,
                page: 1,
                includePrerelease: true,
                sortOrder: null,
                context: SearchFilter.UISearchContext,
                semVerLevel: SemVerLevelKey.SemVerLevel2);

            searchFilter.Take = 10;

            return await searchService.Search(searchFilter);
        }
    }
}<|MERGE_RESOLUTION|>--- conflicted
+++ resolved
@@ -18,11 +18,8 @@
         private readonly ITelemetryService _telemetryService;
         private readonly IMessageService _messageService;
         private readonly IMessageServiceConfiguration _messageServiceConfiguration;
-<<<<<<< HEAD
         private readonly IIconUrlProvider _iconUrlProvider;
-=======
         private readonly ListPackageItemViewModelFactory _listPackageItemViewModelFactory;
->>>>>>> aca7bdc3
 
         public SearchSideBySideService(
             ISearchService oldSearchService,
@@ -37,12 +34,9 @@
             _telemetryService = telemetryService ?? throw new ArgumentNullException(nameof(telemetryService));
             _messageService = messageService ?? throw new ArgumentNullException(nameof(messageService));
             _messageServiceConfiguration = messageServiceConfiguration ?? throw new ArgumentNullException(nameof(messageServiceConfiguration));
-<<<<<<< HEAD
             _iconUrlProvider = iconUrlProvider ?? throw new ArgumentNullException(nameof(iconUrlProvider));
-=======
 
-            _listPackageItemViewModelFactory = new ListPackageItemViewModelFactory();
->>>>>>> aca7bdc3
+            _listPackageItemViewModelFactory = new ListPackageItemViewModelFactory(_iconUrlProvider);
         }
 
         public async Task<SearchSideBySideViewModel> SearchAsync(string searchTerm, User currentUser)
@@ -65,17 +59,10 @@
                     SearchTerm = searchTerm,
                     OldSuccess = SearchResults.IsSuccessful(oldResults),
                     OldHits = oldResults.Hits,
-<<<<<<< HEAD
-                    OldItems = oldResults.Data.Select(x => new ListPackageItemViewModel().Setup(x, currentUser, _iconUrlProvider)).ToList(),
-                    NewSuccess = SearchResults.IsSuccessful(newResults),
-                    NewHits = newResults.Hits,
-                    NewItems = newResults.Data.Select(x => new ListPackageItemViewModel().Setup(x, currentUser, _iconUrlProvider)).ToList(),
-=======
                     OldItems = oldResults.Data.Select(x => _listPackageItemViewModelFactory.Create(x, currentUser)).ToList(),
                     NewSuccess = SearchResults.IsSuccessful(newResults),
                     NewHits = newResults.Hits,
                     NewItems = newResults.Data.Select(x => _listPackageItemViewModelFactory.Create(x, currentUser)).ToList(),
->>>>>>> aca7bdc3
                 };
 
                 _telemetryService.TrackSearchSideBySide(
