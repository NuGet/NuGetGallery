--- conflicted
+++ resolved
@@ -21,12 +21,7 @@
         /// <param name="userToBeDeleted">The user to be deleted.</param>
         /// <param name="userToExecuteTheDelete">The user deleting the account.</param>
         /// <param name="orphanPackagePolicy">If deleting the account creates any orphaned packages, a <see cref="AccountDeletionOrphanPackagePolicy"/> that describes how those orphans should be handled.</param>
-<<<<<<< HEAD
-        /// <param name="commitAsTransaction">Whether or not to commit the changes as a transaction.</param>
         Task<DeleteAccountStatus> DeleteAccountAsync(User userToBeDeleted,
-=======
-        Task<DeleteUserAccountStatus> DeleteAccountAsync(User userToBeDeleted,
->>>>>>> 4c118628
             User userToExecuteTheDelete,
             AccountDeletionOrphanPackagePolicy orphanPackagePolicy = AccountDeletionOrphanPackagePolicy.DoNotAllowOrphans);
     }
