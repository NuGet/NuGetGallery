--- conflicted
+++ resolved
@@ -18,12 +18,16 @@
         /// 5. The user data will be cleaned.
         /// </summary>
         /// <param name="userToBeDeleted">The user to be deleted.</param>
-<<<<<<< HEAD
-        /// <param name="admin">The admin that will perform the delete action.</param>
-        /// <param name="signature">The admin signature.</param>
-        /// <param name="unlistOrphanPackages">If the orphaned packages will unlisted.</param>
-        /// <param name="commitAsTransaction">If the data will be persisted as a transaction.</param>
-        Task<DeleteUserAccountStatus> DeleteGalleryUserAccountAsync(User userToBeDeleted, User admin, string signature, bool unlistOrphanPackages, bool commitAsTransaction);
+        /// <param name="userToExecuteTheDelete">The user deleting the account.</param>
+        /// <param name="signature">The signature of the user deleting the account.</param>
+        /// <param name="unlistOrphanPackages:">If deleting the account creates any orphaned packages, whether or not those packages will be unlisted.</param>
+        /// <param name="commitAsTransaction">Whether or not to commit the changes as a transaction.</param>
+        /// <returns></returns>
+        Task<DeleteUserAccountStatus> DeleteGalleryUserAccountAsync(User userToBeDeleted,
+            User userToExecuteTheDelete,
+            string signature,
+            bool unlistOrphanPackages,
+            bool commitAsTransaction);
 
         /// <summary>
         /// Will clean-up the data related with an organization account.
@@ -34,19 +38,10 @@
         /// </summary>
         /// <param name="userToBeDeleted">The user to be deleted.</param>
         /// <param name="requestingUser">The user that requested the delete action.</param>
-        /// <param name="commitAsTransaction">If the data will be persisted as a transaction.</param>
-        Task<DeleteUserAccountStatus> DeleteGalleryOrganizationAccountAsync(Organization organizationToBeDeleted, User requestingUser, bool commitAsTransaction);
-=======
-        /// <param name="userToExecuteTheDelete">The admin that will execute the delete action.</param>
-        /// <param name="signature">The admin signature.</param>
-        /// <param name="unlistOrphanPackages:">True if the orphan packages will be unlisted.</param>
-        /// <param name="commitAsTransaction">True if the changes will commited as a transaction.</param>
-        /// <returns></returns>
-        Task<DeleteUserAccountStatus> DeleteGalleryUserAccountAsync(User userToBeDeleted,
-            User userToExecuteTheDelete,
-            string signature,
-            bool unlistOrphanPackages,
+        /// <param name="commitAsTransaction">Whether or not to commit the changes as a transaction.</param>
+        Task<DeleteUserAccountStatus> DeleteGalleryOrganizationAccountAsync(
+            Organization organizationToBeDeleted, 
+            User requestingUser, 
             bool commitAsTransaction);
->>>>>>> 5f93d5ee
     }
 }