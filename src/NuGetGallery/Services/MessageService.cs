﻿// Copyright (c) .NET Foundation. All rights reserved.
// Licensed under the Apache License, Version 2.0. See License.txt in the project root for license information.

using System;
using System.Globalization;
using System.Linq;
using System.Net.Mail;
using System.Text;
using System.Web;
using AnglicanGeek.MarkdownMailer;
using NuGetGallery.Authentication;
using NuGetGallery.Configuration;
using NuGetGallery.Services;

namespace NuGetGallery
{
    public class MessageService : IMessageService
    {
        protected MessageService()
        {
        }

        public MessageService(IMailSender mailSender, IAppConfiguration config, AuthenticationService authService)
            : this()
        {
            MailSender = mailSender;
            Config = config;
            AuthService = authService;
        }

        public IMailSender MailSender { get; protected set; }
        public IAppConfiguration Config { get; protected set; }
        public AuthenticationService AuthService { get; protected set; }

        public void ReportAbuse(ReportPackageRequest request)
        {
            string subject = "[{GalleryOwnerName}] Support Request for '{Id}' version {Version} (Reason: {Reason})";
            subject = request.FillIn(subject, Config);
            const string bodyTemplate = @"
**Email:** {Name} ({Address})

**Signature:** {Signature}

**Package:** {Id}
{PackageUrl}

**Version:** {Version}
{VersionUrl}
{User}

**Reason:**
{Reason}

**Has the package owner been contacted?:**
{AlreadyContactedOwners}

**Message:**
{Message}

";


            var body = new StringBuilder();
            body.Append(request.FillIn(bodyTemplate, Config));
            body.AppendFormat(CultureInfo.InvariantCulture, @"

*Message sent from {0}*", Config.GalleryOwner.DisplayName);

            using (var mailMessage = new MailMessage())
            {
                mailMessage.Subject = subject;
                mailMessage.Body = body.ToString();
                mailMessage.From = Config.GalleryOwner;
                mailMessage.ReplyToList.Add(request.FromAddress);
                mailMessage.To.Add(Config.GalleryOwner);
                if (request.CopySender)
                {
                    // Normally we use a second email to copy the sender to avoid disclosing the receiver's address
                    // but here, the receiver is the gallery operators who already disclose their address
                    // CCing helps to create a thread of email that can be augmented by the sending user
                    mailMessage.CC.Add(request.FromAddress);
                }
                SendMessage(mailMessage);
            }
        }

        public void ReportMyPackage(ReportPackageRequest request)
        {
            string subject = "[{GalleryOwnerName}] Owner Support Request for '{Id}' version {Version} (Reason: {Reason})";
            subject = request.FillIn(subject, Config);

            const string bodyTemplate = @"
**Email:** {Name} ({Address})

**Package:** {Id}
{PackageUrl}

**Version:** {Version}
{VersionUrl}
{User}

**Reason:**
{Reason}

**Message:**
{Message}

";

            var body = new StringBuilder();
            body.Append(request.FillIn(bodyTemplate, Config));
            body.AppendFormat(CultureInfo.InvariantCulture, @"

*Message sent from {0}*", Config.GalleryOwner.DisplayName);

            using (var mailMessage = new MailMessage())
            {
                mailMessage.Subject = subject;
                mailMessage.Body = body.ToString();
                mailMessage.From = Config.GalleryOwner;
                mailMessage.ReplyToList.Add(request.FromAddress);
                mailMessage.To.Add(Config.GalleryOwner);
                if (request.CopySender)
                {
                    // Normally we use a second email to copy the sender to avoid disclosing the receiver's address
                    // but here, the receiver is the gallery operators who already disclose their address
                    // CCing helps to create a thread of email that can be augmented by the sending user
                    mailMessage.CC.Add(request.FromAddress);
                }
                SendMessage(mailMessage);
            }
        }

        public void SendContactOwnersMessage(MailAddress fromAddress, PackageRegistration packageRegistration, string message, string emailSettingsUrl, bool copySender)
        {
            string subject = "[{0}] Message for owners of the package '{1}'";
            string body = @"_User {0} &lt;{1}&gt; sends the following message to the owners of Package '{2}'._

{3}

-----------------------------------------------
<em style=""font-size: 0.8em;"">
    To stop receiving contact emails as an owner of this package, sign in to the {4} and
    [change your email notification settings]({5}).
</em>";

            body = String.Format(
                CultureInfo.CurrentCulture,
                body,
                fromAddress.DisplayName,
                fromAddress.Address,
                packageRegistration.Id,
                message,
                Config.GalleryOwner.DisplayName,
                emailSettingsUrl);

            subject = String.Format(CultureInfo.CurrentCulture, subject, Config.GalleryOwner.DisplayName, packageRegistration.Id);

            using (var mailMessage = new MailMessage())
            {
                mailMessage.Subject = subject;
                mailMessage.Body = body;
                mailMessage.From = Config.GalleryOwner;
                mailMessage.ReplyToList.Add(fromAddress);

                AddOwnersToMailMessage(packageRegistration, mailMessage);

                if (mailMessage.To.Any())
                {
                    SendMessage(mailMessage, copySender);
                }
            }
        }

        public void SendNewAccountEmail(MailAddress toAddress, string confirmationUrl)
        {
            string body = @"Thank you for registering with the {0}.
We can't wait to see what packages you'll upload.

So we can be sure to contact you, please verify your email address and click the following link:

[{1}]({2})

Thanks,
The {0} Team";

            body = String.Format(
                CultureInfo.CurrentCulture,
                body,
                Config.GalleryOwner.DisplayName,
                HttpUtility.UrlDecode(confirmationUrl).Replace("_", "\\_"),
                confirmationUrl);

            using (var mailMessage = new MailMessage())
            {
                mailMessage.Subject = String.Format(CultureInfo.CurrentCulture, "[{0}] Please verify your account.", Config.GalleryOwner.DisplayName);
                mailMessage.Body = body;
                mailMessage.From = Config.GalleryNoReplyAddress;

                mailMessage.To.Add(toAddress);
                SendMessage(mailMessage);
            }
        }

        public void SendEmailChangeConfirmationNotice(MailAddress newEmailAddress, string confirmationUrl)
        {
            string body = @"You recently changed your {0} email address.

To verify your new email address, please click the following link:

[{1}]({2})

Thanks,
The {0} Team";

            body = String.Format(
                CultureInfo.CurrentCulture,
                body,
                Config.GalleryOwner.DisplayName,
                HttpUtility.UrlDecode(confirmationUrl).Replace("_", "\\_"),
                confirmationUrl);

            using (var mailMessage = new MailMessage())
            {
                mailMessage.Subject = String.Format(
                    CultureInfo.CurrentCulture, "[{0}] Please verify your new email address.", Config.GalleryOwner.DisplayName);
                mailMessage.Body = body;
                mailMessage.From = Config.GalleryNoReplyAddress;

                mailMessage.To.Add(newEmailAddress);
                SendMessage(mailMessage);
            }
        }

        public void SendEmailChangeNoticeToPreviousEmailAddress(User user, string oldEmailAddress)
        {
            string body = @"Hi there,

The email address associated to your {0} account was recently
changed from _{1}_ to _{2}_.

Thanks,
The {0} Team";

            body = String.Format(
                CultureInfo.CurrentCulture,
                body,
                Config.GalleryOwner.DisplayName,
                oldEmailAddress,
                user.EmailAddress);

            string subject = String.Format(CultureInfo.CurrentCulture, "[{0}] Recent changes to your account.", Config.GalleryOwner.DisplayName);
            using (
                var mailMessage = new MailMessage())
            {
                mailMessage.Subject = subject;
                mailMessage.Body = body;
                mailMessage.From = Config.GalleryNoReplyAddress;

                mailMessage.To.Add(new MailAddress(oldEmailAddress, user.Username));
                SendMessage(mailMessage);
            }
        }

        public void SendPasswordResetInstructions(User user, string resetPasswordUrl, bool forgotPassword)
        {
            string body = string.Format(
                CultureInfo.CurrentCulture,
                forgotPassword ? Strings.Emails_ForgotPassword_Body : Strings.Emails_SetPassword_Body,
                resetPasswordUrl,
                Config.GalleryOwner.DisplayName);

            string subject = string.Format(
                CultureInfo.CurrentCulture, forgotPassword ? Strings.Emails_ForgotPassword_Subject : Strings.Emails_SetPassword_Subject,
                Config.GalleryOwner.DisplayName);

            using (var mailMessage = new MailMessage())
            {
                mailMessage.Subject = subject;
                mailMessage.Body = body;
                mailMessage.From = Config.GalleryNoReplyAddress;

                mailMessage.To.Add(user.ToMailAddress());
                SendMessage(mailMessage);
            }
        }

        public void SendPackageOwnerRequest(User fromUser, User toUser, PackageRegistration package, string confirmationUrl, string message)
        {
            if (!toUser.EmailAllowed)
            {
                return;
            }

            const string subject = "[{0}] The user '{1}' wants to add you as an owner of the package '{2}'.";

            string body = string.Format(CultureInfo.CurrentCulture, $@"The user '{fromUser.Username}' wants to add you as an owner of the package '{package.Id}'.
If you do not want to be listed as an owner of this package, simply delete this email.

To accept this request and become a listed owner of the package, click the following URL:

[{confirmationUrl}]({confirmationUrl})");

<<<<<<< HEAD

            if (!string.IsNullOrWhiteSpace(message))
            {
                body += Environment.NewLine + Environment.NewLine + string.Format(CultureInfo.CurrentCulture, $@"The user '{fromUser.Username}' added the following message for you:

'{message}'");
            }

            body += Environment.NewLine + Environment.NewLine + $@"Thanks,
The {Config.GalleryOwner.DisplayName} Team";
=======
The user '{0}' added the following message for you:

'{4}'

Thanks,
The {3} Team";

            body = String.Format(CultureInfo.CurrentCulture, body, fromUser.Username, package.Id, confirmationUrl, Config.GalleryOwner.DisplayName, message);
>>>>>>> 71cb2abe

            using (var mailMessage = new MailMessage())
            {
                mailMessage.Subject = String.Format(CultureInfo.CurrentCulture, subject, Config.GalleryOwner.DisplayName, fromUser.Username, package.Id);
                mailMessage.Body = body;
                mailMessage.From = Config.GalleryNoReplyAddress;
                mailMessage.ReplyToList.Add(fromUser.ToMailAddress());

                mailMessage.To.Add(toUser.ToMailAddress());
                SendMessage(mailMessage);
            }
        }

        public void SendPackageOwnerRemovedNotice(User fromUser, User toUser, PackageRegistration package)
        {
            if (!toUser.EmailAllowed)
            {
                return;
            }

            const string subject = "[{0}] The user '{1}' has removed you as an owner of the package '{2}'.";

            string body = @"The user '{0}' removed you as an owner of the package '{1}'.

If this was done incorrectly, we'd recommend contacting '{0}' at '{2}'.

Thanks,
The {3} Team";
            body = String.Format(CultureInfo.CurrentCulture, body, fromUser.Username, package.Id, fromUser.EmailAddress, Config.GalleryOwner.DisplayName);

            using (var mailMessage = new MailMessage())
            {
                mailMessage.Subject = String.Format(CultureInfo.CurrentCulture, subject, Config.GalleryOwner.DisplayName, fromUser.Username, package.Id);
                mailMessage.Body = body;
                mailMessage.From = Config.GalleryNoReplyAddress;
                mailMessage.ReplyToList.Add(fromUser.ToMailAddress());

                mailMessage.To.Add(toUser.ToMailAddress());
                SendMessage(mailMessage);
            }
        }

        public void SendCredentialRemovedNotice(User user, Credential removed)
        {
            SendCredentialChangeNotice(
                user,
                removed,
                Strings.Emails_CredentialRemoved_Body,
                Strings.Emails_CredentialRemoved_Subject);
        }

        public void SendCredentialAddedNotice(User user, Credential added)
        {
            SendCredentialChangeNotice(
                user,
                added,
                Strings.Emails_CredentialAdded_Body,
                Strings.Emails_CredentialAdded_Subject);
        }

        private void SendCredentialChangeNotice(User user, Credential changed, string bodyTemplate, string subjectTemplate)
        {
            // What kind of credential is this?
            var credViewModel = AuthService.DescribeCredential(changed);
            string name = credViewModel.AuthUI == null ? credViewModel.TypeCaption : credViewModel.AuthUI.AccountNoun;

            string body = String.Format(
                CultureInfo.CurrentCulture,
                bodyTemplate,
                name);
            string subject = String.Format(
                CultureInfo.CurrentCulture,
                subjectTemplate,
                Config.GalleryOwner.DisplayName,
                name);
            SendSupportMessage(user, body, subject);
        }

        public void SendContactSupportEmail(ContactSupportRequest request)
        {
            string subject = string.Format(CultureInfo.CurrentCulture, "Support Request (Reason: {0})", request.SubjectLine);

            string body = string.Format(CultureInfo.CurrentCulture, @"
**Email:** {0} ({1})

**Reason:**
{2}

**Message:**
{3}
", request.RequestingUser.Username, request.RequestingUser.EmailAddress, request.SubjectLine, request.Message);

            using (var mailMessage = new MailMessage())
            {
                mailMessage.Subject = subject;
                mailMessage.Body = body;
                mailMessage.From = Config.GalleryOwner;
                mailMessage.ReplyToList.Add(request.FromAddress);
                mailMessage.To.Add(Config.GalleryOwner);
                if (request.CopySender)
                {
                    mailMessage.CC.Add(request.FromAddress);
                }
                SendMessage(mailMessage);
            }
        }

        private void SendSupportMessage(User user, string body, string subject)
        {
            if (user == null)
            {
                throw new ArgumentNullException(nameof(user));
            }

            using (var mailMessage = new MailMessage())
            {
                mailMessage.Subject = subject;
                mailMessage.Body = body;
                mailMessage.From = Config.GalleryOwner;

                mailMessage.To.Add(user.ToMailAddress());
                SendMessage(mailMessage);
            }
        }

        private void SendMessage(MailMessage mailMessage, bool copySender = false)
        {
            try
            {
                MailSender.Send(mailMessage);
                if (copySender)
                {
                    var senderCopy = new MailMessage(
                        Config.GalleryOwner,
                        mailMessage.ReplyToList.First())
                    {
                        Subject = mailMessage.Subject + " [Sender Copy]",
                        Body = String.Format(
                                CultureInfo.CurrentCulture,
                                "You sent the following message via {0}: {1}{1}{2}",
                                Config.GalleryOwner.DisplayName,
                                Environment.NewLine,
                                mailMessage.Body),
                    };
                    senderCopy.ReplyToList.Add(mailMessage.ReplyToList.First());
                    MailSender.Send(senderCopy);
                }
            }
            catch (InvalidOperationException ex)
            {
                // Log but swallow the exception
                QuietLog.LogHandledException(ex);
            }
            catch (SmtpException ex)
            {
                // Log but swallow the exception
                QuietLog.LogHandledException(ex);
            }
        }

        public void SendPackageAddedNotice(Package package, string packageUrl, string packageSupportUrl, string emailSettingsUrl)
        {
            string subject = "[{0}] Package published - {1} {2}";
            string body = @"The package [{1} {2}]({3}) was just published on {0}. If this was not intended, please [contact support]({4}).

-----------------------------------------------
<em style=""font-size: 0.8em;"">
    To stop receiving emails as an owner of this package, sign in to the {0} and
    [change your email notification settings]({5}).
</em>";

            body = String.Format(
                CultureInfo.CurrentCulture,
                body,
                Config.GalleryOwner.DisplayName,
                package.PackageRegistration.Id,
                package.Version,
                packageUrl,
                packageSupportUrl,
                emailSettingsUrl);

            subject = String.Format(CultureInfo.CurrentCulture, subject, Config.GalleryOwner.DisplayName, package.PackageRegistration.Id, package.Version);

            using (var mailMessage = new MailMessage())
            {
                mailMessage.Subject = subject;
                mailMessage.Body = body;
                mailMessage.From = Config.GalleryNoReplyAddress;

                AddOwnersSubscribedToPackagePushedNotification(package.PackageRegistration, mailMessage);

                if (mailMessage.To.Any())
                {
                    SendMessage(mailMessage);
                }
            }
        }

        private static void AddOwnersToMailMessage(PackageRegistration packageRegistration, MailMessage mailMessage)
        {
            foreach (var owner in packageRegistration.Owners.Where(o => o.EmailAllowed))
            {
                mailMessage.To.Add(owner.ToMailAddress());
            }
        }

        private static void AddOwnersSubscribedToPackagePushedNotification(PackageRegistration packageRegistration, MailMessage mailMessage)
        {
            foreach (var owner in packageRegistration.Owners.Where(o => o.NotifyPackagePushed))
            {
                mailMessage.To.Add(owner.ToMailAddress());
            }
        }
    }
}<|MERGE_RESOLUTION|>--- conflicted
+++ resolved
@@ -301,7 +301,6 @@
 
 [{confirmationUrl}]({confirmationUrl})");
 
-<<<<<<< HEAD
 
             if (!string.IsNullOrWhiteSpace(message))
             {
@@ -312,16 +311,6 @@
 
             body += Environment.NewLine + Environment.NewLine + $@"Thanks,
 The {Config.GalleryOwner.DisplayName} Team";
-=======
-The user '{0}' added the following message for you:
-
-'{4}'
-
-Thanks,
-The {3} Team";
-
-            body = String.Format(CultureInfo.CurrentCulture, body, fromUser.Username, package.Id, confirmationUrl, Config.GalleryOwner.DisplayName, message);
->>>>>>> 71cb2abe
 
             using (var mailMessage = new MailMessage())
             {
