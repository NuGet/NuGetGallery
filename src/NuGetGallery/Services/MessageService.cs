--- conflicted
+++ resolved
@@ -129,24 +129,17 @@
             }
         }
 
-<<<<<<< HEAD
-        public void SendContactOwnersMessage(MailAddress fromAddress, Package package, string message, string emailSettingsUrl, bool copySender)
+        public void SendContactOwnersMessage(MailAddress fromAddress, Package package, string packageUrl, string message, string emailSettingsUrl, bool copySender)
         {
             string subject = "[{0}] Message for owners of the package '{1}'";
-            string body = @"_User {0} &lt;{1}&gt; sends the following message to the owners of package '{2} {3}'._
-=======
-        public void SendContactOwnersMessage(MailAddress fromAddress, PackageRegistration packageRegistration, string packageUrl, string message, string emailSettingsUrl, bool copySender)
-        {
-            string subject = "[{0}] Message for owners of the package '{1}'";
-            string body = @"_User {0} &lt;{1}&gt; sends the following message to the owners of Package '[{2}]({3})'._
->>>>>>> 68d75565
-
-{4}
+            string body = @"_User {0} &lt;{1}&gt; sends the following message to the owners of Package '[{2} {3}]({4})'._
+
+{5}
 
 -----------------------------------------------
 <em style=""font-size: 0.8em;"">
-    To stop receiving contact emails as an owner of this package, sign in to the {5} and
-    [change your email notification settings]({6}).
+    To stop receiving contact emails as an owner of this package, sign in to the {6} and
+    [change your email notification settings]({7}).
 </em>";
 
             body = String.Format(
@@ -154,13 +147,9 @@
                 body,
                 fromAddress.DisplayName,
                 fromAddress.Address,
-<<<<<<< HEAD
                 package.PackageRegistration.Id,
                 package.Version,
-=======
-                packageRegistration.Id,
                 packageUrl,
->>>>>>> 68d75565
                 message,
                 Config.GalleryOwner.DisplayName,
                 emailSettingsUrl);
