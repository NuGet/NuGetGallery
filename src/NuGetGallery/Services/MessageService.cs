--- conflicted
+++ resolved
@@ -19,16 +19,9 @@
         {
         }
 
-<<<<<<< HEAD
-        public MessageService(IMailSender mailSender, IAppConfiguration config, AuthenticationService authService)
-            : base(mailSender, config)
-        {
-            AuthService = authService;
-=======
         public MessageService(IMailSender mailSender, IAppConfiguration config)
             : base(mailSender, config)
         {
->>>>>>> e3b550ef
         }
 
         public IAppConfiguration Config
@@ -36,10 +29,6 @@
             get { return (IAppConfiguration)CoreConfiguration; }
             set { CoreConfiguration = value; }
         }
-<<<<<<< HEAD
-        public AuthenticationService AuthService { get; protected set; }
-=======
->>>>>>> e3b550ef
 
         public void ReportAbuse(ReportPackageRequest request)
         {
