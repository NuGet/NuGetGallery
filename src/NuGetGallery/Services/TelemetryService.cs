--- conflicted
+++ resolved
@@ -69,11 +69,8 @@
             public const string NonFsfOsiLicenseUsed = "NonFsfOsiLicenseUsed";
             public const string LicenseFileRejected = "LicenseFileRejected";
             public const string LicenseValidationFailed = "LicenseValidationFailed";
-<<<<<<< HEAD
-            public const string SearchExecutionDuration = "SearchExecutionDuration";
-=======
             public const string FeatureFlagStalenessSeconds = "FeatureFlagStalenessSeconds";
->>>>>>> fd7b1bb2
+	    public const string SearchExecutionDuration = "SearchExecutionDuration";
         }
 
         private IDiagnosticsSource _diagnosticsSource;
@@ -805,28 +802,5 @@
 
             _telemetryClient.TrackMetric(metricName, value, telemetryProperties);
         }
-<<<<<<< HEAD
-
-        public void TrackInvalidLicenseMetadata(string licenseValue)
-            => TrackMetric(Events.InvalidLicenseMetadata, 1, p => p.Add(LicenseExpression, licenseValue));
-
-        public void TrackNonFsfOsiLicenseUse(string licenseExpression)
-            => TrackMetric(Events.NonFsfOsiLicenseUsed, 1, p => p.Add(LicenseExpression, licenseExpression));
-
-        public void TrackLicenseFileRejected()
-            => TrackMetric(Events.LicenseFileRejected, 1, p => { });
-
-        public void TrackLicenseValidationFailure()
-            => TrackMetric(Events.LicenseValidationFailed, 1, p => { });
-
-        public void TrackMetricForSearchExecutionDuration(string url, TimeSpan duration, HttpStatusCode statusCode)
-        {
-            TrackMetric(Events.SearchExecutionDuration, duration.TotalMilliseconds, properties => {
-                properties.Add(SearchUrl, url);
-                properties.Add(SearchHttpResponseCode, statusCode.ToString());
-            });
-        }
-=======
->>>>>>> fd7b1bb2
     }
 }