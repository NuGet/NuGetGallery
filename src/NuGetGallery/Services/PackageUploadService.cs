﻿// Copyright (c) .NET Foundation. All rights reserved.
// Licensed under the Apache License, Version 2.0. See License.txt in the project root for license information.

using System;
using System.IO;
using System.Linq;
using System.Threading;
using System.Threading.Tasks;
using NuGet.Packaging;
using NuGetGallery.Configuration;
using NuGetGallery.Extensions;
using NuGetGallery.Packaging;

namespace NuGetGallery
{
    public class PackageUploadService : IPackageUploadService
    {
        private readonly IPackageService _packageService;
        private readonly IPackageFileService _packageFileService;
        private readonly IEntitiesContext _entitiesContext;
        private readonly IReservedNamespaceService _reservedNamespaceService;
        private readonly IValidationService _validationService;
<<<<<<< HEAD
        private readonly ISymbolPackageService _symbolPackageService;
        private readonly ISymbolPackageFileService _symbolPackageFileService;
=======
        private readonly IAppConfiguration _config;
>>>>>>> 50f4335c

        public PackageUploadService(
            IPackageService packageService,
            IPackageFileService packageFileService,
            IEntitiesContext entitiesContext,
            IReservedNamespaceService reservedNamespaceService,
            IValidationService validationService,
<<<<<<< HEAD
            ISymbolPackageService symbolPackageService,
            ISymbolPackageFileService symbolPackageFileService)
=======
            IAppConfiguration config)
>>>>>>> 50f4335c
        {
            _packageService = packageService ?? throw new ArgumentNullException(nameof(packageService));
            _packageFileService = packageFileService ?? throw new ArgumentNullException(nameof(packageFileService));
            _entitiesContext = entitiesContext ?? throw new ArgumentNullException(nameof(entitiesContext));
            _reservedNamespaceService = reservedNamespaceService ?? throw new ArgumentNullException(nameof(reservedNamespaceService));
            _validationService = validationService ?? throw new ArgumentNullException(nameof(validationService));
<<<<<<< HEAD
            _symbolPackageService = symbolPackageService ?? throw new ArgumentNullException(nameof(symbolPackageService));
            _symbolPackageFileService = symbolPackageFileService ?? throw new ArgumentNullException(nameof(symbolPackageFileService));
=======
            _config = config ?? throw new ArgumentNullException(nameof(config));
        }

        public async Task<PackageValidationResult> ValidatePackageAsync(
            Package package,
            PackageArchiveReader nuGetPackage,
            User owner,
            User currentUser)
        {
            var result = await ValidateSignatureFilePresenceAsync(
                package.PackageRegistration,
                nuGetPackage,
                owner,
                currentUser);
            if (result != null)
            {
                return result;
            }

            return PackageValidationResult.Accepted();
        }

        private async Task<PackageValidationResult> ValidateSignatureFilePresenceAsync(
            PackageRegistration packageRegistration,
            PackageArchiveReader nugetPackage,
            User owner,
            User currentUser)
        {
            if (await nugetPackage.IsSignedAsync(CancellationToken.None))
            {
                if (_config.RejectSignedPackagesWithNoRegisteredCertificate
                    && !packageRegistration.IsSigningAllowed())
                {
                    var requiredSigner = packageRegistration.RequiredSigners.FirstOrDefault();
                    var hasRequiredSigner = requiredSigner != null;

                    if (hasRequiredSigner)
                    {
                        if (requiredSigner == currentUser)
                        {
                            return new PackageValidationResult(
                                PackageValidationResultType.PackageShouldNotBeSignedButCanManageCertificates,
                                Strings.UploadPackage_PackageIsSignedButMissingCertificate_CurrentUserCanManageCertificates);
                        }
                        else
                        {
                            return new PackageValidationResult(
                               PackageValidationResultType.PackageShouldNotBeSigned,
                               string.Format(
                                   Strings.UploadPackage_PackageIsSignedButMissingCertificate_RequiredSigner,
                                   requiredSigner.Username));
                        }
                    }
                    else
                    {
                        var isCurrentUserAnOwner = packageRegistration.Owners.Contains(currentUser);

                        // Technically, if there is no required signer, any one of the owners can register a
                        // certificate to resolve this issue. However, we favor either the current user or the provided
                        // owner since these are both accounts the current user can push on behalf of. In other words
                        // we provide a message that leads the current user to remedying the problem rather than asking
                        // someone else for help.
                        if (isCurrentUserAnOwner)
                        {
                            return new PackageValidationResult(
                                PackageValidationResultType.PackageShouldNotBeSignedButCanManageCertificates,
                                Strings.UploadPackage_PackageIsSignedButMissingCertificate_CurrentUserCanManageCertificates);
                        }
                        else
                        {
                            return new PackageValidationResult(
                               PackageValidationResultType.PackageShouldNotBeSigned,
                               string.Format(
                                   Strings.UploadPackage_PackageIsSignedButMissingCertificate_RequiredSigner,
                                   owner.Username));
                        }
                    }
                }
            }
            else
            {
                if (packageRegistration.IsSigningRequired())
                {
                    return PackageValidationResult.Invalid(Strings.UploadPackage_PackageIsNotSigned);
                }
            }

            return null;
>>>>>>> 50f4335c
        }

        public async Task<Package> GeneratePackageAsync(
            string id,
            PackageArchiveReader nugetPackage,
            PackageStreamMetadata packageStreamMetadata,
            User owner,
            User currentUser)
        {
            var shouldMarkIdVerified = _reservedNamespaceService.ShouldMarkNewPackageIdVerified(owner, id, out var ownedMatchingReservedNamespaces);

            var package = await _packageService.CreatePackageAsync(
                nugetPackage,
                packageStreamMetadata,
                owner,
                currentUser,
                isVerified: shouldMarkIdVerified);

            if (shouldMarkIdVerified)
            {
                // Add all relevant package registrations to the applicable namespaces
                foreach (var rn in ownedMatchingReservedNamespaces)
                {
                    _reservedNamespaceService.AddPackageRegistrationToNamespace(
                        rn.Value,
                        package.PackageRegistration);
                }
            }

            return package;
        }

        public async Task<PackageCommitResult> CreateAndUploadSymbolsPackage(Package package, PackageStreamMetadata packageStreamMetadata, Stream symbolPackageFile)
        {
            var symbolPackage = _symbolPackageService.CreateSymbolPackage(package, packageStreamMetadata);

            // TODO: Add Validations for symbols, for now set the status to Available.
            symbolPackage.StatusKey = PackageStatus.Available;

            if (symbolPackage.StatusKey != PackageStatus.Available
                && symbolPackage.StatusKey != PackageStatus.Validating)
            {
                throw new InvalidOperationException(
                    $"The symbol package to commit must have either the {PackageStatus.Available} or {PackageStatus.Validating} package status.");
            }

            try
            {
                if (symbolPackage.StatusKey == PackageStatus.Validating)
                {
                    await _symbolPackageFileService.SaveValidationPackageFileAsync(symbolPackage.Package, symbolPackageFile);
                }
                else if (symbolPackage.StatusKey == PackageStatus.Available)
                {
                    // Mark any other associated available symbol package for deletion.
                    var availableSymbolPackages = package.SymbolPackages.Where(sp => sp.StatusKey == PackageStatus.Available);

                    if (availableSymbolPackages.Any())
                    {
                        // Mark the currently available package for deletion, and remove the file from the container, before uploading a newer one.
                        availableSymbolPackages.First().StatusKey = PackageStatus.Deleted;

                        await _symbolPackageFileService.DeletePackageFileAsync(symbolPackage.Package.PackageRegistration.Id, symbolPackage.Package.Version);
                    }

                    await _symbolPackageFileService.SavePackageFileAsync(symbolPackage.Package, symbolPackageFile);
                }

                try
                {
                    // commit all changes to database as an atomic transaction
                    await _entitiesContext.SaveChangesAsync();
                }
                catch
                {
                    // If saving to the DB fails for any reason we need to delete the package we just saved.
                    if (package.PackageStatusKey == PackageStatus.Validating)
                    {
                        await _packageFileService.DeleteValidationPackageFileAsync(
                            package.PackageRegistration.Id,
                            package.Version);
                    }
                    else if (package.PackageStatusKey == PackageStatus.Available)
                    {
                        await _packageFileService.DeletePackageFileAsync(
                            package.PackageRegistration.Id,
                            package.Version);
                    }

                    throw;
                }
            }
            catch (FileAlreadyExistsException ex)
            {
                ex.Log();
                return PackageCommitResult.Conflict;
            }

            return PackageCommitResult.Success;
        }

        public async Task<PackageCommitResult> CommitPackageAsync(Package package, Stream packageFile)
        {
            await _validationService.StartValidationAsync(package);

            if (package.PackageStatusKey != PackageStatus.Available
                && package.PackageStatusKey != PackageStatus.Validating)
            {
                throw new ArgumentException(
                    $"The package to commit must have either the {PackageStatus.Available} or {PackageStatus.Validating} package status.",
                    nameof(package));
            }

            try
            {
                if (package.PackageStatusKey == PackageStatus.Validating)
                {
                    await _packageFileService.SaveValidationPackageFileAsync(package, packageFile);

                    /* Suppose two package upload requests come in at the same time with the same package (same ID and
                     * version). It's possible that one request has committed and validated the package AFTER the other
                     * request has checked that this package does not exist in the database. Observe the following
                     * sequence of events to understand why the packages container check is necessary.
                     * 
                     * Request | Step                                           | Component        | Success | Notes
                     * ------- | ---------------------------------------------- | ---------------- | ------- | -----
                     * 1       | version should not exist in DB                 | gallery          | TRUE    | 1st duplicate check (catches most cases over time)
                     * 2       | version should not exist in DB                 | gallery          | TRUE    |
                     * 1       | upload to validation container                 | gallery          | TRUE    | 2nd duplicate check (relevant with high concurrency)
                     * 1       | version should not exist in packages container | gallery          | TRUE    | 3rd duplicate check (relevant with fast validations)
                     * 1       | commit to DB                                   | gallery          | TRUE    |
                     * 1       | upload to packages container                   | async validation | TRUE    |
                     * 1       | move package to Available status in DB         | async validation | TRUE    |
                     * 1       | delete from validation container               | async validation | TRUE    |
                     * 2       | upload to validation container                 | gallery          | TRUE    |
                     * 2       | version should not exist in packages container | gallery          | FALSE   |
                     * 2       | delete from validation (rollback)              | gallery          | TRUE    | Only occurs in the failure case, as a clean-up.
                     *
                     * Alternatively, we could handle the DB conflict exception that would occur in request 2, but this
                     * would result in an exception that can be avoided and require some ugly code that teases the
                     * unique constraint failure out of a SqlException.
                     * 
                     * Another alternative is always leaving the package in the validation container. This is not great
                     * since it doubles the amount of space we need to store packages. Also, it complicates the soft or
                     * hard package delete flow.
                     * 
                     * We can safely delete the validation package because we know it's ours. We know this because
                     * saving the validation package succeeded, meaning async validation already successfully moved the
                     * previous package (request 1's package) from the validation container to the package container
                     * and transitioned the package to Available status.
                     * 
                     * See the following issue in GitHub for how this case was found:
                     * https://github.com/NuGet/NuGetGallery/issues/5039
                     */
                    if (await _packageFileService.DoesPackageFileExistAsync(package))
                    {
                        await _packageFileService.DeleteValidationPackageFileAsync(
                            package.PackageRegistration.Id,
                            package.Version);

                        return PackageCommitResult.Conflict;
                    }
                }
                else
                {
                    await _packageFileService.SavePackageFileAsync(package, packageFile);
                }
            }
            catch (FileAlreadyExistsException ex)
            {
                ex.Log();
                return PackageCommitResult.Conflict;
            }

            try
            {
                // commit all changes to database as an atomic transaction
                await _entitiesContext.SaveChangesAsync();
            }
            catch
            {
                // If saving to the DB fails for any reason we need to delete the package we just saved.
                if (package.PackageStatusKey == PackageStatus.Validating)
                {
                    await _packageFileService.DeleteValidationPackageFileAsync(
                        package.PackageRegistration.Id,
                        package.Version);
                }
                else
                {
                    await _packageFileService.DeletePackageFileAsync(
                        package.PackageRegistration.Id,
                        package.Version);
                }

                throw;
            }

            return PackageCommitResult.Success;
        }
    }
}<|MERGE_RESOLUTION|>--- conflicted
+++ resolved
@@ -20,12 +20,9 @@
         private readonly IEntitiesContext _entitiesContext;
         private readonly IReservedNamespaceService _reservedNamespaceService;
         private readonly IValidationService _validationService;
-<<<<<<< HEAD
+        private readonly IAppConfiguration _config;
         private readonly ISymbolPackageService _symbolPackageService;
         private readonly ISymbolPackageFileService _symbolPackageFileService;
-=======
-        private readonly IAppConfiguration _config;
->>>>>>> 50f4335c
 
         public PackageUploadService(
             IPackageService packageService,
@@ -33,22 +30,17 @@
             IEntitiesContext entitiesContext,
             IReservedNamespaceService reservedNamespaceService,
             IValidationService validationService,
-<<<<<<< HEAD
+            IAppConfiguration config,
             ISymbolPackageService symbolPackageService,
             ISymbolPackageFileService symbolPackageFileService)
-=======
-            IAppConfiguration config)
->>>>>>> 50f4335c
         {
             _packageService = packageService ?? throw new ArgumentNullException(nameof(packageService));
             _packageFileService = packageFileService ?? throw new ArgumentNullException(nameof(packageFileService));
             _entitiesContext = entitiesContext ?? throw new ArgumentNullException(nameof(entitiesContext));
             _reservedNamespaceService = reservedNamespaceService ?? throw new ArgumentNullException(nameof(reservedNamespaceService));
             _validationService = validationService ?? throw new ArgumentNullException(nameof(validationService));
-<<<<<<< HEAD
             _symbolPackageService = symbolPackageService ?? throw new ArgumentNullException(nameof(symbolPackageService));
             _symbolPackageFileService = symbolPackageFileService ?? throw new ArgumentNullException(nameof(symbolPackageFileService));
-=======
             _config = config ?? throw new ArgumentNullException(nameof(config));
         }
 
@@ -137,7 +129,6 @@
             }
 
             return null;
->>>>>>> 50f4335c
         }
 
         public async Task<Package> GeneratePackageAsync(
