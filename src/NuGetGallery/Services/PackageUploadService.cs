﻿// Copyright (c) .NET Foundation. All rights reserved.
// Licensed under the Apache License, Version 2.0. See License.txt in the project root for license information.

using System;
using System.Collections.Generic;
using System.Data.Entity.Infrastructure;
using System.Data.SqlClient;
using System.IO;
using System.Linq;
using System.Threading;
using System.Threading.Tasks;
using System.Xml.Linq;
using NuGet.Packaging;
using NuGet.Services.Entities;
using NuGet.Versioning;
using NuGetGallery.Configuration;
<<<<<<< HEAD
using NuGetGallery.Extensions;
using NuGetGallery.Helpers;
=======
>>>>>>> 0146ed30
using NuGetGallery.Packaging;

namespace NuGetGallery
{
    public class PackageUploadService : IPackageUploadService
    {
        const string LicenseDeprecationUrl = "https://aka.ms/deprecateLicenseUrl";

        private static readonly IReadOnlyCollection<string> AllowedLicenseFileExtensions = new HashSet<string>
        {
            "",
            ".txt",
            ".md",
        };

        private const string LicenseNodeName = "license";
        private const string AllowedLicenseVersion = "1.0.0";
        private const string Unlicensed = "UNLICENSED";
        private const int MaxAllowedLicenseLength = 1024 * 1024;
        private const int MaxAllowedLicenseNodeValueLength = 500;

        private readonly IPackageService _packageService;
        private readonly IPackageFileService _packageFileService;
        private readonly IEntitiesContext _entitiesContext;
        private readonly IReservedNamespaceService _reservedNamespaceService;
        private readonly IValidationService _validationService;
        private readonly IAppConfiguration _config;
        private readonly ITyposquattingService _typosquattingService;

        public PackageUploadService(
            IPackageService packageService,
            IPackageFileService packageFileService,
            IEntitiesContext entitiesContext,
            IReservedNamespaceService reservedNamespaceService,
            IValidationService validationService,
            IAppConfiguration config,
            ITyposquattingService typosquattingService)
        {
            _packageService = packageService ?? throw new ArgumentNullException(nameof(packageService));
            _packageFileService = packageFileService ?? throw new ArgumentNullException(nameof(packageFileService));
            _entitiesContext = entitiesContext ?? throw new ArgumentNullException(nameof(entitiesContext));
            _reservedNamespaceService = reservedNamespaceService ?? throw new ArgumentNullException(nameof(reservedNamespaceService));
            _validationService = validationService ?? throw new ArgumentNullException(nameof(validationService));
            _config = config ?? throw new ArgumentNullException(nameof(config));
            _typosquattingService = typosquattingService ?? throw new ArgumentNullException(nameof(typosquattingService));
        }

        public async Task<PackageValidationResult> ValidateBeforeGeneratePackageAsync(PackageArchiveReader nuGetPackage, PackageMetadata packageMetadata)
        {
            var warnings = new List<IValidationMessage>();

            var result = await CheckPackageEntryCountAsync(nuGetPackage, warnings);

            if (result != null)
            {
                return result;
            }

            result = await CheckForUnsignedPushAfterAuthorSignedAsync(
                nuGetPackage,
                warnings);

            if (result != null)
            {
                return result;
            }

            result = CheckRepositoryMetadata(packageMetadata, warnings);

            if (result != null)
            {
                return result;
            }

            result = CheckLicenseMetadata(nuGetPackage, warnings);
            if (result != null)
            {
                return result;
            }

            return PackageValidationResult.AcceptedWithWarnings(warnings);
        }

<<<<<<< HEAD
        private PackageValidationResult CheckLicenseMetadata(PackageArchiveReader nuGetPackage, List<string> warnings)
=======
        private class LicenseCheckingNuspecReader : NuspecReader
>>>>>>> 0146ed30
        {
            LicenseCheckingNuspecReader nuspecReader = null;
            using (var nuspec = nuGetPackage.GetNuspec())
            {
                nuspecReader = new LicenseCheckingNuspecReader(nuspec);
            }

            if (_config.RejectPackagesWithLicense && nuspecReader.HasLicenseMetadata())
            {
                return PackageValidationResult.Invalid(Strings.UploadPackage_NotAcceptingPackagesWithLicense);
            }

            var licenseNode = nuspecReader.LicenseNode;

            if (licenseNode != null)
            {
                if (licenseNode.Value.Length > MaxAllowedLicenseNodeValueLength)
                {
                    return PackageValidationResult.Invalid(Strings.UploadPackage_LicenseNodeValueTooLong);
                }

                if (nuspecReader.LicenseHasChildElements())
                {
                    return PackageValidationResult.Invalid(Strings.UploadPackage_LicenseNodeContainsChildren);
                }

                var versionText = nuspecReader.GetLicenseVersion();

                if (versionText != null && AllowedLicenseVersion != versionText)
                {
                    return PackageValidationResult.Invalid(
                        string.Format(
                            Strings.UploadPackage_UnsupportedLicenseVersion,
                            versionText));
                }
            }

            var licenseUrl = nuspecReader.GetLicenseUrl();
            var licenseMetadata = nuspecReader.GetLicenseMetadata();

            if (!_config.AllowLicenselessPackages && string.IsNullOrWhiteSpace(licenseUrl) && licenseMetadata == null)
            {
                return PackageValidationResult.Invalid(Strings.UploadPackage_MissingLicenseInformation);
            }

            if (IsLicenseDeprecationUrl(licenseUrl) && licenseMetadata == null)
            {
                return PackageValidationResult.Invalid(Strings.UploadPackage_DeprecationUrlUsage);
            }

            if (!string.IsNullOrWhiteSpace(licenseUrl) && licenseMetadata == null)
            {
                if (_config.BlockLegacyLicenseUrl)
                {
                    return PackageValidationResult.Invalid(Strings.UploadPackage_LegacyLicenseUrlNotAllowed);
                }
                else
                {
                    warnings.Add(Strings.UploadPackage_DeprecatingLicenseUrl);
                }
            }

            if (licenseMetadata != null && !IsLicenseDeprecationUrl(licenseUrl))
            {
                return PackageValidationResult.Invalid(Strings.UploadPackage_DeprecationUrlRequired);
            }

            if (licenseMetadata?.WarningsAndErrors != null && licenseMetadata.WarningsAndErrors.Any())
            {
                return PackageValidationResult.Invalid(
                    string.Format(
                        Strings.UploadPackage_InvalidLicenseMetadata,
                        string.Join(" ", licenseMetadata.WarningsAndErrors)));
            }

            if (LicenseType.File == licenseMetadata?.Type)
            {
                // check if specified file is present in the package
                var fileList = new HashSet<string>(nuGetPackage.GetFiles());
                if (!fileList.Contains(licenseMetadata.License))
                {
                    return PackageValidationResult.Invalid(
                        string.Format(
                            Strings.UploadPackage_LicenseFileDoesNotExist,
                            licenseMetadata.License));
                }

                // check if specified file has allowed extension
                var licenseFileExtension = Path.GetExtension(licenseMetadata.License);
                if (!AllowedLicenseFileExtensions.Contains(licenseFileExtension, StringComparer.OrdinalIgnoreCase))
                {
                    return PackageValidationResult.Invalid(
                        string.Format(
                            Strings.UploadPackage_InvalidLicenseFileExtension,
                            licenseFileExtension,
                            string.Join(", ", AllowedLicenseFileExtensions.Select(extension => $"'{extension}'"))));
                }

                var licenseFileEntry = nuGetPackage.GetEntry(licenseMetadata.License);
                if (licenseFileEntry.Length > MaxAllowedLicenseLength)
                {
                    return PackageValidationResult.Invalid(
                        string.Format(
                            Strings.UploadPackage_LicenseFileTooLong,
                            MaxAllowedLicenseLength));
                }

                using (var licenseFileStream = nuGetPackage.GetStream(licenseMetadata.License))
                {
                    if (!IsStreamLengthMatchesReported(licenseFileStream, licenseFileEntry.Length))
                    {
                        return PackageValidationResult.Invalid(Strings.UploadPackage_CorruptNupkg);
                    }
                }

                // zip streams does not support seeking, so we'll have to reopen them

                using (var licenseFileStream = nuGetPackage.GetStream(licenseMetadata.License))
                {
                    // check if specified file is a text file
                    if (!TextHelper.LooksLikeUtf8TextStream(licenseFileStream))
                    {
                        return PackageValidationResult.Invalid(Strings.UploadPackage_LicenseMustBePlainText);
                    }
                }
            }

            return null;
        }

        private bool IsStreamLengthMatchesReported(Stream licenseFileStream, long reportedLength)
        {
            // one may modify the zip file to report smaller file sizes for the compressed files than actual.
            // Unfortunately, .Net's ZipArchive is not handling this case properly and allows to read full
            // data without throwing any exceptions.
            // so we'll try reading the stream ourselves and check if reported length matches the actual.

            var buffer = new byte[4096];
            long totalBytesRead = 0;
            int read = 0;
            do
            {
                read = licenseFileStream.Read(buffer, 0, buffer.Length);
                totalBytesRead += read;
            } while (read > 0 && totalBytesRead < reportedLength + 1); // we want to try to read past the reported length

            return totalBytesRead == reportedLength;
        }

        private static bool IsLicenseDeprecationUrl(string licenseUrl)
            => LicenseDeprecationUrl == licenseUrl;

        private class LicenseCheckingNuspecReader : NuspecReader
        {
            public LicenseCheckingNuspecReader(Stream stream)
                : base(stream)
            {
            }

            public XElement LicenseNode => MetadataNode.Element(MetadataNode.Name.Namespace + LicenseNodeName);

            public bool HasLicenseMetadata()
                => LicenseNode != null;

            public bool LicenseHasChildElements() 
                => LicenseNode
                    .Elements()
                    .Any();

            public string GetLicenseVersion()
                => LicenseNode
                    .GetOptionalAttributeValue("version");
        }

        private async Task<PackageValidationResult> CheckPackageEntryCountAsync(
            PackageArchiveReader nuGetPackage,
            List<IValidationMessage> warnings)
        {
            if (!_config.RejectPackagesWithTooManyPackageEntries)
            {
                return null;
            }

            const ushort maxPackageEntryCount = ushort.MaxValue - 1;

            var packageEntryCount = nuGetPackage.GetFiles().Count();

            if (await nuGetPackage.IsSignedAsync(CancellationToken.None))
            {
                if (packageEntryCount > maxPackageEntryCount)
                {
                    return PackageValidationResult.Invalid(Strings.UploadPackage_PackageContainsTooManyEntries);
                }
            }
            else if (packageEntryCount >= maxPackageEntryCount)
            {
                return PackageValidationResult.Invalid(Strings.UploadPackage_PackageContainsTooManyEntries);
            }

            return null;
        }

        /// <summary>
        /// Validate repository metadata: 
        /// 1. If the type is "git" - allow the URL scheme "git://" or "https://". We will translate "git://" to "https://" at display time for known domains.
        /// 2. For types other then "git" - URL scheme should be "https://"
        /// </summary>
        private PackageValidationResult CheckRepositoryMetadata(PackageMetadata packageMetadata, List<IValidationMessage> warnings)
        {
            if (packageMetadata.RepositoryUrl == null)
            {
                return null;
            }

            // git repository type
            if (PackageHelper.IsGitRepositoryType(packageMetadata.RepositoryType))
            {
                if (!packageMetadata.RepositoryUrl.IsGitProtocol() && !packageMetadata.RepositoryUrl.IsHttpsProtocol())
                {
                    warnings.Add(new PlainTextOnlyValidationMessage(Strings.WarningNotHttpsOrGitRepositoryUrlScheme));
                }
            }
            else
            {
                if (!packageMetadata.RepositoryUrl.IsHttpsProtocol())
                {
                    warnings.Add(new PlainTextOnlyValidationMessage(Strings.WarningNotHttpsRepositoryUrlScheme));
                }
            }

            return null;
        }

        /// <summary>
        /// If a package author pushes version X that is author signed then pushes version Y that is unsigned, where Y
        /// is immediately after X when the version list is sorted used SemVer 2.0.0 rules, warn the package author.
        /// If the user pushes another unsigned version after Y, no warning is produced. This means the warning will
        /// not present on every subsequent push, which would be a bit too noisy.
        /// </summary>
        /// <param name="nuGetPackage">The package archive reader.</param>
        /// <param name="warnings">The working list of warnings.</param>
        /// <returns>The package validation result or null.</returns>
        private async Task<PackageValidationResult> CheckForUnsignedPushAfterAuthorSignedAsync(
            PackageArchiveReader nuGetPackage,
            List<IValidationMessage> warnings)
        {
            // If the package is signed, there's no problem.
            if (await nuGetPackage.IsSignedAsync(CancellationToken.None))
            {
                return null;
            }

            var newIdentity = nuGetPackage.GetIdentity();
            var packageRegistration = _packageService.FindPackageRegistrationById(newIdentity.Id);

            // If the package registration does not exist yet, there's no problem.
            if (packageRegistration == null)
            {
                return null;
            }

            // Find the highest package version less than the new package that is Available. Deleted packages should
            // be ignored and Validating or FailedValidation packages will not necessarily have certificate information.
            var previousPackage = packageRegistration
                .Packages
                .Where(x => x.PackageStatusKey == PackageStatus.Available)
                .Select(x => new { x.NormalizedVersion, x.CertificateKey })
                .ToList() // Materialize the lazy collection.
                .Select(x => new { Version = NuGetVersion.Parse(x.NormalizedVersion), x.CertificateKey })
                .Where(x => x.Version < newIdentity.Version)
                .OrderByDescending(x => x.Version)
                .FirstOrDefault();

            if (previousPackage != null && previousPackage.CertificateKey.HasValue)
            {
                warnings.Add(new PlainTextOnlyValidationMessage(
                    string.Format(
                        Strings.UploadPackage_SignedToUnsignedTransition,
                        previousPackage.Version.ToNormalizedString())));
            }

            return null;
        }

        public async Task<PackageValidationResult> ValidateAfterGeneratePackageAsync(
            Package package,
            PackageArchiveReader nuGetPackage,
            User owner,
            User currentUser,
            bool isNewPackageRegistration)
        {
            var result = await ValidateSignatureFilePresenceAsync(
                package.PackageRegistration,
                nuGetPackage,
                owner,
                currentUser);
            if (result != null)
            {
                return result;
            }

            if (isNewPackageRegistration && _typosquattingService.IsUploadedPackageIdTyposquatting(package.Id, owner, out List<string> typosquattingCheckCollisionIds))
            {
                return PackageValidationResult.Invalid(string.Format(Strings.TyposquattingCheckFails, string.Join(",", typosquattingCheckCollisionIds)));
            }

            return PackageValidationResult.Accepted();
        }

        private async Task<PackageValidationResult> ValidateSignatureFilePresenceAsync(
            PackageRegistration packageRegistration,
            PackageArchiveReader nugetPackage,
            User owner,
            User currentUser)
        {
            if (await nugetPackage.IsSignedAsync(CancellationToken.None))
            {
                if (_config.RejectSignedPackagesWithNoRegisteredCertificate
                    && !packageRegistration.IsSigningAllowed())
                {
                    var requiredSigner = packageRegistration.RequiredSigners.FirstOrDefault();
                    var hasRequiredSigner = requiredSigner != null;

                    if (hasRequiredSigner)
                    {
                        if (requiredSigner == currentUser)
                        {
                            return PackageValidationResult.Invalid(new PackageShouldNotBeSignedUserFixableValidationMessage());
                        }
                        else
                        {
                            return PackageValidationResult.Invalid(
                               string.Format(
                                   Strings.UploadPackage_PackageIsSignedButMissingCertificate_RequiredSigner,
                                   requiredSigner.Username));
                        }
                    }
                    else
                    {
                        var isCurrentUserAnOwner = packageRegistration.Owners.Contains(currentUser);

                        // Technically, if there is no required signer, any one of the owners can register a
                        // certificate to resolve this issue. However, we favor either the current user or the provided
                        // owner since these are both accounts the current user can push on behalf of. In other words
                        // we provide a message that leads the current user to remedying the problem rather than asking
                        // someone else for help.
                        if (isCurrentUserAnOwner)
                        {
                            return PackageValidationResult.Invalid(new PackageShouldNotBeSignedUserFixableValidationMessage());
                        }
                        else
                        {
                            return PackageValidationResult.Invalid(
                                string.Format(
                                    Strings.UploadPackage_PackageIsSignedButMissingCertificate_RequiredSigner,
                                    owner.Username));
                        }
                    }
                }
            }
            else
            {
                if (packageRegistration.IsSigningRequired())
                {
                    return PackageValidationResult.Invalid(Strings.UploadPackage_PackageIsNotSigned);
                }
            }

            return null;
        }

        public async Task<Package> GeneratePackageAsync(
            string id,
            PackageArchiveReader nugetPackage,
            PackageStreamMetadata packageStreamMetadata,
            User owner,
            User currentUser)
        {
            var shouldMarkIdVerified = _reservedNamespaceService.ShouldMarkNewPackageIdVerified(owner, id, out var ownedMatchingReservedNamespaces);

            var package = await _packageService.CreatePackageAsync(
                nugetPackage,
                packageStreamMetadata,
                owner,
                currentUser,
                isVerified: shouldMarkIdVerified);

            if (shouldMarkIdVerified)
            {
                // Add all relevant package registrations to the applicable namespaces
                foreach (var rn in ownedMatchingReservedNamespaces)
                {
                    _reservedNamespaceService.AddPackageRegistrationToNamespace(
                        rn.Value,
                        package.PackageRegistration);
                }
            }

            return package;
        }

        public async Task<PackageCommitResult> CommitPackageAsync(Package package, Stream packageFile)
        {
            await _validationService.StartValidationAsync(package);

            if (package.PackageStatusKey != PackageStatus.Available
                && package.PackageStatusKey != PackageStatus.Validating)
            {
                throw new ArgumentException(
                    $"The package to commit must have either the {PackageStatus.Available} or {PackageStatus.Validating} package status.",
                    nameof(package));
            }

            try
            {
                if (package.PackageStatusKey == PackageStatus.Validating)
                {
                    await _packageFileService.SaveValidationPackageFileAsync(package, packageFile);

                    /* Suppose two package upload requests come in at the same time with the same package (same ID and
                     * version). It's possible that one request has committed and validated the package AFTER the other
                     * request has checked that this package does not exist in the database. Observe the following
                     * sequence of events to understand why the packages container check is necessary.
                     * 
                     * Request | Step                                           | Component        | Success | Notes
                     * ------- | ---------------------------------------------- | ---------------- | ------- | -----
                     * 1       | version should not exist in DB                 | gallery          | TRUE    | 1st duplicate check (catches most cases over time)
                     * 2       | version should not exist in DB                 | gallery          | TRUE    |
                     * 1       | upload to validation container                 | gallery          | TRUE    | 2nd duplicate check (relevant with high concurrency)
                     * 1       | version should not exist in packages container | gallery          | TRUE    | 3rd duplicate check (relevant with fast validations)
                     * 1       | commit to DB                                   | gallery          | TRUE    |
                     * 1       | upload to packages container                   | async validation | TRUE    |
                     * 1       | move package to Available status in DB         | async validation | TRUE    |
                     * 1       | delete from validation container               | async validation | TRUE    |
                     * 2       | upload to validation container                 | gallery          | TRUE    |
                     * 2       | version should not exist in packages container | gallery          | FALSE   |
                     * 2       | delete from validation (rollback)              | gallery          | TRUE    | Only occurs in the failure case, as a clean-up.
                     *
                     * Alternatively, we could handle the DB conflict exception that would occur in request 2, but this
                     * would result in an exception that can be avoided and require some ugly code that teases the
                     * unique constraint failure out of a SqlException.
                     * 
                     * Another alternative is always leaving the package in the validation container. This is not great
                     * since it doubles the amount of space we need to store packages. Also, it complicates the soft or
                     * hard package delete flow.
                     * 
                     * We can safely delete the validation package because we know it's ours. We know this because
                     * saving the validation package succeeded, meaning async validation already successfully moved the
                     * previous package (request 1's package) from the validation container to the package container
                     * and transitioned the package to Available status.
                     * 
                     * See the following issue in GitHub for how this case was found:
                     * https://github.com/NuGet/NuGetGallery/issues/5039
                     */
                    if (await _packageFileService.DoesPackageFileExistAsync(package))
                    {
                        await _packageFileService.DeleteValidationPackageFileAsync(
                            package.PackageRegistration.Id,
                            package.Version);

                        return PackageCommitResult.Conflict;
                    }
                }
                else
                {
                    if (package.EmbeddedLicenseType != EmbeddedLicenseFileType.Absent)
                    {
                        // if the package is immediately made available, it means there is a high chance we don't have
                        // validation pipeline that would normally store the license file, so we'll do it ourselves here.
                        await SavePackageLicenseFile(packageFile, licenseStream => _packageFileService.SaveLicenseFileAsync(package, licenseStream));
                    }
                    try
                    {
                        await _packageFileService.SavePackageFileAsync(package, packageFile);
                    }
                    catch when (package.EmbeddedLicenseType != EmbeddedLicenseFileType.Absent)
                    {
                        await _packageFileService.DeleteLicenseFileAsync(
                            package.PackageRegistration.Id,
                            package.NormalizedVersion);
                        throw;
                    }
                }
            }
            catch (FileAlreadyExistsException ex)
            {
                ex.Log();
                return PackageCommitResult.Conflict;
            }

            try
            {
                // commit all changes to database as an atomic transaction
                await _entitiesContext.SaveChangesAsync();
            }
            catch (Exception ex)
            {
                // If saving to the DB fails for any reason we need to delete the package we just saved.
                if (package.PackageStatusKey == PackageStatus.Validating)
                {
                    await _packageFileService.DeleteValidationPackageFileAsync(
                        package.PackageRegistration.Id,
                        package.Version);
                }
                else
                {
                    await _packageFileService.DeletePackageFileAsync(
                        package.PackageRegistration.Id,
                        package.Version);
                    await _packageFileService.DeleteLicenseFileAsync(
                        package.PackageRegistration.Id,
                        package.NormalizedVersion);
                }

                return ReturnConflictOrThrow(ex);
            }

            return PackageCommitResult.Success;
        }

<<<<<<< HEAD
        private static async Task SavePackageLicenseFile(Stream packageFile, Func<Stream, Task> saveLicenseAsync)
        {
            packageFile.Seek(0, SeekOrigin.Begin);
            using (var packageArchiveReader = new PackageArchiveReader(packageFile, leaveStreamOpen: true))
            {
                var packageMetadata = PackageMetadata.FromNuspecReader(packageArchiveReader.GetNuspecReader(), strict: true);
                if (packageMetadata.LicenseMetadata == null || packageMetadata.LicenseMetadata.Type != LicenseType.File || string.IsNullOrWhiteSpace(packageMetadata.LicenseMetadata.License))
                {
                    throw new InvalidOperationException("No license file specified in the nuspec");
                }

                var filename = packageMetadata.LicenseMetadata.License;
                var licenseFileEntry = packageArchiveReader.GetEntry(filename); // throws on non-existent file
                using (var licenseFileStream = licenseFileEntry.Open())
                {
                    await saveLicenseAsync(licenseFileStream);
                }
            }
=======
        private PackageCommitResult ReturnConflictOrThrow(Exception ex)
        {
            if (ex is DbUpdateConcurrencyException concurrencyEx)
            {
                return PackageCommitResult.Conflict;
            }
            else if (ex is DbUpdateException dbUpdateEx)
            {
                if (dbUpdateEx.InnerException?.InnerException != null)
                {
                    if (dbUpdateEx.InnerException.InnerException is SqlException sqlException)
                    {
                        switch (sqlException.Number)
                        {
                            case 547:   // Constraint check violation
                            case 2601:  // Duplicated key row error
                            case 2627:  // Unique constraint error
                                return PackageCommitResult.Conflict;
                        }
                    }
                }
            }

            throw ex;
>>>>>>> 0146ed30
        }
    }
}<|MERGE_RESOLUTION|>--- conflicted
+++ resolved
@@ -14,11 +14,7 @@
 using NuGet.Services.Entities;
 using NuGet.Versioning;
 using NuGetGallery.Configuration;
-<<<<<<< HEAD
-using NuGetGallery.Extensions;
 using NuGetGallery.Helpers;
-=======
->>>>>>> 0146ed30
 using NuGetGallery.Packaging;
 
 namespace NuGetGallery
@@ -102,11 +98,7 @@
             return PackageValidationResult.AcceptedWithWarnings(warnings);
         }
 
-<<<<<<< HEAD
-        private PackageValidationResult CheckLicenseMetadata(PackageArchiveReader nuGetPackage, List<string> warnings)
-=======
-        private class LicenseCheckingNuspecReader : NuspecReader
->>>>>>> 0146ed30
+        private PackageValidationResult CheckLicenseMetadata(PackageArchiveReader nuGetPackage, List<IValidationMessage> warnings)
         {
             LicenseCheckingNuspecReader nuspecReader = null;
             using (var nuspec = nuGetPackage.GetNuspec())
@@ -165,7 +157,7 @@
                 }
                 else
                 {
-                    warnings.Add(Strings.UploadPackage_DeprecatingLicenseUrl);
+                    warnings.Add(new PlainTextOnlyValidationMessage(Strings.UploadPackage_DeprecatingLicenseUrl));
                 }
             }
 
@@ -627,26 +619,6 @@
             return PackageCommitResult.Success;
         }
 
-<<<<<<< HEAD
-        private static async Task SavePackageLicenseFile(Stream packageFile, Func<Stream, Task> saveLicenseAsync)
-        {
-            packageFile.Seek(0, SeekOrigin.Begin);
-            using (var packageArchiveReader = new PackageArchiveReader(packageFile, leaveStreamOpen: true))
-            {
-                var packageMetadata = PackageMetadata.FromNuspecReader(packageArchiveReader.GetNuspecReader(), strict: true);
-                if (packageMetadata.LicenseMetadata == null || packageMetadata.LicenseMetadata.Type != LicenseType.File || string.IsNullOrWhiteSpace(packageMetadata.LicenseMetadata.License))
-                {
-                    throw new InvalidOperationException("No license file specified in the nuspec");
-                }
-
-                var filename = packageMetadata.LicenseMetadata.License;
-                var licenseFileEntry = packageArchiveReader.GetEntry(filename); // throws on non-existent file
-                using (var licenseFileStream = licenseFileEntry.Open())
-                {
-                    await saveLicenseAsync(licenseFileStream);
-                }
-            }
-=======
         private PackageCommitResult ReturnConflictOrThrow(Exception ex)
         {
             if (ex is DbUpdateConcurrencyException concurrencyEx)
@@ -671,7 +643,26 @@
             }
 
             throw ex;
->>>>>>> 0146ed30
+        }
+
+        private static async Task SavePackageLicenseFile(Stream packageFile, Func<Stream, Task> saveLicenseAsync)
+        {
+            packageFile.Seek(0, SeekOrigin.Begin);
+            using (var packageArchiveReader = new PackageArchiveReader(packageFile, leaveStreamOpen: true))
+            {
+                var packageMetadata = PackageMetadata.FromNuspecReader(packageArchiveReader.GetNuspecReader(), strict: true);
+                if (packageMetadata.LicenseMetadata == null || packageMetadata.LicenseMetadata.Type != LicenseType.File || string.IsNullOrWhiteSpace(packageMetadata.LicenseMetadata.License))
+                {
+                    throw new InvalidOperationException("No license file specified in the nuspec");
+                }
+
+                var filename = packageMetadata.LicenseMetadata.License;
+                var licenseFileEntry = packageArchiveReader.GetEntry(filename); // throws on non-existent file
+                using (var licenseFileStream = licenseFileEntry.Open())
+                {
+                    await saveLicenseAsync(licenseFileStream);
+                }
+            }
         }
     }
 }