﻿// Copyright (c) .NET Foundation. All rights reserved.
// Licensed under the Apache License, Version 2.0. See License.txt in the project root for license information.

using System;
using System.Collections.Generic;
using System.Globalization;
using System.Linq;
using System.Threading.Tasks;
using NuGetGallery.Areas.Admin;
using NuGetGallery.Areas.Admin.ViewModels;
using NuGetGallery.Auditing;
using NuGetGallery.Authentication;
using NuGetGallery.Security;

namespace NuGetGallery
{
    public class DeleteAccountService : IDeleteAccountService
    {
        private readonly IEntityRepository<AccountDelete> _accountDeleteRepository;
        private readonly IEntitiesContext _entitiesContext;
        private readonly IPackageService _packageService;
        private readonly IPackageOwnershipManagementService _packageOwnershipManagementService;
        private readonly IReservedNamespaceService _reservedNamespaceService;
        private readonly ISecurityPolicyService _securityPolicyService;
        private readonly AuthenticationService _authService;
        private readonly IEntityRepository<User> _userRepository;
        private readonly ISupportRequestService _supportRequestService;
        private readonly IAuditingService _auditingService;

        public DeleteAccountService(IEntityRepository<AccountDelete> accountDeleteRepository,
                                    IEntityRepository<User> userRepository,
                                    IEntitiesContext entitiesContext,
                                    IPackageService packageService,
                                    IPackageOwnershipManagementService packageOwnershipManagementService,
                                    IReservedNamespaceService reservedNamespaceService,
                                    ISecurityPolicyService securityPolicyService,
                                    AuthenticationService authService,
                                    ISupportRequestService supportRequestService,
                                    IAuditingService auditingService
            )
        {
            _accountDeleteRepository = accountDeleteRepository ?? throw new ArgumentNullException(nameof(accountDeleteRepository));
            _userRepository = userRepository ?? throw new ArgumentNullException(nameof(userRepository));
            _entitiesContext = entitiesContext ?? throw new ArgumentNullException(nameof(entitiesContext));
            _packageService = packageService ?? throw new ArgumentNullException(nameof(packageService));
            _packageOwnershipManagementService = packageOwnershipManagementService ?? throw new ArgumentNullException(nameof(packageOwnershipManagementService));
            _reservedNamespaceService = reservedNamespaceService ?? throw new ArgumentNullException(nameof(reservedNamespaceService));
            _securityPolicyService = securityPolicyService ?? throw new ArgumentNullException(nameof(securityPolicyService));
            _authService = authService ?? throw new ArgumentNullException(nameof(authService));
            _supportRequestService = supportRequestService ?? throw new ArgumentNullException(nameof(supportRequestService));
            _auditingService = auditingService ?? throw new ArgumentNullException(nameof(auditingService));
        }
<<<<<<< HEAD
        
        public async Task<DeleteUserAccountStatus> DeleteGalleryUserAccountAsync(User userToBeDeleted,
=======

        public async Task<DeleteUserAccountStatus> DeleteAccountAsync(User userToBeDeleted,
>>>>>>> 0061d54b
            User userToExecuteTheDelete,
            bool commitAsTransaction,
            AccountDeletionOrphanPackagePolicy orphanPackagePolicy = AccountDeletionOrphanPackagePolicy.DoNotAllowOrphans,
            string signature = null)
        {
            if (userToBeDeleted == null)
            {
                throw new ArgumentNullException(nameof(userToBeDeleted));
            }

            if (userToExecuteTheDelete == null)
            {
                throw new ArgumentNullException(nameof(userToExecuteTheDelete));
            }

            if (userToBeDeleted.IsDeleted)
            {
                return new DeleteUserAccountStatus()
                {
                    Success = false,
                    Description = string.Format(CultureInfo.CurrentCulture,
                        Strings.AccountDelete_AccountAlreadyDeleted,
                        userToBeDeleted.Username),
                    AccountName = userToBeDeleted.Username
                };
            }

<<<<<<< HEAD
            // The deletion of Organization and Organization member accounts is disabled for now.
            if (userToBeDeleted is Organization)
=======
            // The deletion of members of organizations is disabled for now.
            if (userToBeDeleted.Organizations.Any())
>>>>>>> 0061d54b
            {
                return new DeleteUserAccountStatus()
                {
                    Success = false,
                    Description = string.Format(CultureInfo.CurrentCulture,
<<<<<<< HEAD
                        Strings.AccountDelete_OrganizationDeleteNotImplemented,
=======
                        Strings.AccountDelete_OrganizationMemberDeleteNotImplemented,
>>>>>>> 0061d54b
                        userToBeDeleted.Username),
                    AccountName = userToBeDeleted.Username
                };
            }
<<<<<<< HEAD

            try
            {
                // The support requests db and gallery db are different.
                // TransactionScope can be used for doing transaction actions across db on the same server but not on different servers.
                // The below code will clean first the suppport requests and after the gallery data.
                // The order is important in order to allow the admin the oportunity to execute this step again.
                await RemoveSupportRequests(userToBeDeleted);

                if (commitAsTransaction)
                {
                    using (var strategy = new SuspendDbExecutionStrategy())
                    using (var transaction = _entitiesContext.GetDatabase().BeginTransaction())
                    {
                        await DeleteGalleryUserAccountImplAsync(userToBeDeleted, userToExecuteTheDelete, signature, unlistOrphanPackages, HardDeleteUser(userToBeDeleted));
                        transaction.Commit();
                    }
                }
                else
                {
                    await DeleteGalleryUserAccountImplAsync(userToBeDeleted, userToExecuteTheDelete, signature, unlistOrphanPackages, HardDeleteUser(userToBeDeleted));
                }
                await _auditingService.SaveAuditRecordAsync(new DeleteAccountAuditRecord(username: userToBeDeleted.Username,
                    status: DeleteAccountAuditRecord.ActionStatus.Success,
                    action: AuditedDeleteAccountAction.DeleteAccount,
                    adminUsername: userToExecuteTheDelete.Username));
                return new DeleteUserAccountStatus()
                {
                    Success = true,
                    Description = string.Format(CultureInfo.CurrentCulture,
                        Strings.AccountDelete_Success,
                        userToBeDeleted.Username),
                    AccountName = userToBeDeleted.Username
                };
            }
            catch(Exception e)
            {
                QuietLog.LogHandledException(e);
                return new DeleteUserAccountStatus()
                {
                    Success = true,
                    Description = string.Format(CultureInfo.CurrentCulture,
                        Strings.AccountDelete_Fail,
                        userToBeDeleted.Username, e),
                    AccountName = userToBeDeleted.Username
                };
            }
        }

        internal bool HardDeleteUser(User userToBeDeleted)
        {
            // If the userToBeDeleted does not have the email confirmed the user will be removed from the database.
            return !userToBeDeleted.Confirmed;
=======
            
            return await RunAccountDeletionTask(
                () => DeleteGalleryUserAccountImplAsync(
                    userToBeDeleted, 
                    userToExecuteTheDelete,
                    orphanPackagePolicy,
                    signature),
                userToBeDeleted,
                userToExecuteTheDelete,
                commitAsTransaction);
>>>>>>> 0061d54b
        }

        private async Task DeleteGalleryUserAccountImplAsync(User userToBeDeleted, User userToExecuteTheDelete, AccountDeletionOrphanPackagePolicy orphanPackagePolicy, string signature = null)
        {
<<<<<<< HEAD
            var ownedPackages = _packageService.FindPackagesByAnyMatchingOwner(userToBeDeleted, includeUnlisted: true, includeVersions: true).ToList();

            await RemoveOwnership(userToBeDeleted, admin, unlistOrphanPackages, ownedPackages);
            await RemovePackageOwnershipRequests(userToBeDeleted);
            await RemoveMemberships(userToBeDeleted);
=======
>>>>>>> 0061d54b
            await RemoveReservedNamespaces(userToBeDeleted);
            await RemovePackageOwnership(userToBeDeleted, userToExecuteTheDelete, orphanPackagePolicy);
            await RemoveSecurityPolicies(userToBeDeleted);
            await RemoveUserCredentials(userToBeDeleted);
            await RemovePackageOwnershipRequests(userToBeDeleted);

            var organizationToBeDeleted = userToBeDeleted as Organization;
            if (organizationToBeDeleted != null)
            {
                await RemoveMemberships(organizationToBeDeleted);
            }

            if (!userToBeDeleted.Confirmed)
            {
                // Unconfirmed users should be hard-deleted.
                // Another account with the same username can be created.
                await RemoveUser(userToBeDeleted);
            }
            else
            {
                // Confirmed users should be soft-deleted.
                // Another account with the same username cannot be created.
                await RemoveUserDataInUserTable(userToBeDeleted);
                await InsertDeleteAccount(
                    userToBeDeleted, 
                    userToExecuteTheDelete, 
                    signature ?? userToExecuteTheDelete.Username);
            }
        }

        private async Task InsertDeleteAccount(User user, User admin, string signature)
        {
            var accountDelete = new AccountDelete
            {
                DeletedOn = DateTime.UtcNow,
                DeletedAccountKey = user.Key,
                DeletedByKey = admin.Key,
                Signature = signature
            };
            _accountDeleteRepository.InsertOnCommit(accountDelete);
            await _accountDeleteRepository.CommitChangesAsync();
        }

        private async Task RemoveUserCredentials(User user)
        {
            var copyOfUserCred = user.Credentials.ToArray();
            foreach (var uc in copyOfUserCred)
            {
                await _authService.RemoveCredential(user, uc);
            }
        }

        private async Task RemoveSecurityPolicies(User user)
        {
            var copyOfUserPolicies = user.SecurityPolicies.ToArray();
            foreach (var usp in copyOfUserPolicies)
            {
                await _securityPolicyService.UnsubscribeAsync(user, usp.Subscription);
            }
        }

        private async Task RemoveReservedNamespaces(User user)
        {
            var copyOfUserNS = user.ReservedNamespaces.ToArray();
            foreach (var rn in copyOfUserNS)
            {
                await _reservedNamespaceService.DeleteOwnerFromReservedNamespaceAsync(rn.Value, user.Username, commitAsTransaction:false);
            }
        }

        private async Task RemovePackageOwnership(User user, User requestingUser, AccountDeletionOrphanPackagePolicy orphanPackagePolicy)
        {
            foreach (var package in GetPackagesOwnedByUser(user))
            {
                var owners = user is Organization ? package.PackageRegistration.Owners : _packageService.GetPackageUserAccountOwners(package);
                if (owners.Count() <= 1)
                {
                    // Package will be orphaned by removing ownership.
                    if (orphanPackagePolicy == AccountDeletionOrphanPackagePolicy.DoNotAllowOrphans)
                    {
                        throw new InvalidOperationException($"Deleting user '{user.Username}' will make package '{package.PackageRegistration.Id}' an orphan, but no orphans were expected.");
                    }
                    else if (orphanPackagePolicy == AccountDeletionOrphanPackagePolicy.UnlistOrphans)
                    {
                        await _packageService.MarkPackageUnlistedAsync(package, commitChanges: true);
                    }
                }

                await _packageOwnershipManagementService.RemovePackageOwnerAsync(package.PackageRegistration, requestingUser, user, commitAsTransaction:false);
            }
        }

<<<<<<< HEAD
        private async Task RemovePackageOwnershipRequests(User user)
        {
            var requests = _packageOwnershipManagementService.GetPackageOwnershipRequests(newOwner: user).ToArray();
=======
        private bool WillPackageBeOrphaned(User user, Package package)
        {
            var owners = user is Organization ? package.PackageRegistration.Owners : _packageService.GetPackageUserAccountOwners(package);
            return owners.Count() <= 1;
        }

        private List<Package> GetPackagesOwnedByUser(User user)
        {
            return _packageService.FindPackagesByAnyMatchingOwner(user, includeUnlisted: true, includeVersions: true).ToList();
        }

        private async Task RemovePackageOwnershipRequests(User user)
        {
            var requests = _packageOwnershipManagementService.GetPackageOwnershipRequests(newOwner: user).ToList();
>>>>>>> 0061d54b
            foreach (var request in requests)
            {
                await _packageOwnershipManagementService.DeletePackageOwnershipRequestAsync(request.PackageRegistration, request.NewOwner);
            }
        }

<<<<<<< HEAD
        private async Task RemoveMemberships(User user)
        {
            foreach (var membership in user.Organizations.ToArray())
            {
                var organization = membership.Organization;
                var collaborators = organization.Members.Where(m => !m.IsAdmin).ToList();
                var memberCount = organization.Members.Count();
                user.Organizations.Remove(membership);
                
                if (memberCount < 2)
                {
                    // This is the only member of the organization.
                    // We should delete the entire organization.
                }
                else if (memberCount - 1 == collaborators.Count())
                {
                    // All other members of this organization are collaborators, so we should promote them to administrators.
                    foreach (var collaborator in collaborators)
                    {
                        collaborator.IsAdmin = true;
                    }
                }
            }

            foreach (var membershipRequest in user.OrganizationRequests.ToArray())
            {
                user.OrganizationRequests.Remove(membershipRequest);
            }

            foreach (var transformationRequest in user.OrganizationMigrationRequests.ToArray())
            {
                user.OrganizationMigrationRequests.Remove(transformationRequest);
                transformationRequest.NewOrganization.OrganizationMigrationRequest = null;
            }

            var migrationRequest = user.OrganizationMigrationRequest;
            user.OrganizationMigrationRequest = null;
            if (migrationRequest != null)
            {
                migrationRequest.AdminUser.OrganizationMigrationRequests.Remove(migrationRequest);
=======
        private async Task RemoveMemberships(Organization organization)
        {
            foreach (var membership in organization.Members.ToList())
            {
                organization.Members.Remove(membership);
            }

            foreach (var memberRequest in organization.MemberRequests.ToList())
            {
                organization.MemberRequests.Remove(memberRequest);
>>>>>>> 0061d54b
            }

            await _entitiesContext.SaveChangesAsync();
        }

        private async Task RemoveUserDataInUserTable(User user)
        {
            user.SetAccountAsDeleted();
            await _userRepository.CommitChangesAsync();
        }

        private async Task RemoveSupportRequests(User user)
        {
            await _supportRequestService.DeleteSupportRequestsAsync(user.Username);
        }

        private async Task RemoveUser(User user)
        {
            _userRepository.DeleteOnCommit(user);
            await _userRepository.CommitChangesAsync();
        }

        private async Task RemoveUser(Organization organization)
        {
            _entitiesContext.DeleteOnCommit(organization);
            await _entitiesContext.SaveChangesAsync();
        }

        private async Task<DeleteUserAccountStatus> RunAccountDeletionTask(Func<Task> getTask, User userToBeDeleted, User requestingUser, bool commitAsTransaction)
        {
            try
            {
                // The support requests DB and gallery DB are different.
                // TransactionScope can be used for doing transaction actions across db on the same server but not on different servers.
                // The below code will clean the suppport requests before the gallery data.
                // The order is important in order to allow the admin the opportunity to execute this step again.
                await RemoveSupportRequests(userToBeDeleted);

                if (commitAsTransaction)
                {
                    using (var strategy = new SuspendDbExecutionStrategy())
                    using (var transaction = _entitiesContext.GetDatabase().BeginTransaction())
                    {
                        await getTask();
                        transaction.Commit();
                    }
                }
                else
                {
                    await getTask();
                }

                await _auditingService.SaveAuditRecordAsync(new DeleteAccountAuditRecord(username: userToBeDeleted.Username,
                    status: DeleteAccountAuditRecord.ActionStatus.Success,
                    action: AuditedDeleteAccountAction.DeleteAccount,
                    adminUsername: requestingUser.Username));

                return new DeleteUserAccountStatus()
                {
                    Success = true,
                    Description = string.Format(CultureInfo.CurrentCulture,
                        Strings.AccountDelete_Success,
                        userToBeDeleted.Username),
                    AccountName = userToBeDeleted.Username
                };
            }
            catch (Exception e)
            {
                QuietLog.LogHandledException(e);
                return new DeleteUserAccountStatus()
                {
                    Success = false,
                    Description = string.Format(CultureInfo.CurrentCulture,
                        Strings.AccountDelete_Fail,
                        userToBeDeleted.Username, e),
                    AccountName = userToBeDeleted.Username
                };
            }
        }
    }
}<|MERGE_RESOLUTION|>--- conflicted
+++ resolved
@@ -50,13 +50,8 @@
             _supportRequestService = supportRequestService ?? throw new ArgumentNullException(nameof(supportRequestService));
             _auditingService = auditingService ?? throw new ArgumentNullException(nameof(auditingService));
         }
-<<<<<<< HEAD
-        
-        public async Task<DeleteUserAccountStatus> DeleteGalleryUserAccountAsync(User userToBeDeleted,
-=======
 
         public async Task<DeleteUserAccountStatus> DeleteAccountAsync(User userToBeDeleted,
->>>>>>> 0061d54b
             User userToExecuteTheDelete,
             bool commitAsTransaction,
             AccountDeletionOrphanPackagePolicy orphanPackagePolicy = AccountDeletionOrphanPackagePolicy.DoNotAllowOrphans,
@@ -83,108 +78,23 @@
                     AccountName = userToBeDeleted.Username
                 };
             }
-
-<<<<<<< HEAD
-            // The deletion of Organization and Organization member accounts is disabled for now.
-            if (userToBeDeleted is Organization)
-=======
-            // The deletion of members of organizations is disabled for now.
-            if (userToBeDeleted.Organizations.Any())
->>>>>>> 0061d54b
-            {
-                return new DeleteUserAccountStatus()
-                {
-                    Success = false,
-                    Description = string.Format(CultureInfo.CurrentCulture,
-<<<<<<< HEAD
-                        Strings.AccountDelete_OrganizationDeleteNotImplemented,
-=======
-                        Strings.AccountDelete_OrganizationMemberDeleteNotImplemented,
->>>>>>> 0061d54b
-                        userToBeDeleted.Username),
-                    AccountName = userToBeDeleted.Username
-                };
-            }
-<<<<<<< HEAD
-
-            try
-            {
-                // The support requests db and gallery db are different.
-                // TransactionScope can be used for doing transaction actions across db on the same server but not on different servers.
-                // The below code will clean first the suppport requests and after the gallery data.
-                // The order is important in order to allow the admin the oportunity to execute this step again.
-                await RemoveSupportRequests(userToBeDeleted);
-
-                if (commitAsTransaction)
-                {
-                    using (var strategy = new SuspendDbExecutionStrategy())
-                    using (var transaction = _entitiesContext.GetDatabase().BeginTransaction())
-                    {
-                        await DeleteGalleryUserAccountImplAsync(userToBeDeleted, userToExecuteTheDelete, signature, unlistOrphanPackages, HardDeleteUser(userToBeDeleted));
-                        transaction.Commit();
-                    }
-                }
-                else
-                {
-                    await DeleteGalleryUserAccountImplAsync(userToBeDeleted, userToExecuteTheDelete, signature, unlistOrphanPackages, HardDeleteUser(userToBeDeleted));
-                }
-                await _auditingService.SaveAuditRecordAsync(new DeleteAccountAuditRecord(username: userToBeDeleted.Username,
-                    status: DeleteAccountAuditRecord.ActionStatus.Success,
-                    action: AuditedDeleteAccountAction.DeleteAccount,
-                    adminUsername: userToExecuteTheDelete.Username));
-                return new DeleteUserAccountStatus()
-                {
-                    Success = true,
-                    Description = string.Format(CultureInfo.CurrentCulture,
-                        Strings.AccountDelete_Success,
-                        userToBeDeleted.Username),
-                    AccountName = userToBeDeleted.Username
-                };
-            }
-            catch(Exception e)
-            {
-                QuietLog.LogHandledException(e);
-                return new DeleteUserAccountStatus()
-                {
-                    Success = true,
-                    Description = string.Format(CultureInfo.CurrentCulture,
-                        Strings.AccountDelete_Fail,
-                        userToBeDeleted.Username, e),
-                    AccountName = userToBeDeleted.Username
-                };
-            }
-        }
-
-        internal bool HardDeleteUser(User userToBeDeleted)
-        {
-            // If the userToBeDeleted does not have the email confirmed the user will be removed from the database.
-            return !userToBeDeleted.Confirmed;
-=======
             
             return await RunAccountDeletionTask(
-                () => DeleteGalleryUserAccountImplAsync(
+                () => DeleteAccountImplAsync(
                     userToBeDeleted, 
                     userToExecuteTheDelete,
                     orphanPackagePolicy,
-                    signature),
+                    signature ?? userToExecuteTheDelete.Username),
                 userToBeDeleted,
                 userToExecuteTheDelete,
                 commitAsTransaction);
->>>>>>> 0061d54b
-        }
-
-        private async Task DeleteGalleryUserAccountImplAsync(User userToBeDeleted, User userToExecuteTheDelete, AccountDeletionOrphanPackagePolicy orphanPackagePolicy, string signature = null)
-        {
-<<<<<<< HEAD
-            var ownedPackages = _packageService.FindPackagesByAnyMatchingOwner(userToBeDeleted, includeUnlisted: true, includeVersions: true).ToList();
-
-            await RemoveOwnership(userToBeDeleted, admin, unlistOrphanPackages, ownedPackages);
-            await RemovePackageOwnershipRequests(userToBeDeleted);
-            await RemoveMemberships(userToBeDeleted);
-=======
->>>>>>> 0061d54b
+        }
+
+        private async Task DeleteAccountImplAsync(User userToBeDeleted, User userToExecuteTheDelete, AccountDeletionOrphanPackagePolicy orphanPackagePolicy, string signature)
+        {
             await RemoveReservedNamespaces(userToBeDeleted);
             await RemovePackageOwnership(userToBeDeleted, userToExecuteTheDelete, orphanPackagePolicy);
+            await RemoveMemberships(userToBeDeleted, userToExecuteTheDelete, orphanPackagePolicy, signature);
             await RemoveSecurityPolicies(userToBeDeleted);
             await RemoveUserCredentials(userToBeDeleted);
             await RemovePackageOwnershipRequests(userToBeDeleted);
@@ -192,7 +102,7 @@
             var organizationToBeDeleted = userToBeDeleted as Organization;
             if (organizationToBeDeleted != null)
             {
-                await RemoveMemberships(organizationToBeDeleted);
+                await RemoveMembers(organizationToBeDeleted);
             }
 
             if (!userToBeDeleted.Confirmed)
@@ -209,7 +119,7 @@
                 await InsertDeleteAccount(
                     userToBeDeleted, 
                     userToExecuteTheDelete, 
-                    signature ?? userToExecuteTheDelete.Username);
+                    signature);
             }
         }
 
@@ -275,11 +185,6 @@
             }
         }
 
-<<<<<<< HEAD
-        private async Task RemovePackageOwnershipRequests(User user)
-        {
-            var requests = _packageOwnershipManagementService.GetPackageOwnershipRequests(newOwner: user).ToArray();
-=======
         private bool WillPackageBeOrphaned(User user, Package package)
         {
             var owners = user is Organization ? package.PackageRegistration.Owners : _packageService.GetPackageUserAccountOwners(package);
@@ -294,15 +199,13 @@
         private async Task RemovePackageOwnershipRequests(User user)
         {
             var requests = _packageOwnershipManagementService.GetPackageOwnershipRequests(newOwner: user).ToList();
->>>>>>> 0061d54b
             foreach (var request in requests)
             {
                 await _packageOwnershipManagementService.DeletePackageOwnershipRequestAsync(request.PackageRegistration, request.NewOwner);
             }
         }
-
-<<<<<<< HEAD
-        private async Task RemoveMemberships(User user)
+        
+        private async Task RemoveMemberships(User user, User requestingUser, AccountDeletionOrphanPackagePolicy orphanPackagePolicy, string signature)
         {
             foreach (var membership in user.Organizations.ToArray())
             {
@@ -310,13 +213,14 @@
                 var collaborators = organization.Members.Where(m => !m.IsAdmin).ToList();
                 var memberCount = organization.Members.Count();
                 user.Organizations.Remove(membership);
-                
+
                 if (memberCount < 2)
                 {
-                    // This is the only member of the organization.
+                    // The user we are deleting is the only member of the organization.
                     // We should delete the entire organization.
-                }
-                else if (memberCount - 1 == collaborators.Count())
+                    await DeleteAccountImplAsync(organization, requestingUser, orphanPackagePolicy, signature);
+                }
+                else if (memberCount - 1 <= collaborators.Count())
                 {
                     // All other members of this organization are collaborators, so we should promote them to administrators.
                     foreach (var collaborator in collaborators)
@@ -342,8 +246,12 @@
             if (migrationRequest != null)
             {
                 migrationRequest.AdminUser.OrganizationMigrationRequests.Remove(migrationRequest);
-=======
-        private async Task RemoveMemberships(Organization organization)
+            }
+
+            await _entitiesContext.SaveChangesAsync();
+        }
+
+        private async Task RemoveMembers(Organization organization)
         {
             foreach (var membership in organization.Members.ToList())
             {
@@ -353,7 +261,6 @@
             foreach (var memberRequest in organization.MemberRequests.ToList())
             {
                 organization.MemberRequests.Remove(memberRequest);
->>>>>>> 0061d54b
             }
 
             await _entitiesContext.SaveChangesAsync();
@@ -374,12 +281,6 @@
         {
             _userRepository.DeleteOnCommit(user);
             await _userRepository.CommitChangesAsync();
-        }
-
-        private async Task RemoveUser(Organization organization)
-        {
-            _entitiesContext.DeleteOnCommit(organization);
-            await _entitiesContext.SaveChangesAsync();
         }
 
         private async Task<DeleteUserAccountStatus> RunAccountDeletionTask(Func<Task> getTask, User userToBeDeleted, User requestingUser, bool commitAsTransaction)
