--- conflicted
+++ resolved
@@ -49,31 +49,12 @@
             _supportRequestService = supportRequestService ?? throw new ArgumentNullException(nameof(supportRequestService));
             _auditingService = auditingService ?? throw new ArgumentNullException(nameof(auditingService));
         }
-
-<<<<<<< HEAD
-        public async Task<DeleteUserAccountStatus> DeleteGalleryUserAccountAsync(User userToBeDeleted, User admin, string signature, bool unlistOrphanPackages, bool commitAsTransaction)
-=======
-        /// <summary>
-        /// Will clean-up the data related with an user account.
-        /// The result will be:
-        /// 1. The user will be removed as owner from its owned packages.
-        /// 2. Any of the packages that become orphaned as its result will be unlisted if the unlistOrphanPackages is set to true.
-        /// 3. Any owned namespaces will be released.
-        /// 4. The user credentials will be cleaned.
-        /// 5. The user data will be cleaned.
-        /// </summary>
-        /// <param name="userToBeDeleted">The user to be deleted.</param>
-        /// <param name="userToExecuteTheDelete">The user that will perform the delete action.</param>
-        /// <param name="signature">The admin signature.</param>
-        /// <param name="unlistOrphanPackages">If the orphaned packages will unlisted.</param>
-        /// <param name="commitAsTransaction">If the data will be persisted as a transaction.</param>
-        /// <returns></returns>
+        
         public async Task<DeleteUserAccountStatus> DeleteGalleryUserAccountAsync(User userToBeDeleted,
             User userToExecuteTheDelete,
             string signature,
             bool unlistOrphanPackages,
             bool commitAsTransaction)
->>>>>>> 5f93d5ee
         {
             if (userToBeDeleted == null)
             {
