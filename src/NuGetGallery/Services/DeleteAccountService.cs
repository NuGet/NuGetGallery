--- conflicted
+++ resolved
@@ -300,11 +300,7 @@
             _userRepository.DeleteOnCommit(user);
         }
 
-<<<<<<< HEAD
-        private async Task<DeleteAccountStatus> RunAccountDeletionTask(Func<Task> getTask, User userToBeDeleted, User requestingUser, bool commitAsTransaction)
-=======
-        private async Task<DeleteUserAccountStatus> RunAccountDeletionTask(Func<Task> getTask, User userToBeDeleted, User requestingUser)
->>>>>>> 4c118628
+        private async Task<DeleteAccountStatus> RunAccountDeletionTask(Func<Task> getTask, User userToBeDeleted, User requestingUser)
         {
             try
             {
