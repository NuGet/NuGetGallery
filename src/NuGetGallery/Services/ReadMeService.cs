﻿// Copyright (c) .NET Foundation. All rights reserved.
// Licensed under the Apache License, Version 2.0. See License.txt in the project root for license information.

using System;
using System.Globalization;
using System.IO;
using System.Net.Http;
using System.Text;
using System.Text.RegularExpressions;
using System.Threading.Tasks;
using System.Web;
<<<<<<< HEAD
using CommonMark;
using CommonMark.Syntax;
using NuGet.Packaging;
=======
>>>>>>> 0d610a52
using NuGet.Services.Entities;

namespace NuGetGallery
{
    internal class ReadMeService : IReadMeService
    {

        internal const string TypeUrl = "Url";
        internal const string TypeFile = "File";
        internal const string TypeWritten = "Written";

        internal const int MaxMdLengthBytes = 8000;
        private const string UrlHostRequirement = "raw.githubusercontent.com";

        private static readonly TimeSpan UrlTimeout = TimeSpan.FromSeconds(10);
        private readonly IEntitiesContext _entitiesContext;
        private readonly IPackageFileService _packageFileService;
        private readonly IMarkdownService _markdownService;

        public ReadMeService(
            IPackageFileService packageFileService,
            IEntitiesContext entitiesContext,
            IMarkdownService markdownService)
        {
            _packageFileService = packageFileService ?? throw new ArgumentNullException(nameof(packageFileService));
            _entitiesContext = entitiesContext ?? throw new ArgumentNullException(nameof(entitiesContext));
            _markdownService = markdownService ?? throw new ArgumentNullException(nameof(markdownService));
        }

        /// <summary>
        /// Determine if a <see cref="ReadMeRequest"/> has readMe markdown data.
        /// </summary>
        /// <param name="readMeRequest">Request object.</param>
        /// <returns>True if input provided, false otherwise.</returns>
        public bool HasReadMeSource(ReadMeRequest readMeRequest)
        {
            var readMeType = readMeRequest?.SourceType;

            if (TypeWritten.Equals(readMeType, StringComparison.InvariantCultureIgnoreCase))
            {
                // Text (markdown) provided.
                return !string.IsNullOrWhiteSpace(readMeRequest.SourceText);
            }
            else if (TypeUrl.Equals(readMeType, StringComparison.InvariantCultureIgnoreCase))
            {
                // URL provided.
                return !string.IsNullOrWhiteSpace(readMeRequest.SourceUrl);
            }
            else if (TypeFile.Equals(readMeType, StringComparison.InvariantCultureIgnoreCase))
            {
                // File upload provided.
                return readMeRequest.SourceFile != null;
            }

            return false;
        }

        /// <summary>
        /// Get the converted HTML from a <see cref="ReadMeRequest"/> request with markdown data.
        /// </summary>
        /// <param name="readMeRequest">Request object.</param>
        /// <returns>HTML from markdown conversion.</returns>
        public async Task<RenderedMarkdownResult> GetReadMeHtmlAsync(ReadMeRequest readMeRequest, Encoding encoding)
        {
            var markdown = await GetReadMeMdAsync(readMeRequest, encoding);
            return _markdownService.GetHtmlFromMarkdown(markdown);
        }

        /// <summary>
        /// Get the converted HTML from the stored ReadMe markdown.
        /// </summary>
        /// <param name="package">Package entity associated with the ReadMe.</param>
        /// <returns>ReadMe converted to HTML.</returns>
        public async Task<RenderedMarkdownResult> GetReadMeHtmlAsync(Package package)
        {
            var readMeMd = await GetReadMeMdAsync(package);
            var result = new RenderedMarkdownResult
            {
                Content = readMeMd,
                ImagesRewritten = false
            };

            return string.IsNullOrEmpty(readMeMd) ?
                result :
                _markdownService.GetHtmlFromMarkdown(readMeMd);
<<<<<<< HEAD
        }

        /// <summary>
        /// Get the converted HTML from the package with Readme markdown.
        /// </summary>
        /// <param name="readmeFileName">The path of Readme markdown.</param>
        /// <param name="packageArchiveReader">
        /// The <see cref="PackageArchiveReader"/> instance providing the package metadata.
        /// </param>
        /// <returns>ReadMe converted to HTML.</returns>
        public async Task<RenderedMarkdownResult> GetReadMeHtmlAsync(string readmeFileName, PackageArchiveReader packageArchiveReader, Encoding encoding)
        {
            var readmeMd = await GetReadMeMdAsync(readmeFileName, packageArchiveReader, encoding);
            var result = new RenderedMarkdownResult
            {
                Content = readmeMd,
                ImagesRewritten = false
            };

            return string.IsNullOrEmpty(readmeMd) ?
                result :
                _markdownService.GetHtmlFromMarkdown(readmeMd);
=======
>>>>>>> 0d610a52
        }

        /// <summary>
        /// Get package ReadMe markdown from storage.
        /// </summary>
        /// <param name="package">Package entity associated with the ReadMe.</param>
        /// <returns>ReadMe markdown from storage.</returns>
        public async Task<string> GetReadMeMdAsync(Package package)
        {
            if (package.HasReadMe)
            {
                return await _packageFileService.DownloadReadMeMdFileAsync(package);
            }

            return null;
        }

        /// <summary>
        /// Get content of Readme markdown.
        /// </summary>
        /// <param name="readmeFileName">Package entity associated with the ReadMe.</param>
        /// <param name="packageArchiveReader">
        /// The <see cref="PackageArchiveReader"/> instance providing the package metadata.
        /// </param>
        /// <returns>ReadMe markdown from package metadata.</returns>
        private async Task<string> GetReadMeMdAsync(string readmeFileName, PackageArchiveReader packageArchiveReader, Encoding encoding)
        {
            using (var readmeFileStream = packageArchiveReader.GetStream(readmeFileName))
            using (var streamReader = new StreamReader(readmeFileStream, encoding))
            {
                 return await streamReader.ReadToEndAsync();
            }
        }

        /// <summary>
        /// Save a pending ReadMe if changes are detected.
        /// </summary>
        /// <param name="package">Package entity associated with the ReadMe.</param>
        /// <param name="edit">Package version edit readme request.</param>
        /// <param name="encoding">The encoding used when reading the existing readme.</param>
        /// <param name="commitChanges">Whether or not to commit the pending changes to the database.</param>
        /// <returns>True if the package readme changed, otherwise false.</returns>
        public async Task<bool> SaveReadMeMdIfChanged(
            Package package,
            EditPackageVersionReadMeRequest edit,
            Encoding encoding,
            bool commitChanges)
        {
            var activeReadMe = package.HasReadMe ?
                NormalizeNewLines(await GetReadMeMdAsync(package)) :
                null;

            var newReadMe = HasReadMeSource(edit?.ReadMe) ?
                NormalizeNewLines(await GetReadMeMdAsync(edit.ReadMe, encoding)) :
                null;

            var hasReadMe = !string.IsNullOrWhiteSpace(newReadMe);
            if (hasReadMe && !newReadMe.Equals(activeReadMe))
            {
                await _packageFileService.SaveReadMeMdFileAsync(package, newReadMe);
                edit.ReadMeState = PackageEditReadMeState.Changed;

                // Save entity to db.
                package.HasReadMe = true;

                if (commitChanges)
                {
                    await _entitiesContext.SaveChangesAsync();
                }
            }
            else if (!hasReadMe && !string.IsNullOrEmpty(activeReadMe))
            {
                await _packageFileService.DeleteReadMeMdFileAsync(package);
                edit.ReadMeState = PackageEditReadMeState.Deleted;

                // Save entity to db.
                package.HasReadMe = false;

                if (commitChanges)
                {
                    await _entitiesContext.SaveChangesAsync();
                }
            }
            else
            {
                edit.ReadMeState = PackageEditReadMeState.Unchanged;
            }

            return edit.ReadMeState != PackageEditReadMeState.Unchanged;
        }

        /// <summary>
        /// Get readme.md content from a ReadMeRequest object.
        /// </summary>
        /// <param name="readMeRequest">ReadMe request from Verify or Edit package page.</param>
        /// <returns>Markdown content.</returns>
        internal static async Task<string> GetReadMeMdAsync(ReadMeRequest readMeRequest, Encoding encoding)
        {
            var readMeType = readMeRequest?.SourceType;
            if (encoding == null)
            {
                encoding = Encoding.UTF8;
            }

            if (TypeWritten.Equals(readMeType, StringComparison.InvariantCultureIgnoreCase))
            {
                if (encoding.GetByteCount(readMeRequest.SourceText) > MaxMdLengthBytes)
                {
                    throw new InvalidOperationException(string.Format(CultureInfo.CurrentCulture,
                        Strings.ReadMeMaxLengthExceeded, MaxMdLengthBytes));
                }
                return readMeRequest.SourceText;
            }
            else if (TypeUrl.Equals(readMeType, StringComparison.InvariantCultureIgnoreCase))
            {
                return await GetReadMeMdFromUrlAsync(readMeRequest.SourceUrl, encoding);
            }
            else if (TypeFile.Equals(readMeType, StringComparison.InvariantCultureIgnoreCase))
            {
                return await GetReadMeMdFromPostedFileAsync(readMeRequest.SourceFile, encoding);
            }
            else
            {
                throw new InvalidOperationException(string.Format(CultureInfo.CurrentCulture,
                    Strings.ReadMeInvalidSourceType, readMeType));
            }
        }

        /// <summary>
        /// Get readme.md content from a posted file.
        /// </summary>
        /// <param name="readMeMdPostedFile">Posted readme.md file.</param>
        /// <returns>Markdown content.</returns>
        private static async Task<string> GetReadMeMdFromPostedFileAsync(HttpPostedFileBase readMeMdPostedFile, Encoding encoding)
        {
            if (!Path.GetExtension(readMeMdPostedFile.FileName).Equals(ServicesConstants.MarkdownFileExtension, StringComparison.InvariantCulture))
            {
                throw new InvalidOperationException(string.Format(CultureInfo.CurrentCulture,
                    Strings.ReadMePostedFileExtensionInvalid, ServicesConstants.MarkdownFileExtension));
            }

            using (var readMeMdStream = readMeMdPostedFile.InputStream)
            {
                return await ReadMaxAsync(readMeMdStream, MaxMdLengthBytes, encoding);
            }
        }

        /// <summary>
        /// Get readme.md content from a url.
        /// </summary>
        /// <param name="readMeMdUrl">ReadMe.md URL, which must be a raw github file.</param>
        /// <returns>Markdown content.</returns>
        private static async Task<string> GetReadMeMdFromUrlAsync(string readMeMdUrl, Encoding encoding)
        {
            if (!Uri.IsWellFormedUriString(readMeMdUrl, UriKind.Absolute) || new Uri(readMeMdUrl).Host != UrlHostRequirement)
            {
                throw new ArgumentException(Strings.ReadMeUrlHostInvalid, nameof(readMeMdUrl));
            }

            using (var client = new HttpClient() { Timeout = UrlTimeout })
            {
                using (var httpStream = await client.GetStreamAsync(readMeMdUrl))
                {
                    return await ReadMaxAsync(httpStream, MaxMdLengthBytes, encoding);
                }
            }
        }

        private static async Task<string> ReadMaxAsync(Stream stream, int maxSize, Encoding encoding)
        {
            if (encoding == null)
            {
                encoding = Encoding.UTF8;
            }

            int bytesRead;
            var offset = 0;
            var buffer = new byte[maxSize + 1];

            while ((bytesRead = await stream.ReadAsync(buffer, offset, buffer.Length - offset)) > 0)
            {
                offset += bytesRead;

                if (offset == buffer.Length)
                {
                    throw new InvalidOperationException(string.Format(CultureInfo.CurrentCulture,
                        Strings.ReadMeMaxLengthExceeded, maxSize));
                }
            }

            return encoding.GetString(buffer).Trim('\0');
        }

        private static readonly Regex NewLineRegex = new Regex(@"\n|\r\n");

        private static string NormalizeNewLines(string content)
        {
            if (content == null) return null;

            return NewLineRegex.Replace(content, Environment.NewLine);
        }
    }
}<|MERGE_RESOLUTION|>--- conflicted
+++ resolved
@@ -9,12 +9,6 @@
 using System.Text.RegularExpressions;
 using System.Threading.Tasks;
 using System.Web;
-<<<<<<< HEAD
-using CommonMark;
-using CommonMark.Syntax;
-using NuGet.Packaging;
-=======
->>>>>>> 0d610a52
 using NuGet.Services.Entities;
 
 namespace NuGetGallery
@@ -100,7 +94,6 @@
             return string.IsNullOrEmpty(readMeMd) ?
                 result :
                 _markdownService.GetHtmlFromMarkdown(readMeMd);
-<<<<<<< HEAD
         }
 
         /// <summary>
@@ -123,8 +116,6 @@
             return string.IsNullOrEmpty(readmeMd) ?
                 result :
                 _markdownService.GetHtmlFromMarkdown(readmeMd);
-=======
->>>>>>> 0d610a52
         }
 
         /// <summary>
