--- conflicted
+++ resolved
@@ -38,11 +38,8 @@
             IEntityRepository<Credential> credentialRepository,
             IAuditingService auditing,
             IEntitiesContext entitiesContext,
-<<<<<<< HEAD
-            IContentObjectService contentObjectService)
-=======
+            IContentObjectService contentObjectService,
             ISecurityPolicyService securityPolicyService)
->>>>>>> 6bac355c
             : this()
         {
             Config = config;
@@ -50,11 +47,8 @@
             CredentialRepository = credentialRepository;
             Auditing = auditing;
             EntitiesContext = entitiesContext;
-<<<<<<< HEAD
             ContentObjectService = contentObjectService;
-=======
             SecurityPolicyService = securityPolicyService;
->>>>>>> 6bac355c
         }
 
         public async Task<Membership> AddMemberAsync(Organization organization, string memberName, bool isAdmin)
