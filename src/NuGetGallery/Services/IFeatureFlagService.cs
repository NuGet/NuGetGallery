--- conflicted
+++ resolved
@@ -42,18 +42,16 @@
         /// </summary>
         bool AreEmbeddedIconsEnabled(User user);
 
-        /// <summary>
-        /// Whether the OData controllers use the read-only replica.
-        /// </summary>
-<<<<<<< HEAD
-        bool IsODataDatabaseReadOnlyEnabled();
-=======
         bool AreEmbeddedIconsEnabled(User user);
 
         /// <summary>
         /// Whether the user is able to access the search side-by-side experiment.
         /// </summary>
         bool IsSearchSideBySideEnabled(User user);
->>>>>>> efcfb6b1
+
+        /// <summary>
+        /// Whether the OData controllers use the read-only replica.
+        /// </summary>
+        bool IsODataDatabaseReadOnlyEnabled();
     }
 }