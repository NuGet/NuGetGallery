--- conflicted
+++ resolved
@@ -526,6 +526,26 @@
   margin-top: 75px;
   margin-bottom: 0;
 }
+.page-manage-curated-feed .package-owners .owner {
+  margin-bottom: 10px;
+}
+.page-manage-curated-feed .feed-packages-list {
+  margin-bottom: 40px;
+}
+.page-manage-curated-feed .feed-packages-list .package {
+  margin-bottom: 10px;
+}
+.page-manage-curated-feed .feed-packages-list .package .id {
+  float: left;
+}
+.page-manage-curated-feed .feed-packages-list .package .controls {
+  float: right;
+}
+.page-manage-curated-feed .feed-packages-list .package .controls i {
+  position: relative;
+  top: 3px;
+  margin-right: 10px;
+}
 .page-manage-owners h2 .ms-Icon {
   position: relative;
   top: -2px;
@@ -721,77 +741,4 @@
 .page-stats-per-package #stats-graph-svg .bartext {
   font-size: 1em;
 }
-<<<<<<< HEAD
-=======
-.page-manage-curated-feed .package-owners .owner {
-  margin-bottom: 10px;
-}
-.page-manage-curated-feed .feed-packages-list {
-  margin-bottom: 40px;
-}
-.page-manage-curated-feed .feed-packages-list .package {
-  margin-bottom: 10px;
-}
-.page-manage-curated-feed .feed-packages-list .package .id {
-  float: left;
-}
-.page-manage-curated-feed .feed-packages-list .package .controls {
-  float: right;
-}
-.page-manage-curated-feed .feed-packages-list .package .controls i {
-  position: relative;
-  top: 3px;
-  margin-right: 10px;
-}
-.page-upload .loading:after {
-  display: inline-block;
-  /* ascii code for the ellipsis character */
-  width: 0;
-  overflow: hidden;
-  vertical-align: bottom;
-  content: "\2026";
-  -webkit-animation: ellipsis steps(4, end) 900ms infinite;
-       -o-animation: ellipsis steps(4, end) 900ms infinite;
-          animation: ellipsis steps(4, end) 900ms infinite;
-}
-@-o-keyframes ellipsis {
-  to {
-    width: 20px;
-  }
-}
-@keyframes ellipsis {
-  to {
-    width: 20px;
-  }
-}
-@-webkit-keyframes ellipsis {
-  to {
-    width: 20px;
-  }
-}
-.page-upload .dependency-set-title {
-  font-size: 1.2em;
-}
-.page-upload .dependency-container .dependency-versionspec {
-  font-size: .6em;
-  color: gray;
-}
-.page-upload .dependency-container .dependency-id {
-  font-size: .8em;
-}
-.page-upload .dependency-container .dependency-none {
-  font-size: .8em;
-}
-.page-upload .tall-text-input {
-  height: 6em;
-}
-.page-upload .verify-package-field .verify-package-field-heading {
-  font-size: .75em;
-  font-weight: 700;
-}
-.page-upload #icon-preview {
-  max-width: 300px;
-  max-height: 300px;
-}
->>>>>>> 6a1b98bf
 /*# sourceMappingURL=bootstrap-theme.css.map */