--- conflicted
+++ resolved
@@ -160,7 +160,10 @@
 .icon-bar {
   border: 1px solid #fff;
 }
-<<<<<<< HEAD
+.disabled {
+  pointer-events: none;
+  opacity: .4;
+}
 #edit-metadata-form-container .loading:after {
   display: inline-block;
   /* ascii code for the ellipsis character */
@@ -210,11 +213,6 @@
 #edit-metadata-form-container #icon-preview {
   max-width: 300px;
   max-height: 300px;
-=======
-.disabled {
-  pointer-events: none;
-  opacity: .4;
->>>>>>> 1afbc529
 }
 .list-packages {
   border-top: 1px solid #dbdbdb;
