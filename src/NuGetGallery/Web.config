<?xml version="1.0"?>
<!--
  For more information on how to configure your ASP.NET application, please visit
  http://go.microsoft.com/fwlink/?LinkId=152368

  NOTE: If you debug this on your local machine with IIS 7 then install the URL Rewrite Module
  http://www.iis.net/downloads/microsoft/url-rewrite
  -->
<configuration>
  <configSections>
    <section name="entityFramework" type="System.Data.Entity.Internal.ConfigFile.EntityFrameworkSection, EntityFramework, Version=6.0.0.0, Culture=neutral, PublicKeyToken=b77a5c561934e089" requirePermission="false"/>
    <sectionGroup name="elmah">
      <section name="security" requirePermission="false" type="Elmah.SecuritySectionHandler, Elmah, Version=1.2.14706.0, Culture=neutral, PublicKeyToken=57eac04b2e0f138e, processorArchitecture=MSIL"/>
      <section name="errorLog" requirePermission="false" type="Elmah.ErrorLogSectionHandler, Elmah, Version=1.2.14706.0, Culture=neutral, PublicKeyToken=57eac04b2e0f138e, processorArchitecture=MSIL"/>
      <section name="errorMail" requirePermission="false" type="Elmah.ErrorMailSectionHandler, Elmah, Version=1.2.14706.0, Culture=neutral, PublicKeyToken=57eac04b2e0f138e, processorArchitecture=MSIL"/>
      <section name="errorFilter" requirePermission="false" type="Elmah.ErrorFilterSectionHandler, Elmah, Version=1.2.14706.0, Culture=neutral, PublicKeyToken=57eac04b2e0f138e, processorArchitecture=MSIL"/>
    </sectionGroup>
    <section name="dataCacheClients" type="Microsoft.ApplicationServer.Caching.DataCacheClientsSection, Microsoft.ApplicationServer.Caching.Core" allowLocation="true" allowDefinition="Everywhere"/>
    <!-- For more information on Entity Framework configuration, visit http://go.microsoft.com/fwlink/?LinkID=237468 -->
  </configSections>
  <configProtectedData>
    <providers>
      <add name="GalleryMachineKeyConfigurationProvider" type="NuGetGallery.GalleryMachineKeyConfigurationProvider, NuGetGallery"/>
    </providers>
  </configProtectedData>
  <appSettings>
    <!-- If you're running in Azure, we suggest you set these in your .cscfg file. -->
    <!-- ******************* -->
    <!-- DEPLOYMENT SPECIFIC -->
    <!-- ******************* -->
    <!-- These should change on every deployment (to rotate credentials, etc.) -->
    <add key="Gallery.StorageType" value="FileSystem"/>
    <!-- The storage type to use. Can be FileSystem (default) or AzureStorage -->
    <add key="Gallery.AzureStorage.Auditing.ConnectionString" value=""/>
    <add key="Gallery.AzureStorage.UserCertificates.ConnectionString" value=""/>
    <add key="Gallery.AzureStorage.Content.ConnectionString" value=""/>
    <add key="Gallery.AzureStorage.Errors.ConnectionString" value=""/>
    <add key="Gallery.AzureStorage.Packages.ConnectionString" value=""/>
    <add key="Gallery.AzureStorage.FlatContainer.ConnectionString" value=""/>
    <add key="Gallery.AzureStorage.Statistics.ConnectionString" value=""/>
    <add key="Gallery.AzureStorage.Statistics.ConnectionString.Alternate" value=""/>
    <add key="Gallery.AzureStorage.Uploads.ConnectionString" value=""/>
    <add key="Gallery.AzureStorage.Revalidation.ConnectionString" value=""/>
    <!-- The various Azure Storage connection strings to use. If the Gallery.StorageType is AzureStorage, all must be defined. -->
    <add key="Gallery.AzureStorageReadAccessGeoRedundant" value="false"/>
    <!-- If the storage account has to fall-back to a secondary (when Read Access Geo Redundant is enabled in Azure storage), change Gallery.AzureStorageReadAccessGeoRedundant to true -->
    <add key="Gallery.FeatureFlagsRefreshInterval" value="00:01:00"/>
    <add key="Gallery.AdminPanelEnabled" value="true"/>
    <add key="Gallery.AdminPanelDatabaseAccessEnabled" value="false"/>
    <add key="Gallery.AsynchronousPackageValidationEnabled" value="false"/>
    <add key="Gallery.BlockingAsynchronousPackageValidationEnabled" value="false"/>
    <add key="Gallery.SelfServiceAccountDeleteEnabled" value="false"/>
    <add key="Gallery.AsynchronousPackageValidationDelay" value="00:00:05"/>
    <add key="Gallery.ValidationExpectedTime" value="00:50:00"/>
    <add key="Gallery.DeprecateNuGetPasswordLogins" value="false"/>
    <add key="AzureServiceBus.ManagedIdentityClientId" value=""/>
    <add key="AzureServiceBus.AccountDeleter.ConnectionString" value=""/>
    <add key="AzureServiceBus.AccountDeleter.TopicName" value=""/>
    <add key="AzureServiceBus.Validation.ConnectionString" value=""/>
    <add key="AzureServiceBus.Validation.TopicName" value=""/>
    <add key="AzureServiceBus.SymbolsValidation.ConnectionString" value=""/>
    <add key="AzureServiceBus.SymbolsValidation.TopicName" value=""/>
    <add key="AzureServiceBus.EmailPublisher.ConnectionString" value=""/>
    <add key="AzureServiceBus.EmailPublisher.TopicName" value=""/>
    <!--
    If Gallery.AsynchronousPackageValidationEnabled is true, all the AzureServiceBus.Validation.*
    and AzureServiceBus.SymbolsValidation.* must be set.
    -->
    <!-- ******************** -->
    <!-- ENVIRONMENT SPECIFIC -->
    <!-- ******************** -->
    <!-- These only need to change when defining a new environment -->
    <!-- development only key, override on live site -->
    <add key="Gallery.Environment" value="Development"/>
    <!-- banner warning on the top - leave blank to remove the banner from the site. -->
    <add key="Gallery.WarningBanner" value="This is the local development environment."/>
    <!-- Set this if you have a Facebook App ID you want to use for the Like button -->
    <add key="Gallery.FacebookAppId" value=""/>
    <!-- Set this if you have a Application Insights instrumentation key to use for your gallery deployment -->
    <add key="Gallery.AppInsightsInstrumentationKey" value=""/>
    <!-- Set this if you have a Application Insights instrumentation key to use for your gallery deployment and want to apply sampling -->
    <add key="Gallery.AppInsightsSamplingPercentage" value="100"/>
    <!-- Set this if you have a Application Insights instrumentation key to use for your gallery deployment and want to configure heartbeat interval -->
    <add key="Gallery.AppInsightsHeartbeatIntervalSeconds" value="60"/>
    <!-- Set this if you have a Google Analytics property for the site -->
    <add key="Gallery.GoogleAnalyticsPropertyId" value=""/>
    <!-- Set this to the Azure CDN Host you are using for blob storage, if you have configured one -->
    <add key="Gallery.AzureCdnHost" value=""/>
    <add key="Gallery.SiteRoot" value="http://localhost"/>
    <add key="Gallery.SupportEmailSiteRoot" value="http://localhost"/>
    <!-- Set this to add recatpcha to report abuse forms -->
    <add key="Gallery.ReCaptchaPrivateKey" value=""/>
    <add key="Gallery.ReCaptchaPublicKey" value=""/>
    <add key="Gallery.AdminSenderUser" value="NuGetAdmin"/>
    <!-- ************* -->
    <!-- AUTH SETTINGS -->
    <!-- ************* -->
    <!-- Enabling/Disabling and configuring auth providers -->
    <add key="Auth.LocalUser.Enabled" value="true"/>
    <add key="Auth.ApiKey.Enabled" value="true"/>
    <add key="Auth.MicrosoftAccount.Enabled" value="false"/>
    <add key="Auth.MicrosoftAccount.ClientId" value=""/>
    <add key="Auth.MicrosoftAccount.ClientSecret" value=""/>
    <add key="Auth.AzureActiveDirectoryV2.Enabled" value="false"/>
    <add key="Auth.AzureActiveDirectoryV2.ClientId" value=""/>
    <add key="Auth.AzureActiveDirectory.Enabled" value="false"/>
    <add key="Auth.AzureActiveDirectory.ClientId" value=""/>
    <add key="Auth.AzureActiveDirectory.Authority" value=""/>
    <add key="Auth.AzureActiveDirectory.Issuer" value=""/>
    <add key="Auth.AzureActiveDirectory.ShowOnLoginPage" value="false"/>
    <add key="Gallery.EnforcedAuthProviderForAdmin" value=""/>
    <add key="Gallery.EnforcedTenantIdForAdmin" value=""/>
    <add key="Gallery.ExpirationInDaysForApiKeyV1" value="365"/>
    <add key="Gallery.WarnAboutExpirationInDaysForApiKeyV1" value="10"/>
    <!-- Semi-colon separated list of domains for the alternate site root for gallery, used for MSA authentication by AADv2-->
    <add key="Gallery.AlternateSiteRootList" value=""/>
    <!-- *********************************************************** -->
    <!-- Cookie session persistence across deployment/slots settings -->
    <!-- *********************************************************** -->
    <!-- Machine key configuration settings -->
    <add key="Gallery.EnableMachineKeyConfiguration" value="false"/>
    <add key="Gallery.MachineKeyDecryption" value=""/>
    <add key="Gallery.MachineKeyDecryptionKey" value=""/>
    <add key="Gallery.MachineKeyValidationAlgorithm" value=""/>
    <add key="Gallery.MachineKeyValidationKey" value=""/>
    <!-- To change password complexity requirements, uncomment those lines, and set your regex and password hint.
    <add key="Gallery.UserPasswordRegex" value="^(?=.*[A-Z])(?=.*[a-z])(?=.*[0-9]).{8,64}$" />
    <add key="Gallery.UserPasswordHint" value="Your password must be at least 8 characters, should include at least one uppercase letter, one lowercase letter and a digit." />
    -->
    <!-- *************** -->
    <!-- STABLE SETTINGS -->
    <!-- *************** -->
    <!-- Depending on your policy, these likely do not need to vary -->
    <add key="Gallery.AsynchronousDeleteAccountServiceEnabled" value="false"/>
    <!-- SmtpUri is expected to be of the format: smtps://username:password@host:port. Note that if username contains an "@", you need to URI Encode it! -->
    <!--<add key="Gallery.SmtpUri" value="" />-->
    <add key="Gallery.AsynchronousEmailServiceEnabled" value="false"/>
    <!--
        Location for the Lucene Index.
            AppData -> ~/App_Data/Lucene,
            Temp -> [Path.GetTempPath()]/NuGetGallery/Lucene,
    -->
    <add key="Gallery.LuceneIndexLocation" value="AppData"/>
    <add key="Gallery.RequireSSL" value="true"/>
    <!-- The paths to exclude from the HTTP to HTTPS force redirects. Use ; to separate between paths.-->
    <add key="Gallery.ForceSslExclusion" value="/api/health-probe;/api/status"/>
    <!-- Set this values to use a remote search service. This overrides ALL other Lucene-related settings and disables indexing jobs. -->
    <add key="Gallery.SearchServiceUriPrimary" value=""/>
    <add key="Gallery.SearchServiceUriSecondary" value=""/>
    <add key="Gallery.PreviewSearchServiceUriPrimary" value=""/>
    <add key="Gallery.PreviewSearchServiceUriSecondary" value=""/>
    <add key="Gallery.SearchCircuitBreakerDelayInSeconds" value="600"/>
    <add key="Gallery.SearchCircuitBreakerWaitAndRetryIntervalInMilliseconds" value="500"/>
    <add key="Gallery.SearchCircuitBreakerWaitAndRetryCount" value="3"/>
    <add key="Gallery.SearchCircuitBreakerBreakAfterCount" value="200"/>
    <add key="Gallery.SearchHttpRequestTimeoutInMilliseconds" value="100000"/>
    <add key="Gallery.Brand" value="NuGet Gallery"/>
    <add key="Gallery.GalleryOwner" value="NuGet Gallery &lt;support@nuget.org&gt;"/>
    <add key="Gallery.GalleryNoReplyAddress" value="NuGet Gallery &lt;noreply@nuget.org&gt;"/>
    <add key="Gallery.ConfirmEmailAddresses" value="false"/>
    <add key="Gallery.CollectPerfLogs" value="false"/>
    <add key="Gallery.IsODataFilterEnabled" value="false"/>
    <add key="Gallery.ExternalStatusUrl" value="https://status.nuget.org/"/>
    <add key="Gallery.ExternalAboutUrl" value=""/>
    <add key="Gallery.ExternalPrivacyPolicyUrl" value=""/>
    <add key="Gallery.ExternalTermsOfUseUrl" value=""/>
    <add key="Gallery.ExternalBrandingUrl" value=""/>
    <add key="Gallery.ExternalBrandingMessage" value=""/>
    <add key="Gallery.TrademarksUrl" value=""/>
    <add key="Gallery.FileStorageDirectory" value="~/App_Data/Files"/>
    <add key="Gallery.EnforceDefaultSecurityPolicies" value="false"/>
    <add key="Gallery.RejectSignedPackagesWithNoRegisteredCertificate" value="false"/>
    <add key="Gallery.RejectPackagesWithTooManyPackageEntries" value="false"/>
    <add key="Gallery.BlockSearchEngineIndexing" value="false"/>
    <!-- A template for the embedded icon storage. Allowed placeholders: {id-lower}, {version-lower} Value example: -->
    <!-- https://api.nuget.org/v3-flatcontainer/{id-lower}/{version-lower}/icon -->
    <add key="Gallery.EmbeddedIconUrlTemplate" value=""/>
    <!-- This is also the default so you can remove this setting if you really want. -->
    <!-- Set this to false if you want to disable search indexing in the background. -->
    <add key="Gallery.AutoUpdateSearchIndex" value="true"/>
    <!-- Feature Configuration -->
    <add key="Feature.FriendlyLicenses" value=""/>
    <add key="Feature.TrackPackageDownloadCountInLocalDatabase" value="false"/>
    <!-- Default is enabled. -->
    <!-- ***************** -->
    <!-- ASP.Net settings. -->
    <!-- ***************** -->
    <!-- These should never need to be changed -->
    <add key="webpages:Version" value="3.0.0.0"/>
    <add key="PreserveLoginUrl" value="true"/>
    <add key="ClientValidationEnabled" value="true"/>
    <add key="UnobtrusiveJavaScriptEnabled" value="true"/>
    <add key="autoFormsAuthentication" value="false"/>
    <add key="enableSimpleMembership" value="false"/>
    <!-- ***************** -->
    <!-- KeyVault settings. -->
    <!-- ***************** -->
    <add key="KeyVault.VaultName" value=""/>
    <add key="KeyVault.UseManagedIdentity" value=""/>
    <add key="KeyVault.ClientId" value=""/>
    <add key="KeyVault.CertificateThumbprint" value=""/>
    <!-- *********************** -->
    <!-- PACKAGE DELETE SETTINGS -->
    <!-- *********************** -->
    <add key="PackageDelete.AllowUsersToDeletePackages" value="false"/>
    <add key="PackageDelete.MaximumDownloadsForPackageId" value=""/>
    <add key="PackageDelete.StatisticsUpdateFrequencyInHours" value=""/>
    <add key="PackageDelete.HourLimitWithMaximumDownloads" value=""/>
    <add key="PackageDelete.MaximumDownloadsForPackageVersion" value=""/>
    <add key="Gallery.BlockLegacyLicenseUrl" value="false"/>
    <add key="Gallery.AllowLicenselessPackages" value="true"/>
  </appSettings>
  <connectionStrings>
    <add name="Gallery.SqlServer" connectionString="Data Source=(localdb)\mssqllocaldb; Initial Catalog=NuGetGallery; Integrated Security=True; MultipleActiveResultSets=True" providerName="System.Data.SqlClient"/>
    <add name="Gallery.SupportRequestSqlServer" connectionString="Data Source=(localdb)\mssqllocaldb; Initial Catalog=SupportRequest; Integrated Security=True; MultipleActiveResultSets=True" providerName="System.Data.SqlClient"/>
    <add name="Gallery.ValidationSqlServer" connectionString="Data Source=(localdb)\mssqllocaldb; Initial Catalog=Validation; Integrated Security=True; MultipleActiveResultSets=True" providerName="System.Data.SqlClient"/>
  </connectionStrings>
  <elmah>
    <security allowRemoteAccess="true"/>
    <errorFilter>
      <test>
        <or>
          <equal binding="HttpStatusCode" value="404" type="Int32"/>
          <equal binding="HttpStatusCode" value="409" type="Int32"/>
          <regex binding="Exception.Message" pattern="(?ix: \b potentially \b.+?\b dangerous \b.+?\b value \b.+?\b detected \b.+?\b client \b )"/>
          <!-- Ignore errors from the simulated error (fault injection) test path. -->
          <equal binding="Context.Request.Path" value="/pages/simulate-error" type="String"/>
          <equal binding="Context.Request.Path" value="/api/simulate-error" type="String"/>
          <equal binding="Context.Request.Path" value="/api/v1/SimulateError()" type="String"/>
          <regex binding="Exception.Message" pattern="^SimulatedErrorType \w+$"/>
        </or>
      </test>
    </errorFilter>
    <errorLog type="Elmah.SqlErrorLog, Elmah, Version=1.2.14706.0, Culture=neutral, PublicKeyToken=57eac04b2e0f138e, processorArchitecture=MSIL" connectionStringName="NuGetGallery"/>
  </elmah>
  <!-- Ensure only Admins may access elmah -->
  <location path="Admin" inheritInChildApplications="false">
    <system.web>
      <httpHandlers>
        <add name="Elmah" verb="POST,GET,HEAD" path="Errors.axd" type="Elmah.ErrorLogPageFactory, Elmah, Version=1.2.14706.0, Culture=neutral, PublicKeyToken=57eac04b2e0f138e, processorArchitecture=MSIL"/>
      </httpHandlers>
      <authorization>
        <allow roles="Admins"/>
        <deny users="*"/>
      </authorization>
      <customErrors mode="RemoteOnly"/>
    </system.web>
    <system.webServer>
      <handlers>
        <remove name="Elmah"/>
        <add name="Elmah" path="Errors.axd" verb="POST,GET,HEAD" type="Elmah.ErrorLogPageFactory, Elmah, Version=1.2.14706.0, Culture=neutral, PublicKeyToken=57eac04b2e0f138e, processorArchitecture=MSIL" preCondition="integratedMode"/>
      </handlers>
      <httpErrors>
        <clear/>
      </httpErrors>
      <httpProtocol>
        <customHeaders>
          <remove name="X-Powered-By"/>
        </customHeaders>
      </httpProtocol>
    </system.webServer>
  </location>
  <!-- Configure paths containing static files -->
  <location path="Content">
    <system.web>
      <httpHandlers>
        <clear/>
      </httpHandlers>
    </system.web>
    <system.webServer>
      <handlers>
        <clear/>
        <add name="StaticFile" path="*" verb="*" modules="StaticFileModule,DefaultDocumentModule,DirectoryListingModule" resourceType="Either" requireAccess="Read"/>
      </handlers>
      <httpProtocol>
        <customHeaders>
          <remove name="X-Powered-By"/>
        </customHeaders>
      </httpProtocol>
    </system.webServer>
  </location>
  <location path="Scripts">
    <system.web>
      <httpHandlers>
        <clear/>
      </httpHandlers>
    </system.web>
    <system.webServer>
      <handlers>
        <clear/>
        <add name="StaticFile" path="*" verb="*" modules="StaticFileModule,DefaultDocumentModule,DirectoryListingModule" resourceType="Either" requireAccess="Read"/>
      </handlers>
      <httpProtocol>
        <customHeaders>
          <remove name="X-Powered-By"/>
        </customHeaders>
      </httpProtocol>
    </system.webServer>
  </location>
  <location path="Public">
    <system.web>
      <httpHandlers>
        <clear/>
      </httpHandlers>
    </system.web>
    <system.webServer>
      <handlers>
        <clear/>
        <add name="StaticFile" path="*" verb="*" modules="StaticFileModule,DefaultDocumentModule,DirectoryListingModule" resourceType="Either" requireAccess="Read"/>
      </handlers>
      <httpProtocol>
        <customHeaders>
          <remove name="X-Powered-By"/>
        </customHeaders>
      </httpProtocol>
    </system.webServer>
  </location>
  <!--
    For a description of web.config changes see http://go.microsoft.com/fwlink/?LinkId=235367.

    The following attributes can be set on the <httpRuntime> tag.
      <system.Web>
        <httpRuntime targetFramework="4.5.2" />
      </system.Web>
  -->
  <system.web>
    <httpCookies requireSSL="true" httpOnlyCookies="true"/>
    <compilation debug="true" targetFramework="4.7.2">
      <assemblies>
        <add assembly="netstandard, Version=2.0.0.0, Culture=neutral, PublicKeyToken=cc7b13ffcd2ddd51"/>
      </assemblies>
    </compilation>
    <pages controlRenderingCompatibilityVersion="4.0">
      <namespaces>
        <add namespace="System.Web.Helpers"/>
        <add namespace="System.Web.Mvc"/>
        <add namespace="System.Web.Mvc.Ajax"/>
        <add namespace="System.Web.Mvc.Html"/>
        <add namespace="System.Web.Routing"/>
        <add namespace="System.Web.WebPages"/>
        <add namespace="NuGet.Services.Entities"/>
      </namespaces>
      <controls>
        <add tagPrefix="ef" assembly="Microsoft.AspNet.EntityDataSource" namespace="Microsoft.AspNet.EntityDataSource"/>
      </controls>
    </pages>
    <httpRuntime targetFramework="4.7.2" maxQueryStringLength="12000" maxRequestLength="256000" requestPathInvalidCharacters="&lt;,&gt;,*,%,:,\,?" relaxedUrlToFileSystemMapping="true" enableVersionHeader="false"/>
    <httpModules>
      <add name="ErrorFilter" type="Elmah.ErrorFilterModule, Elmah, Version=1.2.14706.0, Culture=neutral, PublicKeyToken=57eac04b2e0f138e, processorArchitecture=MSIL"/>
      <add name="ErrorLog" type="Elmah.ErrorLogModule, Elmah, Version=1.2.14706.0, Culture=neutral, PublicKeyToken=57eac04b2e0f138e, processorArchitecture=MSIL"/>
      <add name="ErrorMail" type="Elmah.ErrorMailModule, Elmah, Version=1.2.14706.0, Culture=neutral, PublicKeyToken=57eac04b2e0f138e, processorArchitecture=MSIL"/>
      <add name="AsyncFileUpload" type="NuGetGallery.AsyncFileUpload.AsyncFileUploadModule, NuGetGallery.Services"/>
      <add name="CookieCompliance" type="NuGetGallery.Modules.CookieComplianceHttpModule, NuGetGallery"/>
      <add name="ApplicationInsightsWebTracking" type="Microsoft.ApplicationInsights.Web.ApplicationInsightsHttpModule, Microsoft.AI.Web"/>
    </httpModules>
    <httpHandlers>
      <!-- Remove Default HTTP Handler -->
      <remove path="*" verb="GET,HEAD,POST"/>
    </httpHandlers>
    <customErrors mode="RemoteOnly" defaultRedirect="~/App_500.aspx" redirectMode="ResponseRewrite">
      <error statusCode="400" redirect="~/App_400.aspx"/>
      <error statusCode="404" redirect="~/App_404.aspx"/>
      <error statusCode="500" redirect="~/App_500.aspx"/>
    </customErrors>
    <sessionState mode="Off"/>
    <machineKey configProtectionProvider="GalleryMachineKeyConfigurationProvider">
      <EncryptedData/>
    </machineKey>
  </system.web>
  <system.webServer>
    <tracing>
      <traceFailedRequests>
        <clear/>
        <add path="*">
          <traceAreas>
            <add provider="ASPNET" areas="Infrastructure,Module,Page,AppServices" verbosity="Warning"/>
          </traceAreas>
          <failureDefinitions statusCodes="500-599"/>
        </add>
      </traceFailedRequests>
    </tracing>
    <httpProtocol>
      <customHeaders>
        <remove name="X-Powered-By"/>
        <add name="Content-Security-Policy" value="frame-ancestors 'none'"/>
        <add name="X-Frame-Options" value="deny"/>
        <add name="X-XSS-Protection" value="1; mode=block"/>
        <add name="X-Content-Type-Options" value="nosniff"/>
        <add name="Strict-Transport-Security" value="max-age=31536000; includeSubDomains"/>
      </customHeaders>
    </httpProtocol>
    <handlers>
      <!-- This is an essential part of the security configuration, since we disable request filtering in order
            to support Package IDs with ".vb", ".config", etc. We MUST remove the ability to serve static files from the main
            site. Only the ~/Public folder supports static file serving. DO NOT remove this setting without a security review -->
      <remove name="StaticFile"/>
    </handlers>
    <modules runAllManagedModulesForAllRequests="true">
      <add name="ErrorLog" type="Elmah.ErrorLogModule, Elmah, Version=1.2.14706.0, Culture=neutral, PublicKeyToken=57eac04b2e0f138e, processorArchitecture=MSIL" preCondition="managedHandler"/>
      <add name="ErrorMail" type="Elmah.ErrorMailModule, Elmah, Version=1.2.14706.0, Culture=neutral, PublicKeyToken=57eac04b2e0f138e, processorArchitecture=MSIL" preCondition="managedHandler"/>
      <add name="ErrorFilter" type="Elmah.ErrorFilterModule, Elmah, Version=1.2.14706.0, Culture=neutral, PublicKeyToken=57eac04b2e0f138e, processorArchitecture=MSIL" preCondition="managedHandler"/>
      <add name="AsyncFileUpload" type="NuGetGallery.AsyncFileUpload.AsyncFileUploadModule, NuGetGallery.Services" preCondition="managedHandler"/>
      <add name="CookieCompliance" type="NuGetGallery.Modules.CookieComplianceHttpModule, NuGetGallery" preCondition="managedHandler"/>
      <remove name="RoleManager"/>
      <remove name="TelemetryCorrelationHttpModule"/>
      <add name="TelemetryCorrelationHttpModule" type="Microsoft.AspNet.TelemetryCorrelation.TelemetryCorrelationHttpModule, Microsoft.AspNet.TelemetryCorrelation" preCondition="integratedMode,managedHandler"/>
      <remove name="ApplicationInsightsWebTracking"/>
      <add name="ApplicationInsightsWebTracking" type="Microsoft.ApplicationInsights.Web.ApplicationInsightsHttpModule, Microsoft.AI.Web" preCondition="managedHandler"/>
    </modules>
    <validation validateIntegratedModeConfiguration="false"/>
    <httpErrors errorMode="DetailedLocalOnly">
      <remove statusCode="404"/>
      <remove statusCode="500"/>
      <error statusCode="404" path="/Errors/404" responseMode="ExecuteURL"/>
      <error statusCode="500" path="/Errors/500" responseMode="ExecuteURL"/>
    </httpErrors>
    <security>
      <requestFiltering>
        <!-- Clearing hidden segments and file extensions is done to allow Package IDs with ".vb", ".config", etc.
                in their name to be served. As a result, we disable static file serving above. DO NOT change these settings
                without a security review -->
        <fileExtensions>
          <clear/>
        </fileExtensions>
        <hiddenSegments>
          <clear/>
        </hiddenSegments>
        <!-- maxAllowedContentLength = 250MB * 1024 * 1024 = 262144000 -->
        <requestLimits maxQueryString="12000" maxAllowedContentLength="262144000"/>
      </requestFiltering>
    </security>
    <httpCompression directory="%SystemDrive%\inetpub\temp\IIS Temporary Compressed Files">
      <scheme name="gzip" dll="%Windir%\system32\inetsrv\gzip.dll"/>
      <dynamicTypes>
        <add mimeType="text/*" enabled="true"/>
        <add mimeType="message/*" enabled="true"/>
        <add mimeType="application/javascript" enabled="true"/>
        <add mimeType="application/x-javascript" enabled="true"/>
        <add mimeType="application/json" enabled="true"/>
        <add mimeType="application/atom+xml" enabled="true"/>
        <add mimeType="application/atom+xml;charset=utf-8" enabled="true"/>
        <add mimeType="application/atom+xml; type=feed" enabled="true"/>
        <add mimeType="application/atom+xml; type=feed; charset=utf-8" enabled="true"/>
        <add mimeType="*/*" enabled="false"/>
      </dynamicTypes>
      <staticTypes>
        <add mimeType="text/*" enabled="true"/>
        <add mimeType="message/*" enabled="true"/>
        <add mimeType="application/javascript" enabled="true"/>
        <add mimeType="application/x-javascript" enabled="true"/>
        <add mimeType="application/json" enabled="true"/>
        <add mimeType="application/atom+xml" enabled="true"/>
        <add mimeType="application/atom+xml;charset=utf-8" enabled="true"/>
        <add mimeType="application/atom+xml; type=feed" enabled="true"/>
        <add mimeType="application/atom+xml; type=feed; charset=utf-8" enabled="true"/>
        <add mimeType="*/*" enabled="false"/>
      </staticTypes>
    </httpCompression>
    <urlCompression doStaticCompression="true" doDynamicCompression="true"/>
    <rewrite>
      <rewriteMaps>
        <rewriteMap name="MapProtocol" defaultValue="OFF">
          <add key="ON" value="https://"/>
          <add key="OFF" value="http://"/>
        </rewriteMap>
      </rewriteMaps>
      <rules>
        <rule name="Rewrite Public File">
          <match url="^(.*)$"/>
          <conditions logicalGrouping="MatchAll">
            <add input="{APPL_PHYSICAL_PATH}public\{R:1}" matchType="IsFile"/>
          </conditions>
          <action type="Rewrite" url="public/{R:1}"/>
        </rule>
        <rule name="Canonicalize Domain Name">
          <match url="^(.*)$"/>
          <conditions>
            <add input="{HTTP_HOST}" pattern="^nuget\.org$"/>
          </conditions>
          <action type="Redirect" url="{MapProtocol:{HTTPS}}www.nuget.org/{R:1}" redirectType="Permanent"/>
        </rule>
        <rule name="Redirect preview">
          <match url="^(.*)$"/>
          <conditions>
            <add input="{HTTP_HOST}" pattern="^preview\.nuget\.org$"/>
          </conditions>
          <action type="Redirect" url="{MapProtocol:{HTTPS}}www.nuget.org/{R:1}" redirectType="Permanent"/>
        </rule>
        <rule name="Legacy feed root URL" stopProcessing="true">
          <match url="^$"/>
          <conditions>
            <add input="{HTTP_HOST}" pattern="^packages([0-9]?)\.nuget.org$"/>
          </conditions>
          <action type="Redirect" url="https://packages.nuget.org/v1/FeedService.svc" redirectType="Permanent"/>
        </rule>
        <rule name="Legacy image icon URL" stopProcessing="true">
          <match url="^media/default/packages/([a-z0-9_][a-z0-9._-]*)/([0-9.]+)/[\w._ -]+\.([a-z]+)$"/>
          <action type="Redirect" url="https://nugetgallery.blob.core.windows.net/icons/{R:1}.{R:2}.{R:3}" redirectType="Permanent"/>
        </rule>
        <rule name="Rename DotNetFramework Feed">
          <match url="^api/v2/curated-feeds/dotnetframework(.*)$"/>
          <action url="{MapProtocol:{HTTPS}}{HTTP_HOST}/api/v2/curated-feeds/microsoftdotnet{R:1}" type="Redirect" redirectType="Permanent"/>
        </rule>
        <rule name="Rename DotNetFramework Feed Format 2">
          <match url="^api/v2/curated-feed/(.*)name=dotnetframework(.*)$"/>
          <action url="{MapProtocol:{HTTPS}}{HTTP_HOST}/api/v2/curated-feeds/microsoftdotnet/{R:1}{R:2}" type="Redirect" redirectType="Found"/>
        </rule>
        <rule name="Rename DotNetFramework Feed Format 3">
          <match url="^api/v2/curated-feeds/(.*)name=dotnetframework(.*)$"/>
          <action url="{MapProtocol:{HTTPS}}{HTTP_HOST}/api/v2/curated-feeds/microsoftdotnet/{R:1}{R:2}" type="Redirect" redirectType="Found"/>
        </rule>
        <rule name="Curated Feed Download URL" stopProcessing="true">
          <match url="^api/v2/curated-feeds/package/"/>
          <action type="None"/>
        </rule>
        <rule name="Curated Feed" stopProcessing="true">
          <match url="^api/v2/curated-feed/([^/]+)(.*)$"/>
          <action type="Rewrite" url="api/v2/curated-feeds/{R:1}/{R:2}"/>
        </rule>
        <rule name="We are not a Maven repository" patternSyntax="Wildcard" stopProcessing="true">
          <match url="org/*"/>
          <conditions>
            <add input="{HTTP_USER_AGENT}" pattern="Artifactory/*"/>
          </conditions>
          <action type="CustomResponse" statusCode="400" statusReason="Bad request" statusDescription="We are not a Maven repository"/>
        </rule>
      </rules>
    </rewrite>
    <applicationInitialization>
      <add initializationPage="/"/>
      <add initializationPage="/api/health-probe"/>
    </applicationInitialization>
  </system.webServer>
  <!-- Don't use the default error pages for API endpoints. -->
  <location path="api">
    <system.webServer>
      <httpErrors errorMode="DetailedLocalOnly">
        <remove statusCode="404"/>
        <remove statusCode="500"/>
      </httpErrors>
    </system.webServer>
  </location>
  <system.serviceModel>
    <serviceHostingEnvironment aspNetCompatibilityEnabled="true" multipleSiteBindingsEnabled="true"/>
    <extensions>
      <!-- Azure Service Bus extensions, added automatically by the WindowsAzure.ServiceBus package. -->
      <behaviorExtensions>
        <add name="connectionStatusBehavior" type="Microsoft.ServiceBus.Configuration.ConnectionStatusElement, Microsoft.ServiceBus, Culture=neutral, PublicKeyToken=31bf3856ad364e35"/>
        <add name="transportClientEndpointBehavior" type="Microsoft.ServiceBus.Configuration.TransportClientEndpointBehaviorElement, Microsoft.ServiceBus, Culture=neutral, PublicKeyToken=31bf3856ad364e35"/>
        <add name="serviceRegistrySettings" type="Microsoft.ServiceBus.Configuration.ServiceRegistrySettingsElement, Microsoft.ServiceBus, Culture=neutral, PublicKeyToken=31bf3856ad364e35"/>
      </behaviorExtensions>
      <bindingElementExtensions>
        <add name="netMessagingTransport" type="Microsoft.ServiceBus.Messaging.Configuration.NetMessagingTransportExtensionElement, Microsoft.ServiceBus,  Culture=neutral, PublicKeyToken=31bf3856ad364e35"/>
        <add name="tcpRelayTransport" type="Microsoft.ServiceBus.Configuration.TcpRelayTransportElement, Microsoft.ServiceBus, Culture=neutral, PublicKeyToken=31bf3856ad364e35"/>
        <add name="httpRelayTransport" type="Microsoft.ServiceBus.Configuration.HttpRelayTransportElement, Microsoft.ServiceBus, Culture=neutral, PublicKeyToken=31bf3856ad364e35"/>
        <add name="httpsRelayTransport" type="Microsoft.ServiceBus.Configuration.HttpsRelayTransportElement, Microsoft.ServiceBus, Culture=neutral, PublicKeyToken=31bf3856ad364e35"/>
        <add name="onewayRelayTransport" type="Microsoft.ServiceBus.Configuration.RelayedOnewayTransportElement, Microsoft.ServiceBus, Culture=neutral, PublicKeyToken=31bf3856ad364e35"/>
      </bindingElementExtensions>
      <bindingExtensions>
        <add name="basicHttpRelayBinding" type="Microsoft.ServiceBus.Configuration.BasicHttpRelayBindingCollectionElement, Microsoft.ServiceBus, Culture=neutral, PublicKeyToken=31bf3856ad364e35"/>
        <add name="webHttpRelayBinding" type="Microsoft.ServiceBus.Configuration.WebHttpRelayBindingCollectionElement, Microsoft.ServiceBus, Culture=neutral, PublicKeyToken=31bf3856ad364e35"/>
        <add name="ws2007HttpRelayBinding" type="Microsoft.ServiceBus.Configuration.WS2007HttpRelayBindingCollectionElement, Microsoft.ServiceBus, Culture=neutral, PublicKeyToken=31bf3856ad364e35"/>
        <add name="netTcpRelayBinding" type="Microsoft.ServiceBus.Configuration.NetTcpRelayBindingCollectionElement, Microsoft.ServiceBus, Culture=neutral, PublicKeyToken=31bf3856ad364e35"/>
        <add name="netOnewayRelayBinding" type="Microsoft.ServiceBus.Configuration.NetOnewayRelayBindingCollectionElement, Microsoft.ServiceBus, Culture=neutral, PublicKeyToken=31bf3856ad364e35"/>
        <add name="netEventRelayBinding" type="Microsoft.ServiceBus.Configuration.NetEventRelayBindingCollectionElement, Microsoft.ServiceBus, Culture=neutral, PublicKeyToken=31bf3856ad364e35"/>
        <add name="netMessagingBinding" type="Microsoft.ServiceBus.Messaging.Configuration.NetMessagingBindingCollectionElement, Microsoft.ServiceBus, Culture=neutral, PublicKeyToken=31bf3856ad364e35"/>
      </bindingExtensions>
    </extensions>
  </system.serviceModel>
  <entityFramework codeConfigurationType="NuGetGallery.EntitiesConfiguration, NuGetGallery.Core">
    <defaultConnectionFactory type="System.Data.Entity.Infrastructure.SqlConnectionFactory, EntityFramework">
      <parameters>
        <parameter value="Data Source=(LocalDB)\mssqllocaldb;Initial Catalog=NuGetGallery;Integrated Security=SSPI"/>
      </parameters>
    </defaultConnectionFactory>
    <providers>
      <provider invariantName="System.Data.SqlClient" type="System.Data.Entity.SqlServer.SqlProviderServices, EntityFramework.SqlServer"/>
    </providers>
  </entityFramework>
  <system.diagnostics>
    <trace autoflush="true" indentsize="0">
      <listeners>
        <add name="myAppInsightsListener" type="Microsoft.ApplicationInsights.TraceListener.ApplicationInsightsTraceListener, Microsoft.ApplicationInsights.TraceListener"/>
      </listeners>
    </trace>
  </system.diagnostics>
  <runtime>
    <assemblyBinding xmlns="urn:schemas-microsoft-com:asm.v1">
      <dependentAssembly>
<<<<<<< HEAD
        <assemblyIdentity name="System.IdentityModel.Tokens.Jwt" publicKeyToken="31BF3856AD364E35" culture="neutral"/>
        <bindingRedirect oldVersion="0.0.0.0-6.15.0.0" newVersion="6.15.0.0"/>
=======
        <assemblyIdentity name="WebGrease" publicKeyToken="31BF3856AD364E35" culture="neutral"/>
        <bindingRedirect oldVersion="0.0.0.0-1.6.5135.21930" newVersion="1.6.5135.21930"/>
>>>>>>> 75615820
      </dependentAssembly>
      <dependentAssembly>
        <assemblyIdentity name="System.ValueTuple" publicKeyToken="CC7B13FFCD2DDD51" culture="neutral"/>
        <bindingRedirect oldVersion="0.0.0.0-4.0.3.0" newVersion="4.0.3.0"/>
      </dependentAssembly>
      <dependentAssembly>
        <assemblyIdentity name="System.Threading.Tasks.Extensions" publicKeyToken="CC7B13FFCD2DDD51" culture="neutral"/>
        <bindingRedirect oldVersion="0.0.0.0-4.2.0.1" newVersion="4.2.0.1"/>
      </dependentAssembly>
      <dependentAssembly>
        <assemblyIdentity name="System.Text.Json" publicKeyToken="CC7B13FFCD2DDD51" culture="neutral"/>
        <bindingRedirect oldVersion="0.0.0.0-4.0.1.2" newVersion="4.0.1.2"/>
      </dependentAssembly>
      <dependentAssembly>
        <assemblyIdentity name="System.Text.Encodings.Web" publicKeyToken="CC7B13FFCD2DDD51" culture="neutral"/>
        <bindingRedirect oldVersion="0.0.0.0-4.0.5.1" newVersion="4.0.5.1"/>
      </dependentAssembly>
      <dependentAssembly>
        <assemblyIdentity name="System.Spatial" publicKeyToken="31BF3856AD364E35" culture="neutral"/>
        <bindingRedirect oldVersion="0.0.0.0-5.8.4.0" newVersion="5.8.4.0"/>
      </dependentAssembly>
      <dependentAssembly>
        <assemblyIdentity name="System.Runtime.CompilerServices.Unsafe" publicKeyToken="B03F5F7F11D50A3A" culture="neutral"/>
        <bindingRedirect oldVersion="0.0.0.0-6.0.0.0" newVersion="6.0.0.0"/>
      </dependentAssembly>
      <dependentAssembly>
        <assemblyIdentity name="System.Memory" publicKeyToken="CC7B13FFCD2DDD51" culture="neutral"/>
        <bindingRedirect oldVersion="0.0.0.0-4.0.1.1" newVersion="4.0.1.1"/>
      </dependentAssembly>
      <dependentAssembly>
        <assemblyIdentity name="System.Diagnostics.DiagnosticSource" publicKeyToken="CC7B13FFCD2DDD51" culture="neutral"/>
        <bindingRedirect oldVersion="0.0.0.0-6.0.0.1" newVersion="6.0.0.1"/>
      </dependentAssembly>
      <dependentAssembly>
        <assemblyIdentity name="System.Buffers" publicKeyToken="CC7B13FFCD2DDD51" culture="neutral"/>
        <bindingRedirect oldVersion="0.0.0.0-4.0.3.0" newVersion="4.0.3.0"/>
      </dependentAssembly>
      <dependentAssembly>
        <assemblyIdentity name="NuGet.Versioning" publicKeyToken="31BF3856AD364E35" culture="neutral"/>
        <bindingRedirect oldVersion="0.0.0.0-6.6.1.2" newVersion="6.6.1.2"/>
      </dependentAssembly>
      <dependentAssembly>
<<<<<<< HEAD
=======
        <assemblyIdentity name="NuGet.Packaging" publicKeyToken="31BF3856AD364E35" culture="neutral"/>
        <bindingRedirect oldVersion="0.0.0.0-6.6.1.2" newVersion="6.6.1.2"/>
      </dependentAssembly>
      <dependentAssembly>
>>>>>>> 75615820
        <assemblyIdentity name="Newtonsoft.Json" publicKeyToken="30AD4FE6B2A6AEED" culture="neutral"/>
        <bindingRedirect oldVersion="0.0.0.0-13.0.0.0" newVersion="13.0.0.0"/>
      </dependentAssembly>
      <dependentAssembly>
        <assemblyIdentity name="Microsoft.Owin" publicKeyToken="31BF3856AD364E35" culture="neutral"/>
        <bindingRedirect oldVersion="0.0.0.0-4.2.2.0" newVersion="4.2.2.0"/>
      </dependentAssembly>
      <dependentAssembly>
        <assemblyIdentity name="System.Net.Http.Primitives" publicKeyToken="B03F5F7F11D50A3A" culture="neutral"/>
        <bindingRedirect oldVersion="0.0.0.0-4.2.29.0" newVersion="4.2.29.0"/>
      </dependentAssembly>
      <dependentAssembly>
<<<<<<< HEAD
        <assemblyIdentity name="Microsoft.IdentityModel.Tokens" publicKeyToken="31BF3856AD364E35" culture="neutral"/>
        <bindingRedirect oldVersion="0.0.0.0-6.15.0.0" newVersion="6.15.0.0"/>
      </dependentAssembly>
      <dependentAssembly>
        <assemblyIdentity name="Microsoft.IdentityModel.Protocols.OpenIdConnect" publicKeyToken="31BF3856AD364E35" culture="neutral"/>
        <bindingRedirect oldVersion="0.0.0.0-6.15.0.0" newVersion="6.15.0.0"/>
      </dependentAssembly>
      <dependentAssembly>
        <assemblyIdentity name="Microsoft.IdentityModel.Protocols" publicKeyToken="31BF3856AD364E35" culture="neutral"/>
        <bindingRedirect oldVersion="0.0.0.0-6.15.0.0" newVersion="6.15.0.0"/>
      </dependentAssembly>
      <dependentAssembly>
        <assemblyIdentity name="Microsoft.IdentityModel.Clients.ActiveDirectory" publicKeyToken="31BF3856AD364E35" culture="neutral"/>
        <bindingRedirect oldVersion="0.0.0.0-5.2.6.0" newVersion="5.2.6.0"/>
=======
        <assemblyIdentity name="Microsoft.Identity.Client" publicKeyToken="0A613F4DD989E8AE" culture="neutral"/>
        <bindingRedirect oldVersion="0.0.0.0-4.56.0.0" newVersion="4.56.0.0"/>
>>>>>>> 75615820
      </dependentAssembly>
      <dependentAssembly>
        <assemblyIdentity name="Microsoft.Extensions.Logging.Abstractions" publicKeyToken="ADB9793829DDAE60" culture="neutral"/>
        <bindingRedirect oldVersion="0.0.0.0-2.2.0.0" newVersion="2.2.0.0"/>
      </dependentAssembly>
      <dependentAssembly>
        <assemblyIdentity name="Microsoft.Extensions.Logging" publicKeyToken="ADB9793829DDAE60" culture="neutral"/>
        <bindingRedirect oldVersion="0.0.0.0-2.2.0.0" newVersion="2.2.0.0"/>
      </dependentAssembly>
      <dependentAssembly>
        <assemblyIdentity name="Microsoft.Extensions.DependencyInjection.Abstractions" publicKeyToken="ADB9793829DDAE60" culture="neutral"/>
        <bindingRedirect oldVersion="0.0.0.0-7.0.0.0" newVersion="7.0.0.0"/>
      </dependentAssembly>
      <dependentAssembly>
        <assemblyIdentity name="Microsoft.Data.OData" publicKeyToken="31BF3856AD364E35" culture="neutral"/>
        <bindingRedirect oldVersion="0.0.0.0-5.8.4.0" newVersion="5.8.4.0"/>
      </dependentAssembly>
      <dependentAssembly>
        <assemblyIdentity name="Microsoft.Data.Edm" publicKeyToken="31BF3856AD364E35" culture="neutral"/>
        <bindingRedirect oldVersion="0.0.0.0-5.8.4.0" newVersion="5.8.4.0"/>
      </dependentAssembly>
      <dependentAssembly>
        <assemblyIdentity name="Microsoft.Bcl.AsyncInterfaces" publicKeyToken="CC7B13FFCD2DDD51" culture="neutral"/>
        <bindingRedirect oldVersion="0.0.0.0-7.0.0.0" newVersion="7.0.0.0"/>
      </dependentAssembly>
      <dependentAssembly>
        <assemblyIdentity name="System.Web.Http" publicKeyToken="31BF3856AD364E35" culture="neutral"/>
        <bindingRedirect oldVersion="0.0.0.0-5.2.3.0" newVersion="5.2.3.0"/>
      </dependentAssembly>
      <dependentAssembly>
        <assemblyIdentity name="System.Net.Http.Formatting" publicKeyToken="31BF3856AD364E35" culture="neutral"/>
        <bindingRedirect oldVersion="0.0.0.0-5.2.3.0" newVersion="5.2.3.0"/>
      </dependentAssembly>
      <dependentAssembly>
        <assemblyIdentity name="System.Web.Mvc" publicKeyToken="31BF3856AD364E35" culture="neutral"/>
        <bindingRedirect oldVersion="0.0.0.0-5.2.3.0" newVersion="5.2.3.0"/>
      </dependentAssembly>
      <dependentAssembly>
        <assemblyIdentity name="Microsoft.ApplicationInsights" publicKeyToken="31BF3856AD364E35" culture="neutral"/>
        <bindingRedirect oldVersion="0.0.0.0-2.21.0.429" newVersion="2.21.0.429"/>
      </dependentAssembly>
      <dependentAssembly>
        <assemblyIdentity name="EntityFramework" publicKeyToken="B77A5C561934E089" culture="neutral"/>
        <bindingRedirect oldVersion="0.0.0.0-6.0.0.0" newVersion="6.0.0.0"/>
      </dependentAssembly>
      <dependentAssembly>
        <assemblyIdentity name="Azure.Core" publicKeyToken="92742159E12E44C8" culture="neutral"/>
        <bindingRedirect oldVersion="0.0.0.0-1.35.0.0" newVersion="1.35.0.0"/>
      </dependentAssembly>
      <dependentAssembly>
        <assemblyIdentity name="Autofac.Integration.Owin" publicKeyToken="17863AF14B0044DA" culture="neutral"/>
        <bindingRedirect oldVersion="0.0.0.0-4.2.0.0" newVersion="4.2.0.0"/>
      </dependentAssembly>
      <dependentAssembly>
        <assemblyIdentity name="Autofac" publicKeyToken="17863AF14B0044DA" culture="neutral"/>
        <bindingRedirect oldVersion="0.0.0.0-4.6.2.0" newVersion="4.6.2.0"/>
      </dependentAssembly>
    </assemblyBinding>
  </runtime>
</configuration><|MERGE_RESOLUTION|>--- conflicted
+++ resolved
@@ -325,7 +325,7 @@
   -->
   <system.web>
     <httpCookies requireSSL="true" httpOnlyCookies="true"/>
-    <compilation debug="true" targetFramework="4.7.2">
+    <compilation debug="false" targetFramework="4.7.2">
       <assemblies>
         <add assembly="netstandard, Version=2.0.0.0, Culture=neutral, PublicKeyToken=cc7b13ffcd2ddd51"/>
       </assemblies>
@@ -587,13 +587,8 @@
   <runtime>
     <assemblyBinding xmlns="urn:schemas-microsoft-com:asm.v1">
       <dependentAssembly>
-<<<<<<< HEAD
-        <assemblyIdentity name="System.IdentityModel.Tokens.Jwt" publicKeyToken="31BF3856AD364E35" culture="neutral"/>
-        <bindingRedirect oldVersion="0.0.0.0-6.15.0.0" newVersion="6.15.0.0"/>
-=======
         <assemblyIdentity name="WebGrease" publicKeyToken="31BF3856AD364E35" culture="neutral"/>
         <bindingRedirect oldVersion="0.0.0.0-1.6.5135.21930" newVersion="1.6.5135.21930"/>
->>>>>>> 75615820
       </dependentAssembly>
       <dependentAssembly>
         <assemblyIdentity name="System.ValueTuple" publicKeyToken="CC7B13FFCD2DDD51" culture="neutral"/>
@@ -636,13 +631,10 @@
         <bindingRedirect oldVersion="0.0.0.0-6.6.1.2" newVersion="6.6.1.2"/>
       </dependentAssembly>
       <dependentAssembly>
-<<<<<<< HEAD
-=======
         <assemblyIdentity name="NuGet.Packaging" publicKeyToken="31BF3856AD364E35" culture="neutral"/>
         <bindingRedirect oldVersion="0.0.0.0-6.6.1.2" newVersion="6.6.1.2"/>
       </dependentAssembly>
       <dependentAssembly>
->>>>>>> 75615820
         <assemblyIdentity name="Newtonsoft.Json" publicKeyToken="30AD4FE6B2A6AEED" culture="neutral"/>
         <bindingRedirect oldVersion="0.0.0.0-13.0.0.0" newVersion="13.0.0.0"/>
       </dependentAssembly>
@@ -655,25 +647,8 @@
         <bindingRedirect oldVersion="0.0.0.0-4.2.29.0" newVersion="4.2.29.0"/>
       </dependentAssembly>
       <dependentAssembly>
-<<<<<<< HEAD
-        <assemblyIdentity name="Microsoft.IdentityModel.Tokens" publicKeyToken="31BF3856AD364E35" culture="neutral"/>
-        <bindingRedirect oldVersion="0.0.0.0-6.15.0.0" newVersion="6.15.0.0"/>
-      </dependentAssembly>
-      <dependentAssembly>
-        <assemblyIdentity name="Microsoft.IdentityModel.Protocols.OpenIdConnect" publicKeyToken="31BF3856AD364E35" culture="neutral"/>
-        <bindingRedirect oldVersion="0.0.0.0-6.15.0.0" newVersion="6.15.0.0"/>
-      </dependentAssembly>
-      <dependentAssembly>
-        <assemblyIdentity name="Microsoft.IdentityModel.Protocols" publicKeyToken="31BF3856AD364E35" culture="neutral"/>
-        <bindingRedirect oldVersion="0.0.0.0-6.15.0.0" newVersion="6.15.0.0"/>
-      </dependentAssembly>
-      <dependentAssembly>
-        <assemblyIdentity name="Microsoft.IdentityModel.Clients.ActiveDirectory" publicKeyToken="31BF3856AD364E35" culture="neutral"/>
-        <bindingRedirect oldVersion="0.0.0.0-5.2.6.0" newVersion="5.2.6.0"/>
-=======
         <assemblyIdentity name="Microsoft.Identity.Client" publicKeyToken="0A613F4DD989E8AE" culture="neutral"/>
         <bindingRedirect oldVersion="0.0.0.0-4.56.0.0" newVersion="4.56.0.0"/>
->>>>>>> 75615820
       </dependentAssembly>
       <dependentAssembly>
         <assemblyIdentity name="Microsoft.Extensions.Logging.Abstractions" publicKeyToken="ADB9793829DDAE60" culture="neutral"/>
