<?xml version="1.0"?>
<!--
  For more information on how to configure your ASP.NET application, please visit
  http://go.microsoft.com/fwlink/?LinkId=152368

  NOTE: If you debug this on your local machine with IIS 7 then install the URL Rewrite Module
  http://www.iis.net/downloads/microsoft/url-rewrite
  -->
<configuration>
  <configSections>
    <section name="entityFramework" type="System.Data.Entity.Internal.ConfigFile.EntityFrameworkSection, EntityFramework, Version=6.0.0.0, Culture=neutral, PublicKeyToken=b77a5c561934e089" requirePermission="false"/>
    <sectionGroup name="elmah">
      <section name="security" requirePermission="false" type="Elmah.SecuritySectionHandler, Elmah, Version=1.2.14706.0, Culture=neutral, PublicKeyToken=57eac04b2e0f138e, processorArchitecture=MSIL"/>
      <section name="errorLog" requirePermission="false" type="Elmah.ErrorLogSectionHandler, Elmah, Version=1.2.14706.0, Culture=neutral, PublicKeyToken=57eac04b2e0f138e, processorArchitecture=MSIL"/>
      <section name="errorMail" requirePermission="false" type="Elmah.ErrorMailSectionHandler, Elmah, Version=1.2.14706.0, Culture=neutral, PublicKeyToken=57eac04b2e0f138e, processorArchitecture=MSIL"/>
      <section name="errorFilter" requirePermission="false" type="Elmah.ErrorFilterSectionHandler, Elmah, Version=1.2.14706.0, Culture=neutral, PublicKeyToken=57eac04b2e0f138e, processorArchitecture=MSIL"/>
    </sectionGroup>
    <section name="dataCacheClients" type="Microsoft.ApplicationServer.Caching.DataCacheClientsSection, Microsoft.ApplicationServer.Caching.Core" allowLocation="true" allowDefinition="Everywhere"/>
    <!-- For more information on Entity Framework configuration, visit http://go.microsoft.com/fwlink/?LinkID=237468 -->
  </configSections>
  <configProtectedData>
    <providers>
      <add name="GalleryMachineKeyConfigurationProvider" type="NuGetGallery.GalleryMachineKeyConfigurationProvider, NuGetGallery"/>
    </providers>
  </configProtectedData>
  <appSettings>
    <!-- If you're running in Azure, we suggest you set these in your .cscfg file. -->
    <!-- ******************* -->
    <!-- DEPLOYMENT SPECIFIC -->
    <!-- ******************* -->
    <!-- These should change on every deployment (to rotate credentials, etc.) -->
    <add key="Gallery.StorageType" value="FileSystem"/>
    <!-- The storage type to use. Can be FileSystem (default) or AzureStorage -->
    <add key="Gallery.AzureStorage.Auditing.ConnectionString" value=""/>
    <add key="Gallery.AzureStorage.UserCertificates.ConnectionString" value=""/>
    <add key="Gallery.AzureStorage.Content.ConnectionString" value=""/>
    <add key="Gallery.AzureStorage.Errors.ConnectionString" value=""/>
    <add key="Gallery.AzureStorage.Packages.ConnectionString" value=""/>
    <add key="Gallery.AzureStorage.FlatContainer.ConnectionString" value=""/>
    <add key="Gallery.AzureStorage.Statistics.ConnectionString" value=""/>
    <add key="Gallery.AzureStorage.Statistics.ConnectionString.Alternate" value=""/>
    <add key="Gallery.AzureStorage.Uploads.ConnectionString" value=""/>
    <add key="Gallery.AzureStorage.Revalidation.ConnectionString" value=""/>
    <!-- The various Azure Storage connection strings to use. If the Gallery.StorageType is AzureStorage, all must be defined. -->
    <add key="Gallery.AzureStorageReadAccessGeoRedundant" value="false"/>
    <!-- If the storage account has to fall-back to a secondary (when Read Access Geo Redundant is enabled in Azure storage), change Gallery.AzureStorageReadAccessGeoRedundant to true -->
    <add key="Gallery.FeatureFlagsRefreshInterval" value="00:01:00"/>
    <add key="Gallery.AdminPanelEnabled" value="true"/>
    <add key="Gallery.AdminPanelDatabaseAccessEnabled" value="false"/>
    <add key="Gallery.AsynchronousPackageValidationEnabled" value="false"/>
    <add key="Gallery.BlockingAsynchronousPackageValidationEnabled" value="false"/>
    <add key="Gallery.SelfServiceAccountDeleteEnabled" value="false"/>
    <add key="Gallery.AsynchronousPackageValidationDelay" value="00:00:05"/>
    <add key="Gallery.ValidationExpectedTime" value="00:50:00"/>
    <add key="Gallery.DeprecateNuGetPasswordLogins" value="false"/>
    <add key="AzureServiceBus.ManagedIdentityClientId" value=""/>
    <add key="AzureServiceBus.AccountDeleter.ConnectionString" value=""/>
    <add key="AzureServiceBus.AccountDeleter.TopicName" value=""/>
    <add key="AzureServiceBus.Validation.ConnectionString" value=""/>
    <add key="AzureServiceBus.Validation.TopicName" value=""/>
    <add key="AzureServiceBus.SymbolsValidation.ConnectionString" value=""/>
    <add key="AzureServiceBus.SymbolsValidation.TopicName" value=""/>
    <add key="AzureServiceBus.EmailPublisher.ConnectionString" value=""/>
    <add key="AzureServiceBus.EmailPublisher.TopicName" value=""/>
    <!--
    If Gallery.AsynchronousPackageValidationEnabled is true, all the AzureServiceBus.Validation.*
    and AzureServiceBus.SymbolsValidation.* must be set.
    -->
    <!-- ******************** -->
    <!-- ENVIRONMENT SPECIFIC -->
    <!-- ******************** -->
    <!-- These only need to change when defining a new environment -->
    <!-- development only key, override on live site -->
    <add key="Gallery.Environment" value="Development"/>
    <!-- banner warning on the top - leave blank to remove the banner from the site. -->
    <add key="Gallery.WarningBanner" value="This is the local development environment."/>
    <!-- Set this if you have a Facebook App ID you want to use for the Like button -->
    <add key="Gallery.FacebookAppId" value=""/>
    <!-- Set this if you have a Application Insights instrumentation key to use for your gallery deployment -->
    <add key="Gallery.AppInsightsInstrumentationKey" value=""/>
    <!-- Set this if you have a Application Insights instrumentation key to use for your gallery deployment and want to apply sampling -->
    <add key="Gallery.AppInsightsSamplingPercentage" value="100"/>
    <!-- Set this if you have a Application Insights instrumentation key to use for your gallery deployment and want to configure heartbeat interval -->
    <add key="Gallery.AppInsightsHeartbeatIntervalSeconds" value="60"/>
    <!-- Set this if you have a Google Analytics property for the site -->
    <add key="Gallery.GoogleAnalyticsPropertyId" value=""/>
    <!-- Set this to the Azure CDN Host you are using for blob storage, if you have configured one -->
    <add key="Gallery.AzureCdnHost" value=""/>
    <add key="Gallery.SiteRoot" value="http://localhost"/>
    <add key="Gallery.SupportEmailSiteRoot" value="http://localhost"/>
    <!-- Set this to add recatpcha to report abuse forms -->
    <add key="Gallery.ReCaptchaPrivateKey" value=""/>
    <add key="Gallery.ReCaptchaPublicKey" value=""/>
    <add key="Gallery.AdminSenderUser" value="NuGetAdmin"/>
    <!-- ************* -->
    <!-- AUTH SETTINGS -->
    <!-- ************* -->
    <!-- Enabling/Disabling and configuring auth providers -->
    <add key="Auth.LocalUser.Enabled" value="true"/>
    <add key="Auth.ApiKey.Enabled" value="true"/>
    <add key="Auth.MicrosoftAccount.Enabled" value="false"/>
    <add key="Auth.MicrosoftAccount.ClientId" value=""/>
    <add key="Auth.MicrosoftAccount.ClientSecret" value=""/>
    <add key="Auth.AzureActiveDirectoryV2.Enabled" value="false"/>
    <add key="Auth.AzureActiveDirectoryV2.ClientId" value=""/>
    <add key="Auth.AzureActiveDirectory.Enabled" value="false"/>
    <add key="Auth.AzureActiveDirectory.ClientId" value=""/>
    <add key="Auth.AzureActiveDirectory.Authority" value=""/>
    <add key="Auth.AzureActiveDirectory.Issuer" value=""/>
    <add key="Auth.AzureActiveDirectory.ShowOnLoginPage" value="false"/>
    <add key="Gallery.EnforcedAuthProviderForAdmin" value=""/>
    <add key="Gallery.EnforcedTenantIdForAdmin" value=""/>
    <add key="Gallery.ExpirationInDaysForApiKeyV1" value="365"/>
    <add key="Gallery.WarnAboutExpirationInDaysForApiKeyV1" value="10"/>
    <!-- Semi-colon separated list of domains for the alternate site root for gallery, used for MSA authentication by AADv2-->
    <add key="Gallery.AlternateSiteRootList" value=""/>
    <!-- *********************************************************** -->
    <!-- Cookie session persistence across deployment/slots settings -->
    <!-- *********************************************************** -->
    <!-- Machine key configuration settings -->
    <add key="Gallery.EnableMachineKeyConfiguration" value="false"/>
    <add key="Gallery.MachineKeyDecryption" value=""/>
    <add key="Gallery.MachineKeyDecryptionKey" value=""/>
    <add key="Gallery.MachineKeyValidationAlgorithm" value=""/>
    <add key="Gallery.MachineKeyValidationKey" value=""/>
    <!-- To change password complexity requirements, uncomment those lines, and set your regex and password hint.
    <add key="Gallery.UserPasswordRegex" value="^(?=.*[A-Z])(?=.*[a-z])(?=.*[0-9]).{8,64}$" />
    <add key="Gallery.UserPasswordHint" value="Your password must be at least 8 characters, should include at least one uppercase letter, one lowercase letter and a digit." />
    -->
    <!-- *************** -->
    <!-- STABLE SETTINGS -->
    <!-- *************** -->
    <!-- Depending on your policy, these likely do not need to vary -->
    <add key="Gallery.AsynchronousDeleteAccountServiceEnabled" value="false"/>
    <!-- SmtpUri is expected to be of the format: smtps://username:password@host:port. Note that if username contains an "@", you need to URI Encode it! -->
    <!--<add key="Gallery.SmtpUri" value="" />-->
    <add key="Gallery.AsynchronousEmailServiceEnabled" value="false"/>
    <!--
        Location for the Lucene Index.
            AppData -> ~/App_Data/Lucene,
            Temp -> [Path.GetTempPath()]/NuGetGallery/Lucene,
    -->
    <add key="Gallery.LuceneIndexLocation" value="AppData"/>
    <add key="Gallery.RequireSSL" value="true"/>
    <!-- The paths to exclude from the HTTP to HTTPS force redirects. Use ; to separate between paths.-->
    <add key="Gallery.ForceSslExclusion" value="/api/health-probe;/api/status"/>
    <!-- Set this values to use a remote search service. This overrides ALL other Lucene-related settings and disables indexing jobs. -->
    <add key="Gallery.SearchServiceUriPrimary" value=""/>
    <add key="Gallery.SearchServiceUriSecondary" value=""/>
    <add key="Gallery.PreviewSearchServiceUriPrimary" value=""/>
    <add key="Gallery.PreviewSearchServiceUriSecondary" value=""/>
    <add key="Gallery.SearchCircuitBreakerDelayInSeconds" value="600"/>
    <add key="Gallery.SearchCircuitBreakerWaitAndRetryIntervalInMilliseconds" value="500"/>
    <add key="Gallery.SearchCircuitBreakerWaitAndRetryCount" value="3"/>
    <add key="Gallery.SearchCircuitBreakerBreakAfterCount" value="200"/>
    <add key="Gallery.SearchHttpRequestTimeoutInMilliseconds" value="100000"/>
    <add key="Gallery.Brand" value="NuGet Gallery"/>
    <add key="Gallery.GalleryOwner" value="NuGet Gallery &lt;support@nuget.org&gt;"/>
    <add key="Gallery.GalleryNoReplyAddress" value="NuGet Gallery &lt;noreply@nuget.org&gt;"/>
    <add key="Gallery.ConfirmEmailAddresses" value="false"/>
    <add key="Gallery.CollectPerfLogs" value="false"/>
    <add key="Gallery.IsODataFilterEnabled" value="false"/>
    <add key="Gallery.ExternalStatusUrl" value="https://status.nuget.org/"/>
    <add key="Gallery.ExternalAboutUrl" value=""/>
    <add key="Gallery.ExternalPrivacyPolicyUrl" value=""/>
    <add key="Gallery.ExternalTermsOfUseUrl" value=""/>
    <add key="Gallery.ExternalBrandingUrl" value=""/>
    <add key="Gallery.ExternalBrandingMessage" value=""/>
    <add key="Gallery.TrademarksUrl" value=""/>
    <add key="Gallery.FileStorageDirectory" value="~/App_Data/Files"/>
    <add key="Gallery.EnforceDefaultSecurityPolicies" value="false"/>
    <add key="Gallery.RejectSignedPackagesWithNoRegisteredCertificate" value="false"/>
    <add key="Gallery.RejectPackagesWithTooManyPackageEntries" value="false"/>
    <add key="Gallery.BlockSearchEngineIndexing" value="false"/>
    <!-- A template for the embedded icon storage. Allowed placeholders: {id-lower}, {version-lower} Value example: -->
    <!-- https://api.nuget.org/v3-flatcontainer/{id-lower}/{version-lower}/icon -->
    <add key="Gallery.EmbeddedIconUrlTemplate" value=""/>
    <!-- This is also the default so you can remove this setting if you really want. -->
    <!-- Set this to false if you want to disable search indexing in the background. -->
    <add key="Gallery.AutoUpdateSearchIndex" value="true"/>
    <!-- Feature Configuration -->
    <add key="Feature.FriendlyLicenses" value=""/>
    <add key="Feature.TrackPackageDownloadCountInLocalDatabase" value="false"/>
    <!-- Default is enabled. -->
    <!-- ***************** -->
    <!-- ASP.Net settings. -->
    <!-- ***************** -->
    <!-- These should never need to be changed -->
    <add key="webpages:Version" value="3.0.0.0"/>
    <add key="PreserveLoginUrl" value="true"/>
    <add key="ClientValidationEnabled" value="true"/>
    <add key="UnobtrusiveJavaScriptEnabled" value="true"/>
    <add key="autoFormsAuthentication" value="false"/>
    <add key="enableSimpleMembership" value="false"/>
    <!-- ***************** -->
    <!-- KeyVault settings. -->
    <!-- ***************** -->
    <add key="KeyVault.VaultName" value=""/>
    <add key="KeyVault.UseManagedIdentity" value=""/>
    <add key="KeyVault.ClientId" value=""/>
    <add key="KeyVault.CertificateThumbprint" value=""/>
    <!-- *********************** -->
    <!-- PACKAGE DELETE SETTINGS -->
    <!-- *********************** -->
    <add key="PackageDelete.AllowUsersToDeletePackages" value="false"/>
    <add key="PackageDelete.MaximumDownloadsForPackageId" value=""/>
    <add key="PackageDelete.StatisticsUpdateFrequencyInHours" value=""/>
    <add key="PackageDelete.HourLimitWithMaximumDownloads" value=""/>
    <add key="PackageDelete.MaximumDownloadsForPackageVersion" value=""/>
    <add key="Gallery.BlockLegacyLicenseUrl" value="false"/>
    <add key="Gallery.AllowLicenselessPackages" value="true"/>
  </appSettings>
  <connectionStrings>
    <add name="Gallery.SqlServer" connectionString="Data Source=(localdb)\mssqllocaldb; Initial Catalog=NuGetGallery; Integrated Security=True; MultipleActiveResultSets=True" providerName="System.Data.SqlClient"/>
    <add name="Gallery.SupportRequestSqlServer" connectionString="Data Source=(localdb)\mssqllocaldb; Initial Catalog=SupportRequest; Integrated Security=True; MultipleActiveResultSets=True" providerName="System.Data.SqlClient"/>
    <add name="Gallery.ValidationSqlServer" connectionString="Data Source=(localdb)\mssqllocaldb; Initial Catalog=Validation; Integrated Security=True; MultipleActiveResultSets=True" providerName="System.Data.SqlClient"/>
  </connectionStrings>
  <elmah>
    <security allowRemoteAccess="true"/>
    <errorFilter>
      <test>
        <or>
          <equal binding="HttpStatusCode" value="404" type="Int32"/>
          <equal binding="HttpStatusCode" value="409" type="Int32"/>
          <regex binding="Exception.Message" pattern="(?ix: \b potentially \b.+?\b dangerous \b.+?\b value \b.+?\b detected \b.+?\b client \b )"/>
          <!-- Ignore errors from the simulated error (fault injection) test path. -->
          <equal binding="Context.Request.Path" value="/pages/simulate-error" type="String"/>
          <equal binding="Context.Request.Path" value="/api/simulate-error" type="String"/>
          <equal binding="Context.Request.Path" value="/api/v1/SimulateError()" type="String"/>
          <regex binding="Exception.Message" pattern="^SimulatedErrorType \w+$"/>
        </or>
      </test>
    </errorFilter>
    <errorLog type="Elmah.SqlErrorLog, Elmah, Version=1.2.14706.0, Culture=neutral, PublicKeyToken=57eac04b2e0f138e, processorArchitecture=MSIL" connectionStringName="NuGetGallery"/>
  </elmah>
  <!-- Ensure only Admins may access elmah -->
  <location path="Admin" inheritInChildApplications="false">
    <system.web>
      <httpHandlers>
        <add name="Elmah" verb="POST,GET,HEAD" path="Errors.axd" type="Elmah.ErrorLogPageFactory, Elmah, Version=1.2.14706.0, Culture=neutral, PublicKeyToken=57eac04b2e0f138e, processorArchitecture=MSIL"/>
      </httpHandlers>
      <authorization>
        <allow roles="Admins"/>
        <deny users="*"/>
      </authorization>
      <customErrors mode="RemoteOnly"/>
    </system.web>
    <system.webServer>
      <handlers>
        <remove name="Elmah"/>
        <add name="Elmah" path="Errors.axd" verb="POST,GET,HEAD" type="Elmah.ErrorLogPageFactory, Elmah, Version=1.2.14706.0, Culture=neutral, PublicKeyToken=57eac04b2e0f138e, processorArchitecture=MSIL" preCondition="integratedMode"/>
      </handlers>
      <httpErrors>
        <clear/>
      </httpErrors>
      <httpProtocol>
        <customHeaders>
          <remove name="X-Powered-By"/>
        </customHeaders>
      </httpProtocol>
    </system.webServer>
  </location>
  <!-- Configure paths containing static files -->
  <location path="Content">
    <system.web>
      <httpHandlers>
        <clear/>
      </httpHandlers>
    </system.web>
    <system.webServer>
      <handlers>
        <clear/>
        <add name="StaticFile" path="*" verb="*" modules="StaticFileModule,DefaultDocumentModule,DirectoryListingModule" resourceType="Either" requireAccess="Read"/>
      </handlers>
      <httpProtocol>
        <customHeaders>
          <remove name="X-Powered-By"/>
        </customHeaders>
      </httpProtocol>
    </system.webServer>
  </location>
  <location path="Scripts">
    <system.web>
      <httpHandlers>
        <clear/>
      </httpHandlers>
    </system.web>
    <system.webServer>
      <handlers>
        <clear/>
        <add name="StaticFile" path="*" verb="*" modules="StaticFileModule,DefaultDocumentModule,DirectoryListingModule" resourceType="Either" requireAccess="Read"/>
      </handlers>
      <httpProtocol>
        <customHeaders>
          <remove name="X-Powered-By"/>
        </customHeaders>
      </httpProtocol>
    </system.webServer>
  </location>
  <location path="Public">
    <system.web>
      <httpHandlers>
        <clear/>
      </httpHandlers>
    </system.web>
    <system.webServer>
      <handlers>
        <clear/>
        <add name="StaticFile" path="*" verb="*" modules="StaticFileModule,DefaultDocumentModule,DirectoryListingModule" resourceType="Either" requireAccess="Read"/>
      </handlers>
      <httpProtocol>
        <customHeaders>
          <remove name="X-Powered-By"/>
        </customHeaders>
      </httpProtocol>
    </system.webServer>
  </location>
  <!--
    For a description of web.config changes see http://go.microsoft.com/fwlink/?LinkId=235367.

    The following attributes can be set on the <httpRuntime> tag.
      <system.Web>
        <httpRuntime targetFramework="4.5.2" />
      </system.Web>
  -->
  <system.web>
    <httpCookies requireSSL="true" httpOnlyCookies="true"/>
    <compilation debug="false" targetFramework="4.7.2">
      <assemblies>
        <add assembly="netstandard, Version=2.0.0.0, Culture=neutral, PublicKeyToken=cc7b13ffcd2ddd51"/>
      </assemblies>
    </compilation>
    <pages controlRenderingCompatibilityVersion="4.0">
      <namespaces>
        <add namespace="System.Web.Helpers"/>
        <add namespace="System.Web.Mvc"/>
        <add namespace="System.Web.Mvc.Ajax"/>
        <add namespace="System.Web.Mvc.Html"/>
        <add namespace="System.Web.Routing"/>
        <add namespace="System.Web.WebPages"/>
        <add namespace="NuGet.Services.Entities"/>
      </namespaces>
      <controls>
        <add tagPrefix="ef" assembly="Microsoft.AspNet.EntityDataSource" namespace="Microsoft.AspNet.EntityDataSource"/>
      </controls>
    </pages>
    <httpRuntime targetFramework="4.7.2" maxQueryStringLength="12000" maxRequestLength="256000" requestPathInvalidCharacters="&lt;,&gt;,*,%,:,\,?" relaxedUrlToFileSystemMapping="true" enableVersionHeader="false"/>
    <httpModules>
      <add name="ErrorFilter" type="Elmah.ErrorFilterModule, Elmah, Version=1.2.14706.0, Culture=neutral, PublicKeyToken=57eac04b2e0f138e, processorArchitecture=MSIL"/>
      <add name="ErrorLog" type="Elmah.ErrorLogModule, Elmah, Version=1.2.14706.0, Culture=neutral, PublicKeyToken=57eac04b2e0f138e, processorArchitecture=MSIL"/>
      <add name="ErrorMail" type="Elmah.ErrorMailModule, Elmah, Version=1.2.14706.0, Culture=neutral, PublicKeyToken=57eac04b2e0f138e, processorArchitecture=MSIL"/>
      <add name="AsyncFileUpload" type="NuGetGallery.AsyncFileUpload.AsyncFileUploadModule, NuGetGallery.Services"/>
      <add name="CookieCompliance" type="NuGetGallery.Modules.CookieComplianceHttpModule, NuGetGallery"/>
      <add name="ApplicationInsightsWebTracking" type="Microsoft.ApplicationInsights.Web.ApplicationInsightsHttpModule, Microsoft.AI.Web"/>
    </httpModules>
    <httpHandlers>
      <!-- Remove Default HTTP Handler -->
      <remove path="*" verb="GET,HEAD,POST"/>
    </httpHandlers>
    <customErrors mode="RemoteOnly" defaultRedirect="~/App_500.aspx" redirectMode="ResponseRewrite">
      <error statusCode="400" redirect="~/App_400.aspx"/>
      <error statusCode="404" redirect="~/App_404.aspx"/>
      <error statusCode="500" redirect="~/App_500.aspx"/>
    </customErrors>
    <sessionState mode="Off"/>
    <machineKey configProtectionProvider="GalleryMachineKeyConfigurationProvider">
      <EncryptedData/>
    </machineKey>
  </system.web>
  <system.webServer>
    <tracing>
      <traceFailedRequests>
        <clear/>
        <add path="*">
          <traceAreas>
            <add provider="ASPNET" areas="Infrastructure,Module,Page,AppServices" verbosity="Warning"/>
          </traceAreas>
          <failureDefinitions statusCodes="500-599"/>
        </add>
      </traceFailedRequests>
    </tracing>
    <httpProtocol>
      <customHeaders>
        <remove name="X-Powered-By"/>
        <add name="Content-Security-Policy" value="frame-ancestors 'none'"/>
        <add name="X-Frame-Options" value="deny"/>
        <add name="X-XSS-Protection" value="1; mode=block"/>
        <add name="X-Content-Type-Options" value="nosniff"/>
        <add name="Strict-Transport-Security" value="max-age=31536000; includeSubDomains"/>
      </customHeaders>
    </httpProtocol>
    <handlers>
      <!-- This is an essential part of the security configuration, since we disable request filtering in order
            to support Package IDs with ".vb", ".config", etc. We MUST remove the ability to serve static files from the main
            site. Only the ~/Public folder supports static file serving. DO NOT remove this setting without a security review -->
      <remove name="StaticFile"/>
    </handlers>
    <modules runAllManagedModulesForAllRequests="true">
      <add name="ErrorLog" type="Elmah.ErrorLogModule, Elmah, Version=1.2.14706.0, Culture=neutral, PublicKeyToken=57eac04b2e0f138e, processorArchitecture=MSIL" preCondition="managedHandler"/>
      <add name="ErrorMail" type="Elmah.ErrorMailModule, Elmah, Version=1.2.14706.0, Culture=neutral, PublicKeyToken=57eac04b2e0f138e, processorArchitecture=MSIL" preCondition="managedHandler"/>
      <add name="ErrorFilter" type="Elmah.ErrorFilterModule, Elmah, Version=1.2.14706.0, Culture=neutral, PublicKeyToken=57eac04b2e0f138e, processorArchitecture=MSIL" preCondition="managedHandler"/>
      <add name="AsyncFileUpload" type="NuGetGallery.AsyncFileUpload.AsyncFileUploadModule, NuGetGallery.Services" preCondition="managedHandler"/>
      <add name="CookieCompliance" type="NuGetGallery.Modules.CookieComplianceHttpModule, NuGetGallery" preCondition="managedHandler"/>
      <remove name="RoleManager"/>
      <remove name="TelemetryCorrelationHttpModule"/>
      <add name="TelemetryCorrelationHttpModule" type="Microsoft.AspNet.TelemetryCorrelation.TelemetryCorrelationHttpModule, Microsoft.AspNet.TelemetryCorrelation" preCondition="integratedMode,managedHandler"/>
      <remove name="ApplicationInsightsWebTracking"/>
      <add name="ApplicationInsightsWebTracking" type="Microsoft.ApplicationInsights.Web.ApplicationInsightsHttpModule, Microsoft.AI.Web" preCondition="managedHandler"/>
    </modules>
    <validation validateIntegratedModeConfiguration="false"/>
    <httpErrors errorMode="DetailedLocalOnly">
      <remove statusCode="404"/>
      <remove statusCode="500"/>
      <error statusCode="404" path="/Errors/404" responseMode="ExecuteURL"/>
      <error statusCode="500" path="/Errors/500" responseMode="ExecuteURL"/>
    </httpErrors>
    <security>
      <requestFiltering>
        <!-- Clearing hidden segments and file extensions is done to allow Package IDs with ".vb", ".config", etc.
                in their name to be served. As a result, we disable static file serving above. DO NOT change these settings
                without a security review -->
        <fileExtensions>
          <clear/>
        </fileExtensions>
        <hiddenSegments>
          <clear/>
        </hiddenSegments>
        <!-- maxAllowedContentLength = 250MB * 1024 * 1024 = 262144000 -->
        <requestLimits maxQueryString="12000" maxAllowedContentLength="262144000"/>
      </requestFiltering>
    </security>
    <httpCompression directory="%SystemDrive%\inetpub\temp\IIS Temporary Compressed Files">
      <scheme name="gzip" dll="%Windir%\system32\inetsrv\gzip.dll"/>
      <dynamicTypes>
        <add mimeType="text/*" enabled="true"/>
        <add mimeType="message/*" enabled="true"/>
        <add mimeType="application/javascript" enabled="true"/>
        <add mimeType="application/x-javascript" enabled="true"/>
        <add mimeType="application/json" enabled="true"/>
        <add mimeType="application/atom+xml" enabled="true"/>
        <add mimeType="application/atom+xml;charset=utf-8" enabled="true"/>
        <add mimeType="application/atom+xml; type=feed" enabled="true"/>
        <add mimeType="application/atom+xml; type=feed; charset=utf-8" enabled="true"/>
        <add mimeType="*/*" enabled="false"/>
      </dynamicTypes>
      <staticTypes>
        <add mimeType="text/*" enabled="true"/>
        <add mimeType="message/*" enabled="true"/>
        <add mimeType="application/javascript" enabled="true"/>
        <add mimeType="application/x-javascript" enabled="true"/>
        <add mimeType="application/json" enabled="true"/>
        <add mimeType="application/atom+xml" enabled="true"/>
        <add mimeType="application/atom+xml;charset=utf-8" enabled="true"/>
        <add mimeType="application/atom+xml; type=feed" enabled="true"/>
        <add mimeType="application/atom+xml; type=feed; charset=utf-8" enabled="true"/>
        <add mimeType="*/*" enabled="false"/>
      </staticTypes>
    </httpCompression>
    <urlCompression doStaticCompression="true" doDynamicCompression="true"/>
    <rewrite>
      <rewriteMaps>
        <rewriteMap name="MapProtocol" defaultValue="OFF">
          <add key="ON" value="https://"/>
          <add key="OFF" value="http://"/>
        </rewriteMap>
      </rewriteMaps>
      <rules>
        <rule name="Rewrite Public File">
          <match url="^(.*)$"/>
          <conditions logicalGrouping="MatchAll">
            <add input="{APPL_PHYSICAL_PATH}public\{R:1}" matchType="IsFile"/>
          </conditions>
          <action type="Rewrite" url="public/{R:1}"/>
        </rule>
        <rule name="Canonicalize Domain Name">
          <match url="^(.*)$"/>
          <conditions>
            <add input="{HTTP_HOST}" pattern="^nuget\.org$"/>
          </conditions>
          <action type="Redirect" url="{MapProtocol:{HTTPS}}www.nuget.org/{R:1}" redirectType="Permanent"/>
        </rule>
        <rule name="Redirect preview">
          <match url="^(.*)$"/>
          <conditions>
            <add input="{HTTP_HOST}" pattern="^preview\.nuget\.org$"/>
          </conditions>
          <action type="Redirect" url="{MapProtocol:{HTTPS}}www.nuget.org/{R:1}" redirectType="Permanent"/>
        </rule>
        <rule name="Legacy feed root URL" stopProcessing="true">
          <match url="^$"/>
          <conditions>
            <add input="{HTTP_HOST}" pattern="^packages([0-9]?)\.nuget.org$"/>
          </conditions>
          <action type="Redirect" url="https://packages.nuget.org/v1/FeedService.svc" redirectType="Permanent"/>
        </rule>
        <rule name="Legacy image icon URL" stopProcessing="true">
          <match url="^media/default/packages/([a-z0-9_][a-z0-9._-]*)/([0-9.]+)/[\w._ -]+\.([a-z]+)$"/>
          <action type="Redirect" url="https://nugetgallery.blob.core.windows.net/icons/{R:1}.{R:2}.{R:3}" redirectType="Permanent"/>
        </rule>
        <rule name="Rename DotNetFramework Feed">
          <match url="^api/v2/curated-feeds/dotnetframework(.*)$"/>
          <action url="{MapProtocol:{HTTPS}}{HTTP_HOST}/api/v2/curated-feeds/microsoftdotnet{R:1}" type="Redirect" redirectType="Permanent"/>
        </rule>
        <rule name="Rename DotNetFramework Feed Format 2">
          <match url="^api/v2/curated-feed/(.*)name=dotnetframework(.*)$"/>
          <action url="{MapProtocol:{HTTPS}}{HTTP_HOST}/api/v2/curated-feeds/microsoftdotnet/{R:1}{R:2}" type="Redirect" redirectType="Found"/>
        </rule>
        <rule name="Rename DotNetFramework Feed Format 3">
          <match url="^api/v2/curated-feeds/(.*)name=dotnetframework(.*)$"/>
          <action url="{MapProtocol:{HTTPS}}{HTTP_HOST}/api/v2/curated-feeds/microsoftdotnet/{R:1}{R:2}" type="Redirect" redirectType="Found"/>
        </rule>
        <rule name="Curated Feed Download URL" stopProcessing="true">
          <match url="^api/v2/curated-feeds/package/"/>
          <action type="None"/>
        </rule>
        <rule name="Curated Feed" stopProcessing="true">
          <match url="^api/v2/curated-feed/([^/]+)(.*)$"/>
          <action type="Rewrite" url="api/v2/curated-feeds/{R:1}/{R:2}"/>
        </rule>
        <rule name="We are not a Maven repository" patternSyntax="Wildcard" stopProcessing="true">
          <match url="org/*"/>
          <conditions>
            <add input="{HTTP_USER_AGENT}" pattern="Artifactory/*"/>
          </conditions>
          <action type="CustomResponse" statusCode="400" statusReason="Bad request" statusDescription="We are not a Maven repository"/>
        </rule>
      </rules>
    </rewrite>
    <applicationInitialization>
      <add initializationPage="/"/>
      <add initializationPage="/api/health-probe"/>
    </applicationInitialization>
  </system.webServer>
  <!-- Don't use the default error pages for API endpoints. -->
  <location path="api">
    <system.webServer>
      <httpErrors errorMode="DetailedLocalOnly">
        <remove statusCode="404"/>
        <remove statusCode="500"/>
      </httpErrors>
    </system.webServer>
  </location>
  <system.serviceModel>
    <serviceHostingEnvironment aspNetCompatibilityEnabled="true" multipleSiteBindingsEnabled="true"/>
    <extensions>
      <!-- Azure Service Bus extensions, added automatically by the WindowsAzure.ServiceBus package. -->
      <behaviorExtensions>
        <add name="connectionStatusBehavior" type="Microsoft.ServiceBus.Configuration.ConnectionStatusElement, Microsoft.ServiceBus, Culture=neutral, PublicKeyToken=31bf3856ad364e35"/>
        <add name="transportClientEndpointBehavior" type="Microsoft.ServiceBus.Configuration.TransportClientEndpointBehaviorElement, Microsoft.ServiceBus, Culture=neutral, PublicKeyToken=31bf3856ad364e35"/>
        <add name="serviceRegistrySettings" type="Microsoft.ServiceBus.Configuration.ServiceRegistrySettingsElement, Microsoft.ServiceBus, Culture=neutral, PublicKeyToken=31bf3856ad364e35"/>
      </behaviorExtensions>
      <bindingElementExtensions>
        <add name="netMessagingTransport" type="Microsoft.ServiceBus.Messaging.Configuration.NetMessagingTransportExtensionElement, Microsoft.ServiceBus,  Culture=neutral, PublicKeyToken=31bf3856ad364e35"/>
        <add name="tcpRelayTransport" type="Microsoft.ServiceBus.Configuration.TcpRelayTransportElement, Microsoft.ServiceBus, Culture=neutral, PublicKeyToken=31bf3856ad364e35"/>
        <add name="httpRelayTransport" type="Microsoft.ServiceBus.Configuration.HttpRelayTransportElement, Microsoft.ServiceBus, Culture=neutral, PublicKeyToken=31bf3856ad364e35"/>
        <add name="httpsRelayTransport" type="Microsoft.ServiceBus.Configuration.HttpsRelayTransportElement, Microsoft.ServiceBus, Culture=neutral, PublicKeyToken=31bf3856ad364e35"/>
        <add name="onewayRelayTransport" type="Microsoft.ServiceBus.Configuration.RelayedOnewayTransportElement, Microsoft.ServiceBus, Culture=neutral, PublicKeyToken=31bf3856ad364e35"/>
      </bindingElementExtensions>
      <bindingExtensions>
        <add name="basicHttpRelayBinding" type="Microsoft.ServiceBus.Configuration.BasicHttpRelayBindingCollectionElement, Microsoft.ServiceBus, Culture=neutral, PublicKeyToken=31bf3856ad364e35"/>
        <add name="webHttpRelayBinding" type="Microsoft.ServiceBus.Configuration.WebHttpRelayBindingCollectionElement, Microsoft.ServiceBus, Culture=neutral, PublicKeyToken=31bf3856ad364e35"/>
        <add name="ws2007HttpRelayBinding" type="Microsoft.ServiceBus.Configuration.WS2007HttpRelayBindingCollectionElement, Microsoft.ServiceBus, Culture=neutral, PublicKeyToken=31bf3856ad364e35"/>
        <add name="netTcpRelayBinding" type="Microsoft.ServiceBus.Configuration.NetTcpRelayBindingCollectionElement, Microsoft.ServiceBus, Culture=neutral, PublicKeyToken=31bf3856ad364e35"/>
        <add name="netOnewayRelayBinding" type="Microsoft.ServiceBus.Configuration.NetOnewayRelayBindingCollectionElement, Microsoft.ServiceBus, Culture=neutral, PublicKeyToken=31bf3856ad364e35"/>
        <add name="netEventRelayBinding" type="Microsoft.ServiceBus.Configuration.NetEventRelayBindingCollectionElement, Microsoft.ServiceBus, Culture=neutral, PublicKeyToken=31bf3856ad364e35"/>
        <add name="netMessagingBinding" type="Microsoft.ServiceBus.Messaging.Configuration.NetMessagingBindingCollectionElement, Microsoft.ServiceBus, Culture=neutral, PublicKeyToken=31bf3856ad364e35"/>
      </bindingExtensions>
    </extensions>
  </system.serviceModel>
  <entityFramework codeConfigurationType="NuGetGallery.EntitiesConfiguration, NuGetGallery.Core">
    <defaultConnectionFactory type="System.Data.Entity.Infrastructure.SqlConnectionFactory, EntityFramework">
      <parameters>
        <parameter value="Data Source=(LocalDB)\mssqllocaldb;Initial Catalog=NuGetGallery;Integrated Security=SSPI"/>
      </parameters>
    </defaultConnectionFactory>
    <providers>
      <provider invariantName="System.Data.SqlClient" type="System.Data.Entity.SqlServer.SqlProviderServices, EntityFramework.SqlServer"/>
    </providers>
  </entityFramework>
  <system.diagnostics>
    <trace autoflush="true" indentsize="0">
      <listeners>
        <add name="myAppInsightsListener" type="Microsoft.ApplicationInsights.TraceListener.ApplicationInsightsTraceListener, Microsoft.ApplicationInsights.TraceListener"/>
      </listeners>
    </trace>
  </system.diagnostics>
  <runtime>
    <assemblyBinding xmlns="urn:schemas-microsoft-com:asm.v1">
      <dependentAssembly>
<<<<<<< HEAD
        <assemblyIdentity name="WebGrease" publicKeyToken="31BF3856AD364E35" culture="neutral"/>
        <bindingRedirect oldVersion="0.0.0.0-1.6.5135.21930" newVersion="1.6.5135.21930"/>
=======
        <assemblyIdentity name="System.ValueTuple" publicKeyToken="CC7B13FFCD2DDD51" culture="neutral"/>
        <bindingRedirect oldVersion="0.0.0.0-4.0.3.0" newVersion="4.0.3.0"/>
      </dependentAssembly>
      <dependentAssembly>
        <assemblyIdentity name="System.Text.Json" publicKeyToken="CC7B13FFCD2DDD51" culture="neutral"/>
        <bindingRedirect oldVersion="0.0.0.0-4.0.1.2" newVersion="4.0.1.2"/>
      </dependentAssembly>
      <dependentAssembly>
        <assemblyIdentity name="System.Text.Encodings.Web" publicKeyToken="CC7B13FFCD2DDD51" culture="neutral"/>
        <bindingRedirect oldVersion="0.0.0.0-4.0.5.1" newVersion="4.0.5.1"/>
      </dependentAssembly>
      <dependentAssembly>
        <assemblyIdentity name="Microsoft.Identity.Client" publicKeyToken="0A613F4DD989E8AE" culture="neutral"/>
        <bindingRedirect oldVersion="0.0.0.0-4.46.0.0" newVersion="4.46.0.0"/>
      </dependentAssembly>
      <dependentAssembly>
        <assemblyIdentity name="Microsoft.Bcl.AsyncInterfaces" publicKeyToken="CC7B13FFCD2DDD51" culture="neutral"/>
        <bindingRedirect oldVersion="0.0.0.0-7.0.0.0" newVersion="7.0.0.0"/>
      </dependentAssembly>
      <dependentAssembly>
        <assemblyIdentity name="Azure.Core" publicKeyToken="92742159E12E44C8" culture="neutral"/>
        <bindingRedirect oldVersion="0.0.0.0-1.25.0.0" newVersion="1.25.0.0"/>
      </dependentAssembly>
      <dependentAssembly>
        <assemblyIdentity name="System.Threading.Tasks.Extensions" publicKeyToken="CC7B13FFCD2DDD51" culture="neutral"/>
        <bindingRedirect oldVersion="0.0.0.0-4.2.0.1" newVersion="4.2.0.1"/>
      </dependentAssembly>
      <dependentAssembly>
        <assemblyIdentity name="System.Diagnostics.DiagnosticSource" publicKeyToken="CC7B13FFCD2DDD51" culture="neutral"/>
        <bindingRedirect oldVersion="0.0.0.0-5.0.0.0" newVersion="5.0.0.0"/>
>>>>>>> dfe28902
      </dependentAssembly>
      <dependentAssembly>
        <assemblyIdentity name="System.ValueTuple" publicKeyToken="CC7B13FFCD2DDD51" culture="neutral"/>
        <bindingRedirect oldVersion="0.0.0.0-4.0.3.0" newVersion="4.0.3.0"/>
      </dependentAssembly>
      <dependentAssembly>
        <assemblyIdentity name="System.Threading.Tasks.Extensions" publicKeyToken="CC7B13FFCD2DDD51" culture="neutral"/>
        <bindingRedirect oldVersion="0.0.0.0-4.2.0.1" newVersion="4.2.0.1"/>
      </dependentAssembly>
      <dependentAssembly>
        <assemblyIdentity name="System.Text.Json" publicKeyToken="CC7B13FFCD2DDD51" culture="neutral"/>
        <bindingRedirect oldVersion="0.0.0.0-4.0.1.2" newVersion="4.0.1.2"/>
      </dependentAssembly>
      <dependentAssembly>
        <assemblyIdentity name="System.Text.Encodings.Web" publicKeyToken="CC7B13FFCD2DDD51" culture="neutral"/>
        <bindingRedirect oldVersion="0.0.0.0-4.0.5.1" newVersion="4.0.5.1"/>
      </dependentAssembly>
      <dependentAssembly>
        <assemblyIdentity name="System.Spatial" publicKeyToken="31BF3856AD364E35" culture="neutral"/>
        <bindingRedirect oldVersion="0.0.0.0-5.8.4.0" newVersion="5.8.4.0"/>
      </dependentAssembly>
      <dependentAssembly>
        <assemblyIdentity name="System.Runtime.CompilerServices.Unsafe" publicKeyToken="B03F5F7F11D50A3A" culture="neutral"/>
        <bindingRedirect oldVersion="0.0.0.0-6.0.0.0" newVersion="6.0.0.0"/>
      </dependentAssembly>
      <dependentAssembly>
        <assemblyIdentity name="System.Memory" publicKeyToken="CC7B13FFCD2DDD51" culture="neutral"/>
        <bindingRedirect oldVersion="0.0.0.0-4.0.1.1" newVersion="4.0.1.1"/>
      </dependentAssembly>
      <dependentAssembly>
        <assemblyIdentity name="System.Diagnostics.DiagnosticSource" publicKeyToken="CC7B13FFCD2DDD51" culture="neutral"/>
        <bindingRedirect oldVersion="0.0.0.0-6.0.0.1" newVersion="6.0.0.1"/>
      </dependentAssembly>
      <dependentAssembly>
        <assemblyIdentity name="System.Buffers" publicKeyToken="CC7B13FFCD2DDD51" culture="neutral"/>
        <bindingRedirect oldVersion="0.0.0.0-4.0.3.0" newVersion="4.0.3.0"/>
      </dependentAssembly>
      <dependentAssembly>
        <assemblyIdentity name="NuGet.Versioning" publicKeyToken="31BF3856AD364E35" culture="neutral"/>
        <bindingRedirect oldVersion="0.0.0.0-6.6.1.2" newVersion="6.6.1.2"/>
      </dependentAssembly>
      <dependentAssembly>
        <assemblyIdentity name="NuGet.Packaging" publicKeyToken="31BF3856AD364E35" culture="neutral"/>
        <bindingRedirect oldVersion="0.0.0.0-6.6.1.2" newVersion="6.6.1.2"/>
      </dependentAssembly>
      <dependentAssembly>
        <assemblyIdentity name="NuGet.Frameworks" publicKeyToken="31BF3856AD364E35" culture="neutral"/>
        <bindingRedirect oldVersion="0.0.0.0-6.6.1.2" newVersion="6.6.1.2"/>
      </dependentAssembly>
      <dependentAssembly>
        <assemblyIdentity name="NuGet.Configuration" publicKeyToken="31BF3856AD364E35" culture="neutral"/>
        <bindingRedirect oldVersion="0.0.0.0-6.6.1.2" newVersion="6.6.1.2"/>
      </dependentAssembly>
      <dependentAssembly>
        <assemblyIdentity name="NuGet.Common" publicKeyToken="31BF3856AD364E35" culture="neutral"/>
        <bindingRedirect oldVersion="0.0.0.0-6.6.1.2" newVersion="6.6.1.2"/>
      </dependentAssembly>
      <dependentAssembly>
        <assemblyIdentity name="Newtonsoft.Json" publicKeyToken="30AD4FE6B2A6AEED" culture="neutral"/>
        <bindingRedirect oldVersion="0.0.0.0-13.0.0.0" newVersion="13.0.0.0"/>
      </dependentAssembly>
      <dependentAssembly>
        <assemblyIdentity name="Microsoft.Owin" publicKeyToken="31BF3856AD364E35" culture="neutral"/>
        <bindingRedirect oldVersion="0.0.0.0-4.2.2.0" newVersion="4.2.2.0"/>
      </dependentAssembly>
      <dependentAssembly>
        <assemblyIdentity name="System.Net.Http.Primitives" publicKeyToken="B03F5F7F11D50A3A" culture="neutral"/>
        <bindingRedirect oldVersion="0.0.0.0-4.2.29.0" newVersion="4.2.29.0"/>
      </dependentAssembly>
      <dependentAssembly>
        <assemblyIdentity name="Microsoft.IdentityModel.Clients.ActiveDirectory" publicKeyToken="31BF3856AD364E35" culture="neutral"/>
        <bindingRedirect oldVersion="0.0.0.0-5.2.6.0" newVersion="5.2.6.0"/>
      </dependentAssembly>
      <dependentAssembly>
        <assemblyIdentity name="Microsoft.Extensions.Logging.Abstractions" publicKeyToken="ADB9793829DDAE60" culture="neutral"/>
        <bindingRedirect oldVersion="0.0.0.0-2.2.0.0" newVersion="2.2.0.0"/>
      </dependentAssembly>
      <dependentAssembly>
        <assemblyIdentity name="Microsoft.Extensions.Logging" publicKeyToken="ADB9793829DDAE60" culture="neutral"/>
        <bindingRedirect oldVersion="0.0.0.0-2.2.0.0" newVersion="2.2.0.0"/>
      </dependentAssembly>
      <dependentAssembly>
        <assemblyIdentity name="Microsoft.Extensions.DependencyInjection.Abstractions" publicKeyToken="ADB9793829DDAE60" culture="neutral"/>
        <bindingRedirect oldVersion="0.0.0.0-7.0.0.0" newVersion="7.0.0.0"/>
      </dependentAssembly>
      <dependentAssembly>
        <assemblyIdentity name="Microsoft.Data.OData" publicKeyToken="31BF3856AD364E35" culture="neutral"/>
        <bindingRedirect oldVersion="0.0.0.0-5.8.4.0" newVersion="5.8.4.0"/>
      </dependentAssembly>
      <dependentAssembly>
        <assemblyIdentity name="Microsoft.Data.Edm" publicKeyToken="31BF3856AD364E35" culture="neutral"/>
        <bindingRedirect oldVersion="0.0.0.0-5.8.4.0" newVersion="5.8.4.0"/>
      </dependentAssembly>
      <dependentAssembly>
        <assemblyIdentity name="Microsoft.Bcl.AsyncInterfaces" publicKeyToken="CC7B13FFCD2DDD51" culture="neutral"/>
        <bindingRedirect oldVersion="0.0.0.0-7.0.0.0" newVersion="7.0.0.0"/>
      </dependentAssembly>
      <dependentAssembly>
        <assemblyIdentity name="System.Web.Http" publicKeyToken="31BF3856AD364E35" culture="neutral"/>
        <bindingRedirect oldVersion="0.0.0.0-5.2.3.0" newVersion="5.2.3.0"/>
      </dependentAssembly>
      <dependentAssembly>
        <assemblyIdentity name="System.Net.Http.Formatting" publicKeyToken="31BF3856AD364E35" culture="neutral"/>
        <bindingRedirect oldVersion="0.0.0.0-5.2.3.0" newVersion="5.2.3.0"/>
      </dependentAssembly>
      <dependentAssembly>
        <assemblyIdentity name="System.Web.Mvc" publicKeyToken="31BF3856AD364E35" culture="neutral"/>
        <bindingRedirect oldVersion="0.0.0.0-5.2.3.0" newVersion="5.2.3.0"/>
      </dependentAssembly>
      <dependentAssembly>
        <assemblyIdentity name="Microsoft.ApplicationInsights" publicKeyToken="31BF3856AD364E35" culture="neutral"/>
        <bindingRedirect oldVersion="0.0.0.0-2.21.0.429" newVersion="2.21.0.429"/>
      </dependentAssembly>
      <dependentAssembly>
        <assemblyIdentity name="EntityFramework" publicKeyToken="B77A5C561934E089" culture="neutral"/>
        <bindingRedirect oldVersion="0.0.0.0-6.0.0.0" newVersion="6.0.0.0"/>
      </dependentAssembly>
      <dependentAssembly>
        <assemblyIdentity name="Azure.Core" publicKeyToken="92742159E12E44C8" culture="neutral"/>
        <bindingRedirect oldVersion="0.0.0.0-1.34.0.0" newVersion="1.34.0.0"/>
      </dependentAssembly>
      <dependentAssembly>
        <assemblyIdentity name="Autofac.Integration.Owin" publicKeyToken="17863AF14B0044DA" culture="neutral"/>
        <bindingRedirect oldVersion="0.0.0.0-4.2.0.0" newVersion="4.2.0.0"/>
      </dependentAssembly>
      <dependentAssembly>
        <assemblyIdentity name="Autofac" publicKeyToken="17863AF14B0044DA" culture="neutral"/>
        <bindingRedirect oldVersion="0.0.0.0-4.6.2.0" newVersion="4.6.2.0"/>
      </dependentAssembly>
    </assemblyBinding>
  </runtime>
</configuration><|MERGE_RESOLUTION|>--- conflicted
+++ resolved
@@ -36,7 +36,6 @@
     <add key="Gallery.AzureStorage.Content.ConnectionString" value=""/>
     <add key="Gallery.AzureStorage.Errors.ConnectionString" value=""/>
     <add key="Gallery.AzureStorage.Packages.ConnectionString" value=""/>
-    <add key="Gallery.AzureStorage.FlatContainer.ConnectionString" value=""/>
     <add key="Gallery.AzureStorage.Statistics.ConnectionString" value=""/>
     <add key="Gallery.AzureStorage.Statistics.ConnectionString.Alternate" value=""/>
     <add key="Gallery.AzureStorage.Uploads.ConnectionString" value=""/>
@@ -587,14 +586,18 @@
   <runtime>
     <assemblyBinding xmlns="urn:schemas-microsoft-com:asm.v1">
       <dependentAssembly>
-<<<<<<< HEAD
         <assemblyIdentity name="WebGrease" publicKeyToken="31BF3856AD364E35" culture="neutral"/>
         <bindingRedirect oldVersion="0.0.0.0-1.6.5135.21930" newVersion="1.6.5135.21930"/>
-=======
+      </dependentAssembly>
+      <dependentAssembly>
         <assemblyIdentity name="System.ValueTuple" publicKeyToken="CC7B13FFCD2DDD51" culture="neutral"/>
         <bindingRedirect oldVersion="0.0.0.0-4.0.3.0" newVersion="4.0.3.0"/>
       </dependentAssembly>
       <dependentAssembly>
+        <assemblyIdentity name="System.Threading.Tasks.Extensions" publicKeyToken="CC7B13FFCD2DDD51" culture="neutral"/>
+        <bindingRedirect oldVersion="0.0.0.0-4.2.0.1" newVersion="4.2.0.1"/>
+      </dependentAssembly>
+      <dependentAssembly>
         <assemblyIdentity name="System.Text.Json" publicKeyToken="CC7B13FFCD2DDD51" culture="neutral"/>
         <bindingRedirect oldVersion="0.0.0.0-4.0.1.2" newVersion="4.0.1.2"/>
       </dependentAssembly>
@@ -603,43 +606,6 @@
         <bindingRedirect oldVersion="0.0.0.0-4.0.5.1" newVersion="4.0.5.1"/>
       </dependentAssembly>
       <dependentAssembly>
-        <assemblyIdentity name="Microsoft.Identity.Client" publicKeyToken="0A613F4DD989E8AE" culture="neutral"/>
-        <bindingRedirect oldVersion="0.0.0.0-4.46.0.0" newVersion="4.46.0.0"/>
-      </dependentAssembly>
-      <dependentAssembly>
-        <assemblyIdentity name="Microsoft.Bcl.AsyncInterfaces" publicKeyToken="CC7B13FFCD2DDD51" culture="neutral"/>
-        <bindingRedirect oldVersion="0.0.0.0-7.0.0.0" newVersion="7.0.0.0"/>
-      </dependentAssembly>
-      <dependentAssembly>
-        <assemblyIdentity name="Azure.Core" publicKeyToken="92742159E12E44C8" culture="neutral"/>
-        <bindingRedirect oldVersion="0.0.0.0-1.25.0.0" newVersion="1.25.0.0"/>
-      </dependentAssembly>
-      <dependentAssembly>
-        <assemblyIdentity name="System.Threading.Tasks.Extensions" publicKeyToken="CC7B13FFCD2DDD51" culture="neutral"/>
-        <bindingRedirect oldVersion="0.0.0.0-4.2.0.1" newVersion="4.2.0.1"/>
-      </dependentAssembly>
-      <dependentAssembly>
-        <assemblyIdentity name="System.Diagnostics.DiagnosticSource" publicKeyToken="CC7B13FFCD2DDD51" culture="neutral"/>
-        <bindingRedirect oldVersion="0.0.0.0-5.0.0.0" newVersion="5.0.0.0"/>
->>>>>>> dfe28902
-      </dependentAssembly>
-      <dependentAssembly>
-        <assemblyIdentity name="System.ValueTuple" publicKeyToken="CC7B13FFCD2DDD51" culture="neutral"/>
-        <bindingRedirect oldVersion="0.0.0.0-4.0.3.0" newVersion="4.0.3.0"/>
-      </dependentAssembly>
-      <dependentAssembly>
-        <assemblyIdentity name="System.Threading.Tasks.Extensions" publicKeyToken="CC7B13FFCD2DDD51" culture="neutral"/>
-        <bindingRedirect oldVersion="0.0.0.0-4.2.0.1" newVersion="4.2.0.1"/>
-      </dependentAssembly>
-      <dependentAssembly>
-        <assemblyIdentity name="System.Text.Json" publicKeyToken="CC7B13FFCD2DDD51" culture="neutral"/>
-        <bindingRedirect oldVersion="0.0.0.0-4.0.1.2" newVersion="4.0.1.2"/>
-      </dependentAssembly>
-      <dependentAssembly>
-        <assemblyIdentity name="System.Text.Encodings.Web" publicKeyToken="CC7B13FFCD2DDD51" culture="neutral"/>
-        <bindingRedirect oldVersion="0.0.0.0-4.0.5.1" newVersion="4.0.5.1"/>
-      </dependentAssembly>
-      <dependentAssembly>
         <assemblyIdentity name="System.Spatial" publicKeyToken="31BF3856AD364E35" culture="neutral"/>
         <bindingRedirect oldVersion="0.0.0.0-5.8.4.0" newVersion="5.8.4.0"/>
       </dependentAssembly>
@@ -668,18 +634,6 @@
         <bindingRedirect oldVersion="0.0.0.0-6.6.1.2" newVersion="6.6.1.2"/>
       </dependentAssembly>
       <dependentAssembly>
-        <assemblyIdentity name="NuGet.Frameworks" publicKeyToken="31BF3856AD364E35" culture="neutral"/>
-        <bindingRedirect oldVersion="0.0.0.0-6.6.1.2" newVersion="6.6.1.2"/>
-      </dependentAssembly>
-      <dependentAssembly>
-        <assemblyIdentity name="NuGet.Configuration" publicKeyToken="31BF3856AD364E35" culture="neutral"/>
-        <bindingRedirect oldVersion="0.0.0.0-6.6.1.2" newVersion="6.6.1.2"/>
-      </dependentAssembly>
-      <dependentAssembly>
-        <assemblyIdentity name="NuGet.Common" publicKeyToken="31BF3856AD364E35" culture="neutral"/>
-        <bindingRedirect oldVersion="0.0.0.0-6.6.1.2" newVersion="6.6.1.2"/>
-      </dependentAssembly>
-      <dependentAssembly>
         <assemblyIdentity name="Newtonsoft.Json" publicKeyToken="30AD4FE6B2A6AEED" culture="neutral"/>
         <bindingRedirect oldVersion="0.0.0.0-13.0.0.0" newVersion="13.0.0.0"/>
       </dependentAssembly>
@@ -690,10 +644,6 @@
       <dependentAssembly>
         <assemblyIdentity name="System.Net.Http.Primitives" publicKeyToken="B03F5F7F11D50A3A" culture="neutral"/>
         <bindingRedirect oldVersion="0.0.0.0-4.2.29.0" newVersion="4.2.29.0"/>
-      </dependentAssembly>
-      <dependentAssembly>
-        <assemblyIdentity name="Microsoft.IdentityModel.Clients.ActiveDirectory" publicKeyToken="31BF3856AD364E35" culture="neutral"/>
-        <bindingRedirect oldVersion="0.0.0.0-5.2.6.0" newVersion="5.2.6.0"/>
       </dependentAssembly>
       <dependentAssembly>
         <assemblyIdentity name="Microsoft.Extensions.Logging.Abstractions" publicKeyToken="ADB9793829DDAE60" culture="neutral"/>
