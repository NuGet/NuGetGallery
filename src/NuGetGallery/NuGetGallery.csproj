﻿<?xml version="1.0" encoding="utf-8"?>
<Project ToolsVersion="14.0" DefaultTargets="Build" xmlns="http://schemas.microsoft.com/developer/msbuild/2003">
  <Import Project="$(MSBuildExtensionsPath)\$(MSBuildToolsVersion)\Microsoft.Common.props" Condition="Exists('$(MSBuildExtensionsPath)\$(MSBuildToolsVersion)\Microsoft.Common.props')" />
  <PropertyGroup>
    <Configuration Condition=" '$(Configuration)' == '' ">Debug</Configuration>
    <Platform Condition=" '$(Platform)' == '' ">AnyCPU</Platform>
    <ProductVersion>
    </ProductVersion>
    <SkipValidatePackageReferences>true</SkipValidatePackageReferences>
    <SchemaVersion>2.0</SchemaVersion>
    <ProjectGuid>{1DACF781-5CD0-4123-8BAC-CD385D864BE5}</ProjectGuid>
    <ProjectTypeGuids>{349c5851-65df-11da-9384-00065b846f21};{fae04ec0-301f-11d3-bf4b-00c04f79efbc}</ProjectTypeGuids>
    <OutputType>Library</OutputType>
    <AppDesignerFolder>Properties</AppDesignerFolder>
    <RootNamespace>NuGetGallery</RootNamespace>
    <AssemblyName>NuGetGallery</AssemblyName>
    <TargetFrameworkVersion>v4.6</TargetFrameworkVersion>
    <UseIISExpress>true</UseIISExpress>
    <TreatWarningsAsErrors>true</TreatWarningsAsErrors>
    <CodeAnalysisRuleSet>..\CodeAnalysis.ruleset</CodeAnalysisRuleSet>
    <CodeAnalysisIgnoreGeneratedCode>true</CodeAnalysisIgnoreGeneratedCode>
    <CodeAnalysisAdditionalOptions>/assemblyCompareMode:StrongNameIgnoringVersion</CodeAnalysisAdditionalOptions>
    <RunCodeAnalysis Condition=" '$(CodeAnalysis)' == 'true' ">true</RunCodeAnalysis>
    <OldToolsVersion>12.0</OldToolsVersion>
    <TargetFrameworkProfile />
    <IISExpressSSLPort>443</IISExpressSSLPort>
    <IISExpressAnonymousAuthentication>enabled</IISExpressAnonymousAuthentication>
    <IISExpressWindowsAuthentication>disabled</IISExpressWindowsAuthentication>
    <IISExpressUseClassicPipelineMode>false</IISExpressUseClassicPipelineMode>
    <CodeContractsAssemblyMode>0</CodeContractsAssemblyMode>
    <MvcProjectUpgradeChecked>true</MvcProjectUpgradeChecked>
    <UseGlobalApplicationHostFile />
    <MvcBuildViews Condition=" '$(MvcBuildViews)' == '' ">false</MvcBuildViews>
    <NuGetPackageImportStamp>
    </NuGetPackageImportStamp>
    <Use64BitIISExpress />
  </PropertyGroup>
  <PropertyGroup Condition=" '$(Configuration)|$(Platform)' == 'Debug|AnyCPU' ">
    <DebugSymbols>true</DebugSymbols>
    <DebugType>full</DebugType>
    <Optimize>false</Optimize>
    <OutputPath>bin\</OutputPath>
    <DefineConstants>DEBUG;TRACE</DefineConstants>
    <ErrorReport>prompt</ErrorReport>
    <WarningLevel>4</WarningLevel>
    <Prefer32Bit>false</Prefer32Bit>
    <UseVSHostingProcess>true</UseVSHostingProcess>
    <CodeAnalysisRuleSet>..\Frontend.ruleset</CodeAnalysisRuleSet>
    <CodeContractsEnableRuntimeChecking>False</CodeContractsEnableRuntimeChecking>
    <CodeContractsRuntimeOnlyPublicSurface>False</CodeContractsRuntimeOnlyPublicSurface>
    <CodeContractsRuntimeThrowOnFailure>True</CodeContractsRuntimeThrowOnFailure>
    <CodeContractsRuntimeCallSiteRequires>False</CodeContractsRuntimeCallSiteRequires>
    <CodeContractsRuntimeSkipQuantifiers>False</CodeContractsRuntimeSkipQuantifiers>
    <CodeContractsRunCodeAnalysis>False</CodeContractsRunCodeAnalysis>
    <CodeContractsNonNullObligations>False</CodeContractsNonNullObligations>
    <CodeContractsBoundsObligations>False</CodeContractsBoundsObligations>
    <CodeContractsArithmeticObligations>False</CodeContractsArithmeticObligations>
    <CodeContractsEnumObligations>False</CodeContractsEnumObligations>
    <CodeContractsRedundantAssumptions>False</CodeContractsRedundantAssumptions>
    <CodeContractsInferRequires>False</CodeContractsInferRequires>
    <CodeContractsInferEnsures>False</CodeContractsInferEnsures>
    <CodeContractsInferObjectInvariants>False</CodeContractsInferObjectInvariants>
    <CodeContractsSuggestAssumptions>False</CodeContractsSuggestAssumptions>
    <CodeContractsSuggestRequires>True</CodeContractsSuggestRequires>
    <CodeContractsSuggestEnsures>False</CodeContractsSuggestEnsures>
    <CodeContractsSuggestObjectInvariants>False</CodeContractsSuggestObjectInvariants>
    <CodeContractsRunInBackground>True</CodeContractsRunInBackground>
    <CodeContractsShowSquigglies>True</CodeContractsShowSquigglies>
    <CodeContractsUseBaseLine>False</CodeContractsUseBaseLine>
    <CodeContractsEmitXMLDocs>False</CodeContractsEmitXMLDocs>
    <CodeContractsCustomRewriterAssembly />
    <CodeContractsCustomRewriterClass />
    <CodeContractsLibPaths />
    <CodeContractsExtraRewriteOptions />
    <CodeContractsExtraAnalysisOptions />
    <CodeContractsBaseLineFile />
    <CodeContractsCacheAnalysisResults>True</CodeContractsCacheAnalysisResults>
    <CodeContractsRuntimeCheckingLevel>Full</CodeContractsRuntimeCheckingLevel>
    <CodeContractsReferenceAssembly>DoNotBuild</CodeContractsReferenceAssembly>
    <CodeContractsAnalysisWarningLevel>0</CodeContractsAnalysisWarningLevel>
    <PublishDatabases>false</PublishDatabases>
    <IncludeIisSettings>false</IncludeIisSettings>
  </PropertyGroup>
  <PropertyGroup Condition=" '$(Configuration)|$(Platform)' == 'Release|AnyCPU' ">
    <DebugType>pdbonly</DebugType>
    <Optimize>true</Optimize>
    <OutputPath>bin\</OutputPath>
    <DefineConstants>TRACE</DefineConstants>
    <ErrorReport>prompt</ErrorReport>
    <WarningLevel>4</WarningLevel>
    <Prefer32Bit>false</Prefer32Bit>
    <PublishDatabases>false</PublishDatabases>
    <CodeAnalysisRuleSet>..\Frontend.ruleset</CodeAnalysisRuleSet>
  </PropertyGroup>
  <ItemGroup>
    <Reference Include="AnglicanGeek.MarkdownMailer, Version=1.2.0.0, Culture=neutral, PublicKeyToken=f32adc156e6c65f2, processorArchitecture=MSIL">
      <HintPath>..\..\packages\AnglicanGeek.MarkdownMailer.StrongName.1.2.0\lib\net40\AnglicanGeek.MarkdownMailer.dll</HintPath>
    </Reference>
    <Reference Include="Antlr3.Runtime, Version=3.3.1.7705, Culture=neutral, PublicKeyToken=31bf3856ad364e35, processorArchitecture=MSIL">
      <SpecificVersion>False</SpecificVersion>
      <HintPath>..\..\packages\WebGrease.1.1.0\lib\Antlr3.Runtime.dll</HintPath>
      <Private>True</Private>
    </Reference>
    <Reference Include="Autofac, Version=3.5.0.0, Culture=neutral, PublicKeyToken=17863af14b0044da, processorArchitecture=MSIL">
      <SpecificVersion>False</SpecificVersion>
      <HintPath>..\..\packages\Autofac.3.5.2\lib\net40\Autofac.dll</HintPath>
      <Private>True</Private>
    </Reference>
    <Reference Include="Autofac.Integration.Mvc, Version=3.3.0.0, Culture=neutral, PublicKeyToken=17863af14b0044da, processorArchitecture=MSIL">
      <SpecificVersion>False</SpecificVersion>
      <HintPath>..\..\packages\Autofac.Mvc5.3.3.4\lib\net45\Autofac.Integration.Mvc.dll</HintPath>
      <Private>True</Private>
    </Reference>
    <Reference Include="Autofac.Integration.Mvc.Owin, Version=3.1.0.0, Culture=neutral, PublicKeyToken=17863af14b0044da, processorArchitecture=MSIL">
      <SpecificVersion>False</SpecificVersion>
      <HintPath>..\..\packages\Autofac.Mvc5.Owin.3.1.0\lib\net45\Autofac.Integration.Mvc.Owin.dll</HintPath>
      <Private>True</Private>
    </Reference>
    <Reference Include="Autofac.Integration.Owin, Version=3.1.0.0, Culture=neutral, PublicKeyToken=17863af14b0044da, processorArchitecture=MSIL">
      <SpecificVersion>False</SpecificVersion>
      <HintPath>..\..\packages\Autofac.Owin.3.1.0\lib\net45\Autofac.Integration.Owin.dll</HintPath>
      <Private>True</Private>
    </Reference>
    <Reference Include="Autofac.Integration.WebApi, Version=3.4.0.0, Culture=neutral, PublicKeyToken=17863af14b0044da, processorArchitecture=MSIL">
      <SpecificVersion>False</SpecificVersion>
      <HintPath>..\..\packages\Autofac.WebApi2.3.4.0\lib\net45\Autofac.Integration.WebApi.dll</HintPath>
      <Private>True</Private>
    </Reference>
    <Reference Include="AWSSDK.Core, Version=3.3.0.0, Culture=neutral, PublicKeyToken=885c28607f98e604, processorArchitecture=MSIL">
      <HintPath>..\..\packages\AWSSDK.Core.3.3.21.20\lib\net45\AWSSDK.Core.dll</HintPath>
    </Reference>
    <Reference Include="AWSSDK.S3, Version=3.3.0.0, Culture=neutral, PublicKeyToken=885c28607f98e604, processorArchitecture=MSIL">
      <HintPath>..\..\packages\AWSSDK.S3.3.3.18\lib\net45\AWSSDK.S3.dll</HintPath>
    </Reference>
    <Reference Include="CommonMark, Version=0.1.0.0, Culture=neutral, PublicKeyToken=001ef8810438905d, processorArchitecture=MSIL">
      <HintPath>..\..\packages\CommonMark.NET.0.15.1\lib\net45\CommonMark.dll</HintPath>
    </Reference>
    <Reference Include="DynamicData.EFCodeFirstProvider, Version=0.3.0.0, Culture=neutral, processorArchitecture=MSIL">
      <SpecificVersion>False</SpecificVersion>
      <HintPath>..\..\packages\DynamicData.EFCodeFirstProvider.0.3.0.0\lib\net40\DynamicData.EFCodeFirstProvider.dll</HintPath>
    </Reference>
    <Reference Include="Elmah, Version=1.2.14706.0, Culture=neutral, PublicKeyToken=57eac04b2e0f138e, processorArchitecture=MSIL">
      <HintPath>..\..\packages\elmah.corelibrary.strongname.1.2.2\lib\Elmah.dll</HintPath>
      <Private>True</Private>
    </Reference>
    <Reference Include="EntityFramework, Version=6.0.0.0, Culture=neutral, PublicKeyToken=b77a5c561934e089, processorArchitecture=MSIL">
      <SpecificVersion>False</SpecificVersion>
      <HintPath>..\..\packages\entityframework.6.1.3\lib\net45\EntityFramework.dll</HintPath>
      <Private>True</Private>
    </Reference>
    <Reference Include="EntityFramework.SqlServer, Version=6.0.0.0, Culture=neutral, PublicKeyToken=b77a5c561934e089, processorArchitecture=MSIL">
      <SpecificVersion>False</SpecificVersion>
      <HintPath>..\..\packages\entityframework.6.1.3\lib\net45\EntityFramework.SqlServer.dll</HintPath>
      <Private>True</Private>
    </Reference>
    <Reference Include="Hyak.Common, Version=1.0.0.0, Culture=neutral, PublicKeyToken=31bf3856ad364e35, processorArchitecture=MSIL">
      <HintPath>..\..\packages\Hyak.Common.1.0.2\lib\net45\Hyak.Common.dll</HintPath>
      <Private>True</Private>
    </Reference>
    <Reference Include="ICSharpCode.SharpZipLib, Version=0.86.0.518, Culture=neutral, PublicKeyToken=1b03e6acf1164f73, processorArchitecture=MSIL">
      <SpecificVersion>False</SpecificVersion>
      <HintPath>..\..\packages\SharpZipLib.0.86.0\lib\20\ICSharpCode.SharpZipLib.dll</HintPath>
      <Private>True</Private>
    </Reference>
    <Reference Include="Lucene.Net, Version=3.0.3.0, Culture=neutral, PublicKeyToken=85089178b9ac3181, processorArchitecture=MSIL">
      <SpecificVersion>False</SpecificVersion>
      <HintPath>..\..\packages\Lucene.Net.3.0.3\lib\NET40\Lucene.Net.dll</HintPath>
      <Private>True</Private>
    </Reference>
    <Reference Include="Lucene.Net.Contrib.Analyzers, Version=3.0.3.0, Culture=neutral, PublicKeyToken=85089178b9ac3181, processorArchitecture=MSIL">
      <SpecificVersion>False</SpecificVersion>
      <HintPath>..\..\packages\Lucene.Net.Contrib.3.0.3\lib\net40\Lucene.Net.Contrib.Analyzers.dll</HintPath>
      <Private>True</Private>
    </Reference>
    <Reference Include="Lucene.Net.Contrib.Core, Version=3.0.3.0, Culture=neutral, PublicKeyToken=85089178b9ac3181, processorArchitecture=MSIL">
      <SpecificVersion>False</SpecificVersion>
      <HintPath>..\..\packages\Lucene.Net.Contrib.3.0.3\lib\net40\Lucene.Net.Contrib.Core.dll</HintPath>
      <Private>True</Private>
    </Reference>
    <Reference Include="Lucene.Net.Contrib.FastVectorHighlighter, Version=3.0.3.0, Culture=neutral, PublicKeyToken=85089178b9ac3181, processorArchitecture=MSIL">
      <SpecificVersion>False</SpecificVersion>
      <HintPath>..\..\packages\Lucene.Net.Contrib.3.0.3\lib\net40\Lucene.Net.Contrib.FastVectorHighlighter.dll</HintPath>
      <Private>True</Private>
    </Reference>
    <Reference Include="Lucene.Net.Contrib.Highlighter, Version=2.3.2.1, Culture=neutral, PublicKeyToken=85089178b9ac3181, processorArchitecture=MSIL">
      <SpecificVersion>False</SpecificVersion>
      <HintPath>..\..\packages\Lucene.Net.Contrib.3.0.3\lib\net40\Lucene.Net.Contrib.Highlighter.dll</HintPath>
      <Private>True</Private>
    </Reference>
    <Reference Include="Lucene.Net.Contrib.Memory, Version=1.0.0.0, Culture=neutral, PublicKeyToken=85089178b9ac3181, processorArchitecture=MSIL">
      <SpecificVersion>False</SpecificVersion>
      <HintPath>..\..\packages\Lucene.Net.Contrib.3.0.3\lib\net40\Lucene.Net.Contrib.Memory.dll</HintPath>
      <Private>True</Private>
    </Reference>
    <Reference Include="Lucene.Net.Contrib.Queries, Version=3.0.3.0, Culture=neutral, PublicKeyToken=85089178b9ac3181, processorArchitecture=MSIL">
      <SpecificVersion>False</SpecificVersion>
      <HintPath>..\..\packages\Lucene.Net.Contrib.3.0.3\lib\net40\Lucene.Net.Contrib.Queries.dll</HintPath>
      <Private>True</Private>
    </Reference>
    <Reference Include="Lucene.Net.Contrib.Regex, Version=3.0.3.0, Culture=neutral, PublicKeyToken=85089178b9ac3181, processorArchitecture=MSIL">
      <SpecificVersion>False</SpecificVersion>
      <HintPath>..\..\packages\Lucene.Net.Contrib.3.0.3\lib\net40\Lucene.Net.Contrib.Regex.dll</HintPath>
      <Private>True</Private>
    </Reference>
    <Reference Include="Lucene.Net.Contrib.SimpleFacetedSearch, Version=3.0.3.0, Culture=neutral, PublicKeyToken=85089178b9ac3181, processorArchitecture=MSIL">
      <SpecificVersion>False</SpecificVersion>
      <HintPath>..\..\packages\Lucene.Net.Contrib.3.0.3\lib\net40\Lucene.Net.Contrib.SimpleFacetedSearch.dll</HintPath>
      <Private>True</Private>
    </Reference>
    <Reference Include="Lucene.Net.Contrib.Snowball, Version=2.0.0.1, Culture=neutral, PublicKeyToken=85089178b9ac3181, processorArchitecture=MSIL">
      <SpecificVersion>False</SpecificVersion>
      <HintPath>..\..\packages\Lucene.Net.Contrib.3.0.3\lib\net40\Lucene.Net.Contrib.Snowball.dll</HintPath>
      <Private>True</Private>
    </Reference>
    <Reference Include="Lucene.Net.Contrib.SpellChecker, Version=3.0.3.0, Culture=neutral, PublicKeyToken=85089178b9ac3181, processorArchitecture=MSIL">
      <SpecificVersion>False</SpecificVersion>
      <HintPath>..\..\packages\Lucene.Net.Contrib.3.0.3\lib\net40\Lucene.Net.Contrib.SpellChecker.dll</HintPath>
      <Private>True</Private>
    </Reference>
    <Reference Include="MarkdownSharp, Version=0.0.0.0, Culture=neutral, PublicKeyToken=db5eab8f88aa1509, processorArchitecture=MSIL">
      <HintPath>..\..\packages\MarkdownSharp.StrongName.1.13.0\lib\35\MarkdownSharp.dll</HintPath>
    </Reference>
    <Reference Include="Microsoft.AI.Agent.Intercept, Version=2.0.6.0, Culture=neutral, PublicKeyToken=31bf3856ad364e35, processorArchitecture=MSIL">
      <HintPath>..\..\packages\Microsoft.ApplicationInsights.Agent.Intercept.2.0.6\lib\net45\Microsoft.AI.Agent.Intercept.dll</HintPath>
      <Private>True</Private>
    </Reference>
    <Reference Include="Microsoft.AI.DependencyCollector, Version=2.2.0.0, Culture=neutral, PublicKeyToken=31bf3856ad364e35, processorArchitecture=MSIL">
      <HintPath>..\..\packages\Microsoft.ApplicationInsights.DependencyCollector.2.2.0\lib\net45\Microsoft.AI.DependencyCollector.dll</HintPath>
      <Private>True</Private>
    </Reference>
    <Reference Include="Microsoft.AI.PerfCounterCollector, Version=2.2.0.0, Culture=neutral, PublicKeyToken=31bf3856ad364e35, processorArchitecture=MSIL">
      <HintPath>..\..\packages\Microsoft.ApplicationInsights.PerfCounterCollector.2.2.0\lib\net45\Microsoft.AI.PerfCounterCollector.dll</HintPath>
      <Private>True</Private>
    </Reference>
    <Reference Include="Microsoft.AI.ServerTelemetryChannel, Version=2.2.0.0, Culture=neutral, PublicKeyToken=31bf3856ad364e35, processorArchitecture=MSIL">
      <HintPath>..\..\packages\Microsoft.ApplicationInsights.WindowsServer.TelemetryChannel.2.2.0\lib\net45\Microsoft.AI.ServerTelemetryChannel.dll</HintPath>
      <Private>True</Private>
    </Reference>
    <Reference Include="Microsoft.AI.Web, Version=2.2.0.0, Culture=neutral, PublicKeyToken=31bf3856ad364e35, processorArchitecture=MSIL">
      <HintPath>..\..\packages\Microsoft.ApplicationInsights.Web.2.2.0\lib\net45\Microsoft.AI.Web.dll</HintPath>
      <Private>True</Private>
    </Reference>
    <Reference Include="Microsoft.AI.WindowsServer, Version=2.2.0.0, Culture=neutral, PublicKeyToken=31bf3856ad364e35, processorArchitecture=MSIL">
      <HintPath>..\..\packages\Microsoft.ApplicationInsights.WindowsServer.2.2.0\lib\net45\Microsoft.AI.WindowsServer.dll</HintPath>
      <Private>True</Private>
    </Reference>
    <Reference Include="Microsoft.ApplicationInsights, Version=2.2.0.0, Culture=neutral, PublicKeyToken=31bf3856ad364e35, processorArchitecture=MSIL">
      <HintPath>..\..\packages\Microsoft.ApplicationInsights.2.2.0\lib\net46\Microsoft.ApplicationInsights.dll</HintPath>
      <Private>True</Private>
    </Reference>
    <Reference Include="Microsoft.ApplicationInsights.TraceListener, Version=2.2.0.0, Culture=neutral, PublicKeyToken=31bf3856ad364e35, processorArchitecture=MSIL">
      <HintPath>..\..\packages\Microsoft.ApplicationInsights.TraceListener.2.2.0\lib\net45\Microsoft.ApplicationInsights.TraceListener.dll</HintPath>
      <Private>True</Private>
    </Reference>
    <Reference Include="Microsoft.ApplicationServer.Caching.Client, Version=101.0.0.0, Culture=neutral, PublicKeyToken=31bf3856ad364e35, processorArchitecture=MSIL">
      <SpecificVersion>False</SpecificVersion>
      <HintPath>..\..\packages\WindowsAzure.Caching.1.7.0.0\lib\net35-full\Microsoft.ApplicationServer.Caching.Client.dll</HintPath>
      <Private>True</Private>
    </Reference>
    <Reference Include="Microsoft.ApplicationServer.Caching.Core, Version=101.0.0.0, Culture=neutral, PublicKeyToken=31bf3856ad364e35, processorArchitecture=MSIL">
      <SpecificVersion>False</SpecificVersion>
      <HintPath>..\..\packages\WindowsAzure.Caching.1.7.0.0\lib\net35-full\Microsoft.ApplicationServer.Caching.Core.dll</HintPath>
      <Private>True</Private>
    </Reference>
    <Reference Include="Microsoft.AspNet.DynamicData.EFProvider, Version=6.0.0.0, Culture=neutral, PublicKeyToken=b77a5c561934e089, processorArchitecture=MSIL">
      <SpecificVersion>False</SpecificVersion>
      <HintPath>..\..\packages\Microsoft.AspNet.DynamicData.EFProvider.6.0.0\lib\net40\Microsoft.AspNet.DynamicData.EFProvider.dll</HintPath>
      <Private>True</Private>
    </Reference>
    <Reference Include="Microsoft.AspNet.EntityDataSource, Version=6.0.0.0, Culture=neutral, PublicKeyToken=b77a5c561934e089, processorArchitecture=MSIL">
      <SpecificVersion>False</SpecificVersion>
      <HintPath>..\..\packages\Microsoft.AspNet.EntityDataSource.6.0.0\lib\net40\Microsoft.AspNet.EntityDataSource.dll</HintPath>
      <Private>True</Private>
    </Reference>
    <Reference Include="Microsoft.AspNet.Identity.Core, Version=1.0.0.0, Culture=neutral, PublicKeyToken=31bf3856ad364e35, processorArchitecture=MSIL">
      <SpecificVersion>False</SpecificVersion>
      <HintPath>..\..\packages\Microsoft.AspNet.Identity.Core.1.0.0\lib\net45\Microsoft.AspNet.Identity.Core.dll</HintPath>
      <Private>True</Private>
    </Reference>
    <Reference Include="Microsoft.AspNet.WebApi.MessageHandlers.Compression, Version=1.0.0.0, Culture=neutral, processorArchitecture=MSIL">
      <HintPath>..\..\packages\Microsoft.AspNet.WebApi.MessageHandlers.Compression.1.3.0\lib\portable-net45+netcore45+wpa81+wp8+MonoAndroid1+MonoTouch1\Microsoft.AspNet.WebApi.MessageHandlers.Compression.dll</HintPath>
      <Private>True</Private>
    </Reference>
    <Reference Include="Microsoft.AspNetCore.Cryptography.Internal, Version=1.0.0.0, Culture=neutral, PublicKeyToken=adb9793829ddae60, processorArchitecture=MSIL">
      <HintPath>..\..\packages\Microsoft.AspNetCore.Cryptography.Internal.1.0.0\lib\net451\Microsoft.AspNetCore.Cryptography.Internal.dll</HintPath>
      <Private>True</Private>
    </Reference>
    <Reference Include="Microsoft.AspNetCore.Cryptography.KeyDerivation, Version=1.0.0.0, Culture=neutral, PublicKeyToken=adb9793829ddae60, processorArchitecture=MSIL">
      <HintPath>..\..\packages\Microsoft.AspNetCore.Cryptography.KeyDerivation.1.0.0\lib\net451\Microsoft.AspNetCore.Cryptography.KeyDerivation.dll</HintPath>
      <Private>True</Private>
    </Reference>
    <Reference Include="Microsoft.Azure.Common, Version=2.0.0.0, Culture=neutral, PublicKeyToken=31bf3856ad364e35, processorArchitecture=MSIL">
      <HintPath>..\..\packages\Microsoft.Azure.Common.2.0.4\lib\net45\Microsoft.Azure.Common.dll</HintPath>
      <Private>True</Private>
    </Reference>
    <Reference Include="Microsoft.Azure.Common.NetFramework, Version=1.0.0.0, Culture=neutral, PublicKeyToken=31bf3856ad364e35, processorArchitecture=MSIL">
      <HintPath>..\..\packages\Microsoft.Azure.Common.2.0.4\lib\net45\Microsoft.Azure.Common.NetFramework.dll</HintPath>
      <Private>True</Private>
    </Reference>
    <Reference Include="Microsoft.Azure.KeyVault, Version=1.0.0.0, Culture=neutral, PublicKeyToken=31bf3856ad364e35, processorArchitecture=MSIL">
      <HintPath>..\..\packages\Microsoft.Azure.KeyVault.1.0.0\lib\net45\Microsoft.Azure.KeyVault.dll</HintPath>
      <Private>True</Private>
    </Reference>
    <Reference Include="Microsoft.Azure.KeyVault.Core, Version=1.0.0.0, Culture=neutral, PublicKeyToken=31bf3856ad364e35, processorArchitecture=MSIL">
      <HintPath>..\..\packages\Microsoft.Azure.KeyVault.Core.1.0.0\lib\net40\Microsoft.Azure.KeyVault.Core.dll</HintPath>
    </Reference>
    <Reference Include="Microsoft.Build.Framework" />
    <Reference Include="Microsoft.Build.Utilities.v4.0" />
    <Reference Include="Microsoft.Data.Edm, Version=5.6.5.0, Culture=neutral, PublicKeyToken=31bf3856ad364e35, processorArchitecture=MSIL">
      <SpecificVersion>False</SpecificVersion>
      <HintPath>..\..\packages\Microsoft.Data.Edm.5.6.5-beta\lib\net40\Microsoft.Data.Edm.dll</HintPath>
      <Private>True</Private>
    </Reference>
    <Reference Include="Microsoft.Data.OData, Version=5.6.5.0, Culture=neutral, PublicKeyToken=31bf3856ad364e35, processorArchitecture=MSIL">
      <SpecificVersion>False</SpecificVersion>
      <HintPath>..\..\packages\Microsoft.Data.OData.5.6.5-beta\lib\net40\Microsoft.Data.OData.dll</HintPath>
      <Private>True</Private>
    </Reference>
    <Reference Include="Microsoft.Data.Services, Version=5.6.5.0, Culture=neutral, PublicKeyToken=31bf3856ad364e35, processorArchitecture=MSIL">
      <SpecificVersion>False</SpecificVersion>
      <HintPath>..\..\packages\Microsoft.Data.Services.5.6.5-beta\lib\net40\Microsoft.Data.Services.dll</HintPath>
      <Private>True</Private>
    </Reference>
    <Reference Include="Microsoft.Data.Services.Client, Version=5.6.5.0, Culture=neutral, PublicKeyToken=31bf3856ad364e35, processorArchitecture=MSIL">
      <SpecificVersion>False</SpecificVersion>
      <HintPath>..\..\packages\Microsoft.Data.Services.Client.5.6.5-beta\lib\net40\Microsoft.Data.Services.Client.dll</HintPath>
      <Private>True</Private>
    </Reference>
    <Reference Include="Microsoft.IdentityModel.Clients.ActiveDirectory, Version=3.13.4.878, Culture=neutral, PublicKeyToken=31bf3856ad364e35, processorArchitecture=MSIL">
      <HintPath>..\..\packages\Microsoft.IdentityModel.Clients.ActiveDirectory.3.13.4\lib\net45\Microsoft.IdentityModel.Clients.ActiveDirectory.dll</HintPath>
      <Private>True</Private>
    </Reference>
    <Reference Include="Microsoft.IdentityModel.Clients.ActiveDirectory.Platform, Version=3.13.4.878, Culture=neutral, PublicKeyToken=31bf3856ad364e35, processorArchitecture=MSIL">
      <HintPath>..\..\packages\Microsoft.IdentityModel.Clients.ActiveDirectory.3.13.4\lib\net45\Microsoft.IdentityModel.Clients.ActiveDirectory.Platform.dll</HintPath>
      <Private>True</Private>
    </Reference>
    <Reference Include="Microsoft.IdentityModel.Protocol.Extensions">
      <HintPath>..\..\packages\Microsoft.IdentityModel.Protocol.Extensions.1.0.0\lib\net45\Microsoft.IdentityModel.Protocol.Extensions.dll</HintPath>
      <Private>True</Private>
    </Reference>
    <Reference Include="Microsoft.Owin, Version=3.0.1.0, Culture=neutral, PublicKeyToken=31bf3856ad364e35, processorArchitecture=MSIL">
      <SpecificVersion>False</SpecificVersion>
      <HintPath>..\..\packages\Microsoft.Owin.3.0.1\lib\net45\Microsoft.Owin.dll</HintPath>
      <Private>True</Private>
    </Reference>
    <Reference Include="Microsoft.Owin.Host.SystemWeb, Version=3.0.1.0, Culture=neutral, PublicKeyToken=31bf3856ad364e35, processorArchitecture=MSIL">
      <SpecificVersion>False</SpecificVersion>
      <HintPath>..\..\packages\Microsoft.Owin.Host.SystemWeb.3.0.1\lib\net45\Microsoft.Owin.Host.SystemWeb.dll</HintPath>
      <Private>True</Private>
    </Reference>
    <Reference Include="Microsoft.Owin.Security, Version=3.0.1.0, Culture=neutral, PublicKeyToken=31bf3856ad364e35, processorArchitecture=MSIL">
      <SpecificVersion>False</SpecificVersion>
      <HintPath>..\..\packages\Microsoft.Owin.Security.3.0.1\lib\net45\Microsoft.Owin.Security.dll</HintPath>
      <Private>True</Private>
    </Reference>
    <Reference Include="Microsoft.Owin.Security.Cookies, Version=3.0.1.0, Culture=neutral, PublicKeyToken=31bf3856ad364e35, processorArchitecture=MSIL">
      <SpecificVersion>False</SpecificVersion>
      <HintPath>..\..\packages\Microsoft.Owin.Security.Cookies.3.0.1\lib\net45\Microsoft.Owin.Security.Cookies.dll</HintPath>
      <Private>True</Private>
    </Reference>
    <Reference Include="Microsoft.Owin.Security.MicrosoftAccount, Version=3.0.1.0, Culture=neutral, PublicKeyToken=31bf3856ad364e35, processorArchitecture=MSIL">
      <SpecificVersion>False</SpecificVersion>
      <HintPath>..\..\packages\Microsoft.Owin.Security.MicrosoftAccount.3.0.1\lib\net45\Microsoft.Owin.Security.MicrosoftAccount.dll</HintPath>
      <Private>True</Private>
    </Reference>
    <Reference Include="Microsoft.Owin.Security.OpenIdConnect">
      <HintPath>..\..\packages\Microsoft.Owin.Security.OpenIdConnect.3.0.1\lib\net45\Microsoft.Owin.Security.OpenIdConnect.dll</HintPath>
      <Private>True</Private>
    </Reference>
    <Reference Include="Microsoft.ServiceBus, Version=3.0.0.0, Culture=neutral, PublicKeyToken=31bf3856ad364e35, processorArchitecture=MSIL">
      <HintPath>..\..\packages\WindowsAzure.ServiceBus.4.1.3\lib\net45\Microsoft.ServiceBus.dll</HintPath>
    </Reference>
    <Reference Include="Microsoft.Threading.Tasks, Version=1.0.12.0, Culture=neutral, PublicKeyToken=b03f5f7f11d50a3a, processorArchitecture=MSIL">
      <HintPath>..\..\packages\Microsoft.Bcl.Async.1.0.168\lib\net40\Microsoft.Threading.Tasks.dll</HintPath>
      <Private>True</Private>
    </Reference>
    <Reference Include="Microsoft.Threading.Tasks.Extensions, Version=1.0.12.0, Culture=neutral, PublicKeyToken=b03f5f7f11d50a3a, processorArchitecture=MSIL">
      <HintPath>..\..\packages\Microsoft.Bcl.Async.1.0.168\lib\net40\Microsoft.Threading.Tasks.Extensions.dll</HintPath>
      <Private>True</Private>
    </Reference>
    <Reference Include="Microsoft.Threading.Tasks.Extensions.Desktop, Version=1.0.168.0, Culture=neutral, PublicKeyToken=b03f5f7f11d50a3a, processorArchitecture=MSIL">
      <HintPath>..\..\packages\Microsoft.Bcl.Async.1.0.168\lib\net40\Microsoft.Threading.Tasks.Extensions.Desktop.dll</HintPath>
      <Private>True</Private>
    </Reference>
    <Reference Include="Microsoft.Web.DistributedCache, Version=101.0.0.0, Culture=neutral, PublicKeyToken=31bf3856ad364e35, processorArchitecture=MSIL">
      <SpecificVersion>False</SpecificVersion>
      <HintPath>..\..\packages\WindowsAzure.Caching.1.7.0.0\lib\net35-full\Microsoft.Web.DistributedCache.dll</HintPath>
      <Private>True</Private>
    </Reference>
    <Reference Include="Microsoft.Web.Helpers, Version=3.0.0.0, Culture=neutral, PublicKeyToken=31bf3856ad364e35, processorArchitecture=MSIL">
      <SpecificVersion>False</SpecificVersion>
      <HintPath>..\..\packages\Microsoft.AspNet.WebHelpers.3.2.3\lib\net45\Microsoft.Web.Helpers.dll</HintPath>
      <Private>True</Private>
    </Reference>
    <Reference Include="Microsoft.Web.Infrastructure, Version=1.0.0.0, Culture=neutral, PublicKeyToken=31bf3856ad364e35, processorArchitecture=MSIL">
      <SpecificVersion>False</SpecificVersion>
      <HintPath>..\..\packages\Microsoft.Web.Infrastructure.1.0.0.0\lib\net40\Microsoft.Web.Infrastructure.dll</HintPath>
      <Private>True</Private>
    </Reference>
    <Reference Include="Microsoft.Web.XmlTransform, Version=2.1.0.0, Culture=neutral, PublicKeyToken=b03f5f7f11d50a3a, processorArchitecture=MSIL">
      <SpecificVersion>False</SpecificVersion>
      <HintPath>..\..\packages\Microsoft.Web.Xdt.2.1.1\lib\net40\Microsoft.Web.XmlTransform.dll</HintPath>
      <Private>True</Private>
    </Reference>
    <Reference Include="Microsoft.WindowsAzure.Configuration, Version=3.0.0.0, Culture=neutral, PublicKeyToken=31bf3856ad364e35, processorArchitecture=MSIL">
      <SpecificVersion>False</SpecificVersion>
      <HintPath>..\..\packages\Microsoft.WindowsAzure.ConfigurationManager.3.1.0\lib\net40\Microsoft.WindowsAzure.Configuration.dll</HintPath>
      <Private>True</Private>
    </Reference>
    <Reference Include="Microsoft.WindowsAzure.Diagnostics, Version=2.7.0.0, Culture=neutral, PublicKeyToken=31bf3856ad364e35, processorArchitecture=MSIL">
      <SpecificVersion>False</SpecificVersion>
      <HintPath>C:\Program Files\Microsoft SDKs\Azure\.NET SDK\v2.7\bin\plugins\Diagnostics\Microsoft.WindowsAzure.Diagnostics.dll</HintPath>
    </Reference>
    <Reference Include="Microsoft.WindowsAzure.ServiceRuntime, Version=2.7.0.0, Culture=neutral, PublicKeyToken=31bf3856ad364e35, processorArchitecture=MSIL">
      <SpecificVersion>False</SpecificVersion>
      <HintPath>C:\Program Files\Microsoft SDKs\Azure\.NET SDK\v2.7\ref\Microsoft.WindowsAzure.ServiceRuntime.dll</HintPath>
    </Reference>
    <Reference Include="Microsoft.WindowsAzure.Storage, Version=7.0.0.0, Culture=neutral, PublicKeyToken=31bf3856ad364e35, processorArchitecture=MSIL">
      <HintPath>..\..\packages\WindowsAzure.Storage.7.0.0\lib\net40\Microsoft.WindowsAzure.Storage.dll</HintPath>
    </Reference>
    <Reference Include="Microsoft.WindowsFabric.Common, Version=1.0.0.0, Culture=neutral, PublicKeyToken=31bf3856ad364e35, processorArchitecture=MSIL">
      <SpecificVersion>False</SpecificVersion>
      <HintPath>..\..\packages\WindowsAzure.Caching.1.7.0.0\lib\net35-full\Microsoft.WindowsFabric.Common.dll</HintPath>
      <Private>True</Private>
    </Reference>
    <Reference Include="Microsoft.WindowsFabric.Data.Common, Version=1.0.0.0, Culture=neutral, PublicKeyToken=31bf3856ad364e35, processorArchitecture=MSIL">
      <SpecificVersion>False</SpecificVersion>
      <HintPath>..\..\packages\WindowsAzure.Caching.1.7.0.0\lib\net35-full\Microsoft.WindowsFabric.Data.Common.dll</HintPath>
      <Private>True</Private>
    </Reference>
    <Reference Include="MonAgentListener, Version=33.1.0.0, Culture=neutral, PublicKeyToken=31bf3856ad364e35, processorArchitecture=MSIL" />
    <Reference Include="Newtonsoft.Json, Version=9.0.0.0, Culture=neutral, PublicKeyToken=30ad4fe6b2a6aeed, processorArchitecture=MSIL">
      <HintPath>..\..\packages\Newtonsoft.Json.9.0.1\lib\net45\Newtonsoft.Json.dll</HintPath>
    </Reference>
    <Reference Include="NuGet.Common, Version=4.3.0.0, Culture=neutral, PublicKeyToken=31bf3856ad364e35, processorArchitecture=MSIL">
      <HintPath>..\..\packages\NuGet.Common.4.3.0-preview1-2524\lib\net45\NuGet.Common.dll</HintPath>
    </Reference>
    <Reference Include="NuGet.Frameworks, Version=4.3.0.0, Culture=neutral, PublicKeyToken=31bf3856ad364e35, processorArchitecture=MSIL">
      <HintPath>..\..\packages\NuGet.Frameworks.4.3.0-preview1-2524\lib\net45\NuGet.Frameworks.dll</HintPath>
    </Reference>
    <Reference Include="NuGet.Packaging, Version=4.3.0.0, Culture=neutral, PublicKeyToken=31bf3856ad364e35, processorArchitecture=MSIL">
      <HintPath>..\..\packages\NuGet.Packaging.4.3.0-preview1-2524\lib\net45\NuGet.Packaging.dll</HintPath>
    </Reference>
    <Reference Include="NuGet.Packaging.Core, Version=4.3.0.0, Culture=neutral, PublicKeyToken=31bf3856ad364e35, processorArchitecture=MSIL">
      <HintPath>..\..\packages\NuGet.Packaging.Core.4.3.0-preview1-2524\lib\net45\NuGet.Packaging.Core.dll</HintPath>
    </Reference>
    <Reference Include="NuGet.Protocol, Version=4.3.0.0, Culture=neutral, PublicKeyToken=31bf3856ad364e35, processorArchitecture=MSIL">
      <HintPath>..\..\packages\NuGet.Protocol.4.3.0-preview1-2524\lib\net45\NuGet.Protocol.dll</HintPath>
    </Reference>
    <Reference Include="NuGet.Services.Contracts, Version=2.10.0.0, Culture=neutral, PublicKeyToken=31bf3856ad364e35, processorArchitecture=MSIL">
      <HintPath>..\..\packages\NuGet.Services.Contracts.2.10.0\lib\net45\NuGet.Services.Contracts.dll</HintPath>
    </Reference>
    <Reference Include="NuGet.Services.KeyVault, Version=1.0.0.0, Culture=neutral, processorArchitecture=MSIL">
      <HintPath>..\..\packages\NuGet.Services.KeyVault.1.0.0.0\lib\net45\NuGet.Services.KeyVault.dll</HintPath>
      <Private>True</Private>
    </Reference>
    <Reference Include="NuGet.Services.Owin, Version=2.2.3.0, Culture=neutral, PublicKeyToken=31bf3856ad364e35, processorArchitecture=MSIL">
      <HintPath>..\..\packages\NuGet.Services.Owin.2.2.3\lib\net452\NuGet.Services.Owin.dll</HintPath>
    </Reference>
    <Reference Include="NuGet.Services.Logging, Version=2.2.3.0, Culture=neutral, processorArchitecture=MSIL">
      <HintPath>..\..\packages\NuGet.Services.Logging.2.2.3\lib\net452\NuGet.Services.Logging.dll</HintPath>
      <Private>True</Private>
    </Reference>
    <Reference Include="NuGet.Services.Platform.Client, Version=3.0.29.0, Culture=neutral, processorArchitecture=MSIL">
      <SpecificVersion>False</SpecificVersion>
      <HintPath>..\..\packages\NuGet.Services.Platform.Client.3.0.29-r-master\lib\portable-net45+wp80+win\NuGet.Services.Platform.Client.dll</HintPath>
      <Private>True</Private>
    </Reference>
    <Reference Include="NuGet.Services.ServiceBus, Version=2.10.0.0, Culture=neutral, PublicKeyToken=31bf3856ad364e35, processorArchitecture=MSIL">
      <HintPath>..\..\packages\NuGet.Services.ServiceBus.2.10.0\lib\net45\NuGet.Services.ServiceBus.dll</HintPath>
    </Reference>
    <Reference Include="NuGet.Services.Validation, Version=2.10.0.0, Culture=neutral, PublicKeyToken=31bf3856ad364e35, processorArchitecture=MSIL">
      <HintPath>..\..\packages\NuGet.Services.Validation.2.10.0\lib\net45\NuGet.Services.Validation.dll</HintPath>
    </Reference>
    <Reference Include="NuGet.Services.Validation.Issues, Version=2.10.0.0, Culture=neutral, PublicKeyToken=31bf3856ad364e35, processorArchitecture=MSIL">
      <HintPath>..\..\packages\NuGet.Services.Validation.Issues.2.10.0\lib\net45\NuGet.Services.Validation.Issues.dll</HintPath>
    </Reference>
    <Reference Include="NuGet.Versioning, Version=4.3.0.0, Culture=neutral, PublicKeyToken=31bf3856ad364e35, processorArchitecture=MSIL">
      <HintPath>..\..\packages\NuGet.Versioning.4.3.0-preview1-2524\lib\net45\NuGet.Versioning.dll</HintPath>
    </Reference>
    <Reference Include="Owin, Version=1.0.0.0, Culture=neutral, PublicKeyToken=f0ebd12fd5e55cc5, processorArchitecture=MSIL">
      <SpecificVersion>False</SpecificVersion>
      <HintPath>..\..\packages\Owin.1.0\lib\net40\Owin.dll</HintPath>
      <Private>True</Private>
    </Reference>
    <Reference Include="PoliteCaptcha, Version=0.4.0.0, Culture=neutral, processorArchitecture=MSIL">
      <SpecificVersion>False</SpecificVersion>
      <HintPath>..\..\packages\PoliteCaptcha.0.4.0.1\lib\net40\PoliteCaptcha.dll</HintPath>
      <Private>True</Private>
    </Reference>
    <Reference Include="QueryInterceptor, Version=0.1.4237.2400, Culture=neutral, processorArchitecture=MSIL">
      <SpecificVersion>False</SpecificVersion>
      <HintPath>..\..\packages\QueryInterceptor.0.1.4237.2400\lib\net40\QueryInterceptor.dll</HintPath>
      <Private>True</Private>
    </Reference>
    <Reference Include="Recaptcha, Version=1.0.5.0, Culture=neutral, PublicKeyToken=9afc4d65b28c38c2, processorArchitecture=MSIL">
      <SpecificVersion>False</SpecificVersion>
      <HintPath>..\..\packages\recaptcha.1.0.5.0\lib\.NetFramework 4.0\Recaptcha.dll</HintPath>
      <Private>True</Private>
    </Reference>
    <Reference Include="RouteMagic, Version=1.1.3.0, Culture=neutral, PublicKeyToken=84b59be021aa4cee, processorArchitecture=MSIL">
      <SpecificVersion>False</SpecificVersion>
      <HintPath>..\..\packages\RouteMagic.1.1.3\lib\net40\RouteMagic.dll</HintPath>
      <Private>True</Private>
    </Reference>
    <Reference Include="System.ComponentModel.Composition" />
    <Reference Include="System.Data.DataSetExtensions" />
    <Reference Include="System.IdentityModel" />
    <Reference Include="System.IdentityModel.Tokens.Jwt, Version=4.0.0.0, Culture=neutral, PublicKeyToken=31bf3856ad364e35, processorArchitecture=MSIL">
      <SpecificVersion>False</SpecificVersion>
      <HintPath>..\..\packages\System.IdentityModel.Tokens.Jwt.4.0.0\lib\net45\System.IdentityModel.Tokens.Jwt.dll</HintPath>
      <Private>True</Private>
    </Reference>
    <Reference Include="System.IO.Compression" />
    <Reference Include="System.Net" />
    <Reference Include="System.Net.Http" />
    <Reference Include="System.Net.Http.Extensions, Version=2.2.29.0, Culture=neutral, PublicKeyToken=b03f5f7f11d50a3a, processorArchitecture=MSIL">
      <SpecificVersion>False</SpecificVersion>
      <HintPath>..\..\packages\Microsoft.Net.Http.2.2.29\lib\net45\System.Net.Http.Extensions.dll</HintPath>
      <Private>True</Private>
    </Reference>
    <Reference Include="System.Net.Http.Primitives, Version=4.2.29.0, Culture=neutral, PublicKeyToken=b03f5f7f11d50a3a, processorArchitecture=MSIL">
      <SpecificVersion>False</SpecificVersion>
      <HintPath>..\..\packages\Microsoft.Net.Http.2.2.29\lib\net45\System.Net.Http.Primitives.dll</HintPath>
      <Private>True</Private>
    </Reference>
    <Reference Include="System.Web.Extensions" />
    <Reference Include="System.Web.Http, Version=5.2.3.0, Culture=neutral, PublicKeyToken=31bf3856ad364e35, processorArchitecture=MSIL">
      <HintPath>..\..\packages\Microsoft.AspNet.WebApi.Core.5.2.3\lib\net45\System.Web.Http.dll</HintPath>
      <Private>True</Private>
    </Reference>
    <Reference Include="System.Web.Http.OData, Version=5.5.1.0, Culture=neutral, PublicKeyToken=31bf3856ad364e35, processorArchitecture=MSIL">
      <HintPath>..\..\packages\Microsoft.AspNet.WebApi.OData.5.5.1\lib\net45\System.Web.Http.OData.dll</HintPath>
      <Private>True</Private>
    </Reference>
    <Reference Include="System.Web.Http.WebHost, Version=5.2.3.0, Culture=neutral, PublicKeyToken=31bf3856ad364e35, processorArchitecture=MSIL">
      <HintPath>..\..\packages\Microsoft.AspNet.WebApi.WebHost.5.2.3\lib\net45\System.Web.Http.WebHost.dll</HintPath>
      <Private>True</Private>
    </Reference>
    <Reference Include="System.Xml.Linq" />
    <Reference Include="WebApi.OutputCache.Core, Version=1.0.0.0, Culture=neutral, processorArchitecture=MSIL">
      <SpecificVersion>False</SpecificVersion>
      <HintPath>..\..\packages\Strathweb.CacheOutput.WebApi2.0.9.0\lib\net45\WebApi.OutputCache.Core.dll</HintPath>
      <Private>True</Private>
    </Reference>
    <Reference Include="WebApi.OutputCache.V2, Version=1.0.0.0, Culture=neutral, processorArchitecture=MSIL">
      <SpecificVersion>False</SpecificVersion>
      <HintPath>..\..\packages\Strathweb.CacheOutput.WebApi2.0.9.0\lib\net45\WebApi.OutputCache.V2.dll</HintPath>
      <Private>True</Private>
    </Reference>
    <Reference Include="System.Data.DataSetExtensions" />
    <Reference Include="System.IO.Compression" />
    <Reference Include="System.Net" />
    <Reference Include="System.Net.Http" />
    <Reference Include="System.Net.Http.Formatting, Version=5.2.3.0, Culture=neutral, PublicKeyToken=31bf3856ad364e35, processorArchitecture=MSIL">
      <SpecificVersion>False</SpecificVersion>
      <HintPath>..\..\packages\Microsoft.AspNet.WebApi.Client.5.2.3\lib\net45\System.Net.Http.Formatting.dll</HintPath>
      <Private>True</Private>
    </Reference>
    <Reference Include="System.Net.Http.WebRequest" />
    <Reference Include="System.Runtime.Serialization" />
    <Reference Include="System.ServiceModel" />
    <Reference Include="System.ServiceModel.Activation" />
    <Reference Include="System.ServiceModel.Web" />
    <Reference Include="System.Spatial, Version=5.6.5.0, Culture=neutral, PublicKeyToken=31bf3856ad364e35, processorArchitecture=MSIL">
      <SpecificVersion>False</SpecificVersion>
      <HintPath>..\..\packages\System.Spatial.5.6.5-beta\lib\net40\System.Spatial.dll</HintPath>
      <Private>True</Private>
    </Reference>
    <Reference Include="System.Transactions" />
    <Reference Include="System.Web.ApplicationServices" />
    <Reference Include="Microsoft.CSharp" />
    <Reference Include="System" />
    <Reference Include="System.Data" />
    <Reference Include="System.Web.DynamicData" />
    <Reference Include="System.Web.Entity" />
    <Reference Include="System.ComponentModel.DataAnnotations" />
    <Reference Include="System.Web" />
    <Reference Include="System.Web.Abstractions" />
    <Reference Include="System.Web.Helpers, Version=3.0.0.0, Culture=neutral, PublicKeyToken=31bf3856ad364e35, processorArchitecture=MSIL">
      <SpecificVersion>False</SpecificVersion>
      <HintPath>..\..\packages\Microsoft.AspNet.WebPages.3.2.3\lib\net45\System.Web.Helpers.dll</HintPath>
      <Private>True</Private>
    </Reference>
    <Reference Include="System.Web.Mvc, Version=5.2.3.0, Culture=neutral, PublicKeyToken=31bf3856ad364e35, processorArchitecture=MSIL">
      <SpecificVersion>False</SpecificVersion>
      <HintPath>..\..\packages\Microsoft.AspNet.Mvc.5.2.3\lib\net45\System.Web.Mvc.dll</HintPath>
      <Private>True</Private>
    </Reference>
    <Reference Include="System.Web.Optimization, Version=1.0.0.0, Culture=neutral, PublicKeyToken=31bf3856ad364e35, processorArchitecture=MSIL">
      <SpecificVersion>False</SpecificVersion>
      <HintPath>..\..\packages\Microsoft.AspNet.Web.Optimization.1.0.0\lib\net40\System.Web.Optimization.dll</HintPath>
      <Private>True</Private>
    </Reference>
    <Reference Include="System.Web.Razor, Version=3.0.0.0, Culture=neutral, PublicKeyToken=31bf3856ad364e35, processorArchitecture=MSIL">
      <SpecificVersion>False</SpecificVersion>
      <HintPath>..\..\packages\Microsoft.AspNet.Razor.3.2.3\lib\net45\System.Web.Razor.dll</HintPath>
      <Private>True</Private>
    </Reference>
    <Reference Include="System.Web.Routing" />
    <Reference Include="System.Configuration" />
    <Reference Include="System.Web.WebPages, Version=3.0.0.0, Culture=neutral, PublicKeyToken=31bf3856ad364e35, processorArchitecture=MSIL">
      <SpecificVersion>False</SpecificVersion>
      <HintPath>..\..\packages\Microsoft.AspNet.WebPages.3.2.3\lib\net45\System.Web.WebPages.dll</HintPath>
      <Private>True</Private>
    </Reference>
    <Reference Include="System.Web.WebPages.Deployment, Version=3.0.0.0, Culture=neutral, PublicKeyToken=31bf3856ad364e35, processorArchitecture=MSIL">
      <SpecificVersion>False</SpecificVersion>
      <HintPath>..\..\packages\Microsoft.AspNet.WebPages.3.2.3\lib\net45\System.Web.WebPages.Deployment.dll</HintPath>
      <Private>True</Private>
    </Reference>
    <Reference Include="System.Web.WebPages.Razor, Version=3.0.0.0, Culture=neutral, PublicKeyToken=31bf3856ad364e35, processorArchitecture=MSIL">
      <SpecificVersion>False</SpecificVersion>
      <HintPath>..\..\packages\Microsoft.AspNet.WebPages.3.2.3\lib\net45\System.Web.WebPages.Razor.dll</HintPath>
      <Private>True</Private>
    </Reference>
    <Reference Include="System.Xml" />
    <Reference Include="System.Xml.Linq" />
    <Reference Include="WebActivator, Version=1.4.4.0, Culture=neutral, processorArchitecture=MSIL">
      <SpecificVersion>False</SpecificVersion>
      <HintPath>..\..\packages\WebActivator.1.4.4\lib\net40\WebActivator.dll</HintPath>
      <Private>True</Private>
    </Reference>
    <Reference Include="WebActivatorEx, Version=2.0.0.0, Culture=neutral, PublicKeyToken=7b26dc2a43f6a0d4, processorArchitecture=MSIL">
      <SpecificVersion>False</SpecificVersion>
      <HintPath>..\..\packages\WebActivatorEx.2.0.6\lib\net40\WebActivatorEx.dll</HintPath>
      <Private>True</Private>
    </Reference>
    <Reference Include="WebBackgrounder, Version=0.2.0.0, Culture=neutral, processorArchitecture=MSIL">
      <SpecificVersion>False</SpecificVersion>
      <HintPath>..\..\packages\WebBackgrounder.0.2.0\lib\net40\WebBackgrounder.dll</HintPath>
      <Private>True</Private>
    </Reference>
    <Reference Include="WebBackgrounder.EntityFramework, Version=0.1.0.0, Culture=neutral, processorArchitecture=MSIL">
      <SpecificVersion>False</SpecificVersion>
      <HintPath>..\..\packages\WebBackgrounder.EntityFramework.0.1\lib\net40\WebBackgrounder.EntityFramework.dll</HintPath>
      <Private>True</Private>
    </Reference>
    <Reference Include="WebGrease, Version=1.0.0.0, Culture=neutral, PublicKeyToken=31bf3856ad364e35, processorArchitecture=MSIL">
      <SpecificVersion>False</SpecificVersion>
      <HintPath>..\..\packages\WebGrease.1.1.0\lib\WebGrease.dll</HintPath>
      <Private>True</Private>
    </Reference>
    <Reference Include="WebMatrix.Data, Version=3.0.0.0, Culture=neutral, PublicKeyToken=31bf3856ad364e35, processorArchitecture=MSIL">
      <SpecificVersion>False</SpecificVersion>
      <HintPath>..\..\packages\Microsoft.AspNet.WebPages.Data.3.2.3\lib\net45\WebMatrix.Data.dll</HintPath>
      <Private>True</Private>
    </Reference>
    <Reference Include="WebMatrix.WebData, Version=3.0.0.0, Culture=neutral, PublicKeyToken=31bf3856ad364e35, processorArchitecture=MSIL">
      <SpecificVersion>False</SpecificVersion>
      <HintPath>..\..\packages\Microsoft.AspNet.WebPages.WebData.3.2.3\lib\net45\WebMatrix.WebData.dll</HintPath>
      <Private>True</Private>
    </Reference>
  </ItemGroup>
  <ItemGroup>
    <Compile Include="App_Start\NuGetODataV2CuratedFeedConfig.cs" />
    <Compile Include="App_Start\NuGetODataV2FeedConfig.cs" />
    <Compile Include="App_Start\NuGetODataV1FeedConfig.cs" />
    <Compile Include="App_Start\NuGetODataConfig.cs" />
    <Compile Include="App_Start\RuntimeServiceProvider.cs" />
    <Compile Include="App_Start\StorageDependent.cs" />
    <Compile Include="App_Start\WebApiConfig.cs" />
    <Compile Include="App_Start\AutofacConfig.cs" />
    <Compile Include="Areas\Admin\Controllers\DeleteAccountController.cs" />
    <Compile Include="Areas\Admin\Controllers\DeleteController.cs" />
    <Compile Include="Areas\Admin\Controllers\LockPackageController.cs" />
    <Compile Include="Areas\Admin\Controllers\ReservedNamespaceController.cs" />
    <Compile Include="Areas\Admin\Controllers\SecurityPolicyController.cs" />
    <Compile Include="Areas\Admin\Controllers\SupportRequestController.cs" />
    <Compile Include="Areas\Admin\Controllers\ValidationController.cs" />
    <Compile Include="Areas\Admin\DynamicData\FieldTemplates\Url_Edit.ascx.cs">
      <DependentUpon>Url_Edit.ascx</DependentUpon>
      <SubType>ASPXCodeBehind</SubType>
    </Compile>
    <Compile Include="Areas\Admin\DynamicData\FieldTemplates\Url_Edit.ascx.designer.cs">
      <DependentUpon>Url_Edit.ascx</DependentUpon>
    </Compile>
    <Compile Include="Areas\Admin\DynamicData\PageTemplates\ListDetails.aspx.cs">
      <DependentUpon>ListDetails.aspx</DependentUpon>
      <SubType>ASPXCodeBehind</SubType>
    </Compile>
    <Compile Include="Areas\Admin\DynamicData\PageTemplates\ListDetails.aspx.designer.cs">
      <DependentUpon>ListDetails.aspx</DependentUpon>
    </Compile>
    <Compile Include="Areas\Admin\Helpers.cs" />
    <Compile Include="Areas\Admin\Migrations\201602111647053_SupportRequestDbModel.cs" />
    <Compile Include="Areas\Admin\Migrations\201602111647053_SupportRequestDbModel.Designer.cs">
      <DependentUpon>201602111647053_SupportRequestDbModel.cs</DependentUpon>
    </Compile>
    <Compile Include="Areas\Admin\Migrations\201602191039005_PackageInfoIsOptional.cs" />
    <Compile Include="Areas\Admin\Migrations\201602191039005_PackageInfoIsOptional.Designer.cs">
      <DependentUpon>201602191039005_PackageInfoIsOptional.cs</DependentUpon>
    </Compile>
    <Compile Include="Areas\Admin\Models\DeletedStatus.cs" />
    <Compile Include="Areas\Admin\Models\IssueStatusKeys.cs" />
    <Compile Include="Areas\Admin\Migrations\SupportRequestMigrationsConfiguration.cs" />
    <Compile Include="Areas\Admin\Models\Admin.cs" />
    <Compile Include="Areas\Admin\Models\History.cs" />
    <Compile Include="Areas\Admin\Models\Issue.cs" />
    <Compile Include="Areas\Admin\Models\IssueStatus.cs" />
    <Compile Include="Areas\Admin\Models\ISupportRequestDbContext.cs" />
    <Compile Include="Areas\Admin\Models\SupportRequestDbContext.cs" />
    <Compile Include="Areas\Admin\Services\ValidationAdminService.cs" />
    <Compile Include="Areas\Admin\ViewModels\DeleteAccountAsAdminViewModel.cs" />
    <Compile Include="Areas\Admin\ViewModels\DeleteAccountStatus.cs" />
    <Compile Include="Areas\Admin\ViewModels\HardDeleteReflowBulkRequestConfirmation.cs" />
    <Compile Include="Areas\Admin\ViewModels\HardDeleteReflowBulkRequest.cs" />
    <Compile Include="Areas\Admin\ViewModels\HardDeleteReflowRequest.cs" />
    <Compile Include="Areas\Admin\ViewModels\LockPackageViewModel.cs" />
    <Compile Include="Areas\Admin\ViewModels\PackageValidationViewModel.cs" />
    <Compile Include="Areas\Admin\ViewModels\ValidationPageViewModel.cs" />
    <Compile Include="Areas\Admin\Services\ISupportRequestService.cs" />
    <Compile Include="Areas\Admin\Services\PagerDutyClient.cs" />
    <Compile Include="Areas\Admin\Services\SupportRequestService.cs" />
    <Compile Include="Areas\Admin\ViewModels\DeleteAccountSearchResult.cs" />
    <Compile Include="Areas\Admin\Services\ValidationEntityRepository.cs" />
    <Compile Include="Areas\Admin\ViewModels\DeleteSearchResult.cs" />
    <Compile Include="Areas\Admin\ViewModels\HomeViewModel.cs" />
    <Compile Include="Areas\Admin\ViewModels\UserViewModel.cs" />
    <Compile Include="Areas\Admin\ViewModels\ReservedNamespaceResultModel.cs" />
    <Compile Include="Areas\Admin\ViewModels\ReservedNamespaceViewModel.cs" />
    <Compile Include="Areas\Admin\ViewModels\ReservedNamespaceSearchResult.cs" />
    <Compile Include="Areas\Admin\ViewModels\UserSecurityPolicySubscriptions.cs" />
    <Compile Include="Areas\Admin\ViewModels\UserSecurityPolicySearchResult.cs" />
    <Compile Include="Areas\Admin\ViewModels\SecurityPolicyViewModel.cs" />
    <Compile Include="Areas\Admin\ViewModels\SupportRequestAdminsViewModel.cs" />
    <Compile Include="Areas\Admin\ViewModels\SupportRequestAdminViewModel.cs" />
    <Compile Include="Areas\Admin\ViewModels\SupportRequestsViewModel.cs" />
    <Compile Include="Areas\Admin\ViewModels\SupportRequestViewModel.cs" />
    <Compile Include="Authentication\ApiScopeEvaluationResult.cs" />
    <Compile Include="Authentication\ApiScopeEvaluator.cs" />
    <Compile Include="Authentication\AuthenticateExternalLoginResult.cs" />
    <Compile Include="Authentication\FeedOnlyModeException.cs" />
    <Compile Include="Authentication\IApiScopeEvaluator.cs" />
    <Compile Include="Authentication\NuGetPackagePattern.cs" />
    <Compile Include="Authentication\PasswordAuthenticationResult.cs" />
    <Compile Include="Authentication\NuGetScopes.cs" />
    <Compile Include="Authentication\PasswordResetResult.cs" />
    <Compile Include="Authentication\Providers\AuthenticationPolicy.cs" />
    <Compile Include="Authentication\Providers\AuthenticatorT.cs" />
    <Compile Include="Authentication\Providers\IdentityInformation.cs" />
    <Compile Include="Authentication\Providers\AzureActiveDirectoryV2\AzureActiveDirectoryV2Authenticator.cs" />
    <Compile Include="Authentication\Providers\AzureActiveDirectoryV2\AzureActiveDirectoryV2AuthenticatorConfiguration.cs" />
    <Compile Include="Authentication\Providers\AzureActiveDirectory\AzureActiveDirectoryAuthenticator.cs" />
    <Compile Include="Authentication\Providers\AzureActiveDirectory\AzureActiveDirectoryAuthenticatorConfiguration.cs" />
    <Compile Include="Extensions\ClaimsExtensions.cs" />
    <Compile Include="Configuration\IGalleryConfigurationService.cs" />
    <Compile Include="Configuration\IPackageDeleteConfiguration.cs" />
    <Compile Include="Configuration\IServiceBusConfiguration.cs" />
    <Compile Include="Configuration\PackageDeleteConfiguration.cs" />
    <Compile Include="Configuration\SecretReader\CachingSecretReader.cs" />
    <Compile Include="Configuration\SecretReader\EmptySecretReaderFactory.cs" />
    <Compile Include="Configuration\SecretReader\ISecretReaderFactory.cs" />
    <Compile Include="Configuration\SecretReader\SecretReaderFactory.cs" />
    <Compile Include="Configuration\ServiceBusConfiguration.cs" />
    <Compile Include="Configuration\StringArrayConverter.cs" />
    <Compile Include="Controllers\AccountsController.cs" />
    <Compile Include="Controllers\NuGetContext.cs" />
    <Compile Include="Controllers\OrganizationsController.cs" />
    <Compile Include="Diagnostics\ElmahHandleErrorAttribute.cs" />
    <Compile Include="Extensions\DateTimeExtensions.cs" />
    <Compile Include="Controllers\ODataV1FeedController.cs" />
    <Compile Include="Controllers\ODataV2CuratedFeedController.cs" />
    <Compile Include="Controllers\ODataV2FeedController.cs" />
    <Compile Include="Diagnostics\PerfCounters.cs" />
    <Compile Include="Diagnostics\ProcessPerfEvents.cs" />
    <Compile Include="App_Start\OwinStartup.cs" />
    <Compile Include="Areas\Admin\DynamicData\OrderedFieldGenerator.cs" />
    <Compile Include="Areas\Admin\Controllers\LuceneController.cs" />
    <Compile Include="Areas\Admin\Models\LuceneInfoModel.cs" />
    <Compile Include="Areas\Admin\Controllers\ConfigController.cs" />
    <Compile Include="Areas\Admin\ViewModels\ConfigViewModel.cs" />
    <Compile Include="Authentication\Providers\ApiKey\ApiKeyAuthenticationExtensions.cs" />
    <Compile Include="Authentication\Providers\ApiKey\ApiKeyAuthenticationHandler.cs" />
    <Compile Include="Authentication\Providers\ApiKey\ApiKeyAuthenticationMiddleware.cs" />
    <Compile Include="Authentication\Providers\ApiKey\ApiKeyAuthenticationOptions.cs" />
    <Compile Include="Authentication\AuthenticatedUser.cs" />
    <Compile Include="Authentication\AuthenticationService.cs" />
    <Compile Include="Authentication\AuthenticationTypes.cs" />
    <Compile Include="Authentication\AuthDependenciesModule.cs" />
    <Compile Include="Authentication\Providers\ApiKey\ApiKeyAuthenticator.cs" />
    <Compile Include="Authentication\Providers\ApiKey\ApiKeyAuthenticatorConfiguration.cs" />
    <Compile Include="Authentication\Providers\Authenticator.cs" />
    <Compile Include="Authentication\Providers\AuthenticatorConfiguration.cs" />
    <Compile Include="Authentication\Providers\AuthenticatorUI.cs" />
    <Compile Include="Authentication\Providers\LocalUser\LocalUserAuthenticator.cs" />
    <Compile Include="Authentication\Providers\MicrosoftAccount\MicrosoftAccountAuthenticator.cs" />
    <Compile Include="Authentication\Providers\MicrosoftAccount\MicrosoftAccountAuthenticatorConfiguration.cs" />
    <Compile Include="Configuration\ConfigurationService.cs" />
    <Compile Include="Configuration\FeatureConfiguration.cs" />
    <Compile Include="Configuration\LuceneIndexLocation.cs" />
    <Compile Include="Configuration\MailAddressConverter.cs" />
    <Compile Include="Configuration\SmtpUri.cs" />
    <Compile Include="Controllers\AppController.cs" />
    <Compile Include="Controllers\ErrorsController.cs" />
    <Compile Include="Controllers\PagesController.cs" />
    <Compile Include="Extensions\OrganizationExtensions.cs" />
    <Compile Include="Extensions\PrincipalExtensions.cs" />
    <Compile Include="Extensions\RouteExtensions.cs" />
    <Compile Include="Extensions\ScopeExtensions.cs" />
    <Compile Include="Extensions\CredentialExtensions.cs" />
    <Compile Include="Extensions\UserExtensions.cs" />
    <Compile Include="Filters\ApiScopeRequiredAttribute.cs" />
    <Compile Include="Filters\UIAuthorizeAttribute.cs" />
    <Compile Include="GlobalSuppressions.cs" />
    <Compile Include="Helpers\GravatarHelper.cs" />
    <Compile Include="Helpers\ObfuscationHelper.cs" />
    <Compile Include="Helpers\PermissionsHelpers.cs" />
    <Compile Include="Helpers\RegexEx.cs" />
    <Compile Include="Helpers\RouteUrlTemplate.cs" />
    <Compile Include="Infrastructure\Authentication\ApiKeyV3.cs" />
    <Compile Include="Infrastructure\Authentication\ApiKeyV4.cs" />
    <Compile Include="Infrastructure\Authentication\Base32Encoder.cs" />
    <Compile Include="Migrations\201711082145351_AddAccountDelete.cs" />
    <Compile Include="Migrations\201711082145351_AddAccountDelete.Designer.cs">
      <DependentUpon>201711082145351_AddAccountDelete.cs</DependentUpon>
    </Compile>
    <Compile Include="Migrations\201711291842225_AddCertificate.cs" />
    <Compile Include="Migrations\201711291842225_AddCertificate.Designer.cs">
      <DependentUpon>201711291842225_AddCertificate.cs</DependentUpon>
    </Compile>
    <Compile Include="Migrations\201712052213307_AddPackageIdLocking.cs" />
    <Compile Include="Migrations\201712052213307_AddPackageIdLocking.Designer.cs">
      <DependentUpon>201712052213307_AddPackageIdLocking.cs</DependentUpon>
    </Compile>
    <Compile Include="Migrations\201712211850074_MembershipRequests.cs" />
    <Compile Include="Migrations\201712211850074_MembershipRequests.Designer.cs">
      <DependentUpon>201712211850074_MembershipRequests.cs</DependentUpon>
    </Compile>
    <Compile Include="Migrations\201801101337052_RemovePackageEdits.cs" />
    <Compile Include="Migrations\201801101337052_RemovePackageEdits.Designer.cs">
      <DependentUpon>201801101337052_RemovePackageEdits.cs</DependentUpon>
    </Compile>
    <Compile Include="Migrations\201803202317063_AddEnableMultiFactorAuthentication.cs" />
    <Compile Include="Migrations\201803202317063_AddEnableMultiFactorAuthentication.Designer.cs">
      <DependentUpon>201803202317063_AddEnableMultiFactorAuthentication.cs</DependentUpon>
    </Compile>
    <Compile Include="Migrations\201804171613337_AddCertificateRegistration.cs" />
    <Compile Include="Migrations\201804171613337_AddCertificateRegistration.Designer.cs">
      <DependentUpon>201804171613337_AddCertificateRegistration.cs</DependentUpon>
    </Compile>
    <Compile Include="Migrations\201804241507196_RemoveUserCertificateIsActive.cs" />
    <Compile Include="Migrations\201804241507196_RemoveUserCertificateIsActive.Designer.cs">
      <DependentUpon>201804241507196_RemoveUserCertificateIsActive.cs</DependentUpon>
    </Compile>
    <Compile Include="RequestModels\DeleteAccountRequest.cs" />
    <Compile Include="Migrations\201710301857232_Organizations.cs" />
    <Compile Include="Migrations\201710301857232_Organizations.Designer.cs">
      <DependentUpon>201710301857232_Organizations.cs</DependentUpon>
    </Compile>
    <Compile Include="Migrations\201711021733062_ApiKeyOwnerScope.cs" />
    <Compile Include="Migrations\201711021733062_ApiKeyOwnerScope.Designer.cs">
      <DependentUpon>201711021733062_ApiKeyOwnerScope.cs</DependentUpon>
    </Compile>
    <Compile Include="Security\AutomaticOverwriteRequiredSignerPolicy.cs" />
    <Compile Include="Security\ControlRequiredSignerPolicy.cs" />
    <Compile Include="Security\RequiredSignerPolicy.cs" />
    <Compile Include="Security\RequireOrganizationTenantPolicy.cs" />
    <Compile Include="Services\AccountDeletionOrphanPackagePolicy.cs" />
    <Compile Include="Services\ActionOnNewPackageContext.cs" />
    <Compile Include="Services\ActionRequiringAccountPermissions.cs" />
    <Compile Include="Services\ActionRequiringEntityPermissions.cs" />
    <Compile Include="Services\ActionRequiringPackagePermissions.cs" />
    <Compile Include="Services\ActionRequiringReservedNamespacePermissions.cs" />
    <Compile Include="Services\ActionsRequiringPermissions.cs" />
    <Compile Include="Services\AsynchronousPackageValidationInitiator.cs" />
<<<<<<< HEAD
    <Compile Include="Services\AwsS3FileReference.cs" />
    <Compile Include="Services\AwsS3FileSystemService.cs" />
    <Compile Include="Services\AwsS3FileSystemStorageService.cs" />
=======
    <Compile Include="Services\CertificateService.cs" />
    <Compile Include="Services\CertificateValidator.cs" />
>>>>>>> 25f062aa
    <Compile Include="Services\CloudBlobFileStorageService.cs" />
    <Compile Include="Services\DeleteAccountService.cs" />
    <Compile Include="Services\IActionRequiringEntityPermissions.cs" />
    <Compile Include="Services\ICertificateService.cs" />
    <Compile Include="Services\ICertificateValidator.cs" />
    <Compile Include="Services\IDeleteAccountService.cs" />
    <Compile Include="Services\IFileStorageService.cs" />
    <Compile Include="Services\IContentObjectService.cs" />
    <Compile Include="Services\ImmediatePackageValidator.cs" />
    <Compile Include="Services\ContentObjectService.cs" />
    <Compile Include="Services\PackageOwnershipManagementService.cs" />
    <Compile Include="Services\IPackageOwnershipManagementService.cs" />
    <Compile Include="Services\IPackageValidationInitiator.cs" />
    <Compile Include="Services\ITelemetryClient.cs" />
    <Compile Include="Infrastructure\HttpStatusCodeWithServerWarningResult.cs" />
    <Compile Include="Migrations\201704191802404_AddIndexPackageRegistrationKeySemVer.cs" />
    <Compile Include="Migrations\201704191802404_AddIndexPackageRegistrationKeySemVer.Designer.cs">
      <DependentUpon>201704191802404_AddIndexPackageRegistrationKeySemVer.cs</DependentUpon>
    </Compile>
    <Compile Include="Migrations\201704211454424_SecurityPolicies.cs" />
    <Compile Include="Migrations\201704211454424_SecurityPolicies.Designer.cs">
      <DependentUpon>201704211454424_SecurityPolicies.cs</DependentUpon>
    </Compile>
    <Compile Include="Migrations\201705032101231_SecurityPoliciesFix.cs" />
    <Compile Include="Migrations\201705032101231_SecurityPoliciesFix.Designer.cs">
      <DependentUpon>201705032101231_SecurityPoliciesFix.cs</DependentUpon>
    </Compile>
    <Compile Include="Migrations\201705031714183_AddIndexSemVerLevelKey.cs" />
    <Compile Include="Migrations\201705031714183_AddIndexSemVerLevelKey.Designer.cs">
      <DependentUpon>201705031714183_AddIndexSemVerLevelKey.cs</DependentUpon>
    </Compile>
    <Compile Include="Migrations\201705041614287_UserSecurityPolicies_SubscriptionColumn.cs" />
    <Compile Include="Migrations\201705041614287_UserSecurityPolicies_SubscriptionColumn.Designer.cs">
      <DependentUpon>201705041614287_UserSecurityPolicies_SubscriptionColumn.cs</DependentUpon>
    </Compile>
    <Compile Include="Migrations\201706061829243_AddSemVer2LatestVersionColumns.cs" />
    <Compile Include="Migrations\201706061829243_AddSemVer2LatestVersionColumns.Designer.cs">
      <DependentUpon>201706061829243_AddSemVer2LatestVersionColumns.cs</DependentUpon>
    </Compile>
    <Compile Include="Migrations\201706080632469_AddIndexIsLatestSemVer2.cs" />
    <Compile Include="Migrations\201706080632469_AddIndexIsLatestSemVer2.Designer.cs">
      <DependentUpon>201706080632469_AddIndexIsLatestSemVer2.cs</DependentUpon>
    </Compile>
    <Compile Include="Migrations\201706080930506_AddIndexSemVerLevelKeyPackageRegistrationKey.cs" />
    <Compile Include="Migrations\201706080930506_AddIndexSemVerLevelKeyPackageRegistrationKey.Designer.cs">
      <DependentUpon>201706080930506_AddIndexSemVerLevelKeyPackageRegistrationKey.cs</DependentUpon>
    </Compile>
    <Compile Include="Migrations\201706262349176_AddRepositoryURL_ReadMe.cs" />
    <Compile Include="Migrations\201706262349176_AddRepositoryURL_ReadMe.Designer.cs">
      <DependentUpon>201706262349176_AddRepositoryURL_ReadMe.cs</DependentUpon>
    </Compile>
    <Compile Include="Migrations\201708241907124_PrefixReservation.cs" />
    <Compile Include="Migrations\201708241907124_PrefixReservation.Designer.cs">
      <DependentUpon>201708241907124_PrefixReservation.cs</DependentUpon>
    </Compile>
    <Compile Include="Migrations\201709072246362_AddPackageLicenseReport2Sproc.cs" />
    <Compile Include="Migrations\201709072246362_AddPackageLicenseReport2Sproc.Designer.cs">
      <DependentUpon>201709072246362_AddPackageLicenseReport2Sproc.cs</DependentUpon>
    </Compile>
    <Compile Include="Migrations\201709111714021_AddPackageStatusKey.cs" />
    <Compile Include="Migrations\201709111714021_AddPackageStatusKey.Designer.cs">
      <DependentUpon>201709111714021_AddPackageStatusKey.cs</DependentUpon>
    </Compile>
    <Compile Include="Migrations\201709202249402_AddPackageOwnershipRequestsPage.cs" />
    <Compile Include="Migrations\201709202249402_AddPackageOwnershipRequestsPage.Designer.cs">
      <DependentUpon>201709202249402_AddPackageOwnershipRequestsPage.cs</DependentUpon>
    </Compile>
    <Compile Include="RequestModels\ReadMeRequest.cs" />
    <Compile Include="Security\DefaultSubscription.cs" />
    <Compile Include="Security\RequireMinProtocolVersionForPushPolicy.cs" />
    <Compile Include="Security\IUserSecurityPolicySubscription.cs" />
    <Compile Include="OData\Serializers\FeedPackageAnnotationStrategy.cs" />
    <Compile Include="OData\Serializers\IFeedPackageAnnotationStrategy.cs" />
    <Compile Include="OData\Serializers\V1FeedPackageAnnotationStrategy.cs" />
    <Compile Include="OData\Serializers\V2FeedPackageAnnotationStrategy.cs" />
    <Compile Include="Security\UserSecurityPolicyHandler.cs" />
    <Compile Include="Security\ISecurityPolicyService.cs" />
    <Compile Include="Security\RequirePackageVerifyScopePolicy.cs" />
    <Compile Include="Security\SecurityPolicyAction.cs" />
    <Compile Include="Security\SecurityPolicyService.cs" />
    <Compile Include="Security\UserSecurityPolicyEvaluationContext.cs" />
    <Compile Include="Security\SecurityPolicyResult.cs" />
    <Compile Include="Security\UserSecurityPolicySubscriptionContext.cs" />
    <Compile Include="Services\IPackageOwnerRequestService.cs" />
    <Compile Include="Services\IReadMeService.cs" />
    <Compile Include="Services\IValidationService.cs" />
    <Compile Include="Services\PackageOwnerRequestService.cs" />
    <Compile Include="Services\PackageUploadService.cs" />
    <Compile Include="Services\IReservedNamespaceService.cs" />
    <Compile Include="Services\IPackageUploadService.cs" />
    <Compile Include="Services\LoginDiscontinuationConfiguration.cs" />
    <Compile Include="Services\PermissionsCheckResult.cs" />
    <Compile Include="Services\PermissionsRequirement.cs" />
    <Compile Include="Services\ReservedNamespaceService.cs" />
    <Compile Include="Services\ReadMeService.cs" />
    <Compile Include="Services\TelemetryClientWrapper.cs" />
    <Compile Include="Services\ValidationService.cs" />
    <Compile Include="Telemetry\ClientInformationTelemetryEnricher.cs" />
    <Compile Include="Telemetry\ClientTelemetryPIIProcessor.cs" />
    <Compile Include="Telemetry\Obfuscator.cs" />
    <Compile Include="Telemetry\QuietExceptionLogger.cs" />
    <Compile Include="Infrastructure\Authentication\CredentialBuilder.cs" />
    <Compile Include="Infrastructure\Authentication\CredentialValidator.cs" />
    <Compile Include="Infrastructure\Authentication\ICredentialBuilder.cs" />
    <Compile Include="Infrastructure\Authentication\ICredentialValidator.cs" />
    <Compile Include="Infrastructure\DateTimeProvider.cs" />
    <Compile Include="Infrastructure\IDateTimeProvider.cs" />
    <Compile Include="Infrastructure\PasswordValidationAttribute.cs" />
    <Compile Include="Migrations\201602181939424_RemovePackageStatistics.cs" />
    <Compile Include="Migrations\201602181939424_RemovePackageStatistics.Designer.cs">
      <DependentUpon>201602181939424_RemovePackageStatistics.cs</DependentUpon>
    </Compile>
    <Compile Include="Migrations\201603111230347_RemoveSqlDownloadStatsAggregation.cs" />
    <Compile Include="Migrations\201603111230347_RemoveSqlDownloadStatsAggregation.Designer.cs">
      <DependentUpon>201603111230347_RemoveSqlDownloadStatsAggregation.cs</DependentUpon>
    </Compile>
    <Compile Include="Migrations\201603151731262_AddIndexForPackageDeletes.cs" />
    <Compile Include="Migrations\201603151731262_AddIndexForPackageDeletes.Designer.cs">
      <DependentUpon>201603151731262_AddIndexForPackageDeletes.cs</DependentUpon>
    </Compile>
    <Compile Include="Migrations\201604061724388_NotifyPackagePushed.cs" />
    <Compile Include="Migrations\201604061724388_NotifyPackagePushed.Designer.cs">
      <DependentUpon>201604061724388_NotifyPackagePushed.cs</DependentUpon>
    </Compile>
    <Compile Include="Migrations\201605250728584_AddAdditionalIndexForPackageDeletes.cs" />
    <Compile Include="Migrations\201605250728584_AddAdditionalIndexForPackageDeletes.Designer.cs">
      <DependentUpon>201605250728584_AddAdditionalIndexForPackageDeletes.cs</DependentUpon>
    </Compile>
    <Compile Include="Migrations\201605250755294_AddIndexForUserEmailAddress.cs" />
    <Compile Include="Migrations\201605250755294_AddIndexForUserEmailAddress.Designer.cs">
      <DependentUpon>201605250755294_AddIndexForUserEmailAddress.cs</DependentUpon>
    </Compile>
    <Compile Include="Migrations\201605310704169_RemoveOldCredentialColumnsFromUsersTable.cs" />
    <Compile Include="Migrations\201605310704169_RemoveOldCredentialColumnsFromUsersTable.Designer.cs">
      <DependentUpon>201605310704169_RemoveOldCredentialColumnsFromUsersTable.cs</DependentUpon>
    </Compile>
    <Compile Include="Migrations\201606012049351_AddIndexForCredentialsUserKey.cs" />
    <Compile Include="Migrations\201606012049351_AddIndexForCredentialsUserKey.Designer.cs">
      <DependentUpon>201606012049351_AddIndexForCredentialsUserKey.cs</DependentUpon>
    </Compile>
    <Compile Include="Migrations\201606012058492_AddIndexForPackageLicenseReportsPackageKey.cs" />
    <Compile Include="Migrations\201606012058492_AddIndexForPackageLicenseReportsPackageKey.Designer.cs">
      <DependentUpon>201606012058492_AddIndexForPackageLicenseReportsPackageKey.cs</DependentUpon>
    </Compile>
    <Compile Include="Migrations\201606020741056_CredentialExpires.cs" />
    <Compile Include="Migrations\201606020741056_CredentialExpires.Designer.cs">
      <DependentUpon>201606020741056_CredentialExpires.cs</DependentUpon>
    </Compile>
    <Compile Include="Migrations\201607190813558_CredentialDoesNotExpire.cs" />
    <Compile Include="Migrations\201607190813558_CredentialDoesNotExpire.Designer.cs">
      <DependentUpon>201607190813558_CredentialDoesNotExpire.cs</DependentUpon>
    </Compile>
    <Compile Include="Migrations\201607190842411_CredentialLastUsed.cs" />
    <Compile Include="Migrations\201607190842411_CredentialLastUsed.Designer.cs">
      <DependentUpon>201607190842411_CredentialLastUsed.cs</DependentUpon>
    </Compile>
    <Compile Include="Migrations\201608251939567_AddPackageTypes.cs" />
    <Compile Include="Migrations\201608251939567_AddPackageTypes.Designer.cs">
      <DependentUpon>201608251939567_AddPackageTypes.cs</DependentUpon>
    </Compile>
    <Compile Include="Migrations\201609092252096_AddIndexCredentialExpires.cs" />
    <Compile Include="Migrations\201609092252096_AddIndexCredentialExpires.Designer.cs">
      <DependentUpon>201609092252096_AddIndexCredentialExpires.cs</DependentUpon>
    </Compile>
    <Compile Include="Migrations\201609092255576_AddIndexUsersEmail.cs" />
    <Compile Include="Migrations\201609092255576_AddIndexUsersEmail.Designer.cs">
      <DependentUpon>201609092255576_AddIndexUsersEmail.cs</DependentUpon>
    </Compile>
    <Compile Include="Migrations\201610042351343_AddUserFailedLogin.cs" />
    <Compile Include="Migrations\201610042351343_AddUserFailedLogin.Designer.cs">
      <DependentUpon>201610042351343_AddUserFailedLogin.cs</DependentUpon>
    </Compile>
    <Compile Include="Migrations\201609211206577_ApiKeyDescription.cs" />
    <Compile Include="Migrations\201609211206577_ApiKeyDescription.Designer.cs">
      <DependentUpon>201609211206577_ApiKeyDescription.cs</DependentUpon>
    </Compile>
    <Compile Include="Migrations\201609260823310_ScopedCredential.cs" />
    <Compile Include="Migrations\201609260823310_ScopedCredential.Designer.cs">
      <DependentUpon>201609260823310_ScopedCredential.cs</DependentUpon>
    </Compile>
    <Compile Include="Migrations\201609270831462_AddExpirationColumn.cs" />
    <Compile Include="Migrations\201609270831462_AddExpirationColumn.Designer.cs">
      <DependentUpon>201609270831462_AddExpirationColumn.cs</DependentUpon>
    </Compile>
    <Compile Include="Migrations\201701120413341_AddScopeCredentialKey.cs" />
    <Compile Include="Migrations\201701120413341_AddScopeCredentialKey.Designer.cs">
      <DependentUpon>201701120413341_AddScopeCredentialKey.cs</DependentUpon>
    </Compile>
    <Compile Include="Migrations\201611240011320_AddTriggerForPackagesLastEdited.cs" />
    <Compile Include="Migrations\201611240011320_AddTriggerForPackagesLastEdited.Designer.cs">
      <DependentUpon>201611240011320_AddTriggerForPackagesLastEdited.cs</DependentUpon>
    </Compile>
    <Compile Include="Migrations\201703221228170_AddSemVerLevelKeyColumn.cs" />
    <Compile Include="Migrations\201703221228170_AddSemVerLevelKeyColumn.Designer.cs">
      <DependentUpon>201703221228170_AddSemVerLevelKeyColumn.cs</DependentUpon>
    </Compile>
    <Compile Include="OData\Conventions\CompositeODataKeyHelper.cs" />
    <Compile Include="OData\Conventions\EntitySetPropertyRoutingConvention.cs" />
    <Compile Include="OData\ODataServiceVersionHeaderPropagatingBatchHandler.cs" />
    <Compile Include="OData\QueryInterceptors\NormalizeVersionInterceptor.cs" />
    <Compile Include="OData\QueryAllowed\ODataQueryFilter.cs" />
    <Compile Include="OData\QueryAllowed\ODataQueryVerifier.cs" />
    <Compile Include="OData\QueryAllowed\ODataQueryRequest.cs" />
    <Compile Include="OData\QueryInterceptors\ODataRemoveSorter.cs" />
    <Compile Include="OData\SearchService\SearchAdaptorResult.cs" />
    <Compile Include="OData\SearchService\SearchHijacker.cs" />
    <Compile Include="Diagnostics\DiagnosticsService.cs" />
    <Compile Include="Diagnostics\PerfEvent.cs" />
    <Compile Include="Diagnostics\SendErrorsToTelemetryAttribute.cs" />
    <Compile Include="Extensions\NumberExtensions.cs">
      <SubType>Code</SubType>
    </Compile>
    <Compile Include="Extensions\HttpRequestExtensions.cs" />
    <Compile Include="Helpers\HostMachine.cs" />
    <Compile Include="Telemetry\AppInsightsHealthIndicatorLogger.cs" />
    <Compile Include="Infrastructure\DependencyResolverServiceProviderAdapter.cs" />
    <Compile Include="Infrastructure\Lucene\CloudDownloadCountServiceRefreshJob.cs" />
    <Compile Include="Infrastructure\MessageQueue.cs" />
    <Compile Include="Diagnostics\TraceDiagnosticsSource.cs" />
    <Compile Include="Diagnostics\DiagnosticsSourceExtensions.cs" />
    <Compile Include="Configuration\StorageType.cs" />
    <Compile Include="Telemetry\UserPackageDeleteEvent.cs" />
    <Compile Include="Telemetry\UserPackageDeleteOutcome.cs" />
    <Compile Include="ViewModels\AddOrganizationViewModel.cs" />
    <Compile Include="ViewModels\DeleteOrganizationViewModel.cs" />
    <Compile Include="ViewModels\DeleteUserViewModel.cs" />
    <Compile Include="ViewModels\ListCertificateItemViewModel.cs" />
    <Compile Include="ViewModels\GalleryHomeViewModel.cs" />
    <Compile Include="ViewModels\HandleOrganizationMembershipRequestModel.cs" />
    <Compile Include="ViewModels\ListPackageItemRequiredSignerViewModel.cs" />
    <Compile Include="ViewModels\SignerViewModel.cs" />
    <Compile Include="WebRole.cs" />
    <Content Include="bin\NuGetGallery.dll.config">
      <SubType>Designer</SubType>
    </Content>
    <Compile Include="Areas\Admin\AdminAreaRegistration.cs" />
    <Compile Include="Areas\Admin\Controllers\AdminControllerBase.cs" />
    <Compile Include="Areas\Admin\Controllers\HomeController.cs" />
    <Compile Include="Areas\Admin\DynamicData\Content\GridViewPager.ascx.cs">
      <DependentUpon>GridViewPager.ascx</DependentUpon>
      <SubType>ASPXCodeBehind</SubType>
    </Compile>
    <Compile Include="Areas\Admin\DynamicData\Content\GridViewPager.ascx.designer.cs">
      <DependentUpon>GridViewPager.ascx</DependentUpon>
    </Compile>
    <Compile Include="Areas\Admin\DynamicData\Default.aspx.cs">
      <DependentUpon>Default.aspx</DependentUpon>
      <SubType>ASPXCodeBehind</SubType>
    </Compile>
    <Compile Include="Areas\Admin\DynamicData\Default.aspx.designer.cs">
      <DependentUpon>Default.aspx</DependentUpon>
    </Compile>
    <Compile Include="Areas\Admin\DynamicData\DynamicDataManager.cs" />
    <Compile Include="Areas\Admin\DynamicData\EntityTemplates\Default.ascx.cs">
      <DependentUpon>Default.ascx</DependentUpon>
      <SubType>ASPXCodeBehind</SubType>
    </Compile>
    <Compile Include="Areas\Admin\DynamicData\EntityTemplates\Default.ascx.designer.cs">
      <DependentUpon>Default.ascx</DependentUpon>
    </Compile>
    <Compile Include="Areas\Admin\DynamicData\EntityTemplates\Default_Edit.ascx.cs">
      <DependentUpon>Default_Edit.ascx</DependentUpon>
      <SubType>ASPXCodeBehind</SubType>
    </Compile>
    <Compile Include="Areas\Admin\DynamicData\EntityTemplates\Default_Edit.ascx.designer.cs">
      <DependentUpon>Default_Edit.ascx</DependentUpon>
    </Compile>
    <Compile Include="Areas\Admin\DynamicData\EntityTemplates\Default_Insert.ascx.cs">
      <DependentUpon>Default_Insert.ascx</DependentUpon>
      <SubType>ASPXCodeBehind</SubType>
    </Compile>
    <Compile Include="Areas\Admin\DynamicData\EntityTemplates\Default_Insert.ascx.designer.cs">
      <DependentUpon>Default_Insert.ascx</DependentUpon>
    </Compile>
    <Compile Include="Areas\Admin\DynamicData\FieldTemplates\Boolean.ascx.cs">
      <DependentUpon>Boolean.ascx</DependentUpon>
      <SubType>ASPXCodeBehind</SubType>
    </Compile>
    <Compile Include="Areas\Admin\DynamicData\FieldTemplates\Boolean.ascx.designer.cs">
      <DependentUpon>Boolean.ascx</DependentUpon>
    </Compile>
    <Compile Include="Areas\Admin\DynamicData\FieldTemplates\Boolean_Edit.ascx.cs">
      <DependentUpon>Boolean_Edit.ascx</DependentUpon>
      <SubType>ASPXCodeBehind</SubType>
    </Compile>
    <Compile Include="Areas\Admin\DynamicData\FieldTemplates\Boolean_Edit.ascx.designer.cs">
      <DependentUpon>Boolean_Edit.ascx</DependentUpon>
    </Compile>
    <Compile Include="Areas\Admin\DynamicData\FieldTemplates\Children.ascx.cs">
      <DependentUpon>Children.ascx</DependentUpon>
      <SubType>ASPXCodeBehind</SubType>
    </Compile>
    <Compile Include="Areas\Admin\DynamicData\FieldTemplates\Children.ascx.designer.cs">
      <DependentUpon>Children.ascx</DependentUpon>
    </Compile>
    <Compile Include="Areas\Admin\DynamicData\FieldTemplates\Children_Insert.ascx.cs">
      <DependentUpon>Children_Insert.ascx</DependentUpon>
      <SubType>ASPXCodeBehind</SubType>
    </Compile>
    <Compile Include="Areas\Admin\DynamicData\FieldTemplates\Children_Insert.ascx.designer.cs">
      <DependentUpon>Children_Insert.ascx</DependentUpon>
    </Compile>
    <Compile Include="Areas\Admin\DynamicData\FieldTemplates\DateTime.ascx.cs">
      <DependentUpon>DateTime.ascx</DependentUpon>
      <SubType>ASPXCodeBehind</SubType>
    </Compile>
    <Compile Include="Areas\Admin\DynamicData\FieldTemplates\DateTime.ascx.designer.cs">
      <DependentUpon>DateTime.ascx</DependentUpon>
    </Compile>
    <Compile Include="Areas\Admin\DynamicData\FieldTemplates\DateTime_Edit.ascx.cs">
      <DependentUpon>DateTime_Edit.ascx</DependentUpon>
      <SubType>ASPXCodeBehind</SubType>
    </Compile>
    <Compile Include="Areas\Admin\DynamicData\FieldTemplates\DateTime_Edit.ascx.designer.cs">
      <DependentUpon>DateTime_Edit.ascx</DependentUpon>
    </Compile>
    <Compile Include="Areas\Admin\DynamicData\FieldTemplates\Decimal_Edit.ascx.cs">
      <DependentUpon>Decimal_Edit.ascx</DependentUpon>
      <SubType>ASPXCodeBehind</SubType>
    </Compile>
    <Compile Include="Areas\Admin\DynamicData\FieldTemplates\Decimal_Edit.ascx.designer.cs">
      <DependentUpon>Decimal_Edit.ascx</DependentUpon>
    </Compile>
    <Compile Include="Areas\Admin\DynamicData\FieldTemplates\EmailAddress.ascx.cs">
      <DependentUpon>EmailAddress.ascx</DependentUpon>
      <SubType>ASPXCodeBehind</SubType>
    </Compile>
    <Compile Include="Areas\Admin\DynamicData\FieldTemplates\EmailAddress.ascx.designer.cs">
      <DependentUpon>EmailAddress.ascx</DependentUpon>
    </Compile>
    <Compile Include="Areas\Admin\DynamicData\FieldTemplates\Enumeration.ascx.cs">
      <DependentUpon>Enumeration.ascx</DependentUpon>
      <SubType>ASPXCodeBehind</SubType>
    </Compile>
    <Compile Include="Areas\Admin\DynamicData\FieldTemplates\Enumeration.ascx.designer.cs">
      <DependentUpon>Enumeration.ascx</DependentUpon>
    </Compile>
    <Compile Include="Areas\Admin\DynamicData\FieldTemplates\Enumeration_Edit.ascx.cs">
      <DependentUpon>Enumeration_Edit.ascx</DependentUpon>
      <SubType>ASPXCodeBehind</SubType>
    </Compile>
    <Compile Include="Areas\Admin\DynamicData\FieldTemplates\Enumeration_Edit.ascx.designer.cs">
      <DependentUpon>Enumeration_Edit.ascx</DependentUpon>
    </Compile>
    <Compile Include="Areas\Admin\DynamicData\FieldTemplates\ForeignKey.ascx.cs">
      <DependentUpon>ForeignKey.ascx</DependentUpon>
      <SubType>ASPXCodeBehind</SubType>
    </Compile>
    <Compile Include="Areas\Admin\DynamicData\FieldTemplates\ForeignKey.ascx.designer.cs">
      <DependentUpon>ForeignKey.ascx</DependentUpon>
    </Compile>
    <Compile Include="Areas\Admin\DynamicData\FieldTemplates\ForeignKey_Edit.ascx.cs">
      <DependentUpon>ForeignKey_Edit.ascx</DependentUpon>
      <SubType>ASPXCodeBehind</SubType>
    </Compile>
    <Compile Include="Areas\Admin\DynamicData\FieldTemplates\ForeignKey_Edit.ascx.designer.cs">
      <DependentUpon>ForeignKey_Edit.ascx</DependentUpon>
    </Compile>
    <Compile Include="Areas\Admin\DynamicData\FieldTemplates\Integer_Edit.ascx.cs">
      <DependentUpon>Integer_Edit.ascx</DependentUpon>
      <SubType>ASPXCodeBehind</SubType>
    </Compile>
    <Compile Include="Areas\Admin\DynamicData\FieldTemplates\Integer_Edit.ascx.designer.cs">
      <DependentUpon>Integer_Edit.ascx</DependentUpon>
    </Compile>
    <Compile Include="Areas\Admin\DynamicData\FieldTemplates\ManyToMany.ascx.cs">
      <DependentUpon>ManyToMany.ascx</DependentUpon>
      <SubType>ASPXCodeBehind</SubType>
    </Compile>
    <Compile Include="Areas\Admin\DynamicData\FieldTemplates\ManyToMany.ascx.designer.cs">
      <DependentUpon>ManyToMany.ascx</DependentUpon>
    </Compile>
    <Compile Include="Areas\Admin\DynamicData\FieldTemplates\ManyToMany_Edit.ascx.cs">
      <DependentUpon>ManyToMany_Edit.ascx</DependentUpon>
      <SubType>ASPXCodeBehind</SubType>
    </Compile>
    <Compile Include="Areas\Admin\DynamicData\FieldTemplates\ManyToMany_Edit.ascx.designer.cs">
      <DependentUpon>ManyToMany_Edit.ascx</DependentUpon>
    </Compile>
    <Compile Include="Areas\Admin\DynamicData\FieldTemplates\MultilineText_Edit.ascx.cs">
      <DependentUpon>MultilineText_Edit.ascx</DependentUpon>
      <SubType>ASPXCodeBehind</SubType>
    </Compile>
    <Compile Include="Areas\Admin\DynamicData\FieldTemplates\MultilineText_Edit.ascx.designer.cs">
      <DependentUpon>MultilineText_Edit.ascx</DependentUpon>
    </Compile>
    <Compile Include="Areas\Admin\DynamicData\FieldTemplates\Text.ascx.cs">
      <DependentUpon>Text.ascx</DependentUpon>
      <SubType>ASPXCodeBehind</SubType>
    </Compile>
    <Compile Include="Areas\Admin\DynamicData\FieldTemplates\Text.ascx.designer.cs">
      <DependentUpon>Text.ascx</DependentUpon>
    </Compile>
    <Compile Include="Areas\Admin\DynamicData\FieldTemplates\Text_Edit.ascx.cs">
      <DependentUpon>Text_Edit.ascx</DependentUpon>
      <SubType>ASPXCodeBehind</SubType>
    </Compile>
    <Compile Include="Areas\Admin\DynamicData\FieldTemplates\Text_Edit.ascx.designer.cs">
      <DependentUpon>Text_Edit.ascx</DependentUpon>
    </Compile>
    <Compile Include="Areas\Admin\DynamicData\FieldTemplates\Url.ascx.cs">
      <DependentUpon>Url.ascx</DependentUpon>
      <SubType>ASPXCodeBehind</SubType>
    </Compile>
    <Compile Include="Areas\Admin\DynamicData\FieldTemplates\Url.ascx.designer.cs">
      <DependentUpon>Url.ascx</DependentUpon>
    </Compile>
    <Compile Include="Areas\Admin\DynamicData\Filters\Boolean.ascx.cs">
      <DependentUpon>Boolean.ascx</DependentUpon>
      <SubType>ASPXCodeBehind</SubType>
    </Compile>
    <Compile Include="Areas\Admin\DynamicData\Filters\Boolean.ascx.designer.cs">
      <DependentUpon>Boolean.ascx</DependentUpon>
    </Compile>
    <Compile Include="Areas\Admin\DynamicData\Filters\Enumeration.ascx.cs">
      <DependentUpon>Enumeration.ascx</DependentUpon>
      <SubType>ASPXCodeBehind</SubType>
    </Compile>
    <Compile Include="Areas\Admin\DynamicData\Filters\Enumeration.ascx.designer.cs">
      <DependentUpon>Enumeration.ascx</DependentUpon>
    </Compile>
    <Compile Include="Areas\Admin\DynamicData\Filters\ForeignKey.ascx.cs">
      <DependentUpon>ForeignKey.ascx</DependentUpon>
      <SubType>ASPXCodeBehind</SubType>
    </Compile>
    <Compile Include="Areas\Admin\DynamicData\Filters\ForeignKey.ascx.designer.cs">
      <DependentUpon>ForeignKey.ascx</DependentUpon>
    </Compile>
    <Compile Include="Areas\Admin\DynamicData\PageTemplates\Details.aspx.cs">
      <DependentUpon>Details.aspx</DependentUpon>
      <SubType>ASPXCodeBehind</SubType>
    </Compile>
    <Compile Include="Areas\Admin\DynamicData\PageTemplates\Details.aspx.designer.cs">
      <DependentUpon>Details.aspx</DependentUpon>
    </Compile>
    <Compile Include="Areas\Admin\DynamicData\PageTemplates\Edit.aspx.cs">
      <DependentUpon>Edit.aspx</DependentUpon>
      <SubType>ASPXCodeBehind</SubType>
    </Compile>
    <Compile Include="Areas\Admin\DynamicData\PageTemplates\Edit.aspx.designer.cs">
      <DependentUpon>Edit.aspx</DependentUpon>
    </Compile>
    <Compile Include="Areas\Admin\DynamicData\PageTemplates\Insert.aspx.cs">
      <DependentUpon>Insert.aspx</DependentUpon>
      <SubType>ASPXCodeBehind</SubType>
    </Compile>
    <Compile Include="Areas\Admin\DynamicData\PageTemplates\Insert.aspx.designer.cs">
      <DependentUpon>Insert.aspx</DependentUpon>
    </Compile>
    <Compile Include="Areas\Admin\DynamicData\PageTemplates\List.aspx.cs">
      <DependentUpon>List.aspx</DependentUpon>
      <SubType>ASPXCodeBehind</SubType>
    </Compile>
    <Compile Include="Areas\Admin\DynamicData\PageTemplates\List.aspx.designer.cs">
      <DependentUpon>List.aspx</DependentUpon>
    </Compile>
    <Compile Include="Areas\Admin\DynamicData\Site.master.cs">
      <DependentUpon>Site.master</DependentUpon>
      <SubType>ASPXCodeBehind</SubType>
    </Compile>
    <Compile Include="Areas\Admin\DynamicData\Site.master.designer.cs">
      <DependentUpon>Site.master</DependentUpon>
    </Compile>
    <Compile Include="Commands\AppCommand.cs" />
    <Compile Include="Commands\AutomaticallyCuratePackageCommand.cs" />
    <Compile Include="Controllers\CuratedFeedsController.cs" />
    <Compile Include="Controllers\CuratedPackagesController.cs" />
    <Compile Include="Controllers\StatisticsController.cs" />
    <Compile Include="OData\QueryInterceptors\CountInterceptor.cs">
      <SubType>Code</SubType>
    </Compile>
    <Compile Include="OData\QueryInterceptors\DisregardODataInterceptor.cs" />
    <Compile Include="OData\SearchService\SearchAdaptor.cs" />
    <Compile Include="OData\V1FeedPackage.cs">
      <SubType>Code</SubType>
    </Compile>
    <Compile Include="OData\PackageExtensions.cs">
      <SubType>Code</SubType>
    </Compile>
    <Compile Include="OData\V2FeedPackage.cs">
      <SubType>Code</SubType>
    </Compile>
    <Compile Include="Filters\ApiAuthorizeAttribute.cs" />
    <Compile Include="Filters\CacheFilter.cs" />
    <Compile Include="Filters\CompressFilter.cs" />
    <Compile Include="Filters\RequiresAccountConfirmationAttribute.cs" />
    <Compile Include="Helpers\AccordeonHelper.cs" />
    <Compile Include="Helpers\HttpContextBaseExtensions.cs" />
    <Compile Include="Helpers\EnumHelper.cs" />
    <Compile Include="Helpers\FileHelper.cs" />
    <Compile Include="Helpers\HtmlExtensions.cs" />
    <Compile Include="Helpers\PackageHelper.cs" />
    <Compile Include="Telemetry\QuietLog.cs" />
    <Compile Include="Helpers\StringExtensions.cs" />
    <Compile Include="Helpers\StatisticsHelper.cs" />
    <Compile Include="Helpers\TreeView.cs" />
    <Compile Include="ImageResult.cs" />
    <Compile Include="Infrastructure\AntiForgeryErrorFilter.cs" />
    <Compile Include="Infrastructure\ApplicationVersionHelper.cs" />
    <Compile Include="Infrastructure\ChallengeResult.cs" />
    <Compile Include="Infrastructure\Lucene\ExternalSearchService.cs" />
    <Compile Include="Infrastructure\MandatoryAttribute.cs" />
    <Compile Include="Infrastructure\NotEqualAttribute.cs" />
    <Compile Include="Infrastructure\PackageIndexEntity.cs" />
    <Compile Include="Infrastructure\ReadOnlyModeErrorFilter.cs" />
    <Compile Include="Infrastructure\SafeRedirectResult.cs" />
    <Compile Include="Infrastructure\StatisticsReport.cs" />
    <Compile Include="Infrastructure\SubtextAttribute.cs" />
    <Compile Include="Authentication\AsyncFileUpload\AsyncFileUploadExtensions.cs" />
    <Compile Include="Authentication\AsyncFileUpload\AsyncFileUploadModule.cs" />
    <Compile Include="Authentication\AsyncFileUpload\AsyncFileUploadProgress.cs" />
    <Compile Include="Authentication\AsyncFileUpload\AsyncFileUploadRequestParser.cs" />
    <Compile Include="Infrastructure\HintAttribute.cs" />
    <Compile Include="Infrastructure\HttpHeaderValueProvider.cs" />
    <Compile Include="Infrastructure\HttpHeaderValueProviderFactory.cs" />
    <Compile Include="Infrastructure\HttpStatusCodeWithBodyResult.cs" />
    <Compile Include="Infrastructure\Jobs\NuGetJobCoordinator.cs" />
    <Compile Include="Infrastructure\Lucene\AnalysisHelper.cs" />
    <Compile Include="Infrastructure\Lucene\LuceneCommon.cs" />
    <Compile Include="Infrastructure\Lucene\LuceneIndexingJob.cs" />
    <Compile Include="Infrastructure\Lucene\LuceneIndexingService.cs" />
    <Compile Include="Infrastructure\Lucene\PerFieldAnalyzer.cs" />
    <Compile Include="Infrastructure\Lucene\NuGetSearchTerm.cs" />
    <Compile Include="Infrastructure\TracingHttpHandler.cs" />
    <Compile Include="Infrastructure\UserSafeException.cs" />
    <Compile Include="Migrations\201110060711357_Initial.cs">
      <SubType>Code</SubType>
    </Compile>
    <Compile Include="Migrations\201110060711357_Initial.Designer.cs">
      <DependentUpon>201110060711357_Initial.cs</DependentUpon>
    </Compile>
    <Compile Include="Migrations\201110102157002_PrereleaseChanges.cs">
      <SubType>Code</SubType>
    </Compile>
    <Compile Include="Migrations\201110102157002_PrereleaseChanges.Designer.cs">
      <DependentUpon>201110102157002_PrereleaseChanges.cs</DependentUpon>
    </Compile>
    <Compile Include="Migrations\201110180052097_GallerySettings.cs">
      <SubType>Code</SubType>
    </Compile>
    <Compile Include="Migrations\201110180052097_GallerySettings.Designer.cs">
      <DependentUpon>201110180052097_GallerySettings.cs</DependentUpon>
    </Compile>
    <Compile Include="Migrations\201110230649210_PackageOwnerRequests.cs">
      <SubType>Code</SubType>
    </Compile>
    <Compile Include="Migrations\201110230649210_PackageOwnerRequests.Designer.cs">
      <DependentUpon>201110230649210_PackageOwnerRequests.cs</DependentUpon>
    </Compile>
    <Compile Include="Migrations\201111022024584_PackageDependencyVersionSpec.cs">
      <SubType>Code</SubType>
    </Compile>
    <Compile Include="Migrations\201111022024584_PackageDependencyVersionSpec.Designer.cs">
      <DependentUpon>201111022024584_PackageDependencyVersionSpec.cs</DependentUpon>
    </Compile>
    <Compile Include="Migrations\201111022051010_PackageReleaseNotes.cs">
      <SubType>Code</SubType>
    </Compile>
    <Compile Include="Migrations\201111022051010_PackageReleaseNotes.Designer.cs">
      <DependentUpon>201111022051010_PackageReleaseNotes.cs</DependentUpon>
    </Compile>
    <Compile Include="Migrations\201111080239544_ListPackagesIndexes.cs">
      <SubType>Code</SubType>
    </Compile>
    <Compile Include="Migrations\201111080239544_ListPackagesIndexes.Designer.cs">
      <DependentUpon>201111080239544_ListPackagesIndexes.cs</DependentUpon>
    </Compile>
    <Compile Include="Migrations\201111080816426_DisplayPackageIndexes.cs">
      <SubType>Code</SubType>
    </Compile>
    <Compile Include="Migrations\201111080816426_DisplayPackageIndexes.Designer.cs">
      <DependentUpon>201111080816426_DisplayPackageIndexes.cs</DependentUpon>
    </Compile>
    <Compile Include="Migrations\201111081908453_MyPackagesIndexes.cs">
      <SubType>Code</SubType>
    </Compile>
    <Compile Include="Migrations\201111081908453_MyPackagesIndexes.Designer.cs">
      <DependentUpon>201111081908453_MyPackagesIndexes.cs</DependentUpon>
    </Compile>
    <Compile Include="Migrations\201111150729167_AddSmtpPassword.cs">
      <SubType>Code</SubType>
    </Compile>
    <Compile Include="Migrations\201111150729167_AddSmtpPassword.Designer.cs">
      <DependentUpon>201111150729167_AddSmtpPassword.cs</DependentUpon>
    </Compile>
    <Compile Include="Migrations\201111222338036_GalleryOwnerEmailSettings.cs">
      <SubType>Code</SubType>
    </Compile>
    <Compile Include="Migrations\201111222338036_GalleryOwnerEmailSettings.Designer.cs">
      <DependentUpon>201111222338036_GalleryOwnerEmailSettings.cs</DependentUpon>
    </Compile>
    <Compile Include="Migrations\201201031925005_AddPasswordHash.cs">
      <SubType>Code</SubType>
    </Compile>
    <Compile Include="Migrations\201201031925005_AddPasswordHash.Designer.cs">
      <DependentUpon>201201031925005_AddPasswordHash.cs</DependentUpon>
    </Compile>
    <Compile Include="Migrations\201203180016174_CuratedFeeds.cs" />
    <Compile Include="Migrations\201203180016174_CuratedFeeds.Designer.cs">
      <DependentUpon>201203180016174_CuratedFeeds.cs</DependentUpon>
    </Compile>
    <Compile Include="Migrations\201203180320147_ChangeCuratedFeedIdToName.cs" />
    <Compile Include="Migrations\201203180320147_ChangeCuratedFeedIdToName.Designer.cs">
      <DependentUpon>201203180320147_ChangeCuratedFeedIdToName.cs</DependentUpon>
    </Compile>
    <Compile Include="Migrations\201203182132476_CuratedPackages.cs" />
    <Compile Include="Migrations\201203182132476_CuratedPackages.Designer.cs">
      <DependentUpon>201203182132476_CuratedPackages.cs</DependentUpon>
    </Compile>
    <Compile Include="Migrations\201205172325056_FrameworkName.cs" />
    <Compile Include="Migrations\201205172325056_FrameworkName.Designer.cs">
      <DependentUpon>201205172325056_FrameworkName.cs</DependentUpon>
    </Compile>
    <Compile Include="Migrations\201206131919241_AddTargetFxToDependencies.cs" />
    <Compile Include="Migrations\201206131919241_AddTargetFxToDependencies.Designer.cs">
      <DependentUpon>201206131919241_AddTargetFxToDependencies.cs</DependentUpon>
    </Compile>
    <Compile Include="Migrations\201206250141447_ExecuteELMAHSql.cs" />
    <Compile Include="Migrations\201206250141447_ExecuteELMAHSql.Designer.cs">
      <DependentUpon>201206250141447_ExecuteELMAHSql.cs</DependentUpon>
    </Compile>
    <Compile Include="Migrations\201208171904586_Language.cs" />
    <Compile Include="Migrations\201208171904586_Language.Designer.cs">
      <DependentUpon>201208171904586_Language.cs</DependentUpon>
    </Compile>
    <Compile Include="Migrations\201208222206329_ColumnLengthOfPackageTable.cs" />
    <Compile Include="Migrations\201208222206329_ColumnLengthOfPackageTable.Designer.cs">
      <DependentUpon>201208222206329_ColumnLengthOfPackageTable.cs</DependentUpon>
    </Compile>
    <Compile Include="Migrations\201208222227425_PackageIndexes.cs" />
    <Compile Include="Migrations\201208222227425_PackageIndexes.Designer.cs">
      <DependentUpon>201208222227425_PackageIndexes.cs</DependentUpon>
    </Compile>
    <Compile Include="Migrations\201208230640333_PackageSortingIndexes.cs" />
    <Compile Include="Migrations\201208230640333_PackageSortingIndexes.Designer.cs">
      <DependentUpon>201208230640333_PackageSortingIndexes.cs</DependentUpon>
    </Compile>
    <Compile Include="Migrations\201208302051344_CreateAggregateStatisticsSP.cs" />
    <Compile Include="Migrations\201208302051344_CreateAggregateStatisticsSP.Designer.cs">
      <DependentUpon>201208302051344_CreateAggregateStatisticsSP.cs</DependentUpon>
    </Compile>
    <Compile Include="Migrations\201209181743161_AggregateStatsSp_ReduxLastUpdate.cs" />
    <Compile Include="Migrations\201209181743161_AggregateStatsSp_ReduxLastUpdate.Designer.cs">
      <DependentUpon>201209181743161_AggregateStatsSp_ReduxLastUpdate.cs</DependentUpon>
    </Compile>
    <Compile Include="Migrations\201210312146585_GallerySettings_TotalDownloadCount.cs" />
    <Compile Include="Migrations\201210312146585_GallerySettings_TotalDownloadCount.Designer.cs">
      <DependentUpon>201210312146585_GallerySettings_TotalDownloadCount.cs</DependentUpon>
    </Compile>
    <Compile Include="Migrations\201210312150156_AggregateStatistics_TotalDownloadCount.cs" />
    <Compile Include="Migrations\201210312150156_AggregateStatistics_TotalDownloadCount.Designer.cs">
      <DependentUpon>201210312150156_AggregateStatistics_TotalDownloadCount.cs</DependentUpon>
    </Compile>
    <Compile Include="Migrations\201211271813001_AddNuGetOperation.cs" />
    <Compile Include="Migrations\201211271813001_AddNuGetOperation.Designer.cs">
      <DependentUpon>201211271813001_AddNuGetOperation.cs</DependentUpon>
    </Compile>
    <Compile Include="Migrations\201301180132053_RemoveWorkItems.cs" />
    <Compile Include="Migrations\201301180132053_RemoveWorkItems.Designer.cs">
      <DependentUpon>201301180132053_RemoveWorkItems.cs</DependentUpon>
    </Compile>
    <Compile Include="Migrations\201302072118537_MovingGallerySettingsToConfiguration.cs" />
    <Compile Include="Migrations\201302072118537_MovingGallerySettingsToConfiguration.Designer.cs">
      <DependentUpon>201302072118537_MovingGallerySettingsToConfiguration.cs</DependentUpon>
    </Compile>
    <Compile Include="Migrations\201302282115583_AddMinRequiredVerisonColumn.cs" />
    <Compile Include="Migrations\201302282115583_AddMinRequiredVerisonColumn.Designer.cs">
      <DependentUpon>201302282115583_AddMinRequiredVerisonColumn.cs</DependentUpon>
    </Compile>
    <Compile Include="Migrations\201304020006512_UserLookupOptimization.cs" />
    <Compile Include="Migrations\201304020006512_UserLookupOptimization.Designer.cs">
      <DependentUpon>201304020006512_UserLookupOptimization.cs</DependentUpon>
    </Compile>
    <Compile Include="Migrations\201304251927587_UserCreatedDate.cs" />
    <Compile Include="Migrations\201304251927587_UserCreatedDate.Designer.cs">
      <DependentUpon>201304251927587_UserCreatedDate.cs</DependentUpon>
    </Compile>
    <Compile Include="Migrations\201304091828587_Contract_UniqueCuratedPackages.cs" />
    <Compile Include="Migrations\201304091828587_Contract_UniqueCuratedPackages.Designer.cs">
      <DependentUpon>201304091828587_Contract_UniqueCuratedPackages.cs</DependentUpon>
    </Compile>
    <Compile Include="Migrations\201306031734581_WidenStatisticsOperationColumn.cs" />
    <Compile Include="Migrations\201306031734581_WidenStatisticsOperationColumn.Designer.cs">
      <DependentUpon>201306031734581_WidenStatisticsOperationColumn.cs</DependentUpon>
    </Compile>
    <Compile Include="Migrations\201306031754328_SupportNewClientHeaders.cs" />
    <Compile Include="Migrations\201306031754328_SupportNewClientHeaders.Designer.cs">
      <DependentUpon>201306031754328_SupportNewClientHeaders.cs</DependentUpon>
    </Compile>
    <Compile Include="Migrations\201308051913351_EditableMetadata.cs" />
    <Compile Include="Migrations\201308051913351_EditableMetadata.Designer.cs">
      <DependentUpon>201308051913351_EditableMetadata.cs</DependentUpon>
    </Compile>
    <Compile Include="Migrations\201308292200027_PackageLastEditedTimestamp.cs" />
    <Compile Include="Migrations\201308292200027_PackageLastEditedTimestamp.Designer.cs">
      <DependentUpon>201308292200027_PackageLastEditedTimestamp.cs</DependentUpon>
    </Compile>
    <Compile Include="Migrations\201308302258388_AddPackageEditLastErrorColumn.cs" />
    <Compile Include="Migrations\201308302258388_AddPackageEditLastErrorColumn.Designer.cs">
      <DependentUpon>201308302258388_AddPackageEditLastErrorColumn.cs</DependentUpon>
    </Compile>
    <Compile Include="Migrations\201309092040124_LicenseReports.cs" />
    <Compile Include="Migrations\201309092040124_LicenseReports.Designer.cs">
      <DependentUpon>201309092040124_LicenseReports.cs</DependentUpon>
    </Compile>
    <Compile Include="Migrations\201309092041546_AddPackageLicenseReportSproc.cs" />
    <Compile Include="Migrations\201309092041546_AddPackageLicenseReportSproc.Designer.cs">
      <DependentUpon>201309092041546_AddPackageLicenseReportSproc.cs</DependentUpon>
    </Compile>
    <Compile Include="Migrations\201309101922464_NormalizedVersionColumn.cs" />
    <Compile Include="Migrations\201309101922464_NormalizedVersionColumn.Designer.cs">
      <DependentUpon>201309101922464_NormalizedVersionColumn.cs</DependentUpon>
    </Compile>
    <Compile Include="Migrations\201309172217450_CredentialsTable.cs" />
    <Compile Include="Migrations\201309172217450_CredentialsTable.Designer.cs">
      <DependentUpon>201309172217450_CredentialsTable.cs</DependentUpon>
    </Compile>
    <Compile Include="Migrations\201310281909048_PackageStatistics.cs" />
    <Compile Include="Migrations\201310281909048_PackageStatistics.Designer.cs">
      <DependentUpon>201310281909048_PackageStatistics.cs</DependentUpon>
    </Compile>
    <Compile Include="Migrations\201310301757446_RemoveOldCredentialColumns.cs" />
    <Compile Include="Migrations\201310301757446_RemoveOldCredentialColumns.Designer.cs">
      <DependentUpon>201310301757446_RemoveOldCredentialColumns.cs</DependentUpon>
    </Compile>
    <Compile Include="Migrations\201310301947399_AddCredentialDescriptionColumn.cs" />
    <Compile Include="Migrations\201310301947399_AddCredentialDescriptionColumn.Designer.cs">
      <DependentUpon>201310301947399_AddCredentialDescriptionColumn.cs</DependentUpon>
    </Compile>
    <Compile Include="Migrations\201311261928187_NullifyOldColumns.cs" />
    <Compile Include="Migrations\201311261928187_NullifyOldColumns.Designer.cs">
      <DependentUpon>201311261928187_NullifyOldColumns.cs</DependentUpon>
    </Compile>
    <Compile Include="Migrations\201505261416326_UniquePackageRegistration.cs" />
    <Compile Include="Migrations\201505261416326_UniquePackageRegistration.Designer.cs">
      <DependentUpon>201505261416326_UniquePackageRegistration.cs</DependentUpon>
    </Compile>
    <Compile Include="Migrations\201507171324501_AdditionalIndexesForPerformance.cs" />
    <Compile Include="Migrations\201507171324501_AdditionalIndexesForPerformance.Designer.cs">
      <DependentUpon>201507171324501_AdditionalIndexesForPerformance.cs</DependentUpon>
    </Compile>
    <Compile Include="Migrations\201508031046581_IndexPackagesLastUpdatedWithIsListed.cs" />
    <Compile Include="Migrations\201508031046581_IndexPackagesLastUpdatedWithIsListed.Designer.cs">
      <DependentUpon>201508031046581_IndexPackagesLastUpdatedWithIsListed.cs</DependentUpon>
    </Compile>
    <Compile Include="Migrations\201510010732458_EntityFramework6.cs" />
    <Compile Include="Migrations\201510010732458_EntityFramework6.Designer.cs">
      <DependentUpon>201510010732458_EntityFramework6.cs</DependentUpon>
    </Compile>
    <Compile Include="Migrations\201510011319560_PackageDelete.cs" />
    <Compile Include="Migrations\201510011319560_PackageDelete.Designer.cs">
      <DependentUpon>201510011319560_PackageDelete.cs</DependentUpon>
    </Compile>
    <Compile Include="Migrations\201511050008198_PackagesCreatedDateDefaultValue.cs" />
    <Compile Include="Migrations\201511050008198_PackagesCreatedDateDefaultValue.Designer.cs">
      <DependentUpon>201511050008198_PackagesCreatedDateDefaultValue.cs</DependentUpon>
    </Compile>
    <Compile Include="Migrations\MigrationsConfiguration.cs" />
    <Compile Include="Migrations\SqlResourceMigration.cs" />
    <Compile Include="OData\Conventions\ActionCountRoutingConvention.cs" />
    <Compile Include="OData\Conventions\ControllerAliasingODataRoutingConvention.cs" />
    <Compile Include="OData\Conventions\CompositeKeyRoutingConvention.cs" />
    <Compile Include="OData\Conventions\EntitySetCountRoutingConvention.cs" />
    <Compile Include="OData\Conventions\MethodNameActionRoutingConvention.cs" />
    <Compile Include="OData\NuGetODataController.cs" />
    <Compile Include="OData\Routing\CountODataPathHandler.cs" />
    <Compile Include="OData\Routing\CountPathSegment.cs" />
    <Compile Include="OData\Serializers\NuGetEntityTypeSerializer.cs" />
    <Compile Include="OData\Serializers\CustomSerializerProvider.cs" />
    <Compile Include="PackageCurators\IAutomaticPackageCurator.cs" />
    <Compile Include="PackageCurators\AutomaticPackageCurator.cs" />
    <Compile Include="PackageCurators\TagBasedPackageCurator.cs" />
    <Compile Include="PackageCurators\WebMatrixPackageCurator.cs" />
    <Compile Include="PackageCurators\Windows8PackageCurator.cs" />
    <Compile Include="Infrastructure\Lucene\NuGetQueryParser.cs" />
    <Compile Include="Queries\AutoCompleteDatabaseQuery.cs" />
    <Compile Include="Queries\AutoCompleteServiceQuery.cs" />
    <Compile Include="Queries\AutoCompleteServicePackageIdsQuery.cs" />
    <Compile Include="Queries\AutoCompleteServicePackageVersionsQuery.cs" />
    <Compile Include="Queries\IAutoCompletePackageIdsQuery.cs" />
    <Compile Include="Queries\IAutoCompletePackageVersionsQuery.cs" />
    <Compile Include="Queries\AutoCompleteDatabasePackageVersionsQuery.cs" />
    <Compile Include="Queries\AutoCompleteDatabasePackageIdsQuery.cs" />
    <Compile Include="RequestModels\EditPackageRequest.cs" />
    <Compile Include="RequestModels\DeletePackagesRequest.cs" />
    <Compile Include="RequestModels\EditPackageVersionRequest.cs" />
    <Compile Include="RequestModels\ModifyCuratedPackageRequest.cs" />
    <Compile Include="RequestModels\CreateCuratedPackageRequest.cs" />
    <Compile Include="RequestModels\VerifyPackageRequest.cs" />
    <Compile Include="Infrastructure\Authentication\LegacyHasher.cs" />
    <Compile Include="Infrastructure\Authentication\V3Hasher.cs" />
    <Compile Include="Services\AllowLocalHttpRedirectPolicy.cs" />
    <Compile Include="Services\ISourceDestinationRedirectPolicy.cs" />
    <Compile Include="Services\ITelemetryService.cs" />
    <Compile Include="Services\NoLessSecureDestinationRedirectPolicy.cs" />
    <Compile Include="Services\ReflowPackageService.cs" />
    <Compile Include="Services\TelemetryService.cs" />
    <Compile Include="ViewModels\ManageOrganizationsItemViewModel.cs" />
    <Compile Include="ViewModels\ManageOrganizationsViewModel.cs" />
    <Compile Include="ViewModels\ChangeEmailViewModel.cs" />
    <Compile Include="ViewModels\ChangeNotificationsViewModel.cs" />
    <Compile Include="ViewModels\ChangePasswordViewModel.cs" />
    <Compile Include="ViewModels\CredentialKind.cs" />
    <Compile Include="ViewModels\CredentialViewModel.cs" />
    <Compile Include="ViewModels\ListPackageOwnerViewModel.cs" />
    <Compile Include="ViewModels\OrganizationAccountViewModel.cs" />
    <Compile Include="ViewModels\OrganizationMemberViewModel.cs" />
    <Compile Include="ViewModels\PackageDeleteDecision.cs" />
    <Compile Include="ViewModels\DeleteAccountViewModel.cs" />
    <Compile Include="ViewModels\ApiKeyOwnerViewModel.cs" />
    <Compile Include="ViewModels\PackageOwnersResultViewModel.cs" />
    <Compile Include="ViewModels\ManagePackagesListViewModel.cs" />
    <Compile Include="ViewModels\ApiKeyListViewModel.cs" />
    <Compile Include="ViewModels\ApiKeyViewModel.cs" />
    <Compile Include="ViewModels\OwnerRequestsListItemViewModel.cs" />
    <Compile Include="ViewModels\PackageStatusSummary.cs" />
    <Compile Include="ViewModels\ReportViewModel.cs" />
    <Compile Include="ViewModels\ReservedNamespaceListViewModel.cs" />
    <Compile Include="ViewModels\ReservedNamespaceListItemViewModel.cs" />
    <Compile Include="ViewModels\OwnerRequestsListViewModel.cs" />
    <Compile Include="ViewModels\OwnerRequestsViewModel.cs" />
    <Compile Include="ViewModels\PackageHeadingModel.cs" />
    <Compile Include="ViewModels\PackageManagerViewModel.cs" />
    <Compile Include="ViewModels\ReportMyPackageViewModel.cs" />
    <Compile Include="ViewModels\ScopeViewModel.cs" />
    <Compile Include="ViewModels\PackageListSearchViewModel.cs" />
    <Compile Include="ViewModels\ThirdPartyPackageManagerViewModel.cs" />
    <Compile Include="ViewModels\TransformAccountFailedViewModel.cs" />
    <Compile Include="ViewModels\TransformAccountViewModel.cs" />
    <Compile Include="ViewModels\UserAccountViewModel.cs" />
    <Compile Include="WebApi\PlainTextResult.cs" />
    <Compile Include="WebApi\QueryResult.cs" />
    <Compile Include="WebApi\QueryResultDefaults.cs" />
    <Compile Include="WebApi\QueryResultExtensions.cs" />
    <Content Include="ApplicationInsights.config">
      <CopyToOutputDirectory>PreserveNewest</CopyToOutputDirectory>
      <SubType>Designer</SubType>
    </Content>
    <Content Include="Areas\Admin\DynamicData\FieldTemplates\Url_Edit.ascx" />
    <Content Include="Areas\Admin\DynamicData\PageTemplates\ListDetails.aspx" />
    <Content Include="Content\admin\SupportRequestStyles.css" />
    <Content Include="Content\fabric.css" />
    <Content Include="Content\Images\icons\apiKey.png" />
    <Content Include="Content\Images\icons\apiKeyExpired.png" />
    <Content Include="Content\Images\icons\apiKeyLegacy.png" />
    <Content Include="Content\Images\icons\apiKeyNew.png" />
    <Content Include="Content\Images\icons\copy.png" />
    <Content Include="Content\Images\icons\delete.png" />
    <Content Include="Content\Images\icons\edit.png" />
    <Content Include="Content\Images\icons\expire.png" />
    <Content Include="Content\Images\icons\regenerate.png" />
    <Content Include="Content\gallery\**\*" />
    <Content Include="Content\themes\base\images\animated-overlay.gif" />
    <Content Include="Content\themes\base\images\ui-bg_flat_0_aaaaaa_40x100.png" />
    <Content Include="Content\themes\base\images\ui-bg_flat_75_ffffff_40x100.png" />
    <Content Include="Content\themes\base\images\ui-bg_glass_55_fbf9ee_1x400.png" />
    <Content Include="Content\themes\base\images\ui-bg_glass_65_ffffff_1x400.png" />
    <Content Include="Content\themes\base\images\ui-bg_glass_75_dadada_1x400.png" />
    <Content Include="Content\themes\base\images\ui-bg_glass_75_e6e6e6_1x400.png" />
    <Content Include="Content\themes\base\images\ui-bg_glass_95_fef1ec_1x400.png" />
    <Content Include="Content\themes\base\images\ui-bg_highlight-soft_75_cccccc_1x100.png" />
    <Content Include="Content\themes\base\images\ui-icons_222222_256x240.png" />
    <Content Include="Content\themes\base\images\ui-icons_2e83ff_256x240.png" />
    <Content Include="Content\themes\base\images\ui-icons_454545_256x240.png" />
    <Content Include="Content\themes\base\images\ui-icons_888888_256x240.png" />
    <Content Include="Content\themes\base\images\ui-icons_cd0a0a_256x240.png" />
    <Content Include="Content\themes\base\jquery-ui.css" />
    <Content Include="Content\themes\base\jquery.ui.accordion.css" />
    <Content Include="Content\themes\base\jquery.ui.all.css" />
    <Content Include="Content\themes\base\jquery.ui.autocomplete.css" />
    <Content Include="Content\themes\base\jquery.ui.base.css" />
    <Content Include="Content\themes\base\jquery.ui.button.css" />
    <Content Include="Content\themes\base\jquery.ui.core.css" />
    <Content Include="Content\themes\base\jquery.ui.datepicker.css" />
    <Content Include="Content\themes\base\jquery.ui.dialog.css" />
    <Content Include="Content\themes\base\jquery.ui.menu.css" />
    <Content Include="Content\themes\base\jquery.ui.progressbar.css" />
    <Content Include="Content\themes\base\jquery.ui.resizable.css" />
    <Content Include="Content\themes\base\jquery.ui.selectable.css" />
    <Content Include="Content\themes\base\jquery.ui.slider.css" />
    <Content Include="Content\themes\base\jquery.ui.spinner.css" />
    <Content Include="Content\themes\base\jquery.ui.tabs.css" />
    <Content Include="Content\themes\base\jquery.ui.theme.css" />
    <Content Include="Content\themes\base\jquery.ui.tooltip.css" />
    <Content Include="Content\themes\base\minified\images\animated-overlay.gif" />
    <Content Include="Content\themes\base\minified\images\ui-bg_flat_0_aaaaaa_40x100.png" />
    <Content Include="Content\themes\base\minified\images\ui-bg_flat_75_ffffff_40x100.png" />
    <Content Include="Content\themes\base\minified\images\ui-bg_glass_55_fbf9ee_1x400.png" />
    <Content Include="Content\themes\base\minified\images\ui-bg_glass_65_ffffff_1x400.png" />
    <Content Include="Content\themes\base\minified\images\ui-bg_glass_75_dadada_1x400.png" />
    <Content Include="Content\themes\base\minified\images\ui-bg_glass_75_e6e6e6_1x400.png" />
    <Content Include="Content\themes\base\minified\images\ui-bg_glass_95_fef1ec_1x400.png" />
    <Content Include="Content\themes\base\minified\images\ui-bg_highlight-soft_75_cccccc_1x100.png" />
    <Content Include="Content\themes\base\minified\images\ui-icons_222222_256x240.png" />
    <Content Include="Content\themes\base\minified\images\ui-icons_2e83ff_256x240.png" />
    <Content Include="Content\themes\base\minified\images\ui-icons_454545_256x240.png" />
    <Content Include="Content\themes\base\minified\images\ui-icons_888888_256x240.png" />
    <Content Include="Content\themes\base\minified\images\ui-icons_cd0a0a_256x240.png" />
    <Content Include="Content\themes\base\minified\jquery-ui.min.css" />
    <Content Include="Content\themes\base\minified\jquery.ui.accordion.min.css" />
    <Content Include="Content\themes\base\minified\jquery.ui.autocomplete.min.css" />
    <Content Include="Content\themes\base\minified\jquery.ui.button.min.css" />
    <Content Include="Content\themes\base\minified\jquery.ui.core.min.css" />
    <Content Include="Content\themes\base\minified\jquery.ui.datepicker.min.css" />
    <Content Include="Content\themes\base\minified\jquery.ui.dialog.min.css" />
    <Content Include="Content\themes\base\minified\jquery.ui.menu.min.css" />
    <Content Include="Content\themes\base\minified\jquery.ui.progressbar.min.css" />
    <Content Include="Content\themes\base\minified\jquery.ui.resizable.min.css" />
    <Content Include="Content\themes\base\minified\jquery.ui.selectable.min.css" />
    <Content Include="Content\themes\base\minified\jquery.ui.slider.min.css" />
    <Content Include="Content\themes\base\minified\jquery.ui.spinner.min.css" />
    <Content Include="Content\themes\base\minified\jquery.ui.tabs.min.css" />
    <Content Include="Content\themes\base\minified\jquery.ui.theme.min.css" />
    <Content Include="Content\themes\base\minified\jquery.ui.tooltip.min.css" />
    <Content Include="Content\themes\custom\images\animated-overlay.gif" />
    <Content Include="Content\themes\custom\images\ui-bg_flat_0_aaaaaa_40x100.png" />
    <Content Include="Content\themes\custom\images\ui-bg_flat_75_ffffff_40x100.png" />
    <Content Include="Content\themes\custom\images\ui-bg_glass_55_fbf9ee_1x400.png" />
    <Content Include="Content\themes\custom\images\ui-bg_glass_65_ffffff_1x400.png" />
    <Content Include="Content\themes\custom\images\ui-bg_glass_75_dadada_1x400.png" />
    <Content Include="Content\themes\custom\images\ui-bg_glass_75_e6e6e6_1x400.png" />
    <Content Include="Content\themes\custom\images\ui-bg_glass_95_fef1ec_1x400.png" />
    <Content Include="Content\themes\custom\images\ui-bg_highlight-soft_75_cccccc_1x100.png" />
    <Content Include="Content\themes\custom\images\ui-icons_222222_256x240.png" />
    <Content Include="Content\themes\custom\images\ui-icons_2e83ff_256x240.png" />
    <Content Include="Content\themes\custom\images\ui-icons_454545_256x240.png" />
    <Content Include="Content\themes\custom\images\ui-icons_888888_256x240.png" />
    <Content Include="Content\themes\custom\images\ui-icons_cd0a0a_256x240.png" />
    <Content Include="D3 LICENSE.txt" />
    <EmbeddedResource Include="Infrastructure\AddPackageLicenseReport2.Up.sql" />
    <EmbeddedResource Include="Infrastructure\AddPackageLicenseReport2.Down.sql" />
    <Content Include="NuGetGallery.dll.config">
      <CopyToOutputDirectory>Always</CopyToOutputDirectory>
      <SubType>Designer</SubType>
    </Content>
    <Content Include="Areas\Admin\DynamicData\Content\Images\web.config">
      <SubType>Designer</SubType>
    </Content>
    <Content Include="Areas\Admin\Views\Delete\Index.cshtml" />
    <Content Include="Content\Logos\dnf.png" />
    <Compile Include="Services\AppActivatorException.cs" />
    <Compile Include="Services\CloudDownloadCountService.cs" />
    <Compile Include="Services\ConfirmOwnershipResult.cs" />
    <Compile Include="Services\ContactSupportRequest.cs" />
    <Compile Include="Services\CuratedFeedService.cs" />
    <Compile Include="Services\DownloadCountObjectMaterializedInterceptor.cs" />
    <Compile Include="Services\ICuratedFeedService.cs" />
    <Compile Include="Services\ContentService.cs" />
    <Compile Include="Services\IContentService.cs" />
    <Compile Include="Services\IDownloadCountService.cs" />
    <Compile Include="Services\IPackageDeleteService.cs" />
    <Compile Include="Services\IRawSearchService.cs" />
    <Compile Include="Services\IStatusService.cs" />
    <Compile Include="Services\JsonStatisticsService.cs" />
    <Compile Include="Services\CloudReportService.cs" />
    <Compile Include="Services\IReportService.cs" />
    <Compile Include="Services\HttpContextCacheService.cs" />
    <Compile Include="Services\ICacheService.cs" />
    <Compile Include="Services\IStatisticsService.cs" />
    <Compile Include="Services\FileSystemFileStorageService.cs" />
    <Compile Include="Services\IIndexingService.cs" />
    <Compile Include="Services\IAggregateStatsService.cs" />
    <Compile Include="Services\ISearchService.cs" />
    <Compile Include="Services\IUploadFileService.cs" />
    <Compile Include="Services\LocalFileReference.cs" />
    <Compile Include="Services\NullReportService.cs" />
    <Compile Include="Services\NullStatisticsService.cs" />
    <Compile Include="Services\PackageDeleteService.cs" />
    <Compile Include="Services\PackageFileService.cs" />
    <Compile Include="Services\IPackageNamingConflictValidator.cs" />
    <Compile Include="Services\PackageNamingConflictValidator.cs" />
    <Compile Include="Services\PackageSearchResults.cs" />
    <Compile Include="Services\JsonAggregateStatsService.cs" />
    <Compile Include="Services\SearchResults.cs" />
    <Compile Include="Services\SqlAggregateStatsService.cs" />
    <Compile Include="Services\ReportPackageRequest.cs" />
    <Compile Include="Services\SearchFilter.cs" />
    <Compile Include="Services\StatisticsReportName.cs" />
    <Compile Include="Services\StatisticsReportNotFoundException.cs" />
    <Compile Include="Services\StatisticsReportResult.cs" />
    <Compile Include="Services\StatusService.cs" />
    <Compile Include="Services\UploadFileService.cs" />
    <Compile Include="ViewModels\AggregateStats.cs" />
    <Compile Include="ViewModels\ContactSupportViewModel.cs" />
    <Compile Include="ViewModels\DeletePackageViewModel.cs" />
    <Compile Include="ViewModels\LogOnViewModel.cs" />
    <Compile Include="ViewModels\ReportPackageReason.cs" />
    <Compile Include="ViewModels\StatisticsWeeklyUsageItem.cs" />
    <Compile Include="ViewModels\StatisticsNuGetUsageItem.cs" />
    <Compile Include="ViewModels\StatisticsFact.cs" />
    <Compile Include="ViewModels\StatisticsPivot.cs" />
    <Compile Include="ViewModels\StatisticsDimension.cs" />
    <Compile Include="ViewModels\StatisticsPackagesReport.cs" />
    <Compile Include="ViewModels\CuratedFeedViewModel.cs" />
    <Compile Include="ViewModels\DependencySetsViewModel.cs" />
    <Compile Include="ViewModels\AccountViewModel.cs" />
    <Compile Include="ViewModels\ConfirmationViewModel.cs" />
    <Compile Include="ViewModels\PackageOwnerConfirmationModel.cs" />
    <Compile Include="ViewModels\StatisticsPackagesItemViewModel.cs" />
    <Compile Include="ViewModels\StatisticsPackagesViewModel.cs" />
    <Compile Include="App_Start\AppActivator.cs" />
    <Compile Include="Controllers\ApiController.cs" />
    <Compile Include="Controllers\JsonApiController.cs" />
    <Compile Include="Controllers\PackagesController.cs" />
    <Compile Include="Controllers\AuthenticationController.cs" />
    <Compile Include="Controllers\UsersController.cs" />
    <Compile Include="Infrastructure\CookieTempDataProvider.cs" />
    <Compile Include="Services\Extensions.cs" />
    <Compile Include="Services\IMessageService.cs" />
    <Compile Include="Services\MessageService.cs" />
    <Compile Include="ViewModels\ContactOwnersViewModel.cs" />
    <Compile Include="ViewModels\PasswordResetViewModel.cs" />
    <Compile Include="ViewModels\ManagePackageOwnersViewModel.cs" />
    <Compile Include="ViewModels\IPackageVersionModel.cs" />
    <Compile Include="ViewModels\IPageableEnumerable.cs" />
    <Compile Include="App_Start\Routes.cs" />
    <Compile Include="Services\FileSystemService.cs" />
    <Compile Include="Services\IFileSystemService.cs" />
    <Compile Include="Services\IPackageService.cs" />
    <Compile Include="Services\PackageService.cs" />
    <Compile Include="Configuration\AppConfiguration.cs" />
    <Compile Include="Constants.cs" />
    <Compile Include="App_Start\DefaultDependenciesModule.cs" />
    <Compile Include="ExtensionMethods.cs" />
    <Compile Include="Services\FormsAuthenticationService.cs" />
    <Compile Include="Configuration\IAppConfiguration.cs" />
    <Compile Include="Services\IFormsAuthenticationService.cs" />
    <Compile Include="Services\IPackageFileService.cs" />
    <Compile Include="Services\IUserService.cs" />
    <Compile Include="RequestModels\DisplayPackageRequest.cs" />
    <Compile Include="Strings.Designer.cs">
      <DependentUpon>Strings.resx</DependentUpon>
      <AutoGen>True</AutoGen>
      <DesignTime>True</DesignTime>
    </Compile>
    <Compile Include="Services\UserService.cs" />
    <Compile Include="Properties\AssemblyInfo.cs" />
    <Compile Include="Properties\AssemblyInfo.*.cs" />
    <Compile Include="RequestModels\SubmitPackageRequest.cs" />
    <Compile Include="RouteName.cs" />
    <Compile Include="UrlExtensions.cs" />
    <Compile Include="App_Start\VersionRouteConstraint.cs" />
    <Compile Include="ViewModels\DisplayPackageViewModel.cs" />
    <Compile Include="ViewModels\IPreviousNextPager.cs" />
    <Compile Include="ViewModels\ManagePackagesViewModel.cs" />
    <Compile Include="ViewModels\ListPackageItemViewModel.cs" />
    <Compile Include="ViewModels\PackageListViewModel.cs" />
    <Compile Include="ViewModels\PackageViewModel.cs" />
    <Compile Include="ViewModels\PasswordResetRequestViewModel.cs" />
    <Compile Include="ViewModels\PreviousNextPagerViewModel.cs" />
    <Compile Include="ViewModels\ReportAbuseViewModel.cs" />
    <Compile Include="ViewModels\TrivialPackageVersionModel.cs" />
    <Compile Include="ViewModels\UserProfileModel.cs" />
    <Content Include="Branding\Views\_ViewStart.cshtml" />
    <Content Include="App_Data\Files\Content\Privacy-Policy.md" />
    <Content Include="App_Data\Files\Content\ReadOnly.md" />
    <Content Include="App_Data\Files\Content\Team.json" />
    <Content Include="App_Data\Files\Content\Terms-Of-Use.md" />
    <Content Include="Branding\Views\web.config" />
    <Compile Include="Views\NuGetViewBase.cs" />
    <Content Include="Scripts\gallery\d3.v3.js" />
    <Content Include="Areas\Admin\Views\SupportRequest\Index.cshtml" />
    <Content Include="Areas\Admin\Views\SupportRequest\Admins.cshtml" />
    <EmbeddedResource Include="Migrations\201703221228170_AddSemVerLevelKeyColumn.resx">
      <DependentUpon>201703221228170_AddSemVerLevelKeyColumn.cs</DependentUpon>
    </EmbeddedResource>
    <EmbeddedResource Include="Migrations\201704191802404_AddIndexPackageRegistrationKeySemVer.resx">
      <DependentUpon>201704191802404_AddIndexPackageRegistrationKeySemVer.cs</DependentUpon>
    </EmbeddedResource>
    <EmbeddedResource Include="Migrations\201704211454424_SecurityPolicies.resx">
      <DependentUpon>201704211454424_SecurityPolicies.cs</DependentUpon>
    </EmbeddedResource>
    <EmbeddedResource Include="Migrations\201705032101231_SecurityPoliciesFix.resx">
      <DependentUpon>201705032101231_SecurityPoliciesFix.cs</DependentUpon>
    </EmbeddedResource>
    <EmbeddedResource Include="Migrations\201705031714183_AddIndexSemVerLevelKey.resx">
      <DependentUpon>201705031714183_AddIndexSemVerLevelKey.cs</DependentUpon>
    </EmbeddedResource>
    <EmbeddedResource Include="Migrations\201705041614287_UserSecurityPolicies_SubscriptionColumn.resx">
      <DependentUpon>201705041614287_UserSecurityPolicies_SubscriptionColumn.cs</DependentUpon>
    </EmbeddedResource>
    <EmbeddedResource Include="Migrations\201706061829243_AddSemVer2LatestVersionColumns.resx">
      <DependentUpon>201706061829243_AddSemVer2LatestVersionColumns.cs</DependentUpon>
    </EmbeddedResource>
    <EmbeddedResource Include="Migrations\201706080632469_AddIndexIsLatestSemVer2.resx">
      <DependentUpon>201706080632469_AddIndexIsLatestSemVer2.cs</DependentUpon>
    </EmbeddedResource>
    <EmbeddedResource Include="Migrations\201706080930506_AddIndexSemVerLevelKeyPackageRegistrationKey.resx">
      <DependentUpon>201706080930506_AddIndexSemVerLevelKeyPackageRegistrationKey.cs</DependentUpon>
    </EmbeddedResource>
    <EmbeddedResource Include="Migrations\201706262349176_AddRepositoryURL_ReadMe.resx">
      <DependentUpon>201706262349176_AddRepositoryURL_ReadMe.cs</DependentUpon>
    </EmbeddedResource>
    <EmbeddedResource Include="Migrations\201708241907124_PrefixReservation.resx">
      <DependentUpon>201708241907124_PrefixReservation.cs</DependentUpon>
    </EmbeddedResource>
    <EmbeddedResource Include="Migrations\201709072246362_AddPackageLicenseReport2Sproc.resx">
      <DependentUpon>201709072246362_AddPackageLicenseReport2Sproc.cs</DependentUpon>
    </EmbeddedResource>
    <EmbeddedResource Include="Migrations\201709111714021_AddPackageStatusKey.resx">
      <DependentUpon>201709111714021_AddPackageStatusKey.cs</DependentUpon>
    </EmbeddedResource>
    <EmbeddedResource Include="Migrations\201709202249402_AddPackageOwnershipRequestsPage.resx">
      <DependentUpon>201709202249402_AddPackageOwnershipRequestsPage.cs</DependentUpon>
    </EmbeddedResource>
    <EmbeddedResource Include="Migrations\201710301857232_Organizations.resx">
      <DependentUpon>201710301857232_Organizations.cs</DependentUpon>
    </EmbeddedResource>
    <EmbeddedResource Include="Migrations\201711021733062_ApiKeyOwnerScope.resx">
      <DependentUpon>201711021733062_ApiKeyOwnerScope.cs</DependentUpon>
    </EmbeddedResource>
    <EmbeddedResource Include="Migrations\201711082145351_AddAccountDelete.resx">
      <DependentUpon>201711082145351_AddAccountDelete.cs</DependentUpon>
    </EmbeddedResource>
    <EmbeddedResource Include="Migrations\201711291842225_AddCertificate.resx">
      <DependentUpon>201711291842225_AddCertificate.cs</DependentUpon>
    </EmbeddedResource>
    <EmbeddedResource Include="Migrations\201712052213307_AddPackageIdLocking.resx">
      <DependentUpon>201712052213307_AddPackageIdLocking.cs</DependentUpon>
    </EmbeddedResource>
    <EmbeddedResource Include="Migrations\201712211850074_MembershipRequests.resx">
      <DependentUpon>201712211850074_MembershipRequests.cs</DependentUpon>
    </EmbeddedResource>
    <EmbeddedResource Include="Migrations\201801101337052_RemovePackageEdits.resx">
      <DependentUpon>201801101337052_RemovePackageEdits.cs</DependentUpon>
    </EmbeddedResource>
    <EmbeddedResource Include="Migrations\201803202317063_AddEnableMultiFactorAuthentication.resx">
      <DependentUpon>201803202317063_AddEnableMultiFactorAuthentication.cs</DependentUpon>
    </EmbeddedResource>
    <EmbeddedResource Include="Migrations\201804171613337_AddCertificateRegistration.resx">
      <DependentUpon>201804171613337_AddCertificateRegistration.cs</DependentUpon>
    </EmbeddedResource>
    <EmbeddedResource Include="Migrations\201804241507196_RemoveUserCertificateIsActive.resx">
      <DependentUpon>201804241507196_RemoveUserCertificateIsActive.cs</DependentUpon>
    </EmbeddedResource>
    <EmbeddedResource Include="OData\QueryAllowed\Data\apiv1packages.json" />
    <EmbeddedResource Include="OData\QueryAllowed\Data\apiv1search.json" />
    <EmbeddedResource Include="OData\QueryAllowed\Data\apiv2getupdates.json" />
    <EmbeddedResource Include="OData\QueryAllowed\Data\apiv2packages.json" />
    <EmbeddedResource Include="OData\QueryAllowed\Data\apiv2search.json" />
    <Content Include="Areas\Admin\Views\SecurityPolicy\Index.cshtml" />
    <Content Include="Areas\Admin\Views\ReservedNamespace\Index.cshtml" />
    <Content Include="Areas\Admin\Views\DeleteAccount\Index.cshtml" />
    <Content Include="Areas\Admin\Views\Validation\Index.cshtml" />
    <Content Include="Areas\Admin\Views\DeleteAccount\DeleteUserAccountStatus.cshtml" />
    <Content Include="Areas\Admin\Views\Delete\Reflow.cshtml" />
    <Content Include="Areas\Admin\Views\Delete\_ReflowBulk.cshtml" />
    <Content Include="Areas\Admin\Views\Delete\_ReflowBulkConfirm.cshtml" />
    <Content Include="Areas\Admin\Views\LockPackage\Index.cshtml" />
    <Content Include="App_Data\Files\Content\Login-Discontinuation-Configuration.json" />
    <None Include="Scripts\jquery-1.11.0.intellisense.js" />
    <Content Include="Scripts\jquery-1.11.0.js" />
    <Content Include="Scripts\jquery-1.11.0.min.js" />
    <Content Include="Scripts\jquery-ui-1.10.3.js" />
    <Content Include="Scripts\jquery-ui-1.10.3.min.js" />
    <Content Include="Scripts\jquery.timeago.js" />
    <None Include="Scripts\jquery.validate-vsdoc.js" />
    <Content Include="Scripts\jquery.validate.js" />
    <Content Include="Scripts\jquery.validate.min.js" />
    <Content Include="Scripts\jquery.validate.unobtrusive.js" />
    <Content Include="Scripts\jquery.validate.unobtrusive.min.js" />
    <Content Include="Scripts\knockout-2.2.1.debug.js" />
    <Content Include="Scripts\knockout-2.2.1.js" />
    <Content Include="Scripts\knockout-projections.js" />
    <Content Include="Scripts\knockout-projections.min.js" />
    <Content Include="Scripts\knockout.mapping-latest.debug.js" />
    <Content Include="Scripts\knockout.mapping-latest.js" />
    <Content Include="Scripts\modernizr-2.8.3.js" />
    <Content Include="Scripts\moment-with-locales.js" />
    <Content Include="Scripts\moment-with-locales.min.js" />
    <Content Include="Scripts\moment.js" />
    <Content Include="Scripts\moment.min.js" />
    <Content Include="Scripts\supportrequests.js" />
    <Content Include="Views\Shared\LayoutFooter.cshtml" />
    <Content Include="Views\Shared\SiteMenu.cshtml">
      <SubType>Code</SubType>
    </Content>
    <Content Include="Views\Shared\Title.cshtml" />
    <Content Include="Views\Pages\Home.cshtml" />
    <Content Include="Views\Pages\Privacy.cshtml" />
    <Content Include="Views\Pages\Terms.cshtml" />
    <Content Include="Views\Pages\About.cshtml" />
    <Content Include="Views\Users\ApiKeys.cshtml" />
    <Content Include="Views\Shared\Gallery\Layout.cshtml" />
    <Content Include="Views\Shared\Gallery\Footer.cshtml" />
    <Content Include="Views\Shared\Gallery\Header.cshtml" />
    <Content Include="Views\Authentication\SignIn.cshtml" />
    <Content Include="Views\Pages\_PagesView.cshtml" />
    <Content Include="Views\Shared\_SearchBar.cshtml" />
    <Content Include="Views\Pages\Downloads.cshtml" />
    <Content Include="Views\Authentication\LinkExternal.cshtml" />
    <Content Include="Views\Authentication\_SignIn.cshtml" />
    <Content Include="Views\Authentication\_Register.cshtml" />
    <Content Include="Views\Shared\_PackageHeading.cshtml" />
    <Content Include="Views\Packages\_ImportReadMe.cshtml" />
    <Content Include="Views\Packages\_SubmitPackage.cshtml" />
    <Content Include="Views\Packages\_EditForm.cshtml" />
    <Content Include="Areas\Admin\Views\DeleteAccount\DeleteUserAccount.cshtml" />
    <Content Include="Views\Users\_UserPackagesListForDeletedAccount.cshtml" />
    <Content Include="Views\Users\DeleteAccount.cshtml" />
    <Content Include="Views\Authentication\SignInNuGetAccount.cshtml" />
    <Content Include="Views\Packages\_VerifyForm.cshtml" />
    <Content Include="Views\Packages\_VerifyMetadata.cshtml" />
    <Content Include="Views\Users\Organizations.cshtml" />
    <Content Include="Views\Users\TransformToOrganizationFailed.cshtml" />
    <Content Include="Views\Users\TransformToOrganization.cshtml" />
    <Content Include="Views\Packages\_ValidationIssue.cshtml" />
    <Content Include="Views\Organizations\ManageOrganization.cshtml" />
    <Content Include="Views\Shared\_ConfirmationResendForm.cshtml" />
    <Content Include="Views\Shared\_AccountCuratedFeeds.cshtml" />
    <Content Include="Views\Shared\_AccountProfilePicture.cshtml" />
    <Content Include="Views\Shared\_AccountChangeEmail.cshtml" />
    <Content Include="Views\Shared\_AccountChangeNotifications.cshtml" />
    <Content Include="Views\Users\_UserAccountChangePassword.cshtml" />
    <Content Include="Views\Users\_UserAccountChangeExternalCredential.cshtml" />
    <Content Include="Views\Shared\_AccountConfirmationNotices.cshtml" />
    <Content Include="Views\Users\_UserAccountLinkExternalCredential.cshtml" />
    <Content Include="Views\Pages\_TransformOrLink.cshtml" />
    <Content Include="Views\Organizations\_OrganizationAccountManageMembers.cshtml" />
    <Content Include="Views\Shared\_AutocompleteTemplate.cshtml" />
    <Content Include="Views\Authentication\_SigninAssistance.cshtml" />
    <Content Include="Views\Organizations\Add.cshtml" />
    <Content Include="Views\Organizations\HandleOrganizationMembershipRequest.cshtml" />
    <Content Include="Views\Organizations\DeleteAccount.cshtml" />
    <Content Include="Views\Users\_DeleteUserAccountForm.cshtml" />
    <Content Include="Views\Organizations\_OrganizationMembersListForDeletedAccount.cshtml" />
    <Content Include="Views\Shared\_AccountCertificates.cshtml" />
  </ItemGroup>
  <ItemGroup>
    <CodeAnalysisDictionary Include="Properties\CodeAnalysisDictionary.xml" />
    <Content Include="App_Offline-Planned.htm" />
    <Content Include="App_Offline-Unplanned.htm" />
    <Content Include="Areas\Admin\DynamicData\Content\GridViewPager.ascx" />
    <Content Include="Areas\Admin\DynamicData\Content\Images\Back.gif" />
    <Content Include="Areas\Admin\DynamicData\Content\Images\header_back.gif" />
    <Content Include="Areas\Admin\DynamicData\Content\Images\PgFirst.gif" />
    <Content Include="Areas\Admin\DynamicData\Content\Images\PgLast.gif" />
    <Content Include="Areas\Admin\DynamicData\Content\Images\PgNext.gif" />
    <Content Include="Areas\Admin\DynamicData\Content\Images\PgPrev.gif" />
    <Content Include="Areas\Admin\DynamicData\Content\Images\plus.gif" />
    <Content Include="Areas\Admin\DynamicData\Default.aspx" />
    <Content Include="Areas\Admin\DynamicData\EntityTemplates\Default.ascx" />
    <Content Include="Areas\Admin\DynamicData\EntityTemplates\Default_Edit.ascx" />
    <Content Include="Areas\Admin\DynamicData\EntityTemplates\Default_Insert.ascx" />
    <Content Include="Areas\Admin\DynamicData\FieldTemplates\Boolean.ascx" />
    <Content Include="Areas\Admin\DynamicData\FieldTemplates\Boolean_Edit.ascx" />
    <Content Include="Areas\Admin\DynamicData\FieldTemplates\Children.ascx" />
    <Content Include="Areas\Admin\DynamicData\FieldTemplates\Children_Insert.ascx" />
    <Content Include="Areas\Admin\DynamicData\FieldTemplates\DateTime.ascx" />
    <Content Include="Areas\Admin\DynamicData\FieldTemplates\DateTime_Edit.ascx" />
    <Content Include="Areas\Admin\DynamicData\FieldTemplates\Decimal_Edit.ascx" />
    <Content Include="Areas\Admin\DynamicData\FieldTemplates\EmailAddress.ascx" />
    <Content Include="Areas\Admin\DynamicData\FieldTemplates\Enumeration.ascx" />
    <Content Include="Areas\Admin\DynamicData\FieldTemplates\Enumeration_Edit.ascx" />
    <Content Include="Areas\Admin\DynamicData\FieldTemplates\ForeignKey.ascx" />
    <Content Include="Areas\Admin\DynamicData\FieldTemplates\ForeignKey_Edit.ascx" />
    <Content Include="Areas\Admin\DynamicData\FieldTemplates\Integer_Edit.ascx" />
    <Content Include="Areas\Admin\DynamicData\FieldTemplates\ManyToMany.ascx" />
    <Content Include="Areas\Admin\DynamicData\FieldTemplates\ManyToMany_Edit.ascx" />
    <Content Include="Areas\Admin\DynamicData\FieldTemplates\MultilineText_Edit.ascx" />
    <Content Include="Areas\Admin\DynamicData\FieldTemplates\Text.ascx" />
    <Content Include="Areas\Admin\DynamicData\FieldTemplates\Text_Edit.ascx" />
    <Content Include="Areas\Admin\DynamicData\FieldTemplates\Url.ascx" />
    <Content Include="Areas\Admin\DynamicData\Filters\Boolean.ascx" />
    <Content Include="Areas\Admin\DynamicData\Filters\Enumeration.ascx" />
    <Content Include="Areas\Admin\DynamicData\Filters\ForeignKey.ascx" />
    <Content Include="Areas\Admin\DynamicData\PageTemplates\Details.aspx" />
    <Content Include="Areas\Admin\DynamicData\PageTemplates\Edit.aspx" />
    <Content Include="Areas\Admin\DynamicData\PageTemplates\Insert.aspx" />
    <Content Include="Areas\Admin\DynamicData\PageTemplates\List.aspx" />
    <Content Include="Areas\Admin\DynamicData\Site.css" />
    <Content Include="Content\font-awesome\font-awesome-ie7.min.css" />
    <Content Include="Content\font-awesome\font-awesome.css" />
    <Content Include="Content\font-awesome\font-awesome.min.css" />
    <Content Include="Content\font\fontawesome-webfont.svg" />
    <Content Include="Content\Images\errorPage.png" />
    <Content Include="Content\Images\icons\nuget_32_mono_b.png" />
    <Content Include="Content\Images\icons\nuget_32_mono_w.png" />
    <Content Include="Content\Images\YourPackage.png" />
    <Content Include="Content\Layout.css" />
    <Content Include="Content\PageStylings.css" />
    <Content Include="Content\Site.css" />
    <Content Include="Content\Images\headerbackground.png" />
    <Content Include="Content\Logos\hero.png">
      <BrowseToURL>hero.png</BrowseToURL>
    </Content>
    <Content Include="Content\Images\inputBackground.png" />
    <Content Include="Content\Logos\nugetlogo.png" />
    <Content Include="Content\Logos\nugetLogoFooter.png" />
    <Content Include="Content\Images\packageDefaultIcon-50x50.png" />
    <Content Include="Content\Images\packageDefaultIcon.png" />
    <Content Include="Content\Images\required.png" />
    <Content Include="Content\Images\searchButton.png" />
    <Content Include="Content\SyntaxHighlighter\shCore.css" />
    <Content Include="Content\SyntaxHighlighter\shCoreDefault.css" />
    <Content Include="Content\SyntaxHighlighter\shCoreDjango.css" />
    <Content Include="Content\SyntaxHighlighter\shCoreEclipse.css" />
    <Content Include="Content\SyntaxHighlighter\shCoreEmacs.css" />
    <Content Include="Content\SyntaxHighlighter\shCoreFadeToGrey.css" />
    <Content Include="Content\SyntaxHighlighter\shCoreMDUltra.css" />
    <Content Include="Content\SyntaxHighlighter\shCoreMidnight.css" />
    <Content Include="Content\SyntaxHighlighter\shCoreRDark.css" />
    <Content Include="Content\SyntaxHighlighter\shThemeDefault.css" />
    <Content Include="Content\SyntaxHighlighter\shThemeDjango.css" />
    <Content Include="Content\SyntaxHighlighter\shThemeEclipse.css" />
    <Content Include="Content\SyntaxHighlighter\shThemeEmacs.css" />
    <Content Include="Content\SyntaxHighlighter\shThemeFadeToGrey.css" />
    <Content Include="Content\SyntaxHighlighter\shThemeMDUltra.css" />
    <Content Include="Content\SyntaxHighlighter\shThemeMidnight.css" />
    <Content Include="Content\SyntaxHighlighter\shThemeRDark.css" />
    <Content Include="Content\themes\custom\jquery-ui-1.10.3.custom.css" />
    <Content Include="Content\themes\custom\jquery-ui-1.10.3.custom.min.css" />
    <Content Include="Public\favicon.ico" />
    <Content Include="Public\opensearch.xml" />
    <EmbeddedResource Include="Areas\Admin\Migrations\201602111647053_SupportRequestDbModel.resx">
      <DependentUpon>201602111647053_SupportRequestDbModel.cs</DependentUpon>
    </EmbeddedResource>
    <EmbeddedResource Include="Areas\Admin\Migrations\201602191039005_PackageInfoIsOptional.resx">
      <DependentUpon>201602191039005_PackageInfoIsOptional.cs</DependentUpon>
    </EmbeddedResource>
    <EmbeddedResource Include="Infrastructure\Elmah.SqlServer.sql" />
    <EmbeddedResource Include="Infrastructure\AddPackageLicenseReport.sql" />
    <Content Include="Public\robots.txt" />
    <Content Include="Content\font\fontawesome-webfont.eot" />
    <Content Include="Content\font\fontawesome-webfont.ttf" />
    <Content Include="Content\font\fontawesome-webfont.woff" />
    <Content Include="Content\font\FontAwesome.otf" />
    <None Include="Properties\PublishProfiles\nuget-staging-frontend.pubxml" />
    <Content Include="packages.config">
      <SubType>Designer</SubType>
    </Content>
    <Content Include="Scripts\nugetgallery.js" />
    <Content Include="Scripts\gallery\**\*" />
    <Content Include="Web.config">
      <SubType>Designer</SubType>
    </Content>
    <Content Include="Web.Debug.config">
      <DependentUpon>Web.config</DependentUpon>
    </Content>
    <Content Include="Web.Release.config">
      <DependentUpon>Web.config</DependentUpon>
    </Content>
    <Content Include="Views\web.config" />
    <Content Include="Views\_ViewStart.cshtml" />
    <Content Include="Views\Errors\InternalError.cshtml" />
    <Content Include="Views\Shared\Confirm.cshtml" />
    <Content Include="Views\Users\Thanks.cshtml" />
    <Content Include="Views\Users\Profiles.cshtml" />
    <Content Include="Views\Authentication\Register.cshtml" />
    <Content Include="Views\Packages\ContactOwners.cshtml" />
    <Content Include="Views\Packages\DisplayPackage.cshtml" />
    <Content Include="Views\Shared\ListPackages.cshtml" />
    <Content Include="Views\Packages\ReportAbuse.cshtml" />
    <Content Include="Views\Packages\UploadPackage.cshtml" />
    <Content Include="Views\Shared\_ListPackage.cshtml" />
    <Content Include="Views\Shared\Layout.cshtml" />
    <Content Include="Views\Shared\UserDisplay.cshtml" />
    <Content Include="Views\Users\Packages.cshtml" />
    <Content Include="App_Code\ViewHelpers.cshtml" />
    <Content Include="Views\Users\PasswordChanged.cshtml" />
    <Content Include="Views\Users\ForgotPassword.cshtml" />
    <Content Include="Views\Users\PasswordSent.cshtml" />
    <Content Include="Views\Users\ResetPassword.cshtml" />
    <Content Include="Views\Users\Account.cshtml" />
    <Content Include="Views\Packages\ConfirmOwner.cshtml" />
    <Content Include="Views\Errors\NotFound.cshtml" />
    <Content Include="Views\Packages\Delete.cshtml" />
    <Content Include="Views\Packages\Edit.cshtml" />
    <Content Include="Views\Packages\ManagePackageOwners.cshtml" />
    <Content Include="Views\Shared\TwoColumnLayout.cshtml" />
    <Content Include="api\Web.config" />
    <Compile Include="Infrastructure\Lucene\LuceneSearchService.cs" />
    <Content Include="Views\CuratedPackages\CreateCuratedPackageForm.cshtml" />
    <Content Include="Views\Shared\ConfirmationRequired.cshtml" />
    <Content Include="Views\Pages\Contact.cshtml" />
    <Content Include="Scripts\jquery-1.11.0.min.map" />
  </ItemGroup>
  <ItemGroup>
    <Service Include="{508349B6-6B84-4DF5-91F0-309BEEBAD82D}" />
  </ItemGroup>
  <ItemGroup>
    <EmbeddedResource Include="Migrations\201304251927587_UserCreatedDate.resx">
      <DependentUpon>201304251927587_UserCreatedDate.cs</DependentUpon>
    </EmbeddedResource>
    <EmbeddedResource Include="Migrations\201306031734581_WidenStatisticsOperationColumn.resx">
      <DependentUpon>201306031734581_WidenStatisticsOperationColumn.cs</DependentUpon>
    </EmbeddedResource>
    <EmbeddedResource Include="Migrations\201306031754328_SupportNewClientHeaders.resx">
      <DependentUpon>201306031754328_SupportNewClientHeaders.cs</DependentUpon>
    </EmbeddedResource>
    <EmbeddedResource Include="Migrations\201308051913351_EditableMetadata.resx">
      <DependentUpon>201308051913351_EditableMetadata.cs</DependentUpon>
    </EmbeddedResource>
    <EmbeddedResource Include="Migrations\201308292200027_PackageLastEditedTimestamp.resx">
      <DependentUpon>201308292200027_PackageLastEditedTimestamp.cs</DependentUpon>
    </EmbeddedResource>
    <EmbeddedResource Include="Migrations\201308302258388_AddPackageEditLastErrorColumn.resx">
      <DependentUpon>201308302258388_AddPackageEditLastErrorColumn.cs</DependentUpon>
    </EmbeddedResource>
    <EmbeddedResource Include="Migrations\201309092040124_LicenseReports.resx">
      <DependentUpon>201309092040124_LicenseReports.cs</DependentUpon>
    </EmbeddedResource>
    <EmbeddedResource Include="Migrations\201309092041546_AddPackageLicenseReportSproc.resx">
      <DependentUpon>201309092041546_AddPackageLicenseReportSproc.cs</DependentUpon>
    </EmbeddedResource>
    <EmbeddedResource Include="Migrations\201309101922464_NormalizedVersionColumn.resx">
      <DependentUpon>201309101922464_NormalizedVersionColumn.cs</DependentUpon>
    </EmbeddedResource>
    <EmbeddedResource Include="Migrations\201309172217450_CredentialsTable.resx">
      <DependentUpon>201309172217450_CredentialsTable.cs</DependentUpon>
    </EmbeddedResource>
    <EmbeddedResource Include="Migrations\201310281909048_PackageStatistics.resx">
      <DependentUpon>201310281909048_PackageStatistics.cs</DependentUpon>
    </EmbeddedResource>
    <EmbeddedResource Include="Migrations\201310301757446_RemoveOldCredentialColumns.resx">
      <DependentUpon>201310301757446_RemoveOldCredentialColumns.cs</DependentUpon>
    </EmbeddedResource>
    <EmbeddedResource Include="Migrations\201310301947399_AddCredentialDescriptionColumn.resx">
      <DependentUpon>201310301947399_AddCredentialDescriptionColumn.cs</DependentUpon>
    </EmbeddedResource>
    <EmbeddedResource Include="Migrations\201311261928187_NullifyOldColumns.resx">
      <DependentUpon>201311261928187_NullifyOldColumns.cs</DependentUpon>
    </EmbeddedResource>
    <EmbeddedResource Include="Migrations\201505261416326_UniquePackageRegistration.resx">
      <DependentUpon>201505261416326_UniquePackageRegistration.cs</DependentUpon>
    </EmbeddedResource>
    <EmbeddedResource Include="Migrations\201507171324501_AdditionalIndexesForPerformance.resx">
      <DependentUpon>201507171324501_AdditionalIndexesForPerformance.cs</DependentUpon>
    </EmbeddedResource>
    <EmbeddedResource Include="Migrations\201508031046581_IndexPackagesLastUpdatedWithIsListed.resx">
      <DependentUpon>201508031046581_IndexPackagesLastUpdatedWithIsListed.cs</DependentUpon>
    </EmbeddedResource>
    <EmbeddedResource Include="Migrations\201510010732458_EntityFramework6.resx">
      <DependentUpon>201510010732458_EntityFramework6.cs</DependentUpon>
    </EmbeddedResource>
    <EmbeddedResource Include="Migrations\201510011319560_PackageDelete.resx">
      <DependentUpon>201510011319560_PackageDelete.cs</DependentUpon>
    </EmbeddedResource>
    <EmbeddedResource Include="Migrations\201511050008198_PackagesCreatedDateDefaultValue.resx">
      <DependentUpon>201511050008198_PackagesCreatedDateDefaultValue.cs</DependentUpon>
    </EmbeddedResource>
    <EmbeddedResource Include="Migrations\201602181939424_RemovePackageStatistics.resx">
      <DependentUpon>201602181939424_RemovePackageStatistics.cs</DependentUpon>
    </EmbeddedResource>
    <EmbeddedResource Include="Migrations\201603111230347_RemoveSqlDownloadStatsAggregation.resx">
      <DependentUpon>201603111230347_RemoveSqlDownloadStatsAggregation.cs</DependentUpon>
    </EmbeddedResource>
    <EmbeddedResource Include="Migrations\201603151731262_AddIndexForPackageDeletes.resx">
      <DependentUpon>201603151731262_AddIndexForPackageDeletes.cs</DependentUpon>
    </EmbeddedResource>
    <EmbeddedResource Include="Migrations\201604061724388_NotifyPackagePushed.resx">
      <DependentUpon>201604061724388_NotifyPackagePushed.cs</DependentUpon>
    </EmbeddedResource>
    <EmbeddedResource Include="Migrations\201605250728584_AddAdditionalIndexForPackageDeletes.resx">
      <DependentUpon>201605250728584_AddAdditionalIndexForPackageDeletes.cs</DependentUpon>
    </EmbeddedResource>
    <EmbeddedResource Include="Migrations\201605250755294_AddIndexForUserEmailAddress.resx">
      <DependentUpon>201605250755294_AddIndexForUserEmailAddress.cs</DependentUpon>
    </EmbeddedResource>
    <EmbeddedResource Include="Migrations\201605310704169_RemoveOldCredentialColumnsFromUsersTable.resx">
      <DependentUpon>201605310704169_RemoveOldCredentialColumnsFromUsersTable.cs</DependentUpon>
    </EmbeddedResource>
    <EmbeddedResource Include="Migrations\201606012049351_AddIndexForCredentialsUserKey.resx">
      <DependentUpon>201606012049351_AddIndexForCredentialsUserKey.cs</DependentUpon>
    </EmbeddedResource>
    <EmbeddedResource Include="Migrations\201606012058492_AddIndexForPackageLicenseReportsPackageKey.resx">
      <DependentUpon>201606012058492_AddIndexForPackageLicenseReportsPackageKey.cs</DependentUpon>
    </EmbeddedResource>
    <EmbeddedResource Include="Migrations\201606020741056_CredentialExpires.resx">
      <DependentUpon>201606020741056_CredentialExpires.cs</DependentUpon>
    </EmbeddedResource>
    <EmbeddedResource Include="Migrations\201607190813558_CredentialDoesNotExpire.resx">
      <DependentUpon>201607190813558_CredentialDoesNotExpire.cs</DependentUpon>
    </EmbeddedResource>
    <EmbeddedResource Include="Migrations\201607190842411_CredentialLastUsed.resx">
      <DependentUpon>201607190842411_CredentialLastUsed.cs</DependentUpon>
    </EmbeddedResource>
    <EmbeddedResource Include="Migrations\201608251939567_AddPackageTypes.resx">
      <DependentUpon>201608251939567_AddPackageTypes.cs</DependentUpon>
    </EmbeddedResource>
    <EmbeddedResource Include="Migrations\201609092252096_AddIndexCredentialExpires.resx">
      <DependentUpon>201609092252096_AddIndexCredentialExpires.cs</DependentUpon>
    </EmbeddedResource>
    <EmbeddedResource Include="Migrations\201609092255576_AddIndexUsersEmail.resx">
      <DependentUpon>201609092255576_AddIndexUsersEmail.cs</DependentUpon>
    </EmbeddedResource>
    <EmbeddedResource Include="Migrations\201610042351343_AddUserFailedLogin.resx">
      <DependentUpon>201610042351343_AddUserFailedLogin.cs</DependentUpon>
    </EmbeddedResource>
    <EmbeddedResource Include="Migrations\201609211206577_ApiKeyDescription.resx">
      <DependentUpon>201609211206577_ApiKeyDescription.cs</DependentUpon>
    </EmbeddedResource>
    <EmbeddedResource Include="Migrations\201609260823310_ScopedCredential.resx">
      <DependentUpon>201609260823310_ScopedCredential.cs</DependentUpon>
    </EmbeddedResource>
    <EmbeddedResource Include="Migrations\201609270831462_AddExpirationColumn.resx">
      <DependentUpon>201609270831462_AddExpirationColumn.cs</DependentUpon>
    </EmbeddedResource>
    <EmbeddedResource Include="Migrations\201701120413341_AddScopeCredentialKey.resx">
      <DependentUpon>201701120413341_AddScopeCredentialKey.cs</DependentUpon>
    </EmbeddedResource>
    <EmbeddedResource Include="Migrations\201611240011320_AddTriggerForPackagesLastEdited.resx">
      <DependentUpon>201611240011320_AddTriggerForPackagesLastEdited.cs</DependentUpon>
    </EmbeddedResource>
    <EmbeddedResource Include="Strings.resx">
      <Generator>PublicResXFileCodeGenerator</Generator>
      <LastGenOutput>Strings.Designer.cs</LastGenOutput>
      <SubType>Designer</SubType>
    </EmbeddedResource>
  </ItemGroup>
  <ItemGroup>
    <Content Include="Views\Errors\ReadOnlyMode.cshtml" />
    <Content Include="Areas\Admin\DynamicData\Site.master" />
    <Content Include="Areas\Admin\DynamicData\web.config">
      <SubType>Designer</SubType>
    </Content>
    <Content Include="Areas\Admin\Views\Home\Index.cshtml" />
    <Content Include="Areas\Admin\Views\Web.config" />
    <Content Include="Areas\Admin\Views\_ViewStart.cshtml" />
    <Content Include="Areas\Admin\Views\Lucene\Index.cshtml">
      <SubType>Code</SubType>
    </Content>
    <Content Include="Areas\Admin\Views\Config\Index.cshtml" />
    <Content Include="Views\Errors\BadRequest.cshtml" />
    <Content Include="Views\Packages\_PackageDependencies.cshtml" />
    <Content Include="Views\Statistics\Index.cshtml" />
    <Content Include="Views\Statistics\Packages.cshtml" />
    <Content Include="Views\Statistics\PackageVersions.cshtml" />
    <Content Include="Views\Statistics\PackageDownloadsByVersion.cshtml" />
    <Content Include="Views\CuratedFeeds\CuratedFeed.cshtml" />
    <Content Include="Views\Packages\ReportMyPackage.cshtml" />
    <Content Include="Views\Statistics\PackageDownloadsDetail.cshtml" />
    <Content Include="Views\Statistics\_PivotTable.cshtml" />
    <Content Include="Views\Statistics\_LastUpdated.cshtml" />
  </ItemGroup>
  <ItemGroup>
    <Folder Include="Areas\Admin\DynamicData\CustomPages\" />
    <Folder Include="Areas\Admin\Views\Shared\" />
  </ItemGroup>
  <ItemGroup>
    <ProjectReference Include="..\NuGet.Services.Search.Client\NuGet.Services.Search.Client.csproj">
      <Project>{6931c2ee-e081-4518-9798-d34d83b35bf6}</Project>
      <Name>NuGet.Services.Search.Client</Name>
    </ProjectReference>
    <ProjectReference Include="..\NuGetGallery.Core\NuGetGallery.Core.csproj">
      <Project>{097b2cdd-9623-4c34-93c2-d373d51f5b4e}</Project>
      <Name>NuGetGallery.Core</Name>
    </ProjectReference>
  </ItemGroup>
  <PropertyGroup>
    <VisualStudioVersion Condition="'$(VisualStudioVersion)' == ''">10.0</VisualStudioVersion>
    <VSToolsPath Condition="'$(VSToolsPath)' == ''">$(MSBuildExtensionsPath32)\Microsoft\VisualStudio\v$(VisualStudioVersion)</VSToolsPath>
  </PropertyGroup>
  <Import Project="$(MSBuildBinPath)\Microsoft.CSharp.targets" />
  <Import Project="$(VSToolsPath)\WebApplications\Microsoft.WebApplication.targets" Condition="'$(VSToolsPath)' != ''" />
  <Import Project="$(MSBuildExtensionsPath32)\Microsoft\VisualStudio\v10.0\WebApplications\Microsoft.WebApplication.targets" Condition="false" />
  <Target Name="MvcBuildViews" AfterTargets="AfterBuild" Condition="'$(MvcBuildViews)'=='true'">
    <AspNetCompiler VirtualPath="temp" PhysicalPath="$(WebProjectOutputDir)" />
  </Target>
  <ProjectExtensions>
    <VisualStudio>
      <FlavorProperties GUID="{349c5851-65df-11da-9384-00065b846f21}">
        <WebProjectProperties>
          <UseIIS>False</UseIIS>
          <AutoAssignPort>True</AutoAssignPort>
          <DevelopmentServerPort>80</DevelopmentServerPort>
          <DevelopmentServerVPath>/</DevelopmentServerVPath>
          <IISUrl>https://localhost</IISUrl>
          <NTLMAuthentication>False</NTLMAuthentication>
          <UseCustomServer>False</UseCustomServer>
          <CustomServerUrl>
          </CustomServerUrl>
          <SaveServerSettingsInUserFile>False</SaveServerSettingsInUserFile>
        </WebProjectProperties>
      </FlavorProperties>
    </VisualStudio>
  </ProjectExtensions>
  <Import Project="..\..\packages\Microsoft.Bcl.Build.1.0.21\build\Microsoft.Bcl.Build.targets" Condition="Exists('..\..\packages\Microsoft.Bcl.Build.1.0.21\build\Microsoft.Bcl.Build.targets')" />
  <Target Name="EnsureNuGetPackageBuildImports" BeforeTargets="PrepareForBuild">
    <PropertyGroup>
      <ErrorText>This project references NuGet package(s) that are missing on this computer. Use NuGet Package Restore to download them.  For more information, see http://go.microsoft.com/fwlink/?LinkID=322105. The missing file is {0}.</ErrorText>
    </PropertyGroup>
    <Error Condition="!Exists('..\..\packages\Microsoft.Bcl.Build.1.0.21\build\Microsoft.Bcl.Build.targets')" Text="$([System.String]::Format('$(ErrorText)', '..\..\packages\Microsoft.Bcl.Build.1.0.21\build\Microsoft.Bcl.Build.targets'))" />
  </Target>
  <PropertyGroup>
    <PreBuildEvent>
      copy "$(ProjectDir)..\Bootstrap\dist\css\bootstrap.css" "$(ProjectDir)Content\gallery\css" &gt;NUL
      copy "$(ProjectDir)..\Bootstrap\dist\css\bootstrap-theme.css" "$(ProjectDir)Content\gallery\css" &gt;NUL
      copy "$(ProjectDir)..\Bootstrap\dist\js\bootstrap.js" "$(ProjectDir)Scripts\gallery" &gt;NUL
    </PreBuildEvent>
  </PropertyGroup>
</Project><|MERGE_RESOLUTION|>--- conflicted
+++ resolved
@@ -864,14 +864,11 @@
     <Compile Include="Services\ActionRequiringReservedNamespacePermissions.cs" />
     <Compile Include="Services\ActionsRequiringPermissions.cs" />
     <Compile Include="Services\AsynchronousPackageValidationInitiator.cs" />
-<<<<<<< HEAD
     <Compile Include="Services\AwsS3FileReference.cs" />
     <Compile Include="Services\AwsS3FileSystemService.cs" />
     <Compile Include="Services\AwsS3FileSystemStorageService.cs" />
-=======
     <Compile Include="Services\CertificateService.cs" />
     <Compile Include="Services\CertificateValidator.cs" />
->>>>>>> 25f062aa
     <Compile Include="Services\CloudBlobFileStorageService.cs" />
     <Compile Include="Services\DeleteAccountService.cs" />
     <Compile Include="Services\IActionRequiringEntityPermissions.cs" />
