--- conflicted
+++ resolved
@@ -306,13 +306,10 @@
     <Reference Include="Ninject.Web.Mvc, Version=3.2.0.0, Culture=neutral, PublicKeyToken=c7192dc5380945e7, processorArchitecture=MSIL">
       <HintPath>..\..\packages\Ninject.MVC5.3.2.1.0\lib\net45-full\Ninject.Web.Mvc.dll</HintPath>
       <Private>True</Private>
-<<<<<<< HEAD
     </Reference>
     <Reference Include="Ninject.Web.WebApi, Version=3.2.0.0, Culture=neutral, PublicKeyToken=c7192dc5380945e7, processorArchitecture=MSIL">
       <HintPath>..\..\packages\Ninject.Web.WebApi.3.2.4.0\lib\net45-full\Ninject.Web.WebApi.dll</HintPath>
       <Private>True</Private>
-=======
->>>>>>> c23b73a5
     </Reference>
     <Reference Include="NuGet.Core, Version=2.8.60717.93, Culture=neutral, PublicKeyToken=31bf3856ad364e35, processorArchitecture=MSIL">
       <SpecificVersion>False</SpecificVersion>
@@ -434,7 +431,6 @@
       <HintPath>..\..\packages\WebActivatorEx.2.0\lib\net40\WebActivatorEx.dll</HintPath>
       <Private>True</Private>
     </Reference>
-<<<<<<< HEAD
     <Reference Include="WebApi.OutputCache.Core, Version=1.0.0.0, Culture=neutral, processorArchitecture=MSIL">
       <HintPath>..\..\packages\Strathweb.CacheOutput.WebApi2.0.6\lib\net45\WebApi.OutputCache.Core.dll</HintPath>
       <Private>True</Private>
@@ -443,8 +439,6 @@
       <HintPath>..\..\packages\Strathweb.CacheOutput.WebApi2.0.6\lib\net45\WebApi.OutputCache.V2.dll</HintPath>
       <Private>True</Private>
     </Reference>
-=======
->>>>>>> c23b73a5
     <Reference Include="WebBackgrounder">
       <HintPath>..\..\packages\WebBackgrounder.0.2.0\lib\net40\WebBackgrounder.dll</HintPath>
     </Reference>
@@ -467,14 +461,11 @@
   </ItemGroup>
   <ItemGroup>
     <Compile Include="App_Start\NinjectWebCommon.cs" />
-<<<<<<< HEAD
     <Compile Include="App_Start\NuGetODataV2CuratedFeedConfig.cs" />
     <Compile Include="App_Start\NuGetODataV2FeedConfig.cs" />
     <Compile Include="App_Start\NuGetODataV1FeedConfig.cs" />
     <Compile Include="App_Start\NuGetODataConfig.cs" />
     <Compile Include="App_Start\WebApiConfig.cs" />
-=======
->>>>>>> c23b73a5
     <Compile Include="Authentication\FeedOnlyModeException.cs" />
     <Compile Include="Controllers\NuGetContext.cs" />
     <Compile Include="Extensions\DateTimeExtensions.cs" />
