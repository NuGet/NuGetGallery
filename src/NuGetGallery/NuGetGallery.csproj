--- conflicted
+++ resolved
@@ -1483,12 +1483,9 @@
     <Compile Include="Services\ReflowPackageService.cs" />
     <Compile Include="Services\TelemetryService.cs" />
     <Compile Include="ViewModels\ManagePackagesListViewModel.cs" />
-<<<<<<< HEAD
     <Compile Include="ViewModels\ApiKeysViewModel.cs" />
     <Compile Include="ViewModels\ApiKeyViewModel.cs" />
-=======
     <Compile Include="ViewModels\ReportMyPackageViewModel.cs" />
->>>>>>> 6a1b98bf
     <Compile Include="ViewModels\ScopeViewModel.cs" />
     <Compile Include="ViewModels\PackageListSearchViewModel.cs" />
     <Compile Include="WebApi\PlainTextResult.cs" />
