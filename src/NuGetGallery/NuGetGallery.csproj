﻿<?xml version="1.0" encoding="utf-8"?>
<Project ToolsVersion="15.0" DefaultTargets="Build" xmlns="http://schemas.microsoft.com/developer/msbuild/2003">
  <Import Project="$(MSBuildExtensionsPath)\$(MSBuildToolsVersion)\Microsoft.Common.props" Condition="Exists('$(MSBuildExtensionsPath)\$(MSBuildToolsVersion)\Microsoft.Common.props')" />
  <PropertyGroup>
    <Configuration Condition=" '$(Configuration)' == '' ">Debug</Configuration>
    <Platform Condition=" '$(Platform)' == '' ">AnyCPU</Platform>
    <ProductVersion>
    </ProductVersion>
    <SkipValidatePackageReferences>true</SkipValidatePackageReferences>
    <SchemaVersion>2.0</SchemaVersion>
    <ProjectGuid>{1DACF781-5CD0-4123-8BAC-CD385D864BE5}</ProjectGuid>
    <ProjectTypeGuids>{349c5851-65df-11da-9384-00065b846f21};{fae04ec0-301f-11d3-bf4b-00c04f79efbc}</ProjectTypeGuids>
    <OutputType>Library</OutputType>
    <AppDesignerFolder>Properties</AppDesignerFolder>
    <RootNamespace>NuGetGallery</RootNamespace>
    <AssemblyName>NuGetGallery</AssemblyName>
    <TargetFrameworkVersion>v4.6.2</TargetFrameworkVersion>
    <UseIISExpress>true</UseIISExpress>
    <TreatWarningsAsErrors>true</TreatWarningsAsErrors>
    <CodeAnalysisRuleSet>..\CodeAnalysis.ruleset</CodeAnalysisRuleSet>
    <CodeAnalysisIgnoreGeneratedCode>true</CodeAnalysisIgnoreGeneratedCode>
    <CodeAnalysisAdditionalOptions>/assemblyCompareMode:StrongNameIgnoringVersion</CodeAnalysisAdditionalOptions>
    <RunCodeAnalysis Condition=" '$(CodeAnalysis)' == 'true' ">true</RunCodeAnalysis>
    <OldToolsVersion>12.0</OldToolsVersion>
    <TargetFrameworkProfile />
    <IISExpressSSLPort>443</IISExpressSSLPort>
    <IISExpressAnonymousAuthentication>enabled</IISExpressAnonymousAuthentication>
    <IISExpressWindowsAuthentication>disabled</IISExpressWindowsAuthentication>
    <IISExpressUseClassicPipelineMode>false</IISExpressUseClassicPipelineMode>
    <CodeContractsAssemblyMode>0</CodeContractsAssemblyMode>
    <MvcProjectUpgradeChecked>true</MvcProjectUpgradeChecked>
    <UseGlobalApplicationHostFile />
    <MvcBuildViews Condition=" '$(MvcBuildViews)' == '' ">false</MvcBuildViews>
    <AutoGenerateBindingRedirects>true</AutoGenerateBindingRedirects>
    <NuGetPackageImportStamp>
    </NuGetPackageImportStamp>
    <Use64BitIISExpress />
  </PropertyGroup>
  <PropertyGroup Condition=" '$(Configuration)|$(Platform)' == 'Debug|AnyCPU' ">
    <DebugSymbols>true</DebugSymbols>
    <DebugType>full</DebugType>
    <Optimize>false</Optimize>
    <OutputPath>bin\</OutputPath>
    <DefineConstants>DEBUG;TRACE</DefineConstants>
    <ErrorReport>prompt</ErrorReport>
    <WarningLevel>4</WarningLevel>
    <Prefer32Bit>false</Prefer32Bit>
    <UseVSHostingProcess>true</UseVSHostingProcess>
    <CodeAnalysisRuleSet>..\Frontend.ruleset</CodeAnalysisRuleSet>
    <CodeContractsEnableRuntimeChecking>False</CodeContractsEnableRuntimeChecking>
    <CodeContractsRuntimeOnlyPublicSurface>False</CodeContractsRuntimeOnlyPublicSurface>
    <CodeContractsRuntimeThrowOnFailure>True</CodeContractsRuntimeThrowOnFailure>
    <CodeContractsRuntimeCallSiteRequires>False</CodeContractsRuntimeCallSiteRequires>
    <CodeContractsRuntimeSkipQuantifiers>False</CodeContractsRuntimeSkipQuantifiers>
    <CodeContractsRunCodeAnalysis>False</CodeContractsRunCodeAnalysis>
    <CodeContractsNonNullObligations>False</CodeContractsNonNullObligations>
    <CodeContractsBoundsObligations>False</CodeContractsBoundsObligations>
    <CodeContractsArithmeticObligations>False</CodeContractsArithmeticObligations>
    <CodeContractsEnumObligations>False</CodeContractsEnumObligations>
    <CodeContractsRedundantAssumptions>False</CodeContractsRedundantAssumptions>
    <CodeContractsInferRequires>False</CodeContractsInferRequires>
    <CodeContractsInferEnsures>False</CodeContractsInferEnsures>
    <CodeContractsInferObjectInvariants>False</CodeContractsInferObjectInvariants>
    <CodeContractsSuggestAssumptions>False</CodeContractsSuggestAssumptions>
    <CodeContractsSuggestRequires>True</CodeContractsSuggestRequires>
    <CodeContractsSuggestEnsures>False</CodeContractsSuggestEnsures>
    <CodeContractsSuggestObjectInvariants>False</CodeContractsSuggestObjectInvariants>
    <CodeContractsRunInBackground>True</CodeContractsRunInBackground>
    <CodeContractsShowSquigglies>True</CodeContractsShowSquigglies>
    <CodeContractsUseBaseLine>False</CodeContractsUseBaseLine>
    <CodeContractsEmitXMLDocs>False</CodeContractsEmitXMLDocs>
    <CodeContractsCustomRewriterAssembly />
    <CodeContractsCustomRewriterClass />
    <CodeContractsLibPaths />
    <CodeContractsExtraRewriteOptions />
    <CodeContractsExtraAnalysisOptions />
    <CodeContractsBaseLineFile />
    <CodeContractsCacheAnalysisResults>True</CodeContractsCacheAnalysisResults>
    <CodeContractsRuntimeCheckingLevel>Full</CodeContractsRuntimeCheckingLevel>
    <CodeContractsReferenceAssembly>DoNotBuild</CodeContractsReferenceAssembly>
    <CodeContractsAnalysisWarningLevel>0</CodeContractsAnalysisWarningLevel>
    <PublishDatabases>false</PublishDatabases>
    <IncludeIisSettings>false</IncludeIisSettings>
  </PropertyGroup>
  <PropertyGroup Condition=" '$(Configuration)|$(Platform)' == 'Release|AnyCPU' ">
    <DebugType>pdbonly</DebugType>
    <Optimize>true</Optimize>
    <OutputPath>bin\</OutputPath>
    <DefineConstants>TRACE</DefineConstants>
    <ErrorReport>prompt</ErrorReport>
    <WarningLevel>4</WarningLevel>
    <Prefer32Bit>false</Prefer32Bit>
    <PublishDatabases>false</PublishDatabases>
    <CodeAnalysisRuleSet>..\Frontend.ruleset</CodeAnalysisRuleSet>
  </PropertyGroup>
  <ItemGroup>
    <Reference Include="Microsoft.Build.Framework" />
    <Reference Include="Microsoft.Build.Utilities.v4.0" />
    <Reference Include="Microsoft.WindowsAzure.Diagnostics, Version=2.7.0.0, Culture=neutral, PublicKeyToken=31bf3856ad364e35, processorArchitecture=MSIL">
      <SpecificVersion>False</SpecificVersion>
      <HintPath>C:\Program Files\Microsoft SDKs\Azure\.NET SDK\v2.7\bin\plugins\Diagnostics\Microsoft.WindowsAzure.Diagnostics.dll</HintPath>
    </Reference>
    <Reference Include="Microsoft.WindowsAzure.ServiceRuntime, Version=2.7.0.0, Culture=neutral, PublicKeyToken=31bf3856ad364e35, processorArchitecture=MSIL">
      <SpecificVersion>False</SpecificVersion>
      <HintPath>C:\Program Files\Microsoft SDKs\Azure\.NET SDK\v2.7\ref\Microsoft.WindowsAzure.ServiceRuntime.dll</HintPath>
    </Reference>
    <Reference Include="MonAgentListener, Version=33.1.0.0, Culture=neutral, PublicKeyToken=31bf3856ad364e35, processorArchitecture=MSIL" />
    <Reference Include="System.ComponentModel.Composition" />
    <Reference Include="System.IdentityModel" />
    <Reference Include="System.IO.Compression" />
    <Reference Include="System.Net" />
    <Reference Include="System.Net.Http" />
    <Reference Include="System.Net.Http.WebRequest" />
    <Reference Include="System.Runtime.Serialization" />
    <Reference Include="System.ServiceModel" />
    <Reference Include="System.ServiceModel.Activation" />
    <Reference Include="System.ServiceModel.Web" />
    <Reference Include="System.Transactions" />
    <Reference Include="System.Web.ApplicationServices" />
    <Reference Include="Microsoft.CSharp" />
    <Reference Include="System" />
    <Reference Include="System.Data" />
    <Reference Include="System.Web.DynamicData" />
    <Reference Include="System.Web.Entity" />
    <Reference Include="System.ComponentModel.DataAnnotations" />
    <Reference Include="System.Web" />
    <Reference Include="System.Web.Abstractions" />
    <Reference Include="System.Web.Extensions" />
    <Reference Include="System.Web.Routing" />
    <Reference Include="System.Configuration" />
    <Reference Include="System.Xml" />
  </ItemGroup>
  <ItemGroup>
    <Compile Include="App_Start\NuGetODataV2CuratedFeedConfig.cs" />
    <Compile Include="App_Start\NuGetODataV2FeedConfig.cs" />
    <Compile Include="App_Start\NuGetODataV1FeedConfig.cs" />
    <Compile Include="App_Start\NuGetODataConfig.cs" />
    <Compile Include="App_Start\RuntimeServiceProvider.cs" />
    <Compile Include="App_Start\StorageDependent.cs" />
    <Compile Include="App_Start\SessionPersistence.cs" />
    <Compile Include="App_Start\WebApiConfig.cs" />
    <Compile Include="App_Start\AutofacConfig.cs" />
    <Compile Include="Areas\Admin\Controllers\DeleteAccountController.cs" />
    <Compile Include="Areas\Admin\Controllers\DeleteController.cs" />
    <Compile Include="Areas\Admin\Controllers\LockPackageController.cs" />
    <Compile Include="Areas\Admin\Controllers\ReservedNamespaceController.cs" />
    <Compile Include="Areas\Admin\Controllers\RevalidationController.cs" />
    <Compile Include="Areas\Admin\Controllers\SecurityPolicyController.cs" />
    <Compile Include="Areas\Admin\Controllers\SupportRequestController.cs" />
    <Compile Include="Areas\Admin\Controllers\ValidationController.cs" />
    <Compile Include="Areas\Admin\DynamicData\FieldTemplates\Url_Edit.ascx.cs">
      <DependentUpon>Url_Edit.ascx</DependentUpon>
      <SubType>ASPXCodeBehind</SubType>
    </Compile>
    <Compile Include="Areas\Admin\DynamicData\FieldTemplates\Url_Edit.ascx.designer.cs">
      <DependentUpon>Url_Edit.ascx</DependentUpon>
    </Compile>
    <Compile Include="Areas\Admin\DynamicData\PageTemplates\ListDetails.aspx.cs">
      <DependentUpon>ListDetails.aspx</DependentUpon>
      <SubType>ASPXCodeBehind</SubType>
    </Compile>
    <Compile Include="Areas\Admin\DynamicData\PageTemplates\ListDetails.aspx.designer.cs">
      <DependentUpon>ListDetails.aspx</DependentUpon>
    </Compile>
    <Compile Include="Areas\Admin\Helpers.cs" />
    <Compile Include="Areas\Admin\Migrations\201602111647053_SupportRequestDbModel.cs" />
    <Compile Include="Areas\Admin\Migrations\201602111647053_SupportRequestDbModel.Designer.cs">
      <DependentUpon>201602111647053_SupportRequestDbModel.cs</DependentUpon>
    </Compile>
    <Compile Include="Areas\Admin\Migrations\201602191039005_PackageInfoIsOptional.cs" />
    <Compile Include="Areas\Admin\Migrations\201602191039005_PackageInfoIsOptional.Designer.cs">
      <DependentUpon>201602191039005_PackageInfoIsOptional.cs</DependentUpon>
    </Compile>
    <Compile Include="Areas\Admin\Migrations\201805221605033_DropPagerDutyColumn.cs" />
    <Compile Include="Areas\Admin\Migrations\201805221605033_DropPagerDutyColumn.Designer.cs">
      <DependentUpon>201805221605033_DropPagerDutyColumn.cs</DependentUpon>
    </Compile>
    <Compile Include="Areas\Admin\Models\DeletedStatus.cs" />
    <Compile Include="Areas\Admin\Models\IssueStatusKeys.cs" />
    <Compile Include="Areas\Admin\Migrations\SupportRequestMigrationsConfiguration.cs" />
    <Compile Include="Areas\Admin\Models\Admin.cs" />
    <Compile Include="Areas\Admin\Models\History.cs" />
    <Compile Include="Areas\Admin\Models\Issue.cs" />
    <Compile Include="Areas\Admin\Models\IssueStatus.cs" />
    <Compile Include="Areas\Admin\Models\ISupportRequestDbContext.cs" />
    <Compile Include="Areas\Admin\Models\SupportRequestDbContext.cs" />
    <Compile Include="Areas\Admin\Services\RevalidationAdminService.cs" />
    <Compile Include="Areas\Admin\Services\ValidationAdminService.cs" />
    <Compile Include="Areas\Admin\ViewModels\DeleteAccountAsAdminViewModel.cs" />
    <Compile Include="Areas\Admin\ViewModels\DeleteAccountStatus.cs" />
    <Compile Include="Areas\Admin\ViewModels\HardDeleteReflowBulkRequestConfirmation.cs" />
    <Compile Include="Areas\Admin\ViewModels\HardDeleteReflowBulkRequest.cs" />
    <Compile Include="Areas\Admin\ViewModels\HardDeleteReflowRequest.cs" />
    <Compile Include="Areas\Admin\ViewModels\LockPackageViewModel.cs" />
    <Compile Include="Areas\Admin\ViewModels\ValidatedPackageViewModel.cs" />
    <Compile Include="Areas\Admin\ViewModels\RevalidationPageViewModel.cs" />
    <Compile Include="Areas\Admin\ViewModels\ValidationPageViewModel.cs" />
    <Compile Include="Areas\Admin\Services\ISupportRequestService.cs" />
    <Compile Include="Areas\Admin\Services\SupportRequestService.cs" />
    <Compile Include="Areas\Admin\ViewModels\DeleteAccountSearchResult.cs" />
    <Compile Include="Areas\Admin\Services\ValidationEntityRepository.cs" />
    <Compile Include="Areas\Admin\ViewModels\DeleteSearchResult.cs" />
    <Compile Include="Areas\Admin\ViewModels\HomeViewModel.cs" />
    <Compile Include="Areas\Admin\ViewModels\UserViewModel.cs" />
    <Compile Include="Areas\Admin\ViewModels\ReservedNamespaceResultModel.cs" />
    <Compile Include="Areas\Admin\ViewModels\ReservedNamespaceViewModel.cs" />
    <Compile Include="Areas\Admin\ViewModels\ReservedNamespaceSearchResult.cs" />
    <Compile Include="Areas\Admin\ViewModels\UserSecurityPolicySubscriptions.cs" />
    <Compile Include="Areas\Admin\ViewModels\UserSecurityPolicySearchResult.cs" />
    <Compile Include="Areas\Admin\ViewModels\SecurityPolicyViewModel.cs" />
    <Compile Include="Areas\Admin\ViewModels\SupportRequestAdminsViewModel.cs" />
    <Compile Include="Areas\Admin\ViewModels\SupportRequestAdminViewModel.cs" />
    <Compile Include="Areas\Admin\ViewModels\SupportRequestsViewModel.cs" />
    <Compile Include="Areas\Admin\ViewModels\SupportRequestViewModel.cs" />
    <Compile Include="Authentication\ApiScopeEvaluationResult.cs" />
    <Compile Include="Authentication\ApiScopeEvaluator.cs" />
    <Compile Include="Authentication\AuthenticateExternalLoginResult.cs" />
    <Compile Include="Authentication\FeedOnlyModeException.cs" />
    <Compile Include="Authentication\IApiScopeEvaluator.cs" />
    <Compile Include="Authentication\NuGetPackagePattern.cs" />
    <Compile Include="Authentication\PasswordAuthenticationResult.cs" />
    <Compile Include="Authentication\NuGetScopes.cs" />
    <Compile Include="Authentication\PasswordResetResult.cs" />
    <Compile Include="Authentication\Providers\AuthenticationPolicy.cs" />
    <Compile Include="Authentication\Providers\AuthenticatorT.cs" />
    <Compile Include="Authentication\Providers\IdentityInformation.cs" />
    <Compile Include="Authentication\Providers\AzureActiveDirectoryV2\AzureActiveDirectoryV2Authenticator.cs" />
    <Compile Include="Authentication\Providers\AzureActiveDirectoryV2\AzureActiveDirectoryV2AuthenticatorConfiguration.cs" />
    <Compile Include="Authentication\Providers\AzureActiveDirectory\AzureActiveDirectoryAuthenticator.cs" />
    <Compile Include="Authentication\Providers\AzureActiveDirectory\AzureActiveDirectoryAuthenticatorConfiguration.cs" />
    <Compile Include="Diagnostics\TraceDiagnosticsSourceScope.cs" />
    <Compile Include="Extensions\ClaimsExtensions.cs" />
    <Compile Include="Configuration\IGalleryConfigurationService.cs" />
    <Compile Include="Configuration\IPackageDeleteConfiguration.cs" />
    <Compile Include="Configuration\IServiceBusConfiguration.cs" />
    <Compile Include="Configuration\PackageDeleteConfiguration.cs" />
    <Compile Include="Configuration\SecretReader\CachingSecretReader.cs" />
    <Compile Include="Configuration\SecretReader\EmptySecretReaderFactory.cs" />
    <Compile Include="Configuration\SecretReader\SecretReaderFactory.cs" />
    <Compile Include="Configuration\ServiceBusConfiguration.cs" />
    <Compile Include="Configuration\StringArrayConverter.cs" />
    <Compile Include="Controllers\AccountsController.cs" />
    <Compile Include="Controllers\NuGetContext.cs" />
    <Compile Include="Controllers\OrganizationsController.cs" />
    <Compile Include="Diagnostics\ElmahHandleErrorAttribute.cs" />
    <Compile Include="Extensions\DateTimeExtensions.cs" />
    <Compile Include="Controllers\ODataV1FeedController.cs" />
    <Compile Include="Controllers\ODataV2CuratedFeedController.cs" />
    <Compile Include="Controllers\ODataV2FeedController.cs" />
    <Compile Include="Diagnostics\PerfCounters.cs" />
    <Compile Include="Diagnostics\ProcessPerfEvents.cs" />
    <Compile Include="App_Start\OwinStartup.cs" />
    <Compile Include="Areas\Admin\DynamicData\OrderedFieldGenerator.cs" />
    <Compile Include="Areas\Admin\Controllers\LuceneController.cs" />
    <Compile Include="Areas\Admin\Models\LuceneInfoModel.cs" />
    <Compile Include="Areas\Admin\Controllers\ConfigController.cs" />
    <Compile Include="Areas\Admin\ViewModels\ConfigViewModel.cs" />
    <Compile Include="Authentication\Providers\ApiKey\ApiKeyAuthenticationExtensions.cs" />
    <Compile Include="Authentication\Providers\ApiKey\ApiKeyAuthenticationHandler.cs" />
    <Compile Include="Authentication\Providers\ApiKey\ApiKeyAuthenticationMiddleware.cs" />
    <Compile Include="Authentication\Providers\ApiKey\ApiKeyAuthenticationOptions.cs" />
    <Compile Include="Authentication\AuthenticatedUser.cs" />
    <Compile Include="Authentication\AuthenticationService.cs" />
    <Compile Include="Authentication\AuthenticationTypes.cs" />
    <Compile Include="Authentication\AuthDependenciesModule.cs" />
    <Compile Include="Authentication\Providers\ApiKey\ApiKeyAuthenticator.cs" />
    <Compile Include="Authentication\Providers\ApiKey\ApiKeyAuthenticatorConfiguration.cs" />
    <Compile Include="Authentication\Providers\Authenticator.cs" />
    <Compile Include="Authentication\Providers\AuthenticatorConfiguration.cs" />
    <Compile Include="Authentication\Providers\AuthenticatorUI.cs" />
    <Compile Include="Authentication\Providers\LocalUser\LocalUserAuthenticator.cs" />
    <Compile Include="Authentication\Providers\MicrosoftAccount\MicrosoftAccountAuthenticator.cs" />
    <Compile Include="Authentication\Providers\MicrosoftAccount\MicrosoftAccountAuthenticatorConfiguration.cs" />
    <Compile Include="Configuration\ConfigurationService.cs" />
    <Compile Include="Configuration\FeatureConfiguration.cs" />
    <Compile Include="Configuration\LuceneIndexLocation.cs" />
    <Compile Include="Configuration\MailAddressConverter.cs" />
    <Compile Include="Configuration\SmtpUri.cs" />
    <Compile Include="Controllers\AppController.cs" />
    <Compile Include="Controllers\ErrorsController.cs" />
    <Compile Include="Controllers\PagesController.cs" />
    <Compile Include="Extensions\HttpExceptionExtensions.cs" />
    <Compile Include="Extensions\OrganizationExtensions.cs" />
    <Compile Include="Extensions\PrincipalExtensions.cs" />
    <Compile Include="Extensions\RouteExtensions.cs" />
    <Compile Include="Extensions\ScopeExtensions.cs" />
    <Compile Include="Extensions\CredentialExtensions.cs" />
    <Compile Include="Extensions\UserExtensions.cs" />
    <Compile Include="Filters\ApiScopeRequiredAttribute.cs" />
    <Compile Include="Filters\UIAuthorizeAttribute.cs" />
    <Compile Include="Filters\ValidateRecaptchaResponseAttribute.cs" />
    <Compile Include="GlobalSuppressions.cs" />
    <Compile Include="Helpers\GravatarHelper.cs" />
    <Compile Include="Helpers\ObfuscationHelper.cs" />
    <Compile Include="Helpers\PermissionsHelpers.cs" />
    <Compile Include="Helpers\RegexEx.cs" />
    <Compile Include="Helpers\RouteUrlTemplate.cs" />
<<<<<<< HEAD
    <Compile Include="Helpers\UploadHelper.cs" />
=======
    <Compile Include="Helpers\UriExtensions.cs" />
>>>>>>> c3127aae
    <Compile Include="Infrastructure\Authentication\ApiKeyV3.cs" />
    <Compile Include="Infrastructure\Authentication\ApiKeyV4.cs" />
    <Compile Include="Infrastructure\Authentication\Base32Encoder.cs" />
    <Compile Include="Migrations\201711082145351_AddAccountDelete.cs" />
    <Compile Include="Migrations\201711082145351_AddAccountDelete.Designer.cs">
      <DependentUpon>201711082145351_AddAccountDelete.cs</DependentUpon>
    </Compile>
    <Compile Include="Migrations\201711291842225_AddCertificate.cs" />
    <Compile Include="Migrations\201711291842225_AddCertificate.Designer.cs">
      <DependentUpon>201711291842225_AddCertificate.cs</DependentUpon>
    </Compile>
    <Compile Include="Migrations\201712052213307_AddPackageIdLocking.cs" />
    <Compile Include="Migrations\201712052213307_AddPackageIdLocking.Designer.cs">
      <DependentUpon>201712052213307_AddPackageIdLocking.cs</DependentUpon>
    </Compile>
    <Compile Include="Migrations\201712211850074_MembershipRequests.cs" />
    <Compile Include="Migrations\201712211850074_MembershipRequests.Designer.cs">
      <DependentUpon>201712211850074_MembershipRequests.cs</DependentUpon>
    </Compile>
    <Compile Include="Migrations\201801101337052_RemovePackageEdits.cs" />
    <Compile Include="Migrations\201801101337052_RemovePackageEdits.Designer.cs">
      <DependentUpon>201801101337052_RemovePackageEdits.cs</DependentUpon>
    </Compile>
    <Compile Include="Migrations\201803202317063_AddEnableMultiFactorAuthentication.cs" />
    <Compile Include="Migrations\201803202317063_AddEnableMultiFactorAuthentication.Designer.cs">
      <DependentUpon>201803202317063_AddEnableMultiFactorAuthentication.cs</DependentUpon>
    </Compile>
    <Compile Include="Migrations\201804171613337_AddCertificateRegistration.cs" />
    <Compile Include="Migrations\201804171613337_AddCertificateRegistration.Designer.cs">
      <DependentUpon>201804171613337_AddCertificateRegistration.cs</DependentUpon>
    </Compile>
    <Compile Include="Migrations\201804241507196_RemoveUserCertificateIsActive.cs" />
    <Compile Include="Migrations\201804241507196_RemoveUserCertificateIsActive.Designer.cs">
      <DependentUpon>201804241507196_RemoveUserCertificateIsActive.cs</DependentUpon>
    </Compile>
    <Compile Include="Migrations\201805012001354_AddUserCertificatesIndex.cs" />
    <Compile Include="Migrations\201805012001354_AddUserCertificatesIndex.Designer.cs">
      <DependentUpon>201805012001354_AddUserCertificatesIndex.cs</DependentUpon>
    </Compile>
    <Compile Include="Migrations\201805091846502_MakeCertificatesSha1ThumbprintRequired.cs" />
    <Compile Include="Migrations\201805091846502_MakeCertificatesSha1ThumbprintRequired.Designer.cs">
      <DependentUpon>201805091846502_MakeCertificatesSha1ThumbprintRequired.cs</DependentUpon>
    </Compile>
    <Compile Include="Migrations\201807031816101_AccountDeleteSignatureNotRequired.cs" />
    <Compile Include="Migrations\201807031816101_AccountDeleteSignatureNotRequired.Designer.cs">
      <DependentUpon>201807031816101_AccountDeleteSignatureNotRequired.cs</DependentUpon>
    </Compile>
    <Compile Include="Migrations\201807181816293_SymbolPackages.cs" />
    <Compile Include="Migrations\201807181816293_SymbolPackages.Designer.cs">
      <DependentUpon>201807181816293_SymbolPackages.cs</DependentUpon>
    </Compile>
    <Compile Include="Migrations\201807261747084_AddCertificateDetails.cs" />
    <Compile Include="Migrations\201807261747084_AddCertificateDetails.Designer.cs">
      <DependentUpon>201807261747084_AddCertificateDetails.cs</DependentUpon>
    </Compile>
    <Compile Include="Migrations\201807302212501_AddShortCertificateNames.cs" />
    <Compile Include="Migrations\201807302212501_AddShortCertificateNames.Designer.cs">
      <DependentUpon>201807302212501_AddShortCertificateNames.cs</DependentUpon>
    </Compile>
    <Compile Include="Migrations\201808010014291_AddRepositoryType.cs" />
    <Compile Include="Migrations\201808010014291_AddRepositoryType.Designer.cs">
      <DependentUpon>201808010014291_AddRepositoryType.cs</DependentUpon>
    </Compile>
    <Compile Include="Migrations\201808032317064_FixSymbolCreatedColumnEFIssue.cs" />
    <Compile Include="Migrations\201808032317064_FixSymbolCreatedColumnEFIssue.Designer.cs">
      <DependentUpon>201808032317064_FixSymbolCreatedColumnEFIssue.cs</DependentUpon>
    </Compile>
    <Compile Include="Migrations\201808312302101_AddIsVerifiedDownloadCountIdIndexForPackageRegistrationsTable.cs" />
    <Compile Include="Migrations\201808312302101_AddIsVerifiedDownloadCountIdIndexForPackageRegistrationsTable.Designer.cs">
      <DependentUpon>201808312302101_AddIsVerifiedDownloadCountIdIndexForPackageRegistrationsTable.cs</DependentUpon>
    </Compile>
    <Compile Include="RequestModels\DeleteAccountRequest.cs" />
    <Compile Include="Migrations\201710301857232_Organizations.cs" />
    <Compile Include="Migrations\201710301857232_Organizations.Designer.cs">
      <DependentUpon>201710301857232_Organizations.cs</DependentUpon>
    </Compile>
    <Compile Include="Migrations\201711021733062_ApiKeyOwnerScope.cs" />
    <Compile Include="Migrations\201711021733062_ApiKeyOwnerScope.Designer.cs">
      <DependentUpon>201711021733062_ApiKeyOwnerScope.cs</DependentUpon>
    </Compile>
    <Compile Include="Security\AutomaticOverwriteRequiredSignerPolicy.cs" />
    <Compile Include="Security\ControlRequiredSignerPolicy.cs" />
    <Compile Include="Security\MicrosoftTeamSubscription.cs" />
    <Compile Include="Security\PackageSecurityPolicyEvaluationContext.cs" />
    <Compile Include="Security\PackageSecurityPolicyHandler.cs" />
    <Compile Include="Security\RequiredSignerPolicy.cs" />
    <Compile Include="Security\RequirePackageMetadataCompliancePolicy.cs" />
    <Compile Include="Security\RequireOrganizationTenantPolicy.cs" />
    <Compile Include="Security\SecurityPolicyHandler.cs" />
    <Compile Include="Services\AccountDeletionOrphanPackagePolicy.cs" />
    <Compile Include="Services\ActionOnNewPackageContext.cs" />
    <Compile Include="Services\ActionRequiringAccountPermissions.cs" />
    <Compile Include="Services\ActionRequiringEntityPermissions.cs" />
    <Compile Include="Services\ActionRequiringPackagePermissions.cs" />
    <Compile Include="Services\ActionRequiringReservedNamespacePermissions.cs" />
    <Compile Include="Services\ActionsRequiringPermissions.cs" />
    <Compile Include="Services\AsynchronousPackageValidationInitiator.cs" />
    <Compile Include="Services\BackgroundMessageService.cs" />
    <Compile Include="Services\ISymbolPackageUploadService.cs" />
    <Compile Include="Services\ISymbolPackageFileService.cs" />
    <Compile Include="Services\ITyposquattingConfiguration.cs" />
    <Compile Include="Services\ISymbolsConfiguration.cs" />
    <Compile Include="Services\ITyposquattingService.cs" />
    <Compile Include="Services\SymbolPackageUploadService.cs" />
    <Compile Include="Services\SymbolPackageFileService.cs" />
    <Compile Include="Services\SymbolPackageService.cs" />
    <Compile Include="Services\TyposquattingConfiguration.cs" />
    <Compile Include="Services\SymbolsConfiguration.cs" />
    <Compile Include="Services\CertificatesConfiguration.cs" />
    <Compile Include="Services\CertificateService.cs" />
    <Compile Include="Services\CertificateValidator.cs" />
    <Compile Include="Services\CloudBlobFileStorageService.cs" />
    <Compile Include="Services\DeleteAccountService.cs" />
    <Compile Include="Services\IActionRequiringEntityPermissions.cs" />
    <Compile Include="Services\ICertificateService.cs" />
    <Compile Include="Services\ICertificatesConfiguration.cs" />
    <Compile Include="Services\ICertificateValidator.cs" />
    <Compile Include="Services\IDeleteAccountService.cs" />
    <Compile Include="Services\IFileStorageService.cs" />
    <Compile Include="Services\IContentObjectService.cs" />
    <Compile Include="Services\ImmediatePackageValidator.cs" />
    <Compile Include="Services\ContentObjectService.cs" />
    <Compile Include="Services\ISymbolPackageService.cs" />
    <Compile Include="Services\PackageCommitResult.cs" />
    <Compile Include="Services\PackageOwnershipManagementService.cs" />
    <Compile Include="Services\IPackageOwnershipManagementService.cs" />
    <Compile Include="Services\IPackageValidationInitiator.cs" />
    <Compile Include="Services\ITelemetryClient.cs" />
    <Compile Include="Infrastructure\HttpStatusCodeWithServerWarningResult.cs" />
    <Compile Include="Migrations\201704191802404_AddIndexPackageRegistrationKeySemVer.cs" />
    <Compile Include="Migrations\201704191802404_AddIndexPackageRegistrationKeySemVer.Designer.cs">
      <DependentUpon>201704191802404_AddIndexPackageRegistrationKeySemVer.cs</DependentUpon>
    </Compile>
    <Compile Include="Migrations\201704211454424_SecurityPolicies.cs" />
    <Compile Include="Migrations\201704211454424_SecurityPolicies.Designer.cs">
      <DependentUpon>201704211454424_SecurityPolicies.cs</DependentUpon>
    </Compile>
    <Compile Include="Migrations\201705032101231_SecurityPoliciesFix.cs" />
    <Compile Include="Migrations\201705032101231_SecurityPoliciesFix.Designer.cs">
      <DependentUpon>201705032101231_SecurityPoliciesFix.cs</DependentUpon>
    </Compile>
    <Compile Include="Migrations\201705031714183_AddIndexSemVerLevelKey.cs" />
    <Compile Include="Migrations\201705031714183_AddIndexSemVerLevelKey.Designer.cs">
      <DependentUpon>201705031714183_AddIndexSemVerLevelKey.cs</DependentUpon>
    </Compile>
    <Compile Include="Migrations\201705041614287_UserSecurityPolicies_SubscriptionColumn.cs" />
    <Compile Include="Migrations\201705041614287_UserSecurityPolicies_SubscriptionColumn.Designer.cs">
      <DependentUpon>201705041614287_UserSecurityPolicies_SubscriptionColumn.cs</DependentUpon>
    </Compile>
    <Compile Include="Migrations\201706061829243_AddSemVer2LatestVersionColumns.cs" />
    <Compile Include="Migrations\201706061829243_AddSemVer2LatestVersionColumns.Designer.cs">
      <DependentUpon>201706061829243_AddSemVer2LatestVersionColumns.cs</DependentUpon>
    </Compile>
    <Compile Include="Migrations\201706080632469_AddIndexIsLatestSemVer2.cs" />
    <Compile Include="Migrations\201706080632469_AddIndexIsLatestSemVer2.Designer.cs">
      <DependentUpon>201706080632469_AddIndexIsLatestSemVer2.cs</DependentUpon>
    </Compile>
    <Compile Include="Migrations\201706080930506_AddIndexSemVerLevelKeyPackageRegistrationKey.cs" />
    <Compile Include="Migrations\201706080930506_AddIndexSemVerLevelKeyPackageRegistrationKey.Designer.cs">
      <DependentUpon>201706080930506_AddIndexSemVerLevelKeyPackageRegistrationKey.cs</DependentUpon>
    </Compile>
    <Compile Include="Migrations\201706262349176_AddRepositoryURL_ReadMe.cs" />
    <Compile Include="Migrations\201706262349176_AddRepositoryURL_ReadMe.Designer.cs">
      <DependentUpon>201706262349176_AddRepositoryURL_ReadMe.cs</DependentUpon>
    </Compile>
    <Compile Include="Migrations\201708241907124_PrefixReservation.cs" />
    <Compile Include="Migrations\201708241907124_PrefixReservation.Designer.cs">
      <DependentUpon>201708241907124_PrefixReservation.cs</DependentUpon>
    </Compile>
    <Compile Include="Migrations\201709072246362_AddPackageLicenseReport2Sproc.cs" />
    <Compile Include="Migrations\201709072246362_AddPackageLicenseReport2Sproc.Designer.cs">
      <DependentUpon>201709072246362_AddPackageLicenseReport2Sproc.cs</DependentUpon>
    </Compile>
    <Compile Include="Migrations\201709111714021_AddPackageStatusKey.cs" />
    <Compile Include="Migrations\201709111714021_AddPackageStatusKey.Designer.cs">
      <DependentUpon>201709111714021_AddPackageStatusKey.cs</DependentUpon>
    </Compile>
    <Compile Include="Migrations\201709202249402_AddPackageOwnershipRequestsPage.cs" />
    <Compile Include="Migrations\201709202249402_AddPackageOwnershipRequestsPage.Designer.cs">
      <DependentUpon>201709202249402_AddPackageOwnershipRequestsPage.cs</DependentUpon>
    </Compile>
    <Compile Include="RequestModels\ReadMeRequest.cs" />
    <Compile Include="Security\DefaultSubscription.cs" />
    <Compile Include="Security\RequireMinProtocolVersionForPushPolicy.cs" />
    <Compile Include="Security\IUserSecurityPolicySubscription.cs" />
    <Compile Include="OData\Serializers\FeedPackageAnnotationStrategy.cs" />
    <Compile Include="OData\Serializers\IFeedPackageAnnotationStrategy.cs" />
    <Compile Include="OData\Serializers\V1FeedPackageAnnotationStrategy.cs" />
    <Compile Include="OData\Serializers\V2FeedPackageAnnotationStrategy.cs" />
    <Compile Include="Security\UserSecurityPolicyHandler.cs" />
    <Compile Include="Security\ISecurityPolicyService.cs" />
    <Compile Include="Security\RequirePackageVerifyScopePolicy.cs" />
    <Compile Include="Security\SecurityPolicyAction.cs" />
    <Compile Include="Security\SecurityPolicyService.cs" />
    <Compile Include="Security\UserSecurityPolicyEvaluationContext.cs" />
    <Compile Include="Security\SecurityPolicyResult.cs" />
    <Compile Include="Security\UserSecurityPolicySubscriptionContext.cs" />
    <Compile Include="Services\IPackageOwnerRequestService.cs" />
    <Compile Include="Services\IReadMeService.cs" />
    <Compile Include="Services\IValidationService.cs" />
    <Compile Include="Services\PackageOwnerRequestService.cs" />
    <Compile Include="Services\PackageUploadService.cs" />
    <Compile Include="Services\IReservedNamespaceService.cs" />
    <Compile Include="Services\IPackageUploadService.cs" />
    <Compile Include="Services\LoginDiscontinuationConfiguration.cs" />
    <Compile Include="Services\PackageValidationResult.cs" />
    <Compile Include="Services\PackageValidationResultType.cs" />
    <Compile Include="Services\PermissionsCheckResult.cs" />
    <Compile Include="Services\PermissionsRequirement.cs" />
    <Compile Include="Services\ReservedNamespaceService.cs" />
    <Compile Include="Services\ReadMeService.cs" />
    <Compile Include="Services\TelemetryClientWrapper.cs" />
    <Compile Include="Services\TyposquattingService.cs" />
    <Compile Include="Services\TyposquattingDistanceCalculation.cs" />
    <Compile Include="Services\TyposquattingStringNormalization.cs" />
    <Compile Include="Services\ValidationService.cs" />
    <Compile Include="Telemetry\ClientInformationTelemetryEnricher.cs" />
    <Compile Include="Telemetry\ClientTelemetryPIIProcessor.cs" />
    <Compile Include="Telemetry\Obfuscator.cs" />
    <Compile Include="Telemetry\QuietExceptionLogger.cs" />
    <Compile Include="Infrastructure\Authentication\CredentialBuilder.cs" />
    <Compile Include="Infrastructure\Authentication\CredentialValidator.cs" />
    <Compile Include="Infrastructure\Authentication\ICredentialBuilder.cs" />
    <Compile Include="Infrastructure\Authentication\ICredentialValidator.cs" />
    <Compile Include="Infrastructure\DateTimeProvider.cs" />
    <Compile Include="Infrastructure\IDateTimeProvider.cs" />
    <Compile Include="Infrastructure\PasswordValidationAttribute.cs" />
    <Compile Include="Migrations\201602181939424_RemovePackageStatistics.cs" />
    <Compile Include="Migrations\201602181939424_RemovePackageStatistics.Designer.cs">
      <DependentUpon>201602181939424_RemovePackageStatistics.cs</DependentUpon>
    </Compile>
    <Compile Include="Migrations\201603111230347_RemoveSqlDownloadStatsAggregation.cs" />
    <Compile Include="Migrations\201603111230347_RemoveSqlDownloadStatsAggregation.Designer.cs">
      <DependentUpon>201603111230347_RemoveSqlDownloadStatsAggregation.cs</DependentUpon>
    </Compile>
    <Compile Include="Migrations\201603151731262_AddIndexForPackageDeletes.cs" />
    <Compile Include="Migrations\201603151731262_AddIndexForPackageDeletes.Designer.cs">
      <DependentUpon>201603151731262_AddIndexForPackageDeletes.cs</DependentUpon>
    </Compile>
    <Compile Include="Migrations\201604061724388_NotifyPackagePushed.cs" />
    <Compile Include="Migrations\201604061724388_NotifyPackagePushed.Designer.cs">
      <DependentUpon>201604061724388_NotifyPackagePushed.cs</DependentUpon>
    </Compile>
    <Compile Include="Migrations\201605250728584_AddAdditionalIndexForPackageDeletes.cs" />
    <Compile Include="Migrations\201605250728584_AddAdditionalIndexForPackageDeletes.Designer.cs">
      <DependentUpon>201605250728584_AddAdditionalIndexForPackageDeletes.cs</DependentUpon>
    </Compile>
    <Compile Include="Migrations\201605250755294_AddIndexForUserEmailAddress.cs" />
    <Compile Include="Migrations\201605250755294_AddIndexForUserEmailAddress.Designer.cs">
      <DependentUpon>201605250755294_AddIndexForUserEmailAddress.cs</DependentUpon>
    </Compile>
    <Compile Include="Migrations\201605310704169_RemoveOldCredentialColumnsFromUsersTable.cs" />
    <Compile Include="Migrations\201605310704169_RemoveOldCredentialColumnsFromUsersTable.Designer.cs">
      <DependentUpon>201605310704169_RemoveOldCredentialColumnsFromUsersTable.cs</DependentUpon>
    </Compile>
    <Compile Include="Migrations\201606012049351_AddIndexForCredentialsUserKey.cs" />
    <Compile Include="Migrations\201606012049351_AddIndexForCredentialsUserKey.Designer.cs">
      <DependentUpon>201606012049351_AddIndexForCredentialsUserKey.cs</DependentUpon>
    </Compile>
    <Compile Include="Migrations\201606012058492_AddIndexForPackageLicenseReportsPackageKey.cs" />
    <Compile Include="Migrations\201606012058492_AddIndexForPackageLicenseReportsPackageKey.Designer.cs">
      <DependentUpon>201606012058492_AddIndexForPackageLicenseReportsPackageKey.cs</DependentUpon>
    </Compile>
    <Compile Include="Migrations\201606020741056_CredentialExpires.cs" />
    <Compile Include="Migrations\201606020741056_CredentialExpires.Designer.cs">
      <DependentUpon>201606020741056_CredentialExpires.cs</DependentUpon>
    </Compile>
    <Compile Include="Migrations\201607190813558_CredentialDoesNotExpire.cs" />
    <Compile Include="Migrations\201607190813558_CredentialDoesNotExpire.Designer.cs">
      <DependentUpon>201607190813558_CredentialDoesNotExpire.cs</DependentUpon>
    </Compile>
    <Compile Include="Migrations\201607190842411_CredentialLastUsed.cs" />
    <Compile Include="Migrations\201607190842411_CredentialLastUsed.Designer.cs">
      <DependentUpon>201607190842411_CredentialLastUsed.cs</DependentUpon>
    </Compile>
    <Compile Include="Migrations\201608251939567_AddPackageTypes.cs" />
    <Compile Include="Migrations\201608251939567_AddPackageTypes.Designer.cs">
      <DependentUpon>201608251939567_AddPackageTypes.cs</DependentUpon>
    </Compile>
    <Compile Include="Migrations\201609092252096_AddIndexCredentialExpires.cs" />
    <Compile Include="Migrations\201609092252096_AddIndexCredentialExpires.Designer.cs">
      <DependentUpon>201609092252096_AddIndexCredentialExpires.cs</DependentUpon>
    </Compile>
    <Compile Include="Migrations\201609092255576_AddIndexUsersEmail.cs" />
    <Compile Include="Migrations\201609092255576_AddIndexUsersEmail.Designer.cs">
      <DependentUpon>201609092255576_AddIndexUsersEmail.cs</DependentUpon>
    </Compile>
    <Compile Include="Migrations\201610042351343_AddUserFailedLogin.cs" />
    <Compile Include="Migrations\201610042351343_AddUserFailedLogin.Designer.cs">
      <DependentUpon>201610042351343_AddUserFailedLogin.cs</DependentUpon>
    </Compile>
    <Compile Include="Migrations\201609211206577_ApiKeyDescription.cs" />
    <Compile Include="Migrations\201609211206577_ApiKeyDescription.Designer.cs">
      <DependentUpon>201609211206577_ApiKeyDescription.cs</DependentUpon>
    </Compile>
    <Compile Include="Migrations\201609260823310_ScopedCredential.cs" />
    <Compile Include="Migrations\201609260823310_ScopedCredential.Designer.cs">
      <DependentUpon>201609260823310_ScopedCredential.cs</DependentUpon>
    </Compile>
    <Compile Include="Migrations\201609270831462_AddExpirationColumn.cs" />
    <Compile Include="Migrations\201609270831462_AddExpirationColumn.Designer.cs">
      <DependentUpon>201609270831462_AddExpirationColumn.cs</DependentUpon>
    </Compile>
    <Compile Include="Migrations\201701120413341_AddScopeCredentialKey.cs" />
    <Compile Include="Migrations\201701120413341_AddScopeCredentialKey.Designer.cs">
      <DependentUpon>201701120413341_AddScopeCredentialKey.cs</DependentUpon>
    </Compile>
    <Compile Include="Migrations\201611240011320_AddTriggerForPackagesLastEdited.cs" />
    <Compile Include="Migrations\201611240011320_AddTriggerForPackagesLastEdited.Designer.cs">
      <DependentUpon>201611240011320_AddTriggerForPackagesLastEdited.cs</DependentUpon>
    </Compile>
    <Compile Include="Migrations\201703221228170_AddSemVerLevelKeyColumn.cs" />
    <Compile Include="Migrations\201703221228170_AddSemVerLevelKeyColumn.Designer.cs">
      <DependentUpon>201703221228170_AddSemVerLevelKeyColumn.cs</DependentUpon>
    </Compile>
    <Compile Include="OData\Conventions\CompositeODataKeyHelper.cs" />
    <Compile Include="OData\Conventions\EntitySetPropertyRoutingConvention.cs" />
    <Compile Include="OData\ODataServiceVersionHeaderPropagatingBatchHandler.cs" />
    <Compile Include="OData\QueryInterceptors\NormalizeVersionInterceptor.cs" />
    <Compile Include="OData\QueryAllowed\ODataQueryFilter.cs" />
    <Compile Include="OData\QueryAllowed\ODataQueryVerifier.cs" />
    <Compile Include="OData\QueryAllowed\ODataQueryRequest.cs" />
    <Compile Include="OData\QueryInterceptors\ODataRemoveSorter.cs" />
    <Compile Include="OData\SearchService\SearchAdaptorResult.cs" />
    <Compile Include="OData\SearchService\SearchHijacker.cs" />
    <Compile Include="Diagnostics\DiagnosticsService.cs" />
    <Compile Include="Diagnostics\PerfEvent.cs" />
    <Compile Include="Diagnostics\SendErrorsToTelemetryAttribute.cs" />
    <Compile Include="Extensions\NumberExtensions.cs">
      <SubType>Code</SubType>
    </Compile>
    <Compile Include="Extensions\HttpRequestExtensions.cs" />
    <Compile Include="Helpers\HostMachine.cs" />
    <Compile Include="Telemetry\AppInsightsHealthIndicatorLogger.cs" />
    <Compile Include="Infrastructure\DependencyResolverServiceProviderAdapter.cs" />
    <Compile Include="Infrastructure\Lucene\CloudDownloadCountServiceRefreshJob.cs" />
    <Compile Include="Infrastructure\MessageQueue.cs" />
    <Compile Include="Diagnostics\TraceDiagnosticsSource.cs" />
    <Compile Include="Diagnostics\DiagnosticsSourceExtensions.cs" />
    <Compile Include="Configuration\StorageType.cs" />
    <Compile Include="Telemetry\UserPackageDeleteEvent.cs" />
    <Compile Include="Telemetry\UserPackageDeleteOutcome.cs" />
    <Compile Include="UrlHelperExtensions.cs" />
    <Compile Include="ViewModels\AddOrganizationViewModel.cs" />
    <Compile Include="ViewModels\DeleteOrganizationViewModel.cs" />
    <Compile Include="ViewModels\DeleteUserViewModel.cs" />
    <Compile Include="ViewModels\ListCertificateItemViewModel.cs" />
    <Compile Include="ViewModels\GalleryHomeViewModel.cs" />
    <Compile Include="ViewModels\HandleOrganizationMembershipRequestModel.cs" />
    <Compile Include="ViewModels\ListPackageItemRequiredSignerViewModel.cs" />
    <Compile Include="ViewModels\SignerViewModel.cs" />
    <Compile Include="WebRole.cs" />
    <Compile Include="Areas\Admin\AdminAreaRegistration.cs" />
    <Compile Include="Areas\Admin\Controllers\AdminControllerBase.cs" />
    <Compile Include="Areas\Admin\Controllers\HomeController.cs" />
    <Compile Include="Areas\Admin\DynamicData\Content\GridViewPager.ascx.cs">
      <DependentUpon>GridViewPager.ascx</DependentUpon>
      <SubType>ASPXCodeBehind</SubType>
    </Compile>
    <Compile Include="Areas\Admin\DynamicData\Content\GridViewPager.ascx.designer.cs">
      <DependentUpon>GridViewPager.ascx</DependentUpon>
    </Compile>
    <Compile Include="Areas\Admin\DynamicData\Default.aspx.cs">
      <DependentUpon>Default.aspx</DependentUpon>
      <SubType>ASPXCodeBehind</SubType>
    </Compile>
    <Compile Include="Areas\Admin\DynamicData\Default.aspx.designer.cs">
      <DependentUpon>Default.aspx</DependentUpon>
    </Compile>
    <Compile Include="Areas\Admin\DynamicData\DynamicDataManager.cs" />
    <Compile Include="Areas\Admin\DynamicData\EntityTemplates\Default.ascx.cs">
      <DependentUpon>Default.ascx</DependentUpon>
      <SubType>ASPXCodeBehind</SubType>
    </Compile>
    <Compile Include="Areas\Admin\DynamicData\EntityTemplates\Default.ascx.designer.cs">
      <DependentUpon>Default.ascx</DependentUpon>
    </Compile>
    <Compile Include="Areas\Admin\DynamicData\EntityTemplates\Default_Edit.ascx.cs">
      <DependentUpon>Default_Edit.ascx</DependentUpon>
      <SubType>ASPXCodeBehind</SubType>
    </Compile>
    <Compile Include="Areas\Admin\DynamicData\EntityTemplates\Default_Edit.ascx.designer.cs">
      <DependentUpon>Default_Edit.ascx</DependentUpon>
    </Compile>
    <Compile Include="Areas\Admin\DynamicData\EntityTemplates\Default_Insert.ascx.cs">
      <DependentUpon>Default_Insert.ascx</DependentUpon>
      <SubType>ASPXCodeBehind</SubType>
    </Compile>
    <Compile Include="Areas\Admin\DynamicData\EntityTemplates\Default_Insert.ascx.designer.cs">
      <DependentUpon>Default_Insert.ascx</DependentUpon>
    </Compile>
    <Compile Include="Areas\Admin\DynamicData\FieldTemplates\Boolean.ascx.cs">
      <DependentUpon>Boolean.ascx</DependentUpon>
      <SubType>ASPXCodeBehind</SubType>
    </Compile>
    <Compile Include="Areas\Admin\DynamicData\FieldTemplates\Boolean.ascx.designer.cs">
      <DependentUpon>Boolean.ascx</DependentUpon>
    </Compile>
    <Compile Include="Areas\Admin\DynamicData\FieldTemplates\Boolean_Edit.ascx.cs">
      <DependentUpon>Boolean_Edit.ascx</DependentUpon>
      <SubType>ASPXCodeBehind</SubType>
    </Compile>
    <Compile Include="Areas\Admin\DynamicData\FieldTemplates\Boolean_Edit.ascx.designer.cs">
      <DependentUpon>Boolean_Edit.ascx</DependentUpon>
    </Compile>
    <Compile Include="Areas\Admin\DynamicData\FieldTemplates\Children.ascx.cs">
      <DependentUpon>Children.ascx</DependentUpon>
      <SubType>ASPXCodeBehind</SubType>
    </Compile>
    <Compile Include="Areas\Admin\DynamicData\FieldTemplates\Children.ascx.designer.cs">
      <DependentUpon>Children.ascx</DependentUpon>
    </Compile>
    <Compile Include="Areas\Admin\DynamicData\FieldTemplates\Children_Insert.ascx.cs">
      <DependentUpon>Children_Insert.ascx</DependentUpon>
      <SubType>ASPXCodeBehind</SubType>
    </Compile>
    <Compile Include="Areas\Admin\DynamicData\FieldTemplates\Children_Insert.ascx.designer.cs">
      <DependentUpon>Children_Insert.ascx</DependentUpon>
    </Compile>
    <Compile Include="Areas\Admin\DynamicData\FieldTemplates\DateTime.ascx.cs">
      <DependentUpon>DateTime.ascx</DependentUpon>
      <SubType>ASPXCodeBehind</SubType>
    </Compile>
    <Compile Include="Areas\Admin\DynamicData\FieldTemplates\DateTime.ascx.designer.cs">
      <DependentUpon>DateTime.ascx</DependentUpon>
    </Compile>
    <Compile Include="Areas\Admin\DynamicData\FieldTemplates\DateTime_Edit.ascx.cs">
      <DependentUpon>DateTime_Edit.ascx</DependentUpon>
      <SubType>ASPXCodeBehind</SubType>
    </Compile>
    <Compile Include="Areas\Admin\DynamicData\FieldTemplates\DateTime_Edit.ascx.designer.cs">
      <DependentUpon>DateTime_Edit.ascx</DependentUpon>
    </Compile>
    <Compile Include="Areas\Admin\DynamicData\FieldTemplates\Decimal_Edit.ascx.cs">
      <DependentUpon>Decimal_Edit.ascx</DependentUpon>
      <SubType>ASPXCodeBehind</SubType>
    </Compile>
    <Compile Include="Areas\Admin\DynamicData\FieldTemplates\Decimal_Edit.ascx.designer.cs">
      <DependentUpon>Decimal_Edit.ascx</DependentUpon>
    </Compile>
    <Compile Include="Areas\Admin\DynamicData\FieldTemplates\EmailAddress.ascx.cs">
      <DependentUpon>EmailAddress.ascx</DependentUpon>
      <SubType>ASPXCodeBehind</SubType>
    </Compile>
    <Compile Include="Areas\Admin\DynamicData\FieldTemplates\EmailAddress.ascx.designer.cs">
      <DependentUpon>EmailAddress.ascx</DependentUpon>
    </Compile>
    <Compile Include="Areas\Admin\DynamicData\FieldTemplates\Enumeration.ascx.cs">
      <DependentUpon>Enumeration.ascx</DependentUpon>
      <SubType>ASPXCodeBehind</SubType>
    </Compile>
    <Compile Include="Areas\Admin\DynamicData\FieldTemplates\Enumeration.ascx.designer.cs">
      <DependentUpon>Enumeration.ascx</DependentUpon>
    </Compile>
    <Compile Include="Areas\Admin\DynamicData\FieldTemplates\Enumeration_Edit.ascx.cs">
      <DependentUpon>Enumeration_Edit.ascx</DependentUpon>
      <SubType>ASPXCodeBehind</SubType>
    </Compile>
    <Compile Include="Areas\Admin\DynamicData\FieldTemplates\Enumeration_Edit.ascx.designer.cs">
      <DependentUpon>Enumeration_Edit.ascx</DependentUpon>
    </Compile>
    <Compile Include="Areas\Admin\DynamicData\FieldTemplates\ForeignKey.ascx.cs">
      <DependentUpon>ForeignKey.ascx</DependentUpon>
      <SubType>ASPXCodeBehind</SubType>
    </Compile>
    <Compile Include="Areas\Admin\DynamicData\FieldTemplates\ForeignKey.ascx.designer.cs">
      <DependentUpon>ForeignKey.ascx</DependentUpon>
    </Compile>
    <Compile Include="Areas\Admin\DynamicData\FieldTemplates\ForeignKey_Edit.ascx.cs">
      <DependentUpon>ForeignKey_Edit.ascx</DependentUpon>
      <SubType>ASPXCodeBehind</SubType>
    </Compile>
    <Compile Include="Areas\Admin\DynamicData\FieldTemplates\ForeignKey_Edit.ascx.designer.cs">
      <DependentUpon>ForeignKey_Edit.ascx</DependentUpon>
    </Compile>
    <Compile Include="Areas\Admin\DynamicData\FieldTemplates\Integer_Edit.ascx.cs">
      <DependentUpon>Integer_Edit.ascx</DependentUpon>
      <SubType>ASPXCodeBehind</SubType>
    </Compile>
    <Compile Include="Areas\Admin\DynamicData\FieldTemplates\Integer_Edit.ascx.designer.cs">
      <DependentUpon>Integer_Edit.ascx</DependentUpon>
    </Compile>
    <Compile Include="Areas\Admin\DynamicData\FieldTemplates\ManyToMany.ascx.cs">
      <DependentUpon>ManyToMany.ascx</DependentUpon>
      <SubType>ASPXCodeBehind</SubType>
    </Compile>
    <Compile Include="Areas\Admin\DynamicData\FieldTemplates\ManyToMany.ascx.designer.cs">
      <DependentUpon>ManyToMany.ascx</DependentUpon>
    </Compile>
    <Compile Include="Areas\Admin\DynamicData\FieldTemplates\ManyToMany_Edit.ascx.cs">
      <DependentUpon>ManyToMany_Edit.ascx</DependentUpon>
      <SubType>ASPXCodeBehind</SubType>
    </Compile>
    <Compile Include="Areas\Admin\DynamicData\FieldTemplates\ManyToMany_Edit.ascx.designer.cs">
      <DependentUpon>ManyToMany_Edit.ascx</DependentUpon>
    </Compile>
    <Compile Include="Areas\Admin\DynamicData\FieldTemplates\MultilineText_Edit.ascx.cs">
      <DependentUpon>MultilineText_Edit.ascx</DependentUpon>
      <SubType>ASPXCodeBehind</SubType>
    </Compile>
    <Compile Include="Areas\Admin\DynamicData\FieldTemplates\MultilineText_Edit.ascx.designer.cs">
      <DependentUpon>MultilineText_Edit.ascx</DependentUpon>
    </Compile>
    <Compile Include="Areas\Admin\DynamicData\FieldTemplates\Text.ascx.cs">
      <DependentUpon>Text.ascx</DependentUpon>
      <SubType>ASPXCodeBehind</SubType>
    </Compile>
    <Compile Include="Areas\Admin\DynamicData\FieldTemplates\Text.ascx.designer.cs">
      <DependentUpon>Text.ascx</DependentUpon>
    </Compile>
    <Compile Include="Areas\Admin\DynamicData\FieldTemplates\Text_Edit.ascx.cs">
      <DependentUpon>Text_Edit.ascx</DependentUpon>
      <SubType>ASPXCodeBehind</SubType>
    </Compile>
    <Compile Include="Areas\Admin\DynamicData\FieldTemplates\Text_Edit.ascx.designer.cs">
      <DependentUpon>Text_Edit.ascx</DependentUpon>
    </Compile>
    <Compile Include="Areas\Admin\DynamicData\FieldTemplates\Url.ascx.cs">
      <DependentUpon>Url.ascx</DependentUpon>
      <SubType>ASPXCodeBehind</SubType>
    </Compile>
    <Compile Include="Areas\Admin\DynamicData\FieldTemplates\Url.ascx.designer.cs">
      <DependentUpon>Url.ascx</DependentUpon>
    </Compile>
    <Compile Include="Areas\Admin\DynamicData\Filters\Boolean.ascx.cs">
      <DependentUpon>Boolean.ascx</DependentUpon>
      <SubType>ASPXCodeBehind</SubType>
    </Compile>
    <Compile Include="Areas\Admin\DynamicData\Filters\Boolean.ascx.designer.cs">
      <DependentUpon>Boolean.ascx</DependentUpon>
    </Compile>
    <Compile Include="Areas\Admin\DynamicData\Filters\Enumeration.ascx.cs">
      <DependentUpon>Enumeration.ascx</DependentUpon>
      <SubType>ASPXCodeBehind</SubType>
    </Compile>
    <Compile Include="Areas\Admin\DynamicData\Filters\Enumeration.ascx.designer.cs">
      <DependentUpon>Enumeration.ascx</DependentUpon>
    </Compile>
    <Compile Include="Areas\Admin\DynamicData\Filters\ForeignKey.ascx.cs">
      <DependentUpon>ForeignKey.ascx</DependentUpon>
      <SubType>ASPXCodeBehind</SubType>
    </Compile>
    <Compile Include="Areas\Admin\DynamicData\Filters\ForeignKey.ascx.designer.cs">
      <DependentUpon>ForeignKey.ascx</DependentUpon>
    </Compile>
    <Compile Include="Areas\Admin\DynamicData\PageTemplates\Details.aspx.cs">
      <DependentUpon>Details.aspx</DependentUpon>
      <SubType>ASPXCodeBehind</SubType>
    </Compile>
    <Compile Include="Areas\Admin\DynamicData\PageTemplates\Details.aspx.designer.cs">
      <DependentUpon>Details.aspx</DependentUpon>
    </Compile>
    <Compile Include="Areas\Admin\DynamicData\PageTemplates\Edit.aspx.cs">
      <DependentUpon>Edit.aspx</DependentUpon>
      <SubType>ASPXCodeBehind</SubType>
    </Compile>
    <Compile Include="Areas\Admin\DynamicData\PageTemplates\Edit.aspx.designer.cs">
      <DependentUpon>Edit.aspx</DependentUpon>
    </Compile>
    <Compile Include="Areas\Admin\DynamicData\PageTemplates\Insert.aspx.cs">
      <DependentUpon>Insert.aspx</DependentUpon>
      <SubType>ASPXCodeBehind</SubType>
    </Compile>
    <Compile Include="Areas\Admin\DynamicData\PageTemplates\Insert.aspx.designer.cs">
      <DependentUpon>Insert.aspx</DependentUpon>
    </Compile>
    <Compile Include="Areas\Admin\DynamicData\PageTemplates\List.aspx.cs">
      <DependentUpon>List.aspx</DependentUpon>
      <SubType>ASPXCodeBehind</SubType>
    </Compile>
    <Compile Include="Areas\Admin\DynamicData\PageTemplates\List.aspx.designer.cs">
      <DependentUpon>List.aspx</DependentUpon>
    </Compile>
    <Compile Include="Areas\Admin\DynamicData\Site.master.cs">
      <DependentUpon>Site.master</DependentUpon>
      <SubType>ASPXCodeBehind</SubType>
    </Compile>
    <Compile Include="Areas\Admin\DynamicData\Site.master.designer.cs">
      <DependentUpon>Site.master</DependentUpon>
    </Compile>
    <Compile Include="Commands\AppCommand.cs" />
    <Compile Include="Commands\AutomaticallyCuratePackageCommand.cs" />
    <Compile Include="Controllers\CuratedFeedsController.cs" />
    <Compile Include="Controllers\CuratedPackagesController.cs" />
    <Compile Include="Controllers\StatisticsController.cs" />
    <Compile Include="OData\QueryInterceptors\CountInterceptor.cs">
      <SubType>Code</SubType>
    </Compile>
    <Compile Include="OData\QueryInterceptors\DisregardODataInterceptor.cs" />
    <Compile Include="OData\SearchService\SearchAdaptor.cs" />
    <Compile Include="OData\V1FeedPackage.cs">
      <SubType>Code</SubType>
    </Compile>
    <Compile Include="OData\PackageExtensions.cs">
      <SubType>Code</SubType>
    </Compile>
    <Compile Include="OData\V2FeedPackage.cs">
      <SubType>Code</SubType>
    </Compile>
    <Compile Include="Filters\ApiAuthorizeAttribute.cs" />
    <Compile Include="Filters\CacheFilter.cs" />
    <Compile Include="Filters\CompressFilter.cs" />
    <Compile Include="Filters\RequiresAccountConfirmationAttribute.cs" />
    <Compile Include="Helpers\AccordeonHelper.cs" />
    <Compile Include="Helpers\HttpContextBaseExtensions.cs" />
    <Compile Include="Helpers\EnumHelper.cs" />
    <Compile Include="Helpers\FileHelper.cs" />
    <Compile Include="Helpers\HtmlExtensions.cs" />
    <Compile Include="Helpers\PackageHelper.cs" />
    <Compile Include="Telemetry\QuietLog.cs" />
    <Compile Include="Helpers\StringExtensions.cs" />
    <Compile Include="Helpers\StatisticsHelper.cs" />
    <Compile Include="Helpers\TreeView.cs" />
    <Compile Include="ImageResult.cs" />
    <Compile Include="Infrastructure\AntiForgeryErrorFilter.cs" />
    <Compile Include="Infrastructure\ApplicationVersionHelper.cs" />
    <Compile Include="Infrastructure\ChallengeResult.cs" />
    <Compile Include="Infrastructure\Lucene\ExternalSearchService.cs" />
    <Compile Include="Infrastructure\MandatoryAttribute.cs" />
    <Compile Include="Infrastructure\NotEqualAttribute.cs" />
    <Compile Include="Infrastructure\PackageIndexEntity.cs" />
    <Compile Include="Infrastructure\ReadOnlyModeErrorFilter.cs" />
    <Compile Include="Infrastructure\SafeRedirectResult.cs" />
    <Compile Include="Infrastructure\StatisticsReport.cs" />
    <Compile Include="Infrastructure\SubtextAttribute.cs" />
    <Compile Include="Authentication\AsyncFileUpload\AsyncFileUploadExtensions.cs" />
    <Compile Include="Authentication\AsyncFileUpload\AsyncFileUploadModule.cs" />
    <Compile Include="Authentication\AsyncFileUpload\AsyncFileUploadProgress.cs" />
    <Compile Include="Authentication\AsyncFileUpload\AsyncFileUploadRequestParser.cs" />
    <Compile Include="Infrastructure\HintAttribute.cs" />
    <Compile Include="Infrastructure\HttpHeaderValueProvider.cs" />
    <Compile Include="Infrastructure\HttpHeaderValueProviderFactory.cs" />
    <Compile Include="Infrastructure\HttpStatusCodeWithBodyResult.cs" />
    <Compile Include="Infrastructure\Jobs\NuGetJobCoordinator.cs" />
    <Compile Include="Infrastructure\Lucene\AnalysisHelper.cs" />
    <Compile Include="Infrastructure\Lucene\LuceneCommon.cs" />
    <Compile Include="Infrastructure\Lucene\LuceneIndexingJob.cs" />
    <Compile Include="Infrastructure\Lucene\LuceneIndexingService.cs" />
    <Compile Include="Infrastructure\Lucene\PerFieldAnalyzer.cs" />
    <Compile Include="Infrastructure\Lucene\NuGetSearchTerm.cs" />
    <Compile Include="Infrastructure\TracingHttpHandler.cs" />
    <Compile Include="Infrastructure\UserSafeException.cs" />
    <Compile Include="Migrations\201110060711357_Initial.cs">
      <SubType>Code</SubType>
    </Compile>
    <Compile Include="Migrations\201110060711357_Initial.Designer.cs">
      <DependentUpon>201110060711357_Initial.cs</DependentUpon>
    </Compile>
    <Compile Include="Migrations\201110102157002_PrereleaseChanges.cs">
      <SubType>Code</SubType>
    </Compile>
    <Compile Include="Migrations\201110102157002_PrereleaseChanges.Designer.cs">
      <DependentUpon>201110102157002_PrereleaseChanges.cs</DependentUpon>
    </Compile>
    <Compile Include="Migrations\201110180052097_GallerySettings.cs">
      <SubType>Code</SubType>
    </Compile>
    <Compile Include="Migrations\201110180052097_GallerySettings.Designer.cs">
      <DependentUpon>201110180052097_GallerySettings.cs</DependentUpon>
    </Compile>
    <Compile Include="Migrations\201110230649210_PackageOwnerRequests.cs">
      <SubType>Code</SubType>
    </Compile>
    <Compile Include="Migrations\201110230649210_PackageOwnerRequests.Designer.cs">
      <DependentUpon>201110230649210_PackageOwnerRequests.cs</DependentUpon>
    </Compile>
    <Compile Include="Migrations\201111022024584_PackageDependencyVersionSpec.cs">
      <SubType>Code</SubType>
    </Compile>
    <Compile Include="Migrations\201111022024584_PackageDependencyVersionSpec.Designer.cs">
      <DependentUpon>201111022024584_PackageDependencyVersionSpec.cs</DependentUpon>
    </Compile>
    <Compile Include="Migrations\201111022051010_PackageReleaseNotes.cs">
      <SubType>Code</SubType>
    </Compile>
    <Compile Include="Migrations\201111022051010_PackageReleaseNotes.Designer.cs">
      <DependentUpon>201111022051010_PackageReleaseNotes.cs</DependentUpon>
    </Compile>
    <Compile Include="Migrations\201111080239544_ListPackagesIndexes.cs">
      <SubType>Code</SubType>
    </Compile>
    <Compile Include="Migrations\201111080239544_ListPackagesIndexes.Designer.cs">
      <DependentUpon>201111080239544_ListPackagesIndexes.cs</DependentUpon>
    </Compile>
    <Compile Include="Migrations\201111080816426_DisplayPackageIndexes.cs">
      <SubType>Code</SubType>
    </Compile>
    <Compile Include="Migrations\201111080816426_DisplayPackageIndexes.Designer.cs">
      <DependentUpon>201111080816426_DisplayPackageIndexes.cs</DependentUpon>
    </Compile>
    <Compile Include="Migrations\201111081908453_MyPackagesIndexes.cs">
      <SubType>Code</SubType>
    </Compile>
    <Compile Include="Migrations\201111081908453_MyPackagesIndexes.Designer.cs">
      <DependentUpon>201111081908453_MyPackagesIndexes.cs</DependentUpon>
    </Compile>
    <Compile Include="Migrations\201111150729167_AddSmtpPassword.cs">
      <SubType>Code</SubType>
    </Compile>
    <Compile Include="Migrations\201111150729167_AddSmtpPassword.Designer.cs">
      <DependentUpon>201111150729167_AddSmtpPassword.cs</DependentUpon>
    </Compile>
    <Compile Include="Migrations\201111222338036_GalleryOwnerEmailSettings.cs">
      <SubType>Code</SubType>
    </Compile>
    <Compile Include="Migrations\201111222338036_GalleryOwnerEmailSettings.Designer.cs">
      <DependentUpon>201111222338036_GalleryOwnerEmailSettings.cs</DependentUpon>
    </Compile>
    <Compile Include="Migrations\201201031925005_AddPasswordHash.cs">
      <SubType>Code</SubType>
    </Compile>
    <Compile Include="Migrations\201201031925005_AddPasswordHash.Designer.cs">
      <DependentUpon>201201031925005_AddPasswordHash.cs</DependentUpon>
    </Compile>
    <Compile Include="Migrations\201203180016174_CuratedFeeds.cs" />
    <Compile Include="Migrations\201203180016174_CuratedFeeds.Designer.cs">
      <DependentUpon>201203180016174_CuratedFeeds.cs</DependentUpon>
    </Compile>
    <Compile Include="Migrations\201203180320147_ChangeCuratedFeedIdToName.cs" />
    <Compile Include="Migrations\201203180320147_ChangeCuratedFeedIdToName.Designer.cs">
      <DependentUpon>201203180320147_ChangeCuratedFeedIdToName.cs</DependentUpon>
    </Compile>
    <Compile Include="Migrations\201203182132476_CuratedPackages.cs" />
    <Compile Include="Migrations\201203182132476_CuratedPackages.Designer.cs">
      <DependentUpon>201203182132476_CuratedPackages.cs</DependentUpon>
    </Compile>
    <Compile Include="Migrations\201205172325056_FrameworkName.cs" />
    <Compile Include="Migrations\201205172325056_FrameworkName.Designer.cs">
      <DependentUpon>201205172325056_FrameworkName.cs</DependentUpon>
    </Compile>
    <Compile Include="Migrations\201206131919241_AddTargetFxToDependencies.cs" />
    <Compile Include="Migrations\201206131919241_AddTargetFxToDependencies.Designer.cs">
      <DependentUpon>201206131919241_AddTargetFxToDependencies.cs</DependentUpon>
    </Compile>
    <Compile Include="Migrations\201206250141447_ExecuteELMAHSql.cs" />
    <Compile Include="Migrations\201206250141447_ExecuteELMAHSql.Designer.cs">
      <DependentUpon>201206250141447_ExecuteELMAHSql.cs</DependentUpon>
    </Compile>
    <Compile Include="Migrations\201208171904586_Language.cs" />
    <Compile Include="Migrations\201208171904586_Language.Designer.cs">
      <DependentUpon>201208171904586_Language.cs</DependentUpon>
    </Compile>
    <Compile Include="Migrations\201208222206329_ColumnLengthOfPackageTable.cs" />
    <Compile Include="Migrations\201208222206329_ColumnLengthOfPackageTable.Designer.cs">
      <DependentUpon>201208222206329_ColumnLengthOfPackageTable.cs</DependentUpon>
    </Compile>
    <Compile Include="Migrations\201208222227425_PackageIndexes.cs" />
    <Compile Include="Migrations\201208222227425_PackageIndexes.Designer.cs">
      <DependentUpon>201208222227425_PackageIndexes.cs</DependentUpon>
    </Compile>
    <Compile Include="Migrations\201208230640333_PackageSortingIndexes.cs" />
    <Compile Include="Migrations\201208230640333_PackageSortingIndexes.Designer.cs">
      <DependentUpon>201208230640333_PackageSortingIndexes.cs</DependentUpon>
    </Compile>
    <Compile Include="Migrations\201208302051344_CreateAggregateStatisticsSP.cs" />
    <Compile Include="Migrations\201208302051344_CreateAggregateStatisticsSP.Designer.cs">
      <DependentUpon>201208302051344_CreateAggregateStatisticsSP.cs</DependentUpon>
    </Compile>
    <Compile Include="Migrations\201209181743161_AggregateStatsSp_ReduxLastUpdate.cs" />
    <Compile Include="Migrations\201209181743161_AggregateStatsSp_ReduxLastUpdate.Designer.cs">
      <DependentUpon>201209181743161_AggregateStatsSp_ReduxLastUpdate.cs</DependentUpon>
    </Compile>
    <Compile Include="Migrations\201210312146585_GallerySettings_TotalDownloadCount.cs" />
    <Compile Include="Migrations\201210312146585_GallerySettings_TotalDownloadCount.Designer.cs">
      <DependentUpon>201210312146585_GallerySettings_TotalDownloadCount.cs</DependentUpon>
    </Compile>
    <Compile Include="Migrations\201210312150156_AggregateStatistics_TotalDownloadCount.cs" />
    <Compile Include="Migrations\201210312150156_AggregateStatistics_TotalDownloadCount.Designer.cs">
      <DependentUpon>201210312150156_AggregateStatistics_TotalDownloadCount.cs</DependentUpon>
    </Compile>
    <Compile Include="Migrations\201211271813001_AddNuGetOperation.cs" />
    <Compile Include="Migrations\201211271813001_AddNuGetOperation.Designer.cs">
      <DependentUpon>201211271813001_AddNuGetOperation.cs</DependentUpon>
    </Compile>
    <Compile Include="Migrations\201301180132053_RemoveWorkItems.cs" />
    <Compile Include="Migrations\201301180132053_RemoveWorkItems.Designer.cs">
      <DependentUpon>201301180132053_RemoveWorkItems.cs</DependentUpon>
    </Compile>
    <Compile Include="Migrations\201302072118537_MovingGallerySettingsToConfiguration.cs" />
    <Compile Include="Migrations\201302072118537_MovingGallerySettingsToConfiguration.Designer.cs">
      <DependentUpon>201302072118537_MovingGallerySettingsToConfiguration.cs</DependentUpon>
    </Compile>
    <Compile Include="Migrations\201302282115583_AddMinRequiredVerisonColumn.cs" />
    <Compile Include="Migrations\201302282115583_AddMinRequiredVerisonColumn.Designer.cs">
      <DependentUpon>201302282115583_AddMinRequiredVerisonColumn.cs</DependentUpon>
    </Compile>
    <Compile Include="Migrations\201304020006512_UserLookupOptimization.cs" />
    <Compile Include="Migrations\201304020006512_UserLookupOptimization.Designer.cs">
      <DependentUpon>201304020006512_UserLookupOptimization.cs</DependentUpon>
    </Compile>
    <Compile Include="Migrations\201304251927587_UserCreatedDate.cs" />
    <Compile Include="Migrations\201304251927587_UserCreatedDate.Designer.cs">
      <DependentUpon>201304251927587_UserCreatedDate.cs</DependentUpon>
    </Compile>
    <Compile Include="Migrations\201304091828587_Contract_UniqueCuratedPackages.cs" />
    <Compile Include="Migrations\201304091828587_Contract_UniqueCuratedPackages.Designer.cs">
      <DependentUpon>201304091828587_Contract_UniqueCuratedPackages.cs</DependentUpon>
    </Compile>
    <Compile Include="Migrations\201306031734581_WidenStatisticsOperationColumn.cs" />
    <Compile Include="Migrations\201306031734581_WidenStatisticsOperationColumn.Designer.cs">
      <DependentUpon>201306031734581_WidenStatisticsOperationColumn.cs</DependentUpon>
    </Compile>
    <Compile Include="Migrations\201306031754328_SupportNewClientHeaders.cs" />
    <Compile Include="Migrations\201306031754328_SupportNewClientHeaders.Designer.cs">
      <DependentUpon>201306031754328_SupportNewClientHeaders.cs</DependentUpon>
    </Compile>
    <Compile Include="Migrations\201308051913351_EditableMetadata.cs" />
    <Compile Include="Migrations\201308051913351_EditableMetadata.Designer.cs">
      <DependentUpon>201308051913351_EditableMetadata.cs</DependentUpon>
    </Compile>
    <Compile Include="Migrations\201308292200027_PackageLastEditedTimestamp.cs" />
    <Compile Include="Migrations\201308292200027_PackageLastEditedTimestamp.Designer.cs">
      <DependentUpon>201308292200027_PackageLastEditedTimestamp.cs</DependentUpon>
    </Compile>
    <Compile Include="Migrations\201308302258388_AddPackageEditLastErrorColumn.cs" />
    <Compile Include="Migrations\201308302258388_AddPackageEditLastErrorColumn.Designer.cs">
      <DependentUpon>201308302258388_AddPackageEditLastErrorColumn.cs</DependentUpon>
    </Compile>
    <Compile Include="Migrations\201309092040124_LicenseReports.cs" />
    <Compile Include="Migrations\201309092040124_LicenseReports.Designer.cs">
      <DependentUpon>201309092040124_LicenseReports.cs</DependentUpon>
    </Compile>
    <Compile Include="Migrations\201309092041546_AddPackageLicenseReportSproc.cs" />
    <Compile Include="Migrations\201309092041546_AddPackageLicenseReportSproc.Designer.cs">
      <DependentUpon>201309092041546_AddPackageLicenseReportSproc.cs</DependentUpon>
    </Compile>
    <Compile Include="Migrations\201309101922464_NormalizedVersionColumn.cs" />
    <Compile Include="Migrations\201309101922464_NormalizedVersionColumn.Designer.cs">
      <DependentUpon>201309101922464_NormalizedVersionColumn.cs</DependentUpon>
    </Compile>
    <Compile Include="Migrations\201309172217450_CredentialsTable.cs" />
    <Compile Include="Migrations\201309172217450_CredentialsTable.Designer.cs">
      <DependentUpon>201309172217450_CredentialsTable.cs</DependentUpon>
    </Compile>
    <Compile Include="Migrations\201310281909048_PackageStatistics.cs" />
    <Compile Include="Migrations\201310281909048_PackageStatistics.Designer.cs">
      <DependentUpon>201310281909048_PackageStatistics.cs</DependentUpon>
    </Compile>
    <Compile Include="Migrations\201310301757446_RemoveOldCredentialColumns.cs" />
    <Compile Include="Migrations\201310301757446_RemoveOldCredentialColumns.Designer.cs">
      <DependentUpon>201310301757446_RemoveOldCredentialColumns.cs</DependentUpon>
    </Compile>
    <Compile Include="Migrations\201310301947399_AddCredentialDescriptionColumn.cs" />
    <Compile Include="Migrations\201310301947399_AddCredentialDescriptionColumn.Designer.cs">
      <DependentUpon>201310301947399_AddCredentialDescriptionColumn.cs</DependentUpon>
    </Compile>
    <Compile Include="Migrations\201311261928187_NullifyOldColumns.cs" />
    <Compile Include="Migrations\201311261928187_NullifyOldColumns.Designer.cs">
      <DependentUpon>201311261928187_NullifyOldColumns.cs</DependentUpon>
    </Compile>
    <Compile Include="Migrations\201505261416326_UniquePackageRegistration.cs" />
    <Compile Include="Migrations\201505261416326_UniquePackageRegistration.Designer.cs">
      <DependentUpon>201505261416326_UniquePackageRegistration.cs</DependentUpon>
    </Compile>
    <Compile Include="Migrations\201507171324501_AdditionalIndexesForPerformance.cs" />
    <Compile Include="Migrations\201507171324501_AdditionalIndexesForPerformance.Designer.cs">
      <DependentUpon>201507171324501_AdditionalIndexesForPerformance.cs</DependentUpon>
    </Compile>
    <Compile Include="Migrations\201508031046581_IndexPackagesLastUpdatedWithIsListed.cs" />
    <Compile Include="Migrations\201508031046581_IndexPackagesLastUpdatedWithIsListed.Designer.cs">
      <DependentUpon>201508031046581_IndexPackagesLastUpdatedWithIsListed.cs</DependentUpon>
    </Compile>
    <Compile Include="Migrations\201510010732458_EntityFramework6.cs" />
    <Compile Include="Migrations\201510010732458_EntityFramework6.Designer.cs">
      <DependentUpon>201510010732458_EntityFramework6.cs</DependentUpon>
    </Compile>
    <Compile Include="Migrations\201510011319560_PackageDelete.cs" />
    <Compile Include="Migrations\201510011319560_PackageDelete.Designer.cs">
      <DependentUpon>201510011319560_PackageDelete.cs</DependentUpon>
    </Compile>
    <Compile Include="Migrations\201511050008198_PackagesCreatedDateDefaultValue.cs" />
    <Compile Include="Migrations\201511050008198_PackagesCreatedDateDefaultValue.Designer.cs">
      <DependentUpon>201511050008198_PackagesCreatedDateDefaultValue.cs</DependentUpon>
    </Compile>
    <Compile Include="Migrations\MigrationsConfiguration.cs" />
    <Compile Include="Migrations\SqlResourceMigration.cs" />
    <Compile Include="OData\Conventions\ActionCountRoutingConvention.cs" />
    <Compile Include="OData\Conventions\ControllerAliasingODataRoutingConvention.cs" />
    <Compile Include="OData\Conventions\CompositeKeyRoutingConvention.cs" />
    <Compile Include="OData\Conventions\EntitySetCountRoutingConvention.cs" />
    <Compile Include="OData\Conventions\MethodNameActionRoutingConvention.cs" />
    <Compile Include="OData\NuGetODataController.cs" />
    <Compile Include="OData\Routing\CountODataPathHandler.cs" />
    <Compile Include="OData\Routing\CountPathSegment.cs" />
    <Compile Include="OData\Serializers\NuGetEntityTypeSerializer.cs" />
    <Compile Include="OData\Serializers\CustomSerializerProvider.cs" />
    <Compile Include="PackageCurators\IAutomaticPackageCurator.cs" />
    <Compile Include="PackageCurators\AutomaticPackageCurator.cs" />
    <Compile Include="PackageCurators\TagBasedPackageCurator.cs" />
    <Compile Include="PackageCurators\WebMatrixPackageCurator.cs" />
    <Compile Include="PackageCurators\Windows8PackageCurator.cs" />
    <Compile Include="Infrastructure\Lucene\NuGetQueryParser.cs" />
    <Compile Include="Queries\AutoCompleteDatabaseQuery.cs" />
    <Compile Include="Queries\AutoCompleteServiceQuery.cs" />
    <Compile Include="Queries\AutoCompleteServicePackageIdsQuery.cs" />
    <Compile Include="Queries\AutoCompleteServicePackageVersionsQuery.cs" />
    <Compile Include="Queries\IAutoCompletePackageIdsQuery.cs" />
    <Compile Include="Queries\IAutoCompletePackageVersionsQuery.cs" />
    <Compile Include="Queries\AutoCompleteDatabasePackageVersionsQuery.cs" />
    <Compile Include="Queries\AutoCompleteDatabasePackageIdsQuery.cs" />
    <Compile Include="RequestModels\EditPackageRequest.cs" />
    <Compile Include="RequestModels\DeletePackagesRequest.cs" />
    <Compile Include="RequestModels\EditPackageVersionRequest.cs" />
    <Compile Include="RequestModels\ModifyCuratedPackageRequest.cs" />
    <Compile Include="RequestModels\CreateCuratedPackageRequest.cs" />
    <Compile Include="RequestModels\VerifyPackageRequest.cs" />
    <Compile Include="Infrastructure\Authentication\LegacyHasher.cs" />
    <Compile Include="Infrastructure\Authentication\V3Hasher.cs" />
    <Compile Include="Services\AllowLocalHttpRedirectPolicy.cs" />
    <Compile Include="Services\ISourceDestinationRedirectPolicy.cs" />
    <Compile Include="Services\ITelemetryService.cs" />
    <Compile Include="Services\NoLessSecureDestinationRedirectPolicy.cs" />
    <Compile Include="Services\ReflowPackageService.cs" />
    <Compile Include="Services\TelemetryService.cs" />
    <Compile Include="ViewModels\ManageOrganizationsItemViewModel.cs" />
    <Compile Include="ViewModels\ManageOrganizationsViewModel.cs" />
    <Compile Include="ViewModels\ChangeEmailViewModel.cs" />
    <Compile Include="ViewModels\ChangeNotificationsViewModel.cs" />
    <Compile Include="ViewModels\ChangePasswordViewModel.cs" />
    <Compile Include="ViewModels\CredentialKind.cs" />
    <Compile Include="ViewModels\CredentialViewModel.cs" />
    <Compile Include="ViewModels\ListPackageOwnerViewModel.cs" />
    <Compile Include="ViewModels\OrganizationAccountViewModel.cs" />
    <Compile Include="ViewModels\OrganizationMemberViewModel.cs" />
    <Compile Include="ViewModels\PackageDeleteDecision.cs" />
    <Compile Include="ViewModels\DeleteAccountViewModel.cs" />
    <Compile Include="ViewModels\ApiKeyOwnerViewModel.cs" />
    <Compile Include="ViewModels\PackageOwnersResultViewModel.cs" />
    <Compile Include="ViewModels\ManagePackagesListViewModel.cs" />
    <Compile Include="ViewModels\ApiKeyListViewModel.cs" />
    <Compile Include="ViewModels\ApiKeyViewModel.cs" />
    <Compile Include="ViewModels\OwnerRequestsListItemViewModel.cs" />
    <Compile Include="ViewModels\PackageStatusSummary.cs" />
    <Compile Include="ViewModels\ReportViewModel.cs" />
    <Compile Include="ViewModels\ReservedNamespaceListViewModel.cs" />
    <Compile Include="ViewModels\ReservedNamespaceListItemViewModel.cs" />
    <Compile Include="ViewModels\OwnerRequestsListViewModel.cs" />
    <Compile Include="ViewModels\OwnerRequestsViewModel.cs" />
    <Compile Include="ViewModels\PackageHeadingModel.cs" />
    <Compile Include="ViewModels\PackageManagerViewModel.cs" />
    <Compile Include="ViewModels\ReportMyPackageViewModel.cs" />
    <Compile Include="ViewModels\ScopeViewModel.cs" />
    <Compile Include="ViewModels\PackageListSearchViewModel.cs" />
    <Compile Include="ViewModels\ThirdPartyPackageManagerViewModel.cs" />
    <Compile Include="ViewModels\TransformAccountFailedViewModel.cs" />
    <Compile Include="ViewModels\TransformAccountViewModel.cs" />
    <Compile Include="ViewModels\UserAccountViewModel.cs" />
    <Compile Include="WebApi\PlainTextResult.cs" />
    <Compile Include="WebApi\QueryResult.cs" />
    <Compile Include="WebApi\QueryResultDefaults.cs" />
    <Compile Include="WebApi\QueryResultExtensions.cs" />
    <Content Include="ApplicationInsights.config">
      <CopyToOutputDirectory>PreserveNewest</CopyToOutputDirectory>
      <SubType>Designer</SubType>
    </Content>
    <Content Include="Areas\Admin\DynamicData\FieldTemplates\Url_Edit.ascx" />
    <Content Include="Areas\Admin\DynamicData\PageTemplates\ListDetails.aspx" />
    <Content Include="Content\admin\SupportRequestStyles.css" />
    <Content Include="Content\fabric.css" />
    <Content Include="Content\Images\icons\apiKey.png" />
    <Content Include="Content\Images\icons\apiKeyExpired.png" />
    <Content Include="Content\Images\icons\apiKeyLegacy.png" />
    <Content Include="Content\Images\icons\apiKeyNew.png" />
    <Content Include="Content\Images\icons\copy.png" />
    <Content Include="Content\Images\icons\delete.png" />
    <Content Include="Content\Images\icons\edit.png" />
    <Content Include="Content\Images\icons\expire.png" />
    <Content Include="Content\Images\icons\regenerate.png" />
    <Content Include="Content\gallery\**\*" />
    <Content Include="Content\themes\base\images\animated-overlay.gif" />
    <Content Include="Content\themes\base\images\ui-bg_flat_0_aaaaaa_40x100.png" />
    <Content Include="Content\themes\base\images\ui-bg_flat_75_ffffff_40x100.png" />
    <Content Include="Content\themes\base\images\ui-bg_glass_55_fbf9ee_1x400.png" />
    <Content Include="Content\themes\base\images\ui-bg_glass_65_ffffff_1x400.png" />
    <Content Include="Content\themes\base\images\ui-bg_glass_75_dadada_1x400.png" />
    <Content Include="Content\themes\base\images\ui-bg_glass_75_e6e6e6_1x400.png" />
    <Content Include="Content\themes\base\images\ui-bg_glass_95_fef1ec_1x400.png" />
    <Content Include="Content\themes\base\images\ui-bg_highlight-soft_75_cccccc_1x100.png" />
    <Content Include="Content\themes\base\images\ui-icons_222222_256x240.png" />
    <Content Include="Content\themes\base\images\ui-icons_2e83ff_256x240.png" />
    <Content Include="Content\themes\base\images\ui-icons_454545_256x240.png" />
    <Content Include="Content\themes\base\images\ui-icons_888888_256x240.png" />
    <Content Include="Content\themes\base\images\ui-icons_cd0a0a_256x240.png" />
    <Content Include="Content\themes\base\jquery-ui.css" />
    <Content Include="Content\themes\base\jquery.ui.accordion.css" />
    <Content Include="Content\themes\base\jquery.ui.all.css" />
    <Content Include="Content\themes\base\jquery.ui.autocomplete.css" />
    <Content Include="Content\themes\base\jquery.ui.base.css" />
    <Content Include="Content\themes\base\jquery.ui.button.css" />
    <Content Include="Content\themes\base\jquery.ui.core.css" />
    <Content Include="Content\themes\base\jquery.ui.datepicker.css" />
    <Content Include="Content\themes\base\jquery.ui.dialog.css" />
    <Content Include="Content\themes\base\jquery.ui.menu.css" />
    <Content Include="Content\themes\base\jquery.ui.progressbar.css" />
    <Content Include="Content\themes\base\jquery.ui.resizable.css" />
    <Content Include="Content\themes\base\jquery.ui.selectable.css" />
    <Content Include="Content\themes\base\jquery.ui.slider.css" />
    <Content Include="Content\themes\base\jquery.ui.spinner.css" />
    <Content Include="Content\themes\base\jquery.ui.tabs.css" />
    <Content Include="Content\themes\base\jquery.ui.theme.css" />
    <Content Include="Content\themes\base\jquery.ui.tooltip.css" />
    <Content Include="Content\themes\base\minified\images\animated-overlay.gif" />
    <Content Include="Content\themes\base\minified\images\ui-bg_flat_0_aaaaaa_40x100.png" />
    <Content Include="Content\themes\base\minified\images\ui-bg_flat_75_ffffff_40x100.png" />
    <Content Include="Content\themes\base\minified\images\ui-bg_glass_55_fbf9ee_1x400.png" />
    <Content Include="Content\themes\base\minified\images\ui-bg_glass_65_ffffff_1x400.png" />
    <Content Include="Content\themes\base\minified\images\ui-bg_glass_75_dadada_1x400.png" />
    <Content Include="Content\themes\base\minified\images\ui-bg_glass_75_e6e6e6_1x400.png" />
    <Content Include="Content\themes\base\minified\images\ui-bg_glass_95_fef1ec_1x400.png" />
    <Content Include="Content\themes\base\minified\images\ui-bg_highlight-soft_75_cccccc_1x100.png" />
    <Content Include="Content\themes\base\minified\images\ui-icons_222222_256x240.png" />
    <Content Include="Content\themes\base\minified\images\ui-icons_2e83ff_256x240.png" />
    <Content Include="Content\themes\base\minified\images\ui-icons_454545_256x240.png" />
    <Content Include="Content\themes\base\minified\images\ui-icons_888888_256x240.png" />
    <Content Include="Content\themes\base\minified\images\ui-icons_cd0a0a_256x240.png" />
    <Content Include="Content\themes\base\minified\jquery-ui.min.css" />
    <Content Include="Content\themes\base\minified\jquery.ui.accordion.min.css" />
    <Content Include="Content\themes\base\minified\jquery.ui.autocomplete.min.css" />
    <Content Include="Content\themes\base\minified\jquery.ui.button.min.css" />
    <Content Include="Content\themes\base\minified\jquery.ui.core.min.css" />
    <Content Include="Content\themes\base\minified\jquery.ui.datepicker.min.css" />
    <Content Include="Content\themes\base\minified\jquery.ui.dialog.min.css" />
    <Content Include="Content\themes\base\minified\jquery.ui.menu.min.css" />
    <Content Include="Content\themes\base\minified\jquery.ui.progressbar.min.css" />
    <Content Include="Content\themes\base\minified\jquery.ui.resizable.min.css" />
    <Content Include="Content\themes\base\minified\jquery.ui.selectable.min.css" />
    <Content Include="Content\themes\base\minified\jquery.ui.slider.min.css" />
    <Content Include="Content\themes\base\minified\jquery.ui.spinner.min.css" />
    <Content Include="Content\themes\base\minified\jquery.ui.tabs.min.css" />
    <Content Include="Content\themes\base\minified\jquery.ui.theme.min.css" />
    <Content Include="Content\themes\base\minified\jquery.ui.tooltip.min.css" />
    <Content Include="Content\themes\custom\images\animated-overlay.gif" />
    <Content Include="Content\themes\custom\images\ui-bg_flat_0_aaaaaa_40x100.png" />
    <Content Include="Content\themes\custom\images\ui-bg_flat_75_ffffff_40x100.png" />
    <Content Include="Content\themes\custom\images\ui-bg_glass_55_fbf9ee_1x400.png" />
    <Content Include="Content\themes\custom\images\ui-bg_glass_65_ffffff_1x400.png" />
    <Content Include="Content\themes\custom\images\ui-bg_glass_75_dadada_1x400.png" />
    <Content Include="Content\themes\custom\images\ui-bg_glass_75_e6e6e6_1x400.png" />
    <Content Include="Content\themes\custom\images\ui-bg_glass_95_fef1ec_1x400.png" />
    <Content Include="Content\themes\custom\images\ui-bg_highlight-soft_75_cccccc_1x100.png" />
    <Content Include="Content\themes\custom\images\ui-icons_222222_256x240.png" />
    <Content Include="Content\themes\custom\images\ui-icons_2e83ff_256x240.png" />
    <Content Include="Content\themes\custom\images\ui-icons_454545_256x240.png" />
    <Content Include="Content\themes\custom\images\ui-icons_888888_256x240.png" />
    <Content Include="Content\themes\custom\images\ui-icons_cd0a0a_256x240.png" />
    <Content Include="D3 LICENSE.txt" />
    <EmbeddedResource Include="Areas\Admin\Migrations\201805221605033_DropPagerDutyColumn.resx">
      <DependentUpon>201805221605033_DropPagerDutyColumn.cs</DependentUpon>
    </EmbeddedResource>
    <EmbeddedResource Include="Infrastructure\AddPackageLicenseReport2.Up.sql" />
    <EmbeddedResource Include="Infrastructure\AddPackageLicenseReport2.Down.sql" />
    <Content Include="Areas\Admin\DynamicData\Content\Images\web.config">
      <SubType>Designer</SubType>
    </Content>
    <Content Include="Areas\Admin\Views\Delete\Index.cshtml" />
    <Content Include="Content\Logos\dnf.png" />
    <Compile Include="Services\AppActivatorException.cs" />
    <Compile Include="Services\CloudDownloadCountService.cs" />
    <Compile Include="Services\ConfirmOwnershipResult.cs" />
    <Compile Include="Services\ContactSupportRequest.cs" />
    <Compile Include="Services\CuratedFeedService.cs" />
    <Compile Include="Services\DownloadCountObjectMaterializedInterceptor.cs" />
    <Compile Include="Services\ICuratedFeedService.cs" />
    <Compile Include="Services\ContentService.cs" />
    <Compile Include="Services\IContentService.cs" />
    <Compile Include="Services\IDownloadCountService.cs" />
    <Compile Include="Services\IPackageDeleteService.cs" />
    <Compile Include="Services\IRawSearchService.cs" />
    <Compile Include="Services\IStatusService.cs" />
    <Compile Include="Services\JsonStatisticsService.cs" />
    <Compile Include="Services\CloudReportService.cs" />
    <Compile Include="Services\IReportService.cs" />
    <Compile Include="Services\HttpContextCacheService.cs" />
    <Compile Include="Services\ICacheService.cs" />
    <Compile Include="Services\IStatisticsService.cs" />
    <Compile Include="Services\FileSystemFileStorageService.cs" />
    <Compile Include="Services\IIndexingService.cs" />
    <Compile Include="Services\IAggregateStatsService.cs" />
    <Compile Include="Services\ISearchService.cs" />
    <Compile Include="Services\IUploadFileService.cs" />
    <Compile Include="Services\LocalFileReference.cs" />
    <Compile Include="Services\NullReportService.cs" />
    <Compile Include="Services\NullStatisticsService.cs" />
    <Compile Include="Services\PackageDeleteService.cs" />
    <Compile Include="Services\PackageFileService.cs" />
    <Compile Include="Services\PackageSearchResults.cs" />
    <Compile Include="Services\JsonAggregateStatsService.cs" />
    <Compile Include="Services\SearchResults.cs" />
    <Compile Include="Services\SqlAggregateStatsService.cs" />
    <Compile Include="Services\ReportPackageRequest.cs" />
    <Compile Include="Services\SearchFilter.cs" />
    <Compile Include="Services\StatisticsReportName.cs" />
    <Compile Include="Services\StatisticsReportNotFoundException.cs" />
    <Compile Include="Services\StatisticsReportResult.cs" />
    <Compile Include="Services\StatusService.cs" />
    <Compile Include="Services\UploadFileService.cs" />
    <Compile Include="ViewModels\AggregateStats.cs" />
    <Compile Include="ViewModels\ContactSupportViewModel.cs" />
    <Compile Include="ViewModels\DeletePackageViewModel.cs" />
    <Compile Include="ViewModels\LogOnViewModel.cs" />
    <Compile Include="ViewModels\ReportPackageReason.cs" />
    <Compile Include="ViewModels\StatisticsWeeklyUsageItem.cs" />
    <Compile Include="ViewModels\StatisticsNuGetUsageItem.cs" />
    <Compile Include="ViewModels\StatisticsFact.cs" />
    <Compile Include="ViewModels\StatisticsPivot.cs" />
    <Compile Include="ViewModels\StatisticsDimension.cs" />
    <Compile Include="ViewModels\StatisticsPackagesReport.cs" />
    <Compile Include="ViewModels\CuratedFeedViewModel.cs" />
    <Compile Include="ViewModels\DependencySetsViewModel.cs" />
    <Compile Include="ViewModels\AccountViewModel.cs" />
    <Compile Include="ViewModels\ConfirmationViewModel.cs" />
    <Compile Include="ViewModels\PackageOwnerConfirmationModel.cs" />
    <Compile Include="ViewModels\StatisticsPackagesItemViewModel.cs" />
    <Compile Include="ViewModels\StatisticsPackagesViewModel.cs" />
    <Compile Include="App_Start\AppActivator.cs" />
    <Compile Include="Controllers\ApiController.cs" />
    <Compile Include="Controllers\JsonApiController.cs" />
    <Compile Include="Controllers\PackagesController.cs" />
    <Compile Include="Controllers\AuthenticationController.cs" />
    <Compile Include="Controllers\UsersController.cs" />
    <Compile Include="Infrastructure\CookieTempDataProvider.cs" />
    <Compile Include="Services\SearchExtensionMethods.cs" />
    <Compile Include="Services\IMessageService.cs" />
    <Compile Include="Services\MessageService.cs" />
    <Compile Include="ViewModels\ContactOwnersViewModel.cs" />
    <Compile Include="ViewModels\PasswordResetViewModel.cs" />
    <Compile Include="ViewModels\ManagePackageOwnersViewModel.cs" />
    <Compile Include="ViewModels\IPackageVersionModel.cs" />
    <Compile Include="ViewModels\IPageableEnumerable.cs" />
    <Compile Include="App_Start\Routes.cs" />
    <Compile Include="Services\FileSystemService.cs" />
    <Compile Include="Services\IFileSystemService.cs" />
    <Compile Include="Services\IPackageService.cs" />
    <Compile Include="Services\PackageService.cs" />
    <Compile Include="Configuration\AppConfiguration.cs" />
    <Compile Include="Constants.cs" />
    <Compile Include="App_Start\DefaultDependenciesModule.cs" />
    <Compile Include="ExtensionMethods.cs" />
    <Compile Include="Services\FormsAuthenticationService.cs" />
    <Compile Include="Configuration\IAppConfiguration.cs" />
    <Compile Include="Services\IFormsAuthenticationService.cs" />
    <Compile Include="Services\IPackageFileService.cs" />
    <Compile Include="Services\IUserService.cs" />
    <Compile Include="RequestModels\DisplayPackageRequest.cs" />
    <Compile Include="Strings.Designer.cs">
      <DependentUpon>Strings.resx</DependentUpon>
      <AutoGen>True</AutoGen>
      <DesignTime>True</DesignTime>
    </Compile>
    <Compile Include="Services\UserService.cs" />
    <Compile Include="Properties\AssemblyInfo.cs" />
    <Compile Include="Properties\AssemblyInfo.*.cs" />
    <Compile Include="RequestModels\SubmitPackageRequest.cs" />
    <Compile Include="RouteName.cs" />
    <Compile Include="App_Start\VersionRouteConstraint.cs" />
    <Compile Include="ViewModels\DisplayPackageViewModel.cs" />
    <Compile Include="ViewModels\IPreviousNextPager.cs" />
    <Compile Include="ViewModels\ManagePackagesViewModel.cs" />
    <Compile Include="ViewModels\ListPackageItemViewModel.cs" />
    <Compile Include="ViewModels\PackageListViewModel.cs" />
    <Compile Include="ViewModels\PackageViewModel.cs" />
    <Compile Include="ViewModels\PasswordResetRequestViewModel.cs" />
    <Compile Include="ViewModels\PreviousNextPagerViewModel.cs" />
    <Compile Include="ViewModels\ReportAbuseViewModel.cs" />
    <Compile Include="ViewModels\TrivialPackageVersionModel.cs" />
    <Compile Include="ViewModels\UserProfileModel.cs" />
    <Content Include="Branding\Views\_ViewStart.cshtml" />
    <Content Include="App_Data\Files\Content\Privacy-Policy.md" />
    <Content Include="App_Data\Files\Content\ReadOnly.md" />
    <Content Include="App_Data\Files\Content\Team.json" />
    <Content Include="App_Data\Files\Content\Terms-Of-Use.md" />
    <Content Include="Branding\Views\web.config" />
    <Compile Include="Views\NuGetViewBase.cs" />
    <Content Include="Scripts\d3\d3.js" />
    <Content Include="Scripts\d3\d3.min.js" />
    <Content Include="Areas\Admin\Views\SupportRequest\Index.cshtml" />
    <Content Include="Areas\Admin\Views\SupportRequest\Admins.cshtml" />
    <EmbeddedResource Include="Migrations\201703221228170_AddSemVerLevelKeyColumn.resx">
      <DependentUpon>201703221228170_AddSemVerLevelKeyColumn.cs</DependentUpon>
    </EmbeddedResource>
    <EmbeddedResource Include="Migrations\201704191802404_AddIndexPackageRegistrationKeySemVer.resx">
      <DependentUpon>201704191802404_AddIndexPackageRegistrationKeySemVer.cs</DependentUpon>
    </EmbeddedResource>
    <EmbeddedResource Include="Migrations\201704211454424_SecurityPolicies.resx">
      <DependentUpon>201704211454424_SecurityPolicies.cs</DependentUpon>
    </EmbeddedResource>
    <EmbeddedResource Include="Migrations\201705032101231_SecurityPoliciesFix.resx">
      <DependentUpon>201705032101231_SecurityPoliciesFix.cs</DependentUpon>
    </EmbeddedResource>
    <EmbeddedResource Include="Migrations\201705031714183_AddIndexSemVerLevelKey.resx">
      <DependentUpon>201705031714183_AddIndexSemVerLevelKey.cs</DependentUpon>
    </EmbeddedResource>
    <EmbeddedResource Include="Migrations\201705041614287_UserSecurityPolicies_SubscriptionColumn.resx">
      <DependentUpon>201705041614287_UserSecurityPolicies_SubscriptionColumn.cs</DependentUpon>
    </EmbeddedResource>
    <EmbeddedResource Include="Migrations\201706061829243_AddSemVer2LatestVersionColumns.resx">
      <DependentUpon>201706061829243_AddSemVer2LatestVersionColumns.cs</DependentUpon>
    </EmbeddedResource>
    <EmbeddedResource Include="Migrations\201706080632469_AddIndexIsLatestSemVer2.resx">
      <DependentUpon>201706080632469_AddIndexIsLatestSemVer2.cs</DependentUpon>
    </EmbeddedResource>
    <EmbeddedResource Include="Migrations\201706080930506_AddIndexSemVerLevelKeyPackageRegistrationKey.resx">
      <DependentUpon>201706080930506_AddIndexSemVerLevelKeyPackageRegistrationKey.cs</DependentUpon>
    </EmbeddedResource>
    <EmbeddedResource Include="Migrations\201706262349176_AddRepositoryURL_ReadMe.resx">
      <DependentUpon>201706262349176_AddRepositoryURL_ReadMe.cs</DependentUpon>
    </EmbeddedResource>
    <EmbeddedResource Include="Migrations\201708241907124_PrefixReservation.resx">
      <DependentUpon>201708241907124_PrefixReservation.cs</DependentUpon>
    </EmbeddedResource>
    <EmbeddedResource Include="Migrations\201709072246362_AddPackageLicenseReport2Sproc.resx">
      <DependentUpon>201709072246362_AddPackageLicenseReport2Sproc.cs</DependentUpon>
    </EmbeddedResource>
    <EmbeddedResource Include="Migrations\201709111714021_AddPackageStatusKey.resx">
      <DependentUpon>201709111714021_AddPackageStatusKey.cs</DependentUpon>
    </EmbeddedResource>
    <EmbeddedResource Include="Migrations\201709202249402_AddPackageOwnershipRequestsPage.resx">
      <DependentUpon>201709202249402_AddPackageOwnershipRequestsPage.cs</DependentUpon>
    </EmbeddedResource>
    <EmbeddedResource Include="Migrations\201710301857232_Organizations.resx">
      <DependentUpon>201710301857232_Organizations.cs</DependentUpon>
    </EmbeddedResource>
    <EmbeddedResource Include="Migrations\201711021733062_ApiKeyOwnerScope.resx">
      <DependentUpon>201711021733062_ApiKeyOwnerScope.cs</DependentUpon>
    </EmbeddedResource>
    <EmbeddedResource Include="Migrations\201711082145351_AddAccountDelete.resx">
      <DependentUpon>201711082145351_AddAccountDelete.cs</DependentUpon>
    </EmbeddedResource>
    <EmbeddedResource Include="Migrations\201711291842225_AddCertificate.resx">
      <DependentUpon>201711291842225_AddCertificate.cs</DependentUpon>
    </EmbeddedResource>
    <EmbeddedResource Include="Migrations\201712052213307_AddPackageIdLocking.resx">
      <DependentUpon>201712052213307_AddPackageIdLocking.cs</DependentUpon>
    </EmbeddedResource>
    <EmbeddedResource Include="Migrations\201712211850074_MembershipRequests.resx">
      <DependentUpon>201712211850074_MembershipRequests.cs</DependentUpon>
    </EmbeddedResource>
    <EmbeddedResource Include="Migrations\201801101337052_RemovePackageEdits.resx">
      <DependentUpon>201801101337052_RemovePackageEdits.cs</DependentUpon>
    </EmbeddedResource>
    <EmbeddedResource Include="Migrations\201803202317063_AddEnableMultiFactorAuthentication.resx">
      <DependentUpon>201803202317063_AddEnableMultiFactorAuthentication.cs</DependentUpon>
    </EmbeddedResource>
    <EmbeddedResource Include="Migrations\201804171613337_AddCertificateRegistration.resx">
      <DependentUpon>201804171613337_AddCertificateRegistration.cs</DependentUpon>
    </EmbeddedResource>
    <EmbeddedResource Include="Migrations\201804241507196_RemoveUserCertificateIsActive.resx">
      <DependentUpon>201804241507196_RemoveUserCertificateIsActive.cs</DependentUpon>
    </EmbeddedResource>
    <EmbeddedResource Include="Migrations\201805012001354_AddUserCertificatesIndex.resx">
      <DependentUpon>201805012001354_AddUserCertificatesIndex.cs</DependentUpon>
    </EmbeddedResource>
    <EmbeddedResource Include="Migrations\201805091846502_MakeCertificatesSha1ThumbprintRequired.resx">
      <DependentUpon>201805091846502_MakeCertificatesSha1ThumbprintRequired.cs</DependentUpon>
    </EmbeddedResource>
    <EmbeddedResource Include="Migrations\201807031816101_AccountDeleteSignatureNotRequired.resx">
      <DependentUpon>201807031816101_AccountDeleteSignatureNotRequired.cs</DependentUpon>
    </EmbeddedResource>
    <EmbeddedResource Include="Migrations\201807181816293_SymbolPackages.resx">
      <DependentUpon>201807181816293_SymbolPackages.cs</DependentUpon>
    </EmbeddedResource>
    <EmbeddedResource Include="Migrations\201807261747084_AddCertificateDetails.resx">
      <DependentUpon>201807261747084_AddCertificateDetails.cs</DependentUpon>
    </EmbeddedResource>
    <EmbeddedResource Include="Migrations\201807302212501_AddShortCertificateNames.resx">
      <DependentUpon>201807302212501_AddShortCertificateNames.cs</DependentUpon>
    </EmbeddedResource>
    <EmbeddedResource Include="Migrations\201808010014291_AddRepositoryType.resx">
      <DependentUpon>201808010014291_AddRepositoryType.cs</DependentUpon>
    </EmbeddedResource>
    <EmbeddedResource Include="Migrations\201808032317064_FixSymbolCreatedColumnEFIssue.resx">
      <DependentUpon>201808032317064_FixSymbolCreatedColumnEFIssue.cs</DependentUpon>
    </EmbeddedResource>
    <EmbeddedResource Include="Migrations\201808312302101_AddIsVerifiedDownloadCountIdIndexForPackageRegistrationsTable.resx">
      <DependentUpon>201808312302101_AddIsVerifiedDownloadCountIdIndexForPackageRegistrationsTable.cs</DependentUpon>
    </EmbeddedResource>
    <EmbeddedResource Include="OData\QueryAllowed\Data\apiv1packages.json" />
    <EmbeddedResource Include="OData\QueryAllowed\Data\apiv1search.json" />
    <EmbeddedResource Include="OData\QueryAllowed\Data\apiv2getupdates.json" />
    <EmbeddedResource Include="OData\QueryAllowed\Data\apiv2packages.json" />
    <EmbeddedResource Include="OData\QueryAllowed\Data\apiv2search.json" />
    <Content Include="Areas\Admin\Views\SecurityPolicy\Index.cshtml" />
    <Content Include="Areas\Admin\Views\ReservedNamespace\Index.cshtml" />
    <Content Include="Areas\Admin\Views\DeleteAccount\Index.cshtml" />
    <Content Include="Areas\Admin\Views\Validation\Index.cshtml" />
    <Content Include="Areas\Admin\Views\DeleteAccount\DeleteUserAccountStatus.cshtml" />
    <Content Include="Areas\Admin\Views\Delete\Reflow.cshtml" />
    <Content Include="Areas\Admin\Views\Delete\_ReflowBulk.cshtml" />
    <Content Include="Areas\Admin\Views\Delete\_ReflowBulkConfirm.cshtml" />
    <Content Include="Areas\Admin\Views\LockPackage\Index.cshtml" />
    <Content Include="App_Data\Files\Content\Login-Discontinuation-Configuration.json" />
    <Content Include="Areas\Admin\Views\DeleteAccount\_DeleteUserAccountForm.cshtml" />
    <Content Include="App_Data\Files\Content\Certificates-Configuration.json" />
    <Content Include="Scripts\d3\README.md" />
    <Content Include="Scripts\d3\LICENSE" />
    <Content Include="Scripts\d3\CHANGES.md" />
    <Content Include="Scripts\d3\API.md" />
    <Content Include="NuGetGallery.dll.config">
      <CopyToOutputDirectory>Always</CopyToOutputDirectory>
    </Content>
    <Content Include="Areas\Admin\Views\Revalidation\Index.cshtml" />
    <Content Include="App_Data\Files\Content\Symbols-Configuration.json" />
    <Content Include="Scripts\gallery\page-support-requests.js" />
    <Content Include="Scripts\gallery\jquery-ui-1.10.3.js" />
    <Content Include="Scripts\gallery\knockout-projections.js" />
    <Content Include="Views\Shared\SiteMenu.cshtml">
      <SubType>Code</SubType>
    </Content>
    <Content Include="Views\Shared\Title.cshtml" />
    <Content Include="Views\Pages\Home.cshtml" />
    <Content Include="Views\Pages\Privacy.cshtml" />
    <Content Include="Views\Pages\Terms.cshtml" />
    <Content Include="Views\Pages\About.cshtml" />
    <Content Include="Views\Users\ApiKeys.cshtml" />
    <Content Include="Views\Shared\Gallery\Layout.cshtml" />
    <Content Include="Views\Shared\Gallery\Footer.cshtml" />
    <Content Include="Views\Shared\Gallery\Header.cshtml" />
    <Content Include="Views\Authentication\SignIn.cshtml" />
    <Content Include="Views\Pages\_PagesView.cshtml" />
    <Content Include="Views\Shared\_SearchBar.cshtml" />
    <Content Include="Views\Pages\Downloads.cshtml" />
    <Content Include="Views\Authentication\LinkExternal.cshtml" />
    <Content Include="Views\Authentication\_SignIn.cshtml" />
    <Content Include="Views\Authentication\_Register.cshtml" />
    <Content Include="Views\Shared\_PackageHeading.cshtml" />
    <Content Include="Views\Packages\_ImportReadMe.cshtml" />
    <Content Include="Views\Packages\_SubmitPackage.cshtml" />
    <Content Include="Views\Packages\_EditForm.cshtml" />
    <Content Include="Areas\Admin\Views\DeleteAccount\DeleteUserAccount.cshtml" />
    <Content Include="Views\Users\_UserPackagesListForDeletedAccount.cshtml" />
    <Content Include="Views\Users\DeleteAccount.cshtml" />
    <Content Include="Views\Authentication\SignInNuGetAccount.cshtml" />
    <Content Include="Views\Packages\_VerifyForm.cshtml" />
    <Content Include="Views\Packages\_VerifyMetadata.cshtml" />
    <Content Include="Views\Users\Organizations.cshtml" />
    <Content Include="Views\Users\TransformToOrganizationFailed.cshtml" />
    <Content Include="Views\Users\TransformToOrganization.cshtml" />
    <Content Include="Views\Packages\_ValidationIssue.cshtml" />
    <Content Include="Views\Organizations\ManageOrganization.cshtml" />
    <Content Include="Views\Shared\_ConfirmationResendForm.cshtml" />
    <Content Include="Views\Shared\_AccountCuratedFeeds.cshtml" />
    <Content Include="Views\Shared\_AccountProfilePicture.cshtml" />
    <Content Include="Views\Shared\_AccountChangeEmail.cshtml" />
    <Content Include="Views\Shared\_AccountChangeNotifications.cshtml" />
    <Content Include="Views\Users\_UserAccountChangePassword.cshtml" />
    <Content Include="Views\Users\_UserAccountChangeExternalCredential.cshtml" />
    <Content Include="Views\Shared\_AccountConfirmationNotices.cshtml" />
    <Content Include="Views\Users\_UserAccountLinkExternalCredential.cshtml" />
    <Content Include="Views\Pages\_TransformOrLink.cshtml" />
    <Content Include="Views\Organizations\_OrganizationAccountManageMembers.cshtml" />
    <Content Include="Views\Shared\_AutocompleteTemplate.cshtml" />
    <Content Include="Views\Authentication\_SigninAssistance.cshtml" />
    <Content Include="Views\Organizations\Add.cshtml" />
    <Content Include="Views\Organizations\HandleOrganizationMembershipRequest.cshtml" />
    <Content Include="Views\Users\_UserOrganizationsListForDeletedAccount.cshtml" />
    <Content Include="Views\Organizations\DeleteAccount.cshtml" />
    <Content Include="Views\Users\_DeleteUserAccountForm.cshtml" />
    <Content Include="Views\Organizations\_OrganizationMembersListForDeletedAccount.cshtml" />
    <Content Include="Views\Shared\_AccountCertificates.cshtml" />
  </ItemGroup>
  <ItemGroup>
    <CodeAnalysisDictionary Include="Properties\CodeAnalysisDictionary.xml" />
    <Content Include="App_Offline-Planned.htm" />
    <Content Include="App_Offline-Unplanned.htm" />
    <Content Include="Areas\Admin\DynamicData\Content\GridViewPager.ascx" />
    <Content Include="Areas\Admin\DynamicData\Content\Images\Back.gif" />
    <Content Include="Areas\Admin\DynamicData\Content\Images\header_back.gif" />
    <Content Include="Areas\Admin\DynamicData\Content\Images\PgFirst.gif" />
    <Content Include="Areas\Admin\DynamicData\Content\Images\PgLast.gif" />
    <Content Include="Areas\Admin\DynamicData\Content\Images\PgNext.gif" />
    <Content Include="Areas\Admin\DynamicData\Content\Images\PgPrev.gif" />
    <Content Include="Areas\Admin\DynamicData\Content\Images\plus.gif" />
    <Content Include="Areas\Admin\DynamicData\Default.aspx" />
    <Content Include="Areas\Admin\DynamicData\EntityTemplates\Default.ascx" />
    <Content Include="Areas\Admin\DynamicData\EntityTemplates\Default_Edit.ascx" />
    <Content Include="Areas\Admin\DynamicData\EntityTemplates\Default_Insert.ascx" />
    <Content Include="Areas\Admin\DynamicData\FieldTemplates\Boolean.ascx" />
    <Content Include="Areas\Admin\DynamicData\FieldTemplates\Boolean_Edit.ascx" />
    <Content Include="Areas\Admin\DynamicData\FieldTemplates\Children.ascx" />
    <Content Include="Areas\Admin\DynamicData\FieldTemplates\Children_Insert.ascx" />
    <Content Include="Areas\Admin\DynamicData\FieldTemplates\DateTime.ascx" />
    <Content Include="Areas\Admin\DynamicData\FieldTemplates\DateTime_Edit.ascx" />
    <Content Include="Areas\Admin\DynamicData\FieldTemplates\Decimal_Edit.ascx" />
    <Content Include="Areas\Admin\DynamicData\FieldTemplates\EmailAddress.ascx" />
    <Content Include="Areas\Admin\DynamicData\FieldTemplates\Enumeration.ascx" />
    <Content Include="Areas\Admin\DynamicData\FieldTemplates\Enumeration_Edit.ascx" />
    <Content Include="Areas\Admin\DynamicData\FieldTemplates\ForeignKey.ascx" />
    <Content Include="Areas\Admin\DynamicData\FieldTemplates\ForeignKey_Edit.ascx" />
    <Content Include="Areas\Admin\DynamicData\FieldTemplates\Integer_Edit.ascx" />
    <Content Include="Areas\Admin\DynamicData\FieldTemplates\ManyToMany.ascx" />
    <Content Include="Areas\Admin\DynamicData\FieldTemplates\ManyToMany_Edit.ascx" />
    <Content Include="Areas\Admin\DynamicData\FieldTemplates\MultilineText_Edit.ascx" />
    <Content Include="Areas\Admin\DynamicData\FieldTemplates\Text.ascx" />
    <Content Include="Areas\Admin\DynamicData\FieldTemplates\Text_Edit.ascx" />
    <Content Include="Areas\Admin\DynamicData\FieldTemplates\Url.ascx" />
    <Content Include="Areas\Admin\DynamicData\Filters\Boolean.ascx" />
    <Content Include="Areas\Admin\DynamicData\Filters\Enumeration.ascx" />
    <Content Include="Areas\Admin\DynamicData\Filters\ForeignKey.ascx" />
    <Content Include="Areas\Admin\DynamicData\PageTemplates\Details.aspx" />
    <Content Include="Areas\Admin\DynamicData\PageTemplates\Edit.aspx" />
    <Content Include="Areas\Admin\DynamicData\PageTemplates\Insert.aspx" />
    <Content Include="Areas\Admin\DynamicData\PageTemplates\List.aspx" />
    <Content Include="Areas\Admin\DynamicData\Site.css" />
    <Content Include="Content\Images\errorPage.png" />
    <Content Include="Content\Images\icons\nuget_32_mono_b.png" />
    <Content Include="Content\Images\icons\nuget_32_mono_w.png" />
    <Content Include="Content\Images\YourPackage.png" />
    <Content Include="Content\Layout.css" />
    <Content Include="Content\PageStylings.css" />
    <Content Include="Content\Site.css" />
    <Content Include="Content\Images\headerbackground.png" />
    <Content Include="Content\Logos\hero.png">
      <BrowseToURL>hero.png</BrowseToURL>
    </Content>
    <Content Include="Content\Images\inputBackground.png" />
    <Content Include="Content\Logos\nugetlogo.png" />
    <Content Include="Content\Logos\nugetLogoFooter.png" />
    <Content Include="Content\Images\packageDefaultIcon-50x50.png" />
    <Content Include="Content\Images\packageDefaultIcon.png" />
    <Content Include="Content\Images\required.png" />
    <Content Include="Content\Images\searchButton.png" />
    <Content Include="Content\SyntaxHighlighter\shCore.css" />
    <Content Include="Content\SyntaxHighlighter\shCoreDefault.css" />
    <Content Include="Content\SyntaxHighlighter\shCoreDjango.css" />
    <Content Include="Content\SyntaxHighlighter\shCoreEclipse.css" />
    <Content Include="Content\SyntaxHighlighter\shCoreEmacs.css" />
    <Content Include="Content\SyntaxHighlighter\shCoreFadeToGrey.css" />
    <Content Include="Content\SyntaxHighlighter\shCoreMDUltra.css" />
    <Content Include="Content\SyntaxHighlighter\shCoreMidnight.css" />
    <Content Include="Content\SyntaxHighlighter\shCoreRDark.css" />
    <Content Include="Content\SyntaxHighlighter\shThemeDefault.css" />
    <Content Include="Content\SyntaxHighlighter\shThemeDjango.css" />
    <Content Include="Content\SyntaxHighlighter\shThemeEclipse.css" />
    <Content Include="Content\SyntaxHighlighter\shThemeEmacs.css" />
    <Content Include="Content\SyntaxHighlighter\shThemeFadeToGrey.css" />
    <Content Include="Content\SyntaxHighlighter\shThemeMDUltra.css" />
    <Content Include="Content\SyntaxHighlighter\shThemeMidnight.css" />
    <Content Include="Content\SyntaxHighlighter\shThemeRDark.css" />
    <Content Include="Content\themes\custom\jquery-ui-1.10.3.custom.css" />
    <Content Include="Content\themes\custom\jquery-ui-1.10.3.custom.min.css" />
    <Content Include="Public\favicon.ico" />
    <Content Include="Public\opensearch.xml" />
    <EmbeddedResource Include="Areas\Admin\Migrations\201602111647053_SupportRequestDbModel.resx">
      <DependentUpon>201602111647053_SupportRequestDbModel.cs</DependentUpon>
    </EmbeddedResource>
    <EmbeddedResource Include="Areas\Admin\Migrations\201602191039005_PackageInfoIsOptional.resx">
      <DependentUpon>201602191039005_PackageInfoIsOptional.cs</DependentUpon>
    </EmbeddedResource>
    <EmbeddedResource Include="Infrastructure\Elmah.SqlServer.sql" />
    <EmbeddedResource Include="Infrastructure\AddPackageLicenseReport.sql" />
    <Content Include="Public\robots.txt" />
    <Content Include="App_Data\Files\Content\Typosquatting-Configuration.json" />
    <None Include="Properties\PublishProfiles\nuget-staging-frontend.pubxml" />
    <Content Include="Scripts\gallery\**\*" />
    <Content Include="Web.config">
      <SubType>Designer</SubType>
    </Content>
    <Content Include="Web.Debug.config">
      <DependentUpon>Web.config</DependentUpon>
    </Content>
    <Content Include="Web.Release.config">
      <DependentUpon>Web.config</DependentUpon>
    </Content>
    <Content Include="Views\web.config" />
    <Content Include="Views\_ViewStart.cshtml" />
    <Content Include="Views\Errors\InternalError.cshtml" />
    <Content Include="Views\Shared\Confirm.cshtml" />
    <Content Include="Views\Users\Thanks.cshtml" />
    <Content Include="Views\Users\Profiles.cshtml" />
    <Content Include="Views\Authentication\Register.cshtml" />
    <Content Include="Views\Packages\ContactOwners.cshtml" />
    <Content Include="Views\Packages\DisplayPackage.cshtml" />
    <Content Include="Views\Shared\ListPackages.cshtml" />
    <Content Include="Views\Packages\ReportAbuse.cshtml" />
    <Content Include="Views\Packages\UploadPackage.cshtml" />
    <Content Include="Views\Shared\_ListPackage.cshtml" />
    <Content Include="Views\Shared\UserDisplay.cshtml" />
    <Content Include="Views\Users\Packages.cshtml" />
    <Content Include="App_Code\ViewHelpers.cshtml" />
    <Content Include="Views\Users\PasswordChanged.cshtml" />
    <Content Include="Views\Users\ForgotPassword.cshtml" />
    <Content Include="Views\Users\PasswordSent.cshtml" />
    <Content Include="Views\Users\ResetPassword.cshtml" />
    <Content Include="Views\Users\Account.cshtml" />
    <Content Include="Views\Packages\ConfirmOwner.cshtml" />
    <Content Include="Views\Errors\NotFound.cshtml" />
    <Content Include="Views\Packages\Delete.cshtml" />
    <Content Include="Views\Packages\Edit.cshtml" />
    <Content Include="Views\Packages\ManagePackageOwners.cshtml" />
    <Content Include="api\Web.config" />
    <Compile Include="Infrastructure\Lucene\LuceneSearchService.cs" />
    <Content Include="Views\CuratedPackages\CreateCuratedPackageForm.cshtml" />
    <Content Include="Views\Shared\ConfirmationRequired.cshtml" />
    <Content Include="Views\Pages\Contact.cshtml" />
    <Content Include="Views\Shared\_DeletePackage.cshtml" />
  </ItemGroup>
  <ItemGroup>
    <Service Include="{508349B6-6B84-4DF5-91F0-309BEEBAD82D}" />
  </ItemGroup>
  <ItemGroup>
    <EmbeddedResource Include="Migrations\201304251927587_UserCreatedDate.resx">
      <DependentUpon>201304251927587_UserCreatedDate.cs</DependentUpon>
    </EmbeddedResource>
    <EmbeddedResource Include="Migrations\201306031734581_WidenStatisticsOperationColumn.resx">
      <DependentUpon>201306031734581_WidenStatisticsOperationColumn.cs</DependentUpon>
    </EmbeddedResource>
    <EmbeddedResource Include="Migrations\201306031754328_SupportNewClientHeaders.resx">
      <DependentUpon>201306031754328_SupportNewClientHeaders.cs</DependentUpon>
    </EmbeddedResource>
    <EmbeddedResource Include="Migrations\201308051913351_EditableMetadata.resx">
      <DependentUpon>201308051913351_EditableMetadata.cs</DependentUpon>
    </EmbeddedResource>
    <EmbeddedResource Include="Migrations\201308292200027_PackageLastEditedTimestamp.resx">
      <DependentUpon>201308292200027_PackageLastEditedTimestamp.cs</DependentUpon>
    </EmbeddedResource>
    <EmbeddedResource Include="Migrations\201308302258388_AddPackageEditLastErrorColumn.resx">
      <DependentUpon>201308302258388_AddPackageEditLastErrorColumn.cs</DependentUpon>
    </EmbeddedResource>
    <EmbeddedResource Include="Migrations\201309092040124_LicenseReports.resx">
      <DependentUpon>201309092040124_LicenseReports.cs</DependentUpon>
    </EmbeddedResource>
    <EmbeddedResource Include="Migrations\201309092041546_AddPackageLicenseReportSproc.resx">
      <DependentUpon>201309092041546_AddPackageLicenseReportSproc.cs</DependentUpon>
    </EmbeddedResource>
    <EmbeddedResource Include="Migrations\201309101922464_NormalizedVersionColumn.resx">
      <DependentUpon>201309101922464_NormalizedVersionColumn.cs</DependentUpon>
    </EmbeddedResource>
    <EmbeddedResource Include="Migrations\201309172217450_CredentialsTable.resx">
      <DependentUpon>201309172217450_CredentialsTable.cs</DependentUpon>
    </EmbeddedResource>
    <EmbeddedResource Include="Migrations\201310281909048_PackageStatistics.resx">
      <DependentUpon>201310281909048_PackageStatistics.cs</DependentUpon>
    </EmbeddedResource>
    <EmbeddedResource Include="Migrations\201310301757446_RemoveOldCredentialColumns.resx">
      <DependentUpon>201310301757446_RemoveOldCredentialColumns.cs</DependentUpon>
    </EmbeddedResource>
    <EmbeddedResource Include="Migrations\201310301947399_AddCredentialDescriptionColumn.resx">
      <DependentUpon>201310301947399_AddCredentialDescriptionColumn.cs</DependentUpon>
    </EmbeddedResource>
    <EmbeddedResource Include="Migrations\201311261928187_NullifyOldColumns.resx">
      <DependentUpon>201311261928187_NullifyOldColumns.cs</DependentUpon>
    </EmbeddedResource>
    <EmbeddedResource Include="Migrations\201505261416326_UniquePackageRegistration.resx">
      <DependentUpon>201505261416326_UniquePackageRegistration.cs</DependentUpon>
    </EmbeddedResource>
    <EmbeddedResource Include="Migrations\201507171324501_AdditionalIndexesForPerformance.resx">
      <DependentUpon>201507171324501_AdditionalIndexesForPerformance.cs</DependentUpon>
    </EmbeddedResource>
    <EmbeddedResource Include="Migrations\201508031046581_IndexPackagesLastUpdatedWithIsListed.resx">
      <DependentUpon>201508031046581_IndexPackagesLastUpdatedWithIsListed.cs</DependentUpon>
    </EmbeddedResource>
    <EmbeddedResource Include="Migrations\201510010732458_EntityFramework6.resx">
      <DependentUpon>201510010732458_EntityFramework6.cs</DependentUpon>
    </EmbeddedResource>
    <EmbeddedResource Include="Migrations\201510011319560_PackageDelete.resx">
      <DependentUpon>201510011319560_PackageDelete.cs</DependentUpon>
    </EmbeddedResource>
    <EmbeddedResource Include="Migrations\201511050008198_PackagesCreatedDateDefaultValue.resx">
      <DependentUpon>201511050008198_PackagesCreatedDateDefaultValue.cs</DependentUpon>
    </EmbeddedResource>
    <EmbeddedResource Include="Migrations\201602181939424_RemovePackageStatistics.resx">
      <DependentUpon>201602181939424_RemovePackageStatistics.cs</DependentUpon>
    </EmbeddedResource>
    <EmbeddedResource Include="Migrations\201603111230347_RemoveSqlDownloadStatsAggregation.resx">
      <DependentUpon>201603111230347_RemoveSqlDownloadStatsAggregation.cs</DependentUpon>
    </EmbeddedResource>
    <EmbeddedResource Include="Migrations\201603151731262_AddIndexForPackageDeletes.resx">
      <DependentUpon>201603151731262_AddIndexForPackageDeletes.cs</DependentUpon>
    </EmbeddedResource>
    <EmbeddedResource Include="Migrations\201604061724388_NotifyPackagePushed.resx">
      <DependentUpon>201604061724388_NotifyPackagePushed.cs</DependentUpon>
    </EmbeddedResource>
    <EmbeddedResource Include="Migrations\201605250728584_AddAdditionalIndexForPackageDeletes.resx">
      <DependentUpon>201605250728584_AddAdditionalIndexForPackageDeletes.cs</DependentUpon>
    </EmbeddedResource>
    <EmbeddedResource Include="Migrations\201605250755294_AddIndexForUserEmailAddress.resx">
      <DependentUpon>201605250755294_AddIndexForUserEmailAddress.cs</DependentUpon>
    </EmbeddedResource>
    <EmbeddedResource Include="Migrations\201605310704169_RemoveOldCredentialColumnsFromUsersTable.resx">
      <DependentUpon>201605310704169_RemoveOldCredentialColumnsFromUsersTable.cs</DependentUpon>
    </EmbeddedResource>
    <EmbeddedResource Include="Migrations\201606012049351_AddIndexForCredentialsUserKey.resx">
      <DependentUpon>201606012049351_AddIndexForCredentialsUserKey.cs</DependentUpon>
    </EmbeddedResource>
    <EmbeddedResource Include="Migrations\201606012058492_AddIndexForPackageLicenseReportsPackageKey.resx">
      <DependentUpon>201606012058492_AddIndexForPackageLicenseReportsPackageKey.cs</DependentUpon>
    </EmbeddedResource>
    <EmbeddedResource Include="Migrations\201606020741056_CredentialExpires.resx">
      <DependentUpon>201606020741056_CredentialExpires.cs</DependentUpon>
    </EmbeddedResource>
    <EmbeddedResource Include="Migrations\201607190813558_CredentialDoesNotExpire.resx">
      <DependentUpon>201607190813558_CredentialDoesNotExpire.cs</DependentUpon>
    </EmbeddedResource>
    <EmbeddedResource Include="Migrations\201607190842411_CredentialLastUsed.resx">
      <DependentUpon>201607190842411_CredentialLastUsed.cs</DependentUpon>
    </EmbeddedResource>
    <EmbeddedResource Include="Migrations\201608251939567_AddPackageTypes.resx">
      <DependentUpon>201608251939567_AddPackageTypes.cs</DependentUpon>
    </EmbeddedResource>
    <EmbeddedResource Include="Migrations\201609092252096_AddIndexCredentialExpires.resx">
      <DependentUpon>201609092252096_AddIndexCredentialExpires.cs</DependentUpon>
    </EmbeddedResource>
    <EmbeddedResource Include="Migrations\201609092255576_AddIndexUsersEmail.resx">
      <DependentUpon>201609092255576_AddIndexUsersEmail.cs</DependentUpon>
    </EmbeddedResource>
    <EmbeddedResource Include="Migrations\201610042351343_AddUserFailedLogin.resx">
      <DependentUpon>201610042351343_AddUserFailedLogin.cs</DependentUpon>
    </EmbeddedResource>
    <EmbeddedResource Include="Migrations\201609211206577_ApiKeyDescription.resx">
      <DependentUpon>201609211206577_ApiKeyDescription.cs</DependentUpon>
    </EmbeddedResource>
    <EmbeddedResource Include="Migrations\201609260823310_ScopedCredential.resx">
      <DependentUpon>201609260823310_ScopedCredential.cs</DependentUpon>
    </EmbeddedResource>
    <EmbeddedResource Include="Migrations\201609270831462_AddExpirationColumn.resx">
      <DependentUpon>201609270831462_AddExpirationColumn.cs</DependentUpon>
    </EmbeddedResource>
    <EmbeddedResource Include="Migrations\201701120413341_AddScopeCredentialKey.resx">
      <DependentUpon>201701120413341_AddScopeCredentialKey.cs</DependentUpon>
    </EmbeddedResource>
    <EmbeddedResource Include="Migrations\201611240011320_AddTriggerForPackagesLastEdited.resx">
      <DependentUpon>201611240011320_AddTriggerForPackagesLastEdited.cs</DependentUpon>
    </EmbeddedResource>
    <EmbeddedResource Include="Strings.resx">
      <Generator>PublicResXFileCodeGenerator</Generator>
      <LastGenOutput>Strings.Designer.cs</LastGenOutput>
      <SubType>Designer</SubType>
    </EmbeddedResource>
  </ItemGroup>
  <ItemGroup>
    <Content Include="Views\Errors\ReadOnlyMode.cshtml" />
    <Content Include="Areas\Admin\DynamicData\Site.master" />
    <Content Include="Areas\Admin\DynamicData\web.config">
      <SubType>Designer</SubType>
    </Content>
    <Content Include="Areas\Admin\Views\Home\Index.cshtml" />
    <Content Include="Areas\Admin\Views\Web.config" />
    <Content Include="Areas\Admin\Views\_ViewStart.cshtml" />
    <Content Include="Areas\Admin\Views\Lucene\Index.cshtml">
      <SubType>Code</SubType>
    </Content>
    <Content Include="Areas\Admin\Views\Config\Index.cshtml" />
    <Content Include="Views\Errors\BadRequest.cshtml" />
    <Content Include="Views\Packages\_PackageDependencies.cshtml" />
    <Content Include="Views\Statistics\Index.cshtml" />
    <Content Include="Views\Statistics\Packages.cshtml" />
    <Content Include="Views\Statistics\PackageVersions.cshtml" />
    <Content Include="Views\Statistics\PackageDownloadsByVersion.cshtml" />
    <Content Include="Views\CuratedFeeds\CuratedFeed.cshtml" />
    <Content Include="Views\Packages\ReportMyPackage.cshtml" />
    <Content Include="Views\Statistics\PackageDownloadsDetail.cshtml" />
    <Content Include="Views\Statistics\_PivotTable.cshtml" />
    <Content Include="Views\Statistics\_LastUpdated.cshtml" />
  </ItemGroup>
  <ItemGroup>
    <Folder Include="Areas\Admin\DynamicData\CustomPages\" />
    <Folder Include="Areas\Admin\Views\Shared\" />
  </ItemGroup>
  <ItemGroup>
    <ProjectReference Include="..\NuGet.Services.Search.Client\NuGet.Services.Search.Client.csproj">
      <Project>{6931c2ee-e081-4518-9798-d34d83b35bf6}</Project>
      <Name>NuGet.Services.Search.Client</Name>
    </ProjectReference>
    <ProjectReference Include="..\NuGetGallery.Core\NuGetGallery.Core.csproj">
      <Project>{097b2cdd-9623-4c34-93c2-d373d51f5b4e}</Project>
      <Name>NuGetGallery.Core</Name>
    </ProjectReference>
  </ItemGroup>
  <ItemGroup>
    <PackageReference Include="AnglicanGeek.MarkdownMailer.StrongName">
      <Version>1.2.0</Version>
    </PackageReference>
    <PackageReference Include="Autofac">
      <Version>4.6.2</Version>
    </PackageReference>
    <PackageReference Include="Autofac.Mvc5">
      <Version>4.0.2</Version>
    </PackageReference>
    <PackageReference Include="Autofac.Mvc5.Owin">
      <Version>4.0.1</Version>
    </PackageReference>
    <PackageReference Include="Autofac.Owin">
      <Version>4.2.0</Version>
    </PackageReference>
    <PackageReference Include="Autofac.WebApi2">
      <Version>4.1.0</Version>
    </PackageReference>
    <PackageReference Include="CommonMark.NET">
      <Version>0.15.1</Version>
    </PackageReference>
    <PackageReference Include="d3">
      <Version>5.4.0</Version>
    </PackageReference>
    <PackageReference Include="DynamicData.EFCodeFirstProvider.StrongName">
      <Version>0.3.0</Version>
    </PackageReference>
    <PackageReference Include="elmah.corelibrary.strongname">
      <Version>1.2.2</Version>
    </PackageReference>
    <PackageReference Include="elmah.sqlserver.strongname">
      <Version>1.2.2</Version>
    </PackageReference>
    <PackageReference Include="elmah.strongname">
      <Version>1.2.2</Version>
    </PackageReference>
    <PackageReference Include="EntityFramework">
      <Version>6.1.3</Version>
    </PackageReference>
    <PackageReference Include="FontAwesome">
      <Version>3.0.2.3</Version>
    </PackageReference>
    <PackageReference Include="jQuery">
      <Version>1.11.0</Version>
    </PackageReference>
    <PackageReference Include="jQuery.UI.Combined">
      <Version>1.10.3</Version>
    </PackageReference>
    <PackageReference Include="jQuery.Validation">
      <Version>1.11.1</Version>
    </PackageReference>
    <PackageReference Include="Knockout.Mapping">
      <Version>2.4.0</Version>
    </PackageReference>
    <PackageReference Include="knockoutjs">
      <Version>2.2.1</Version>
    </PackageReference>
    <PackageReference Include="Lucene.Net">
      <Version>3.0.3</Version>
    </PackageReference>
    <PackageReference Include="Lucene.Net.Contrib">
      <Version>3.0.3</Version>
    </PackageReference>
    <PackageReference Include="MicroBuild.Core">
      <Version>0.3.0</Version>
      <IncludeAssets>runtime; build; native; contentfiles; analyzers</IncludeAssets>
      <PrivateAssets>all</PrivateAssets>
    </PackageReference>
    <PackageReference Include="Microsoft.ApplicationInsights">
      <Version>2.2.0</Version>
    </PackageReference>
    <PackageReference Include="Microsoft.ApplicationInsights.Agent.Intercept">
      <Version>2.0.6</Version>
    </PackageReference>
    <PackageReference Include="Microsoft.ApplicationInsights.DependencyCollector">
      <Version>2.2.0</Version>
    </PackageReference>
    <PackageReference Include="Microsoft.ApplicationInsights.PerfCounterCollector">
      <Version>2.2.0</Version>
    </PackageReference>
    <PackageReference Include="Microsoft.ApplicationInsights.TraceListener">
      <Version>2.2.0</Version>
    </PackageReference>
    <PackageReference Include="Microsoft.ApplicationInsights.Web">
      <Version>2.2.0</Version>
    </PackageReference>
    <PackageReference Include="Microsoft.ApplicationInsights.WindowsServer">
      <Version>2.2.0</Version>
    </PackageReference>
    <PackageReference Include="Microsoft.ApplicationInsights.WindowsServer.TelemetryChannel">
      <Version>2.2.0</Version>
    </PackageReference>
    <PackageReference Include="Microsoft.AspNet.DynamicData.EFProvider">
      <Version>6.0.0</Version>
    </PackageReference>
    <PackageReference Include="Microsoft.AspNet.Identity.Core">
      <Version>1.0.0</Version>
    </PackageReference>
    <PackageReference Include="Microsoft.AspNet.Mvc">
      <Version>5.2.3</Version>
    </PackageReference>
    <PackageReference Include="Microsoft.AspNet.Razor">
      <Version>3.2.3</Version>
    </PackageReference>
    <PackageReference Include="Microsoft.AspNet.Web.Optimization">
      <Version>1.0.0</Version>
    </PackageReference>
    <PackageReference Include="Microsoft.AspNet.WebApi.Client">
      <Version>5.2.3</Version>
    </PackageReference>
    <PackageReference Include="Microsoft.AspNet.WebApi.Core">
      <Version>5.2.3</Version>
    </PackageReference>
    <PackageReference Include="Microsoft.AspNet.WebApi.MessageHandlers.Compression.StrongName">
      <Version>1.3.0</Version>
    </PackageReference>
    <PackageReference Include="Microsoft.AspNet.WebApi.OData">
      <Version>5.5.1</Version>
    </PackageReference>
    <PackageReference Include="Microsoft.AspNet.WebApi.WebHost">
      <Version>5.2.3</Version>
    </PackageReference>
    <PackageReference Include="Microsoft.AspNet.WebHelpers">
      <Version>3.2.3</Version>
    </PackageReference>
    <PackageReference Include="Microsoft.AspNet.WebPages">
      <Version>3.2.3</Version>
    </PackageReference>
    <PackageReference Include="Microsoft.AspNet.WebPages.Data">
      <Version>3.2.3</Version>
    </PackageReference>
    <PackageReference Include="Microsoft.AspNet.WebPages.WebData">
      <Version>3.2.3</Version>
    </PackageReference>
    <PackageReference Include="Microsoft.AspNetCore.Cryptography.Internal">
      <Version>1.0.0</Version>
    </PackageReference>
    <PackageReference Include="Microsoft.AspNetCore.Cryptography.KeyDerivation">
      <Version>1.0.0</Version>
    </PackageReference>
    <PackageReference Include="Microsoft.Azure.KeyVault">
      <Version>1.0.0</Version>
    </PackageReference>
    <PackageReference Include="Microsoft.Azure.KeyVault.Core">
      <Version>1.0.0</Version>
    </PackageReference>
    <PackageReference Include="Microsoft.Bcl.Compression">
      <Version>3.9.85</Version>
    </PackageReference>
    <PackageReference Include="Microsoft.Data.Edm">
      <Version>5.7.0</Version>
    </PackageReference>
    <PackageReference Include="Microsoft.Data.OData">
      <Version>5.7.0</Version>
    </PackageReference>
    <PackageReference Include="Microsoft.Data.Services">
      <Version>5.7.0</Version>
    </PackageReference>
    <PackageReference Include="Microsoft.Data.Services.Client">
      <Version>5.7.0</Version>
    </PackageReference>
    <PackageReference Include="Microsoft.Extensions.Logging">
      <Version>1.1.2</Version>
    </PackageReference>
    <PackageReference Include="Microsoft.Extensions.Logging.Abstractions">
      <Version>1.1.2</Version>
    </PackageReference>
    <PackageReference Include="Microsoft.IdentityModel.Clients.ActiveDirectory">
      <Version>3.19.4</Version>
    </PackageReference>
    <PackageReference Include="Microsoft.jQuery.Unobtrusive.Ajax">
      <Version>2.0.30116</Version>
    </PackageReference>
    <PackageReference Include="Microsoft.jQuery.Unobtrusive.Validation">
      <Version>2.0.30116</Version>
    </PackageReference>
    <PackageReference Include="Microsoft.Net.Http">
      <Version>2.2.29</Version>
    </PackageReference>
    <PackageReference Include="Microsoft.Owin">
      <Version>3.0.1</Version>
    </PackageReference>
    <PackageReference Include="Microsoft.Owin.Host.SystemWeb">
      <Version>3.0.1</Version>
    </PackageReference>
    <PackageReference Include="Microsoft.Owin.Security">
      <Version>3.0.1</Version>
    </PackageReference>
    <PackageReference Include="Microsoft.Owin.Security.Cookies">
      <Version>3.0.1</Version>
    </PackageReference>
    <PackageReference Include="Microsoft.Owin.Security.MicrosoftAccount">
      <Version>3.0.1</Version>
    </PackageReference>
    <PackageReference Include="Microsoft.Owin.Security.OpenIdConnect">
      <Version>3.0.1</Version>
    </PackageReference>
    <PackageReference Include="Microsoft.Web.Infrastructure">
      <Version>1.0.0</Version>
    </PackageReference>
    <PackageReference Include="Microsoft.Web.Xdt">
      <Version>2.1.2</Version>
    </PackageReference>
    <PackageReference Include="Microsoft.WindowsAzure.ConfigurationManager">
      <Version>3.1.0</Version>
    </PackageReference>
    <PackageReference Include="Modernizr">
      <Version>2.8.3</Version>
    </PackageReference>
    <PackageReference Include="Moment.js">
      <Version>2.11.2</Version>
    </PackageReference>
    <PackageReference Include="MvcTreeView">
      <Version>1.4.0</Version>
    </PackageReference>
    <PackageReference Include="Newtonsoft.Json">
      <Version>9.0.1</Version>
    </PackageReference>
    <PackageReference Include="NuGet.Configuration">
      <Version>4.8.0-preview4.5287</Version>
    </PackageReference>
    <PackageReference Include="NuGet.Protocol">
      <Version>4.8.0-preview4.5287</Version>
    </PackageReference>
    <PackageReference Include="NuGet.Services.KeyVault">
      <Version>2.27.0</Version>
    </PackageReference>
    <PackageReference Include="NuGet.Services.Logging">
      <Version>2.2.3</Version>
    </PackageReference>
    <PackageReference Include="NuGet.Services.Owin">
      <Version>2.2.3</Version>
    </PackageReference>
    <PackageReference Include="NuGet.Services.Sql">
      <Version>2.27.0</Version>
    </PackageReference>
    <PackageReference Include="Owin">
      <Version>1.0.0</Version>
    </PackageReference>
    <PackageReference Include="QueryInterceptor.StrongName">
      <Version>0.1.4237.2400</Version>
    </PackageReference>
    <PackageReference Include="RouteMagic">
      <Version>1.1.3</Version>
    </PackageReference>
    <PackageReference Include="Strathweb.CacheOutput.WebApi2.StrongName">
      <Version>0.9.0</Version>
    </PackageReference>
    <PackageReference Include="System.Diagnostics.Debug">
      <Version>4.3.0</Version>
    </PackageReference>
    <PackageReference Include="System.Diagnostics.DiagnosticSource">
      <Version>4.3.0</Version>
    </PackageReference>
    <PackageReference Include="System.Linq.Expressions">
      <Version>4.3.0</Version>
    </PackageReference>
    <PackageReference Include="System.Net.Http">
      <Version>4.3.1</Version>
    </PackageReference>
    <PackageReference Include="WebActivator.StrongName">
      <Version>1.4.4</Version>
    </PackageReference>
    <PackageReference Include="WebActivatorEx">
      <Version>2.0.6</Version>
    </PackageReference>
    <PackageReference Include="WebBackgrounder.EntityFramework.StrongName">
      <Version>0.1.0</Version>
    </PackageReference>
    <PackageReference Include="WebBackgrounder.StrongName">
      <Version>0.2.0</Version>
    </PackageReference>
    <PackageReference Include="WindowsAzure.Caching">
      <Version>1.7.0</Version>
    </PackageReference>
    <PackageReference Include="WindowsAzure.ServiceBus">
      <Version>4.1.3</Version>
    </PackageReference>
    <PackageReference Include="WindowsAzure.Storage">
      <Version>7.1.2</Version>
    </PackageReference>
  </ItemGroup>
  <PropertyGroup>
    <VisualStudioVersion Condition="'$(VisualStudioVersion)' == ''">10.0</VisualStudioVersion>
    <VSToolsPath Condition="'$(VSToolsPath)' == ''">$(MSBuildExtensionsPath32)\Microsoft\VisualStudio\v$(VisualStudioVersion)</VSToolsPath>
  </PropertyGroup>
  <Import Project="$(MSBuildBinPath)\Microsoft.CSharp.targets" />
  <PropertyGroup>
    <SignPath>..\..\build</SignPath>
    <SignPath Condition="'$(BUILD_SOURCESDIRECTORY)' != ''">$(BUILD_SOURCESDIRECTORY)\build</SignPath>
    <SignPath Condition="'$(NuGetBuildPath)' != ''">$(NuGetBuildPath)</SignPath>
  </PropertyGroup>
  <Import Project="$(SignPath)\sign.targets" Condition="Exists('$(SignPath)\sign.targets')" />
  <Import Project="$(SignPath)\sign.microbuild.targets" Condition="Exists('$(SignPath)\sign.microbuild.targets')" />
  <Import Project="$(VSToolsPath)\WebApplications\Microsoft.WebApplication.targets" Condition="'$(VSToolsPath)' != ''" />
  <Import Project="$(MSBuildExtensionsPath32)\Microsoft\VisualStudio\v10.0\WebApplications\Microsoft.WebApplication.targets" Condition="false" />
  <Target Name="MvcBuildViews" AfterTargets="AfterBuild" Condition="'$(MvcBuildViews)'=='true'">
    <AspNetCompiler VirtualPath="temp" PhysicalPath="$(WebProjectOutputDir)" />
  </Target>
  <ProjectExtensions>
    <VisualStudio>
      <FlavorProperties GUID="{349c5851-65df-11da-9384-00065b846f21}">
        <WebProjectProperties>
          <UseIIS>False</UseIIS>
          <AutoAssignPort>True</AutoAssignPort>
          <DevelopmentServerPort>80</DevelopmentServerPort>
          <DevelopmentServerVPath>/</DevelopmentServerVPath>
          <IISUrl>https://localhost</IISUrl>
          <NTLMAuthentication>False</NTLMAuthentication>
          <UseCustomServer>False</UseCustomServer>
          <CustomServerUrl>
          </CustomServerUrl>
          <SaveServerSettingsInUserFile>False</SaveServerSettingsInUserFile>
        </WebProjectProperties>
      </FlavorProperties>
    </VisualStudio>
  </ProjectExtensions>
  <PropertyGroup>
    <PreBuildEvent>
      copy "$(ProjectDir)..\Bootstrap\dist\css\bootstrap.css" "$(ProjectDir)Content\gallery\css" &gt;NUL
      copy "$(ProjectDir)..\Bootstrap\dist\css\bootstrap-theme.css" "$(ProjectDir)Content\gallery\css" &gt;NUL
      copy "$(ProjectDir)..\Bootstrap\dist\js\bootstrap.js" "$(ProjectDir)Scripts\gallery" &gt;NUL
    </PreBuildEvent>
  </PropertyGroup>
</Project><|MERGE_RESOLUTION|>--- conflicted
+++ resolved
@@ -295,11 +295,8 @@
     <Compile Include="Helpers\PermissionsHelpers.cs" />
     <Compile Include="Helpers\RegexEx.cs" />
     <Compile Include="Helpers\RouteUrlTemplate.cs" />
-<<<<<<< HEAD
     <Compile Include="Helpers\UploadHelper.cs" />
-=======
     <Compile Include="Helpers\UriExtensions.cs" />
->>>>>>> c3127aae
     <Compile Include="Infrastructure\Authentication\ApiKeyV3.cs" />
     <Compile Include="Infrastructure\Authentication\ApiKeyV4.cs" />
     <Compile Include="Infrastructure\Authentication\Base32Encoder.cs" />
