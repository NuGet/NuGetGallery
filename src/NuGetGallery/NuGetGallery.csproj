<?xml version="1.0" encoding="utf-8"?>
<Project ToolsVersion="15.0" DefaultTargets="Build" xmlns="http://schemas.microsoft.com/developer/msbuild/2003">
  <Import Project="$(MSBuildExtensionsPath)\$(MSBuildToolsVersion)\Microsoft.Common.props" Condition="Exists('$(MSBuildExtensionsPath)\$(MSBuildToolsVersion)\Microsoft.Common.props')" />
  <PropertyGroup>
    <UseNuGetBuildExtensions>true</UseNuGetBuildExtensions>
    <Configuration Condition=" '$(Configuration)' == '' ">Debug</Configuration>
    <Platform Condition=" '$(Platform)' == '' ">AnyCPU</Platform>
    <ProductVersion>
    </ProductVersion>
    <SkipValidatePackageReferences>true</SkipValidatePackageReferences>
    <SchemaVersion>2.0</SchemaVersion>
    <ProjectGuid>{1DACF781-5CD0-4123-8BAC-CD385D864BE5}</ProjectGuid>
    <ProjectTypeGuids>{349c5851-65df-11da-9384-00065b846f21};{fae04ec0-301f-11d3-bf4b-00c04f79efbc}</ProjectTypeGuids>
    <OutputType>Library</OutputType>
    <AppDesignerFolder>Properties</AppDesignerFolder>
    <RootNamespace>NuGetGallery</RootNamespace>
    <AssemblyName>NuGetGallery</AssemblyName>
    <TargetFrameworkVersion>v4.7.2</TargetFrameworkVersion>
    <UseIISExpress>true</UseIISExpress>
    <TreatWarningsAsErrors>true</TreatWarningsAsErrors>
    <OldToolsVersion>12.0</OldToolsVersion>
    <TargetFrameworkProfile />
    <IISExpressSSLPort>443</IISExpressSSLPort>
    <IISExpressAnonymousAuthentication>enabled</IISExpressAnonymousAuthentication>
    <IISExpressWindowsAuthentication>disabled</IISExpressWindowsAuthentication>
    <IISExpressUseClassicPipelineMode>false</IISExpressUseClassicPipelineMode>
    <CodeContractsAssemblyMode>0</CodeContractsAssemblyMode>
    <MvcProjectUpgradeChecked>true</MvcProjectUpgradeChecked>
    <UseGlobalApplicationHostFile />
    <MvcBuildViews Condition=" '$(MvcBuildViews)' == '' ">false</MvcBuildViews>
    <AutoGenerateBindingRedirects>true</AutoGenerateBindingRedirects>
    <NuGetPackageImportStamp>
    </NuGetPackageImportStamp>
    <Use64BitIISExpress />
  </PropertyGroup>
  <PropertyGroup Condition=" '$(Configuration)|$(Platform)' == 'Debug|AnyCPU' ">
    <DebugSymbols>true</DebugSymbols>
    <DebugType>full</DebugType>
    <Optimize>false</Optimize>
    <OutputPath>bin\</OutputPath>
    <DefineConstants>DEBUG;TRACE</DefineConstants>
    <ErrorReport>prompt</ErrorReport>
    <WarningLevel>4</WarningLevel>
    <Prefer32Bit>false</Prefer32Bit>
    <UseVSHostingProcess>true</UseVSHostingProcess>
    <CodeContractsEnableRuntimeChecking>False</CodeContractsEnableRuntimeChecking>
    <CodeContractsRuntimeOnlyPublicSurface>False</CodeContractsRuntimeOnlyPublicSurface>
    <CodeContractsRuntimeThrowOnFailure>True</CodeContractsRuntimeThrowOnFailure>
    <CodeContractsRuntimeCallSiteRequires>False</CodeContractsRuntimeCallSiteRequires>
    <CodeContractsRuntimeSkipQuantifiers>False</CodeContractsRuntimeSkipQuantifiers>
    <CodeContractsRunCodeAnalysis>False</CodeContractsRunCodeAnalysis>
    <CodeContractsNonNullObligations>False</CodeContractsNonNullObligations>
    <CodeContractsBoundsObligations>False</CodeContractsBoundsObligations>
    <CodeContractsArithmeticObligations>False</CodeContractsArithmeticObligations>
    <CodeContractsEnumObligations>False</CodeContractsEnumObligations>
    <CodeContractsRedundantAssumptions>False</CodeContractsRedundantAssumptions>
    <CodeContractsInferRequires>False</CodeContractsInferRequires>
    <CodeContractsInferEnsures>False</CodeContractsInferEnsures>
    <CodeContractsInferObjectInvariants>False</CodeContractsInferObjectInvariants>
    <CodeContractsSuggestAssumptions>False</CodeContractsSuggestAssumptions>
    <CodeContractsSuggestRequires>True</CodeContractsSuggestRequires>
    <CodeContractsSuggestEnsures>False</CodeContractsSuggestEnsures>
    <CodeContractsSuggestObjectInvariants>False</CodeContractsSuggestObjectInvariants>
    <CodeContractsRunInBackground>True</CodeContractsRunInBackground>
    <CodeContractsShowSquigglies>True</CodeContractsShowSquigglies>
    <CodeContractsUseBaseLine>False</CodeContractsUseBaseLine>
    <CodeContractsEmitXMLDocs>False</CodeContractsEmitXMLDocs>
    <CodeContractsCustomRewriterAssembly />
    <CodeContractsCustomRewriterClass />
    <CodeContractsLibPaths />
    <CodeContractsExtraRewriteOptions />
    <CodeContractsExtraAnalysisOptions />
    <CodeContractsBaseLineFile />
    <CodeContractsCacheAnalysisResults>True</CodeContractsCacheAnalysisResults>
    <CodeContractsRuntimeCheckingLevel>Full</CodeContractsRuntimeCheckingLevel>
    <CodeContractsReferenceAssembly>DoNotBuild</CodeContractsReferenceAssembly>
    <CodeContractsAnalysisWarningLevel>0</CodeContractsAnalysisWarningLevel>
    <PublishDatabases>false</PublishDatabases>
    <IncludeIisSettings>false</IncludeIisSettings>
  </PropertyGroup>
  <PropertyGroup Condition=" '$(Configuration)|$(Platform)' == 'Release|AnyCPU' ">
    <DebugType>pdbonly</DebugType>
    <Optimize>true</Optimize>
    <OutputPath>bin\</OutputPath>
    <DefineConstants>TRACE</DefineConstants>
    <ErrorReport>prompt</ErrorReport>
    <WarningLevel>4</WarningLevel>
    <Prefer32Bit>false</Prefer32Bit>
    <PublishDatabases>false</PublishDatabases>
  </PropertyGroup>
  <ItemGroup>
    <Reference Include="Microsoft.Build.Framework" />
    <Reference Include="Microsoft.Build.Utilities.v4.0" />
    <Reference Include="MonAgentListener, Version=33.1.0.0, Culture=neutral, PublicKeyToken=31bf3856ad364e35, processorArchitecture=MSIL" />
    <Reference Include="System.ComponentModel.Composition" />
    <Reference Include="System.IdentityModel" />
    <Reference Include="System.Net" />
    <Reference Include="System.Net.Http.WebRequest" />
    <Reference Include="System.Runtime.Serialization" />
    <Reference Include="System.ServiceModel" />
    <Reference Include="System.ServiceModel.Activation" />
    <Reference Include="System.ServiceModel.Web" />
    <Reference Include="System.Transactions" />
    <Reference Include="System.Web.ApplicationServices" />
    <Reference Include="Microsoft.CSharp" />
    <Reference Include="System" />
    <Reference Include="System.Data" />
    <Reference Include="System.Web.DynamicData" />
    <Reference Include="System.Web.Entity" />
    <Reference Include="System.ComponentModel.DataAnnotations" />
    <Reference Include="System.Web" />
    <Reference Include="System.Web.Abstractions" />
    <Reference Include="System.Web.Extensions" />
    <Reference Include="System.Web.Routing" />
    <Reference Include="System.Configuration" />
    <Reference Include="System.Xml" />
  </ItemGroup>
  <ItemGroup>
    <Compile Include="ActionName.cs" />
    <Compile Include="App_Start\GalleryMachineKeyConfigurationProvider.cs" />
    <Compile Include="App_Start\LatestVersionRouteConstraint.cs" />
    <Compile Include="App_Start\NuGetODataV2FeedConfig.cs" />
    <Compile Include="App_Start\NuGetODataV1FeedConfig.cs" />
    <Compile Include="App_Start\NuGetODataConfig.cs" />
    <Compile Include="App_Start\StorageDependent.cs" />
    <Compile Include="App_Start\WebApiConfig.cs" />
    <Compile Include="App_Start\AutofacConfig.cs" />
    <Compile Include="Areas\Admin\Controllers\ApiKeysController.cs" />
    <Compile Include="Areas\Admin\Controllers\DeleteAccountController.cs" />
    <Compile Include="Areas\Admin\Controllers\DeleteController.cs" />
    <Compile Include="Areas\Admin\Controllers\FeaturesController.cs" />
    <Compile Include="Areas\Admin\Controllers\CorrectIsLatestController.cs" />
    <Compile Include="Areas\Admin\Controllers\FederatedCredentialsController.cs" />
    <Compile Include="Areas\Admin\Controllers\LockUserController.cs" />
    <Compile Include="Areas\Admin\Controllers\LockPackageController.cs" />
    <Compile Include="Areas\Admin\Controllers\PasswordAuthenticationController.cs" />
    <Compile Include="Areas\Admin\Controllers\PopularityTransferController.cs" />
    <Compile Include="Areas\Admin\Controllers\ReservedNamespaceController.cs" />
    <Compile Include="Areas\Admin\Controllers\RevalidationController.cs" />
    <Compile Include="Areas\Admin\Controllers\SecurityPolicyController.cs" />
    <Compile Include="Areas\Admin\Controllers\SiteAdminsController.cs" />
    <Compile Include="Areas\Admin\Controllers\SupportRequestController.cs" />
    <Compile Include="Areas\Admin\Controllers\PackageOwnershipController.cs" />
    <Compile Include="Areas\Admin\Controllers\UpdateListedController.cs" />
    <Compile Include="Areas\Admin\Controllers\ChangeUsernameController.cs" />
    <Compile Include="Areas\Admin\Controllers\ValidationController.cs" />
    <Compile Include="Areas\Admin\DynamicData\FieldTemplates\Url_Edit.ascx.cs">
      <DependentUpon>Url_Edit.ascx</DependentUpon>
      <SubType>ASPXCodeBehind</SubType>
    </Compile>
    <Compile Include="Areas\Admin\DynamicData\FieldTemplates\Url_Edit.ascx.designer.cs">
      <DependentUpon>Url_Edit.ascx</DependentUpon>
    </Compile>
    <Compile Include="Areas\Admin\DynamicData\PageTemplates\ListDetails.aspx.cs">
      <DependentUpon>ListDetails.aspx</DependentUpon>
      <SubType>ASPXCodeBehind</SubType>
    </Compile>
    <Compile Include="Areas\Admin\DynamicData\PageTemplates\ListDetails.aspx.designer.cs">
      <DependentUpon>ListDetails.aspx</DependentUpon>
    </Compile>
    <Compile Include="Areas\Admin\Helpers.cs" />
    <Compile Include="Areas\Admin\Migrations\201602111647053_SupportRequestDbModel.cs" />
    <Compile Include="Areas\Admin\Migrations\201602111647053_SupportRequestDbModel.Designer.cs">
      <DependentUpon>201602111647053_SupportRequestDbModel.cs</DependentUpon>
    </Compile>
    <Compile Include="Areas\Admin\Migrations\201602191039005_PackageInfoIsOptional.cs" />
    <Compile Include="Areas\Admin\Migrations\201602191039005_PackageInfoIsOptional.Designer.cs">
      <DependentUpon>201602191039005_PackageInfoIsOptional.cs</DependentUpon>
    </Compile>
    <Compile Include="Areas\Admin\Migrations\201805221605033_DropPagerDutyColumn.cs" />
    <Compile Include="Areas\Admin\Migrations\201805221605033_DropPagerDutyColumn.Designer.cs">
      <DependentUpon>201805221605033_DropPagerDutyColumn.cs</DependentUpon>
    </Compile>
    <Compile Include="Areas\Admin\Models\DeletedStatus.cs" />
    <Compile Include="Areas\Admin\Migrations\SupportRequestMigrationsConfiguration.cs" />
    <Compile Include="Areas\Admin\Models\RevokeApiKeysRequest.cs" />
    <Compile Include="Areas\Admin\Models\ValidateAccountResult.cs" />
    <Compile Include="Areas\Admin\Models\ValidateUsernameResult.cs" />
    <Compile Include="Areas\Admin\Services\RevalidationAdminService.cs" />
    <Compile Include="Areas\Admin\Services\ValidationAdminService.cs" />
    <Compile Include="Areas\Admin\ViewModels\CorrectIsLatestRequest.cs" />
    <Compile Include="Areas\Admin\ViewModels\ExceptionEmailListViewModel.cs" />
    <Compile Include="Areas\Admin\Models\CorrectIsLatestPackage.cs" />
    <Compile Include="Areas\Admin\ViewModels\PopularityTransferViewModel.cs" />
    <Compile Include="Areas\Admin\ViewModels\UserCredential.cs" />
    <Compile Include="Areas\Admin\ViewModels\UserCredentialSearchResult.cs" />
    <Compile Include="Areas\Admin\ViewModels\DeleteAccountAsAdminViewModel.cs" />
    <Compile Include="Areas\Admin\ViewModels\FeatureFlagsFeatureViewModel.cs" />
    <Compile Include="Areas\Admin\ViewModels\FeatureFlagsFlightViewModel.cs" />
    <Compile Include="Areas\Admin\ViewModels\FeatureFlagsViewModel.cs" />
    <Compile Include="Areas\Admin\ViewModels\HardDeleteReflowBulkRequestConfirmation.cs" />
    <Compile Include="Areas\Admin\ViewModels\HardDeleteReflowBulkRequest.cs" />
    <Compile Include="Areas\Admin\ViewModels\HardDeleteReflowRequest.cs" />
    <Compile Include="Areas\Admin\ViewModels\IFeatureFlagsViewModel.cs" />
    <Compile Include="Areas\Admin\ViewModels\IModifyFeatureFlagsViewModel.cs" />
    <Compile Include="Areas\Admin\ViewModels\LockPackageViewModel.cs" />
    <Compile Include="Areas\Admin\ViewModels\LockState.cs" />
    <Compile Include="Areas\Admin\ViewModels\LockUserViewModel.cs" />
    <Compile Include="Areas\Admin\ViewModels\LockViewModel.cs" />
    <Compile Include="Areas\Admin\ViewModels\ModifyFeatureFlagsFeatureViewModel.cs" />
    <Compile Include="Areas\Admin\ViewModels\ModifyFeatureFlagsFlightViewModel.cs" />
    <Compile Include="Areas\Admin\ViewModels\ApiKeyRevokeViewModel.cs" />
    <Compile Include="Areas\Admin\ViewModels\PackageOwnershipChangesInput.cs" />
    <Compile Include="Areas\Admin\ViewModels\PackageOwnershipState.cs" />
    <Compile Include="Areas\Admin\ViewModels\PackageOwnershipChangesModel.cs" />
    <Compile Include="Areas\Admin\ViewModels\PackageRegistrationOwnershipChangeModel.cs" />
    <Compile Include="Areas\Admin\ViewModels\PackageRegistrationUserChangeModel.cs" />
    <Compile Include="Areas\Admin\ViewModels\SiteAdminsViewModel.cs" />
    <Compile Include="Areas\Admin\ViewModels\NuGetPackageValidationViewModel.cs" />
    <Compile Include="Areas\Admin\ViewModels\RevalidationPageViewModel.cs" />
    <Compile Include="Areas\Admin\ViewModels\ValidationPageViewModel.cs" />
    <Compile Include="Areas\Admin\ViewModels\DeleteAccountSearchResult.cs" />
    <Compile Include="Areas\Admin\Services\ValidationEntityRepository.cs" />
    <Compile Include="Areas\Admin\ViewModels\PackageSearchResult.cs" />
    <Compile Include="Areas\Admin\ViewModels\HomeViewModel.cs" />
    <Compile Include="Areas\Admin\ViewModels\UserViewModel.cs" />
    <Compile Include="Areas\Admin\ViewModels\ReservedNamespaceResultModel.cs" />
    <Compile Include="Areas\Admin\ViewModels\ReservedNamespaceViewModel.cs" />
    <Compile Include="Areas\Admin\ViewModels\ReservedNamespaceSearchResult.cs" />
    <Compile Include="Areas\Admin\ViewModels\UserSecurityPolicySubscriptions.cs" />
    <Compile Include="Areas\Admin\ViewModels\UserSecurityPolicySearchResult.cs" />
    <Compile Include="Areas\Admin\ViewModels\SecurityPolicyViewModel.cs" />
    <Compile Include="Areas\Admin\ViewModels\SupportRequestAdminsViewModel.cs" />
    <Compile Include="Areas\Admin\ViewModels\SupportRequestAdminViewModel.cs" />
    <Compile Include="Areas\Admin\ViewModels\SupportRequestsViewModel.cs" />
    <Compile Include="Areas\Admin\ViewModels\SupportRequestViewModel.cs" />
    <Compile Include="Authentication\AuthDependenciesModule.cs" />
    <Compile Include="Controllers\ExperimentsController.cs" />
    <Compile Include="Controllers\ManageDeprecationJsonApiController.cs" />
    <Compile Include="Controllers\TokenApiController.cs" />
    <Compile Include="ExtensionMethods.cs" />
    <Compile Include="Extensions\CakeBuildManagerExtensions.cs" />
    <Compile Include="Extensions\ImageExtensions.cs" />
    <Compile Include="Filters\AdminActionAttribute.cs" />
    <Compile Include="Filters\RequiresUserAgentAttribute.cs" />
    <Compile Include="Helpers\AdminHelper.cs" />
    <Compile Include="Helpers\CSPHelper.cs" />
    <Compile Include="Helpers\InvalidZipEntry.cs" />
    <Compile Include="Helpers\SearchResponseHelper.cs" />
    <Compile Include="Helpers\ViewModelExtensions\DeleteAccountListPackageItemViewModelFactory.cs" />
    <Compile Include="Helpers\ViewModelExtensions\DeletePackageViewModelFactory.cs" />
    <Compile Include="Helpers\ViewModelExtensions\DisplayLicenseViewModelFactory.cs" />
    <Compile Include="Helpers\ViewModelExtensions\DisplayPackageViewModelFactory.cs" />
    <Compile Include="Helpers\ViewModelExtensions\ListPackageItemRequiredSignerViewModelFactory.cs" />
    <Compile Include="Helpers\ViewModelExtensions\ListPackageItemViewModelFactory.cs" />
    <Compile Include="Helpers\ViewModelExtensions\ManagePackageViewModelFactory.cs" />
    <Compile Include="Helpers\ViewModelExtensions\PackageViewModelFactory.cs" />
    <Compile Include="Helpers\WarningTitleHelper.cs" />
    <Compile Include="Infrastructure\ABTestEnrollment.cs" />
    <Compile Include="Infrastructure\ABTestEnrollmentState.cs" />
    <Compile Include="Infrastructure\ABTestEnrollmentFactory.cs" />
    <Compile Include="Infrastructure\CookieBasedABTestService.cs" />
    <Compile Include="Infrastructure\Jobs\PackageVulnerabilitiesCacheRefreshJob.cs" />
    <Compile Include="Infrastructure\Mail\Messages\ApiKeyRevokedMessage.cs" />
    <Compile Include="Infrastructure\RequestValidationExceptionFilter.cs" />
    <Compile Include="Infrastructure\HttpStatusCodeWithHeadersResult.cs" />
    <Compile Include="Infrastructure\IABTestEnrollmentFactory.cs" />
    <Compile Include="Infrastructure\IABTestService.cs" />
    <Compile Include="Infrastructure\ILuceneDocumentFactory.cs" />
    <Compile Include="Infrastructure\ArrayModelBinder.cs" />
    <Compile Include="Infrastructure\ISearchServiceFactory.cs" />
    <Compile Include="Infrastructure\LuceneDocumentFactory.cs" />
    <Compile Include="Infrastructure\IHijackSearchServiceFactory.cs" />
    <Compile Include="Infrastructure\Lucene\Correlation\CorrelatingHttpClientHandler.cs" />
    <Compile Include="Infrastructure\Lucene\Correlation\WebApiCorrelationHandler.cs" />
    <Compile Include="Infrastructure\Lucene\HttpClientBuilderExtensions.cs" />
    <Compile Include="Infrastructure\Lucene\IIndexingJobFactory.cs" />
    <Compile Include="Infrastructure\Lucene\ISearchClient.cs" />
    <Compile Include="Infrastructure\Lucene\Models\SearchResults.cs" />
    <Compile Include="Infrastructure\Lucene\Models\SortOrder.cs" />
    <Compile Include="Infrastructure\Lucene\ServiceResponse.cs" />
    <Compile Include="Infrastructure\Mail\Messages\TwoFactorFeedbackMessage.cs" />
    <Compile Include="Infrastructure\Mail\Messages\SearchSideBySideMessage.cs" />
    <Compile Include="Infrastructure\HijackSearchServiceFactory.cs" />
    <Compile Include="Infrastructure\UserDeletedErrorFilter.cs" />
    <Compile Include="Infrastructure\SearchServiceFactory.cs" />
    <Compile Include="Migrations\201903020136235_CvesCanBeEmpty.cs" />
    <Compile Include="Migrations\201903020136235_CvesCanBeEmpty.Designer.cs">
      <DependentUpon>201903020136235_CvesCanBeEmpty.cs</DependentUpon>
    </Compile>
    <Compile Include="Migrations\201904081230004_AddIndexToUserSecurityPolicy.cs" />
    <Compile Include="Migrations\201904081230004_AddIndexToUserSecurityPolicy.Designer.cs">
      <DependentUpon>201904081230004_AddIndexToUserSecurityPolicy.cs</DependentUpon>
    </Compile>
    <Compile Include="Migrations\201904252152567_DeletedByOptional.cs" />
    <Compile Include="Migrations\201904252152567_DeletedByOptional.Designer.cs">
      <DependentUpon>201904252152567_DeletedByOptional.cs</DependentUpon>
    </Compile>
    <Compile Include="Migrations\201904292139301_RemoveVulnerabilityDataFromPackageDeprecationModel.cs" />
    <Compile Include="Migrations\201904292139301_RemoveVulnerabilityDataFromPackageDeprecationModel.Designer.cs">
      <DependentUpon>201904292139301_RemoveVulnerabilityDataFromPackageDeprecationModel.cs</DependentUpon>
    </Compile>
    <Compile Include="Migrations\201906262145129_EmbeddedIconFlag.cs" />
    <Compile Include="Migrations\201906262145129_EmbeddedIconFlag.Designer.cs">
      <DependentUpon>201906262145129_EmbeddedIconFlag.cs</DependentUpon>
    </Compile>
    <Compile Include="Migrations\201910291956170_AddPackageVulnerabilities.cs" />
    <Compile Include="Migrations\201910291956170_AddPackageVulnerabilities.Designer.cs">
      <DependentUpon>201910291956170_AddPackageVulnerabilities.cs</DependentUpon>
    </Compile>
    <Compile Include="Migrations\201911072143480_AddVulnerablePackageVersionRangeIdIndex.cs" />
    <Compile Include="Migrations\201911072143480_AddVulnerablePackageVersionRangeIdIndex.designer.cs">
      <DependentUpon>201911072143480_AddVulnerablePackageVersionRangeIdIndex.cs</DependentUpon>
    </Compile>
    <Compile Include="Migrations\201911132341290_AddVulnerablePackageVersionRangeFirstPatchedVersion.cs" />
    <Compile Include="Migrations\201911132341290_AddVulnerablePackageVersionRangeFirstPatchedVersion.designer.cs">
      <DependentUpon>201911132341290_AddVulnerablePackageVersionRangeFirstPatchedVersion.cs</DependentUpon>
    </Compile>
    <Compile Include="Migrations\201911160032363_AddCredentialRevocationSourceKeyColumn.cs" />
    <Compile Include="Migrations\201911160032363_AddCredentialRevocationSourceKeyColumn.designer.cs">
      <DependentUpon>201911160032363_AddCredentialRevocationSourceKeyColumn.cs</DependentUpon>
    </Compile>
    <Compile Include="Migrations\201912051135094_PackageVulnerabilityAdvisoryUrlRenameAndRequired.cs" />
    <Compile Include="Migrations\201912051135094_PackageVulnerabilityAdvisoryUrlRenameAndRequired.designer.cs">
      <DependentUpon>201912051135094_PackageVulnerabilityAdvisoryUrlRenameAndRequired.cs</DependentUpon>
    </Compile>
    <Compile Include="Migrations\202004030548285_AddPackageRename.cs" />
    <Compile Include="Migrations\202004030548285_AddPackageRename.designer.cs">
      <DependentUpon>202004030548285_AddPackageRename.cs</DependentUpon>
    </Compile>
    <Compile Include="Migrations\202006011927336_AddIndexToPackageDependencies.cs" />
    <Compile Include="Migrations\202006011927336_AddIndexToPackageDependencies.designer.cs">
      <DependentUpon>202006011927336_AddIndexToPackageDependencies.cs</DependentUpon>
    </Compile>
    <Compile Include="Migrations\202007220027197_AddEmbeddedReadmeTypeColumn.cs" />
    <Compile Include="Migrations\202007220027197_AddEmbeddedReadmeTypeColumn.designer.cs">
      <DependentUpon>202007220027197_AddEmbeddedReadmeTypeColumn.cs</DependentUpon>
    </Compile>
    <Compile Include="Migrations\202104062157118_AddVersionSpecificId.cs" />
    <Compile Include="Migrations\202104062157118_AddVersionSpecificId.designer.cs">
      <DependentUpon>202104062157118_AddVersionSpecificId.cs</DependentUpon>
    </Compile>
    <Compile Include="Migrations\202201242159337_AddUserStatusKeyColumn.cs" />
    <Compile Include="Migrations\202201242159337_AddUserStatusKeyColumn.designer.cs">
      <DependentUpon>202201242159337_AddUserStatusKeyColumn.cs</DependentUpon>
    </Compile>
    <Compile Include="Migrations\202202010109383_AddCreatedSecurelyToCredentials.cs" />
    <Compile Include="Migrations\202202010109383_AddCreatedSecurelyToCredentials.designer.cs">
      <DependentUpon>202202010109383_AddCreatedSecurelyToCredentials.cs</DependentUpon>
    </Compile>
    <Compile Include="Migrations\202205300006043_Int64PackageDownloadCount.cs" />
    <Compile Include="Migrations\202205300006043_Int64PackageDownloadCount.designer.cs">
      <DependentUpon>202205300006043_Int64PackageDownloadCount.cs</DependentUpon>
    </Compile>
    <Compile Include="Migrations\202410302050035_AddFederatedCredentials.cs" />
    <Compile Include="Migrations\202410302050035_AddFederatedCredentials.Designer.cs">
      <DependentUpon>202410302050035_AddFederatedCredentials.cs</DependentUpon>
    </Compile>
    <Compile Include="Migrations\202506250741123_AddCustomDataToPackageTypes.cs" />
    <Compile Include="Migrations\202506250741123_AddCustomDataToPackageTypes.Designer.cs">
      <DependentUpon>202506250741123_AddCustomDataToPackageTypes.cs</DependentUpon>
    </Compile>
    <Compile Include="Migrations\202507101756059_AddFederatedCredentialPolicyName.cs" />
    <Compile Include="Migrations\202507101756059_AddFederatedCredentialPolicyName.Designer.cs">
      <DependentUpon>202507101756059_AddFederatedCredentialPolicyName.cs</DependentUpon>
    </Compile>
    <Compile Include="Modules\CookieComplianceHttpModule.cs" />
    <Compile Include="RequestModels\DeletePackagesApiRequest.cs" />
    <Compile Include="RequestModels\UpdateListedRequest.cs" />
    <Compile Include="Services\ListedVerb.cs" />
    <Compile Include="Services\MissingLicenseValidationMessageV2.cs" />
    <Compile Include="Services\NormalizedPackageIdInfo.cs" />
    <Compile Include="Services\NullTyposquattingService.cs" />
    <Compile Include="Services\MissingMcpServerMetadataMessage.cs" />
    <Compile Include="Services\UploadPackageMissingReadme.cs" />
    <Compile Include="Services\MissingLicenseValidationMessage.cs" />
    <Compile Include="Services\UploadPackageIdNamespaceConflict.cs" />
    <Compile Include="Services\ImageDomainValidator.cs" />
    <Compile Include="Services\IMarkdownService.cs" />
    <Compile Include="Services\IImageDomainValidator.cs" />
    <Compile Include="Services\IPackageVulnerabilitiesService.cs" />
    <Compile Include="Services\IPackageMetadataValidationService.cs" />
    <Compile Include="Services\IPackageVulnerabilitiesCacheService.cs" />
    <Compile Include="Services\MarkdownService.cs" />
    <Compile Include="Services\OwnerlessNamespaceIdConflictMessage.cs" />
    <Compile Include="Services\PackageVulnerabilitiesCacheService.cs" />
    <Compile Include="Services\PackageVulnerabilitiesService.cs" />
    <Compile Include="Services\PackageMetadataValidationService.cs" />
    <Compile Include="Services\ConfigurationIconFileProvider.cs" />
    <Compile Include="Services\IconUrlDeprecationValidationMessage.cs" />
    <Compile Include="Services\GravatarProxyResult.cs" />
    <Compile Include="Services\GravatarProxyService.cs" />
    <Compile Include="Services\IconUrlTemplateProcessor.cs" />
    <Compile Include="Services\IGravatarProxyService.cs" />
    <Compile Include="Services\IIconUrlTemplateProcessor.cs" />
    <Compile Include="Services\IIconUrlProvider.cs" />
    <Compile Include="Migrations\201905071526573_DevelopmentDependencyMetadata.cs" />
    <Compile Include="Migrations\201905071526573_DevelopmentDependencyMetadata.Designer.cs">
      <DependentUpon>201905071526573_DevelopmentDependencyMetadata.cs</DependentUpon>
    </Compile>
    <Compile Include="RequestModels\DeprecatePackageRequest.cs" />
    <Compile Include="Services\IPackageDeprecationManagementService.cs" />
    <Compile Include="Services\IPackageDeprecationService.cs" />
    <Compile Include="Queries\AutocompleteDatabasePackageIdsQuery.cs" />
    <Compile Include="Queries\AutocompleteDatabasePackageVersionsQuery.cs" />
    <Compile Include="Queries\AutocompleteServicePackageIdsQuery.cs" />
    <Compile Include="Queries\AutocompleteServicePackageVersionsQuery.cs" />
    <Compile Include="Queries\AutocompleteServiceQuery.cs" />
    <Compile Include="Queries\IAutocompletePackageVersionsQuery.cs" />
    <Compile Include="Queries\IAutocompletePackageIdsQuery.cs" />
    <Compile Include="Controllers\AccountsController.cs" />
    <Compile Include="Controllers\NuGetContext.cs" />
    <Compile Include="Controllers\OrganizationsController.cs" />
    <Compile Include="Controllers\ODataV1FeedController.cs" />
    <Compile Include="Controllers\ODataV2FeedController.cs" />
    <Compile Include="App_Start\OwinStartup.cs" />
    <Compile Include="Areas\Admin\DynamicData\OrderedFieldGenerator.cs" />
    <Compile Include="Areas\Admin\Controllers\LuceneController.cs" />
    <Compile Include="Areas\Admin\Models\LuceneInfoModel.cs" />
    <Compile Include="Configuration\SmtpUri.cs" />
    <Compile Include="Controllers\AppController.cs" />
    <Compile Include="Controllers\ErrorsController.cs" />
    <Compile Include="Controllers\PagesController.cs" />
    <Compile Include="Extensions\HttpExceptionExtensions.cs" />
    <Compile Include="Extensions\OrganizationExtensions.cs" />
    <Compile Include="Extensions\RouteExtensions.cs" />
    <Compile Include="Extensions\SimulatedErrorTypeExtensions.cs" />
    <Compile Include="Filters\ApiScopeRequiredAttribute.cs" />
    <Compile Include="Filters\UIAuthorizeAttribute.cs" />
    <Compile Include="Filters\ValidateRecaptchaResponseAttribute.cs" />
    <Compile Include="GalleryConstants.cs" />
    <Compile Include="GlobalSuppressions.cs" />
    <Compile Include="Helpers\GravatarHelper.cs" />
    <Compile Include="Helpers\LicenseExpressionRedirectUrlHelper.cs" />
    <Compile Include="Helpers\ObfuscationHelper.cs" />
    <Compile Include="Helpers\TextHelper.cs" />
    <Compile Include="Helpers\ZipArchiveHelpers.cs" />
    <Compile Include="Helpers\RouteUrlTemplate.cs" />
    <Compile Include="Infrastructure\Lucene\HttpClientWrapper.cs" />
    <Compile Include="Infrastructure\Lucene\IResilientSearchClient.cs" />
    <Compile Include="Infrastructure\Lucene\IHttpClientWrapper.cs" />
    <Compile Include="Infrastructure\Lucene\ResilientSearchHttpClient.cs" />
    <Compile Include="Infrastructure\Lucene\SearchClientConfiguration.cs" />
    <Compile Include="Infrastructure\Lucene\SearchClientPolicies.cs" />
    <Compile Include="Infrastructure\Mail\ConfirmationEmailBuilder.cs" />
    <Compile Include="Infrastructure\Mail\EmailMessageFooter.cs" />
    <Compile Include="Infrastructure\Mail\Messages\AccountDeleteNoticeMessage.cs" />
    <Compile Include="Infrastructure\Mail\Messages\ContactOwnersMessage.cs" />
    <Compile Include="Infrastructure\Mail\Messages\ContactSupportMessage.cs" />
    <Compile Include="Infrastructure\Mail\Messages\CredentialAddedMessage.cs" />
    <Compile Include="Infrastructure\Mail\Messages\CredentialRemovedMessage.cs" />
    <Compile Include="Infrastructure\Mail\Messages\EmailChangeConfirmationMessage.cs" />
    <Compile Include="Infrastructure\Mail\Messages\EmailChangeNoticeToPreviousEmailAddressMessage.cs" />
    <Compile Include="Infrastructure\Mail\Messages\NewAccountMessage.cs" />
    <Compile Include="Infrastructure\Mail\Messages\OrganizationMemberRemovedMessage.cs" />
    <Compile Include="Infrastructure\Mail\Messages\OrganizationMembershipRequestCanceledMessage.cs" />
    <Compile Include="Infrastructure\Mail\Messages\OrganizationMembershipRequestDeclinedMessage.cs" />
    <Compile Include="Infrastructure\Mail\Messages\OrganizationMembershipRequestInitiatedMessage.cs" />
    <Compile Include="Infrastructure\Mail\Messages\OrganizationMembershipRequestMessage.cs" />
    <Compile Include="Infrastructure\Mail\Messages\OrganizationMemberUpdatedMessage.cs" />
    <Compile Include="Infrastructure\Mail\Messages\OrganizationTransformAcceptedMessage.cs" />
    <Compile Include="Infrastructure\Mail\Messages\OrganizationTransformInitiatedMessage.cs" />
    <Compile Include="Infrastructure\Mail\Messages\OrganizationTransformRejectedMessage.cs" />
    <Compile Include="Infrastructure\Mail\Messages\OrganizationTransformRequestMessage.cs" />
    <Compile Include="Infrastructure\Mail\Messages\PackageAddedWithWarningsMessage.cs" />
    <Compile Include="Infrastructure\Mail\Messages\PackageDeletedNoticeMessage.cs" />
    <Compile Include="Infrastructure\Mail\Messages\PasswordResetInstructionsMessage.cs" />
    <Compile Include="Infrastructure\Mail\Messages\ReportAbuseMessage.cs" />
    <Compile Include="Infrastructure\Mail\Messages\ReportMyPackageMessage.cs" />
    <Compile Include="Infrastructure\Mail\Messages\ReportPackageMessageBase.cs" />
    <Compile Include="Infrastructure\Mail\Messages\SigninAssistanceMessage.cs" />
    <Compile Include="Infrastructure\Mail\Requests\ReportPackageRequest.cs" />
    <Compile Include="Infrastructure\Lucene\GallerySearchClient.cs" />
    <Compile Include="Infrastructure\SyndicationAtomActionResult.cs" />
    <Compile Include="Migrations\201711082145351_AddAccountDelete.cs" />
    <Compile Include="Migrations\201711082145351_AddAccountDelete.Designer.cs">
      <DependentUpon>201711082145351_AddAccountDelete.cs</DependentUpon>
    </Compile>
    <Compile Include="Migrations\201711291842225_AddCertificate.cs" />
    <Compile Include="Migrations\201711291842225_AddCertificate.Designer.cs">
      <DependentUpon>201711291842225_AddCertificate.cs</DependentUpon>
    </Compile>
    <Compile Include="Migrations\201712052213307_AddPackageIdLocking.cs" />
    <Compile Include="Migrations\201712052213307_AddPackageIdLocking.Designer.cs">
      <DependentUpon>201712052213307_AddPackageIdLocking.cs</DependentUpon>
    </Compile>
    <Compile Include="Migrations\201712211850074_MembershipRequests.cs" />
    <Compile Include="Migrations\201712211850074_MembershipRequests.Designer.cs">
      <DependentUpon>201712211850074_MembershipRequests.cs</DependentUpon>
    </Compile>
    <Compile Include="Migrations\201801101337052_RemovePackageEdits.cs" />
    <Compile Include="Migrations\201801101337052_RemovePackageEdits.Designer.cs">
      <DependentUpon>201801101337052_RemovePackageEdits.cs</DependentUpon>
    </Compile>
    <Compile Include="Migrations\201803202317063_AddEnableMultiFactorAuthentication.cs" />
    <Compile Include="Migrations\201803202317063_AddEnableMultiFactorAuthentication.Designer.cs">
      <DependentUpon>201803202317063_AddEnableMultiFactorAuthentication.cs</DependentUpon>
    </Compile>
    <Compile Include="Migrations\201804171613337_AddCertificateRegistration.cs" />
    <Compile Include="Migrations\201804171613337_AddCertificateRegistration.Designer.cs">
      <DependentUpon>201804171613337_AddCertificateRegistration.cs</DependentUpon>
    </Compile>
    <Compile Include="Migrations\201804241507196_RemoveUserCertificateIsActive.cs" />
    <Compile Include="Migrations\201804241507196_RemoveUserCertificateIsActive.Designer.cs">
      <DependentUpon>201804241507196_RemoveUserCertificateIsActive.cs</DependentUpon>
    </Compile>
    <Compile Include="Migrations\201805012001354_AddUserCertificatesIndex.cs" />
    <Compile Include="Migrations\201805012001354_AddUserCertificatesIndex.Designer.cs">
      <DependentUpon>201805012001354_AddUserCertificatesIndex.cs</DependentUpon>
    </Compile>
    <Compile Include="Migrations\201805091846502_MakeCertificatesSha1ThumbprintRequired.cs" />
    <Compile Include="Migrations\201805091846502_MakeCertificatesSha1ThumbprintRequired.Designer.cs">
      <DependentUpon>201805091846502_MakeCertificatesSha1ThumbprintRequired.cs</DependentUpon>
    </Compile>
    <Compile Include="Migrations\201807031816101_AccountDeleteSignatureNotRequired.cs" />
    <Compile Include="Migrations\201807031816101_AccountDeleteSignatureNotRequired.Designer.cs">
      <DependentUpon>201807031816101_AccountDeleteSignatureNotRequired.cs</DependentUpon>
    </Compile>
    <Compile Include="Migrations\201807181816293_SymbolPackages.cs" />
    <Compile Include="Migrations\201807181816293_SymbolPackages.Designer.cs">
      <DependentUpon>201807181816293_SymbolPackages.cs</DependentUpon>
    </Compile>
    <Compile Include="Migrations\201807261747084_AddCertificateDetails.cs" />
    <Compile Include="Migrations\201807261747084_AddCertificateDetails.Designer.cs">
      <DependentUpon>201807261747084_AddCertificateDetails.cs</DependentUpon>
    </Compile>
    <Compile Include="Migrations\201807302212501_AddShortCertificateNames.cs" />
    <Compile Include="Migrations\201807302212501_AddShortCertificateNames.Designer.cs">
      <DependentUpon>201807302212501_AddShortCertificateNames.cs</DependentUpon>
    </Compile>
    <Compile Include="Migrations\201808010014291_AddRepositoryType.cs" />
    <Compile Include="Migrations\201808010014291_AddRepositoryType.Designer.cs">
      <DependentUpon>201808010014291_AddRepositoryType.cs</DependentUpon>
    </Compile>
    <Compile Include="Migrations\201808032317064_FixSymbolCreatedColumnEFIssue.cs" />
    <Compile Include="Migrations\201808032317064_FixSymbolCreatedColumnEFIssue.Designer.cs">
      <DependentUpon>201808032317064_FixSymbolCreatedColumnEFIssue.cs</DependentUpon>
    </Compile>
    <Compile Include="Migrations\201808312302101_AddIsVerifiedDownloadCountIdIndexForPackageRegistrationsTable.cs" />
    <Compile Include="Migrations\201808312302101_AddIsVerifiedDownloadCountIdIndexForPackageRegistrationsTable.Designer.cs">
      <DependentUpon>201808312302101_AddIsVerifiedDownloadCountIdIndexForPackageRegistrationsTable.cs</DependentUpon>
    </Compile>
    <Compile Include="Migrations\201811011725146_LicenseChanges.cs" />
    <Compile Include="Migrations\201811011725146_LicenseChanges.Designer.cs">
      <DependentUpon>201811011725146_LicenseChanges.cs</DependentUpon>
    </Compile>
    <Compile Include="Migrations\201811291758016_RemoveCuratedFeedEntities.cs" />
    <Compile Include="Migrations\201811291758016_RemoveCuratedFeedEntities.Designer.cs">
      <DependentUpon>201811291758016_RemoveCuratedFeedEntities.cs</DependentUpon>
    </Compile>
    <Compile Include="Migrations\201901142143060_AddDeprecationEntities.cs" />
    <Compile Include="Migrations\201901142143060_AddDeprecationEntities.Designer.cs">
      <DependentUpon>201901142143060_AddDeprecationEntities.cs</DependentUpon>
    </Compile>
    <Compile Include="Migrations\201902061444243_AddVulnerabilityEntities.cs" />
    <Compile Include="Migrations\201902061444243_AddVulnerabilityEntities.Designer.cs">
      <DependentUpon>201902061444243_AddVulnerabilityEntities.cs</DependentUpon>
    </Compile>
    <Compile Include="RequestModels\DeleteAccountRequest.cs" />
    <Compile Include="Migrations\201710301857232_Organizations.cs" />
    <Compile Include="Migrations\201710301857232_Organizations.Designer.cs">
      <DependentUpon>201710301857232_Organizations.cs</DependentUpon>
    </Compile>
    <Compile Include="Migrations\201711021733062_ApiKeyOwnerScope.cs" />
    <Compile Include="Migrations\201711021733062_ApiKeyOwnerScope.Designer.cs">
      <DependentUpon>201711021733062_ApiKeyOwnerScope.cs</DependentUpon>
    </Compile>
    <Compile Include="RequestModels\SimulatedErrorType.cs" />
    <Compile Include="Services\AsynchronousPackageValidationInitiator.cs" />
    <Compile Include="Infrastructure\Mail\BackgroundMarkdownMessageService.cs" />
    <Compile Include="Services\GalleryContentFileMetadataService.cs" />
    <Compile Include="Services\InvalidLicenseUrlValidationMessage.cs" />
    <Compile Include="Services\InvalidUrlEncodingForLicenseUrlValidationMessage.cs" />
    <Compile Include="Services\IPackageRenameService.cs" />
    <Compile Include="Services\ISearchSideBySideService.cs" />
    <Compile Include="Services\ISymbolPackageUploadService.cs" />
    <Compile Include="Services\ISymbolPackageFileService.cs" />
    <Compile Include="Services\ITyposquattingCheckListCacheService.cs" />
    <Compile Include="Services\ITyposquattingService.cs" />
    <Compile Include="Services\IValidationMessage.cs" />
    <Compile Include="Services\JsonValidationMessage.cs" />
    <Compile Include="Services\LicenseUrlDeprecationValidationMessage.cs" />
    <Compile Include="Services\PackageDeleteService.cs" />
    <Compile Include="Services\PackageDeprecationManagementService.cs" />
    <Compile Include="Services\PackageDeprecationService.cs" />
    <Compile Include="Services\PackageRenameService.cs" />
    <Compile Include="Services\PackageShouldNotBeSignedUserFixableValidationMessage.cs" />
    <Compile Include="Services\PlainTextOnlyValidationMessage.cs" />
    <Compile Include="Services\RenderedMarkdownResult.cs" />
    <Compile Include="Services\SearchSideBySideService.cs" />
    <Compile Include="Services\SymbolPackageValidationResult.cs" />
    <Compile Include="Services\FlatContainerContentFileMetadataService.cs" />
    <Compile Include="Infrastructure\Mail\MarkdownMessageService.cs" />
    <Compile Include="Services\SymbolPackageUploadService.cs" />
    <Compile Include="Services\SymbolPackageFileService.cs" />
    <Compile Include="Services\SymbolPackageService.cs" />
    <Compile Include="Services\TyposquattingCheckListCacheService.cs" />
    <Compile Include="Services\CertificateService.cs" />
    <Compile Include="Services\CertificateValidator.cs" />
    <Compile Include="Services\ICertificateService.cs" />
    <Compile Include="Services\ICertificateValidator.cs" />
    <Compile Include="Services\ImmediatePackageValidator.cs" />
    <Compile Include="Services\ISymbolPackageService.cs" />
    <Compile Include="Services\PackageCommitResult.cs" />
    <Compile Include="Services\IPackageValidationInitiator.cs" />
    <Compile Include="Infrastructure\HttpStatusCodeWithServerWarningResult.cs" />
    <Compile Include="Migrations\201704191802404_AddIndexPackageRegistrationKeySemVer.cs" />
    <Compile Include="Migrations\201704191802404_AddIndexPackageRegistrationKeySemVer.Designer.cs">
      <DependentUpon>201704191802404_AddIndexPackageRegistrationKeySemVer.cs</DependentUpon>
    </Compile>
    <Compile Include="Migrations\201704211454424_SecurityPolicies.cs" />
    <Compile Include="Migrations\201704211454424_SecurityPolicies.Designer.cs">
      <DependentUpon>201704211454424_SecurityPolicies.cs</DependentUpon>
    </Compile>
    <Compile Include="Migrations\201705032101231_SecurityPoliciesFix.cs" />
    <Compile Include="Migrations\201705032101231_SecurityPoliciesFix.Designer.cs">
      <DependentUpon>201705032101231_SecurityPoliciesFix.cs</DependentUpon>
    </Compile>
    <Compile Include="Migrations\201705031714183_AddIndexSemVerLevelKey.cs" />
    <Compile Include="Migrations\201705031714183_AddIndexSemVerLevelKey.Designer.cs">
      <DependentUpon>201705031714183_AddIndexSemVerLevelKey.cs</DependentUpon>
    </Compile>
    <Compile Include="Migrations\201705041614287_UserSecurityPolicies_SubscriptionColumn.cs" />
    <Compile Include="Migrations\201705041614287_UserSecurityPolicies_SubscriptionColumn.Designer.cs">
      <DependentUpon>201705041614287_UserSecurityPolicies_SubscriptionColumn.cs</DependentUpon>
    </Compile>
    <Compile Include="Migrations\201706061829243_AddSemVer2LatestVersionColumns.cs" />
    <Compile Include="Migrations\201706061829243_AddSemVer2LatestVersionColumns.Designer.cs">
      <DependentUpon>201706061829243_AddSemVer2LatestVersionColumns.cs</DependentUpon>
    </Compile>
    <Compile Include="Migrations\201706080632469_AddIndexIsLatestSemVer2.cs" />
    <Compile Include="Migrations\201706080632469_AddIndexIsLatestSemVer2.Designer.cs">
      <DependentUpon>201706080632469_AddIndexIsLatestSemVer2.cs</DependentUpon>
    </Compile>
    <Compile Include="Migrations\201706080930506_AddIndexSemVerLevelKeyPackageRegistrationKey.cs" />
    <Compile Include="Migrations\201706080930506_AddIndexSemVerLevelKeyPackageRegistrationKey.Designer.cs">
      <DependentUpon>201706080930506_AddIndexSemVerLevelKeyPackageRegistrationKey.cs</DependentUpon>
    </Compile>
    <Compile Include="Migrations\201706262349176_AddRepositoryURL_ReadMe.cs" />
    <Compile Include="Migrations\201706262349176_AddRepositoryURL_ReadMe.Designer.cs">
      <DependentUpon>201706262349176_AddRepositoryURL_ReadMe.cs</DependentUpon>
    </Compile>
    <Compile Include="Migrations\201708241907124_PrefixReservation.cs" />
    <Compile Include="Migrations\201708241907124_PrefixReservation.Designer.cs">
      <DependentUpon>201708241907124_PrefixReservation.cs</DependentUpon>
    </Compile>
    <Compile Include="Migrations\201709072246362_AddPackageLicenseReport2Sproc.cs" />
    <Compile Include="Migrations\201709072246362_AddPackageLicenseReport2Sproc.Designer.cs">
      <DependentUpon>201709072246362_AddPackageLicenseReport2Sproc.cs</DependentUpon>
    </Compile>
    <Compile Include="Migrations\201709111714021_AddPackageStatusKey.cs" />
    <Compile Include="Migrations\201709111714021_AddPackageStatusKey.Designer.cs">
      <DependentUpon>201709111714021_AddPackageStatusKey.cs</DependentUpon>
    </Compile>
    <Compile Include="Migrations\201709202249402_AddPackageOwnershipRequestsPage.cs" />
    <Compile Include="Migrations\201709202249402_AddPackageOwnershipRequestsPage.Designer.cs">
      <DependentUpon>201709202249402_AddPackageOwnershipRequestsPage.cs</DependentUpon>
    </Compile>
    <Compile Include="RequestModels\ReadMeRequest.cs" />
    <Compile Include="OData\Serializers\FeedPackageAnnotationStrategy.cs" />
    <Compile Include="OData\Serializers\IFeedPackageAnnotationStrategy.cs" />
    <Compile Include="OData\Serializers\V1FeedPackageAnnotationStrategy.cs" />
    <Compile Include="OData\Serializers\V2FeedPackageAnnotationStrategy.cs" />
    <Compile Include="Services\IReadMeService.cs" />
    <Compile Include="Services\IValidationService.cs" />
    <Compile Include="Services\PackageUploadService.cs" />
    <Compile Include="Services\IPackageUploadService.cs" />
    <Compile Include="Services\PackageValidationResult.cs" />
    <Compile Include="Services\PackageValidationResultType.cs" />
    <Compile Include="Services\ReadMeService.cs" />
    <Compile Include="Services\TyposquattingService.cs" />
    <Compile Include="Services\UpdateDeprecationError.cs" />
    <Compile Include="Services\ValidationService.cs" />
    <Compile Include="Strings.Designer.cs">
      <AutoGen>True</AutoGen>
      <DesignTime>True</DesignTime>
      <DependentUpon>Strings.resx</DependentUpon>
    </Compile>
    <Compile Include="Telemetry\ClientInformationTelemetryEnricher.cs" />
    <Compile Include="Telemetry\ClientTelemetryPIIProcessor.cs" />
    <Compile Include="Telemetry\CustomerResourceIdEnricher.cs" />
    <Compile Include="Telemetry\KnownOperationNameEnricher.cs" />
    <Compile Include="Telemetry\QuietExceptionLogger.cs" />
    <Compile Include="Infrastructure\PasswordValidationAttribute.cs" />
    <Compile Include="Migrations\201602181939424_RemovePackageStatistics.cs" />
    <Compile Include="Migrations\201602181939424_RemovePackageStatistics.Designer.cs">
      <DependentUpon>201602181939424_RemovePackageStatistics.cs</DependentUpon>
    </Compile>
    <Compile Include="Migrations\201603111230347_RemoveSqlDownloadStatsAggregation.cs" />
    <Compile Include="Migrations\201603111230347_RemoveSqlDownloadStatsAggregation.Designer.cs">
      <DependentUpon>201603111230347_RemoveSqlDownloadStatsAggregation.cs</DependentUpon>
    </Compile>
    <Compile Include="Migrations\201603151731262_AddIndexForPackageDeletes.cs" />
    <Compile Include="Migrations\201603151731262_AddIndexForPackageDeletes.Designer.cs">
      <DependentUpon>201603151731262_AddIndexForPackageDeletes.cs</DependentUpon>
    </Compile>
    <Compile Include="Migrations\201604061724388_NotifyPackagePushed.cs" />
    <Compile Include="Migrations\201604061724388_NotifyPackagePushed.Designer.cs">
      <DependentUpon>201604061724388_NotifyPackagePushed.cs</DependentUpon>
    </Compile>
    <Compile Include="Migrations\201605250728584_AddAdditionalIndexForPackageDeletes.cs" />
    <Compile Include="Migrations\201605250728584_AddAdditionalIndexForPackageDeletes.Designer.cs">
      <DependentUpon>201605250728584_AddAdditionalIndexForPackageDeletes.cs</DependentUpon>
    </Compile>
    <Compile Include="Migrations\201605250755294_AddIndexForUserEmailAddress.cs" />
    <Compile Include="Migrations\201605250755294_AddIndexForUserEmailAddress.Designer.cs">
      <DependentUpon>201605250755294_AddIndexForUserEmailAddress.cs</DependentUpon>
    </Compile>
    <Compile Include="Migrations\201605310704169_RemoveOldCredentialColumnsFromUsersTable.cs" />
    <Compile Include="Migrations\201605310704169_RemoveOldCredentialColumnsFromUsersTable.Designer.cs">
      <DependentUpon>201605310704169_RemoveOldCredentialColumnsFromUsersTable.cs</DependentUpon>
    </Compile>
    <Compile Include="Migrations\201606012049351_AddIndexForCredentialsUserKey.cs" />
    <Compile Include="Migrations\201606012049351_AddIndexForCredentialsUserKey.Designer.cs">
      <DependentUpon>201606012049351_AddIndexForCredentialsUserKey.cs</DependentUpon>
    </Compile>
    <Compile Include="Migrations\201606012058492_AddIndexForPackageLicenseReportsPackageKey.cs" />
    <Compile Include="Migrations\201606012058492_AddIndexForPackageLicenseReportsPackageKey.Designer.cs">
      <DependentUpon>201606012058492_AddIndexForPackageLicenseReportsPackageKey.cs</DependentUpon>
    </Compile>
    <Compile Include="Migrations\201606020741056_CredentialExpires.cs" />
    <Compile Include="Migrations\201606020741056_CredentialExpires.Designer.cs">
      <DependentUpon>201606020741056_CredentialExpires.cs</DependentUpon>
    </Compile>
    <Compile Include="Migrations\201607190813558_CredentialDoesNotExpire.cs" />
    <Compile Include="Migrations\201607190813558_CredentialDoesNotExpire.Designer.cs">
      <DependentUpon>201607190813558_CredentialDoesNotExpire.cs</DependentUpon>
    </Compile>
    <Compile Include="Migrations\201607190842411_CredentialLastUsed.cs" />
    <Compile Include="Migrations\201607190842411_CredentialLastUsed.Designer.cs">
      <DependentUpon>201607190842411_CredentialLastUsed.cs</DependentUpon>
    </Compile>
    <Compile Include="Migrations\201608251939567_AddPackageTypes.cs" />
    <Compile Include="Migrations\201608251939567_AddPackageTypes.Designer.cs">
      <DependentUpon>201608251939567_AddPackageTypes.cs</DependentUpon>
    </Compile>
    <Compile Include="Migrations\201609092252096_AddIndexCredentialExpires.cs" />
    <Compile Include="Migrations\201609092252096_AddIndexCredentialExpires.Designer.cs">
      <DependentUpon>201609092252096_AddIndexCredentialExpires.cs</DependentUpon>
    </Compile>
    <Compile Include="Migrations\201609092255576_AddIndexUsersEmail.cs" />
    <Compile Include="Migrations\201609092255576_AddIndexUsersEmail.Designer.cs">
      <DependentUpon>201609092255576_AddIndexUsersEmail.cs</DependentUpon>
    </Compile>
    <Compile Include="Migrations\201610042351343_AddUserFailedLogin.cs" />
    <Compile Include="Migrations\201610042351343_AddUserFailedLogin.Designer.cs">
      <DependentUpon>201610042351343_AddUserFailedLogin.cs</DependentUpon>
    </Compile>
    <Compile Include="Migrations\201609211206577_ApiKeyDescription.cs" />
    <Compile Include="Migrations\201609211206577_ApiKeyDescription.Designer.cs">
      <DependentUpon>201609211206577_ApiKeyDescription.cs</DependentUpon>
    </Compile>
    <Compile Include="Migrations\201609260823310_ScopedCredential.cs" />
    <Compile Include="Migrations\201609260823310_ScopedCredential.Designer.cs">
      <DependentUpon>201609260823310_ScopedCredential.cs</DependentUpon>
    </Compile>
    <Compile Include="Migrations\201609270831462_AddExpirationColumn.cs" />
    <Compile Include="Migrations\201609270831462_AddExpirationColumn.Designer.cs">
      <DependentUpon>201609270831462_AddExpirationColumn.cs</DependentUpon>
    </Compile>
    <Compile Include="Migrations\201701120413341_AddScopeCredentialKey.cs" />
    <Compile Include="Migrations\201701120413341_AddScopeCredentialKey.Designer.cs">
      <DependentUpon>201701120413341_AddScopeCredentialKey.cs</DependentUpon>
    </Compile>
    <Compile Include="Migrations\201611240011320_AddTriggerForPackagesLastEdited.cs" />
    <Compile Include="Migrations\201611240011320_AddTriggerForPackagesLastEdited.Designer.cs">
      <DependentUpon>201611240011320_AddTriggerForPackagesLastEdited.cs</DependentUpon>
    </Compile>
    <Compile Include="Migrations\201703221228170_AddSemVerLevelKeyColumn.cs" />
    <Compile Include="Migrations\201703221228170_AddSemVerLevelKeyColumn.Designer.cs">
      <DependentUpon>201703221228170_AddSemVerLevelKeyColumn.cs</DependentUpon>
    </Compile>
    <Compile Include="OData\Conventions\CompositeODataKeyHelper.cs" />
    <Compile Include="OData\Conventions\EntitySetPropertyRoutingConvention.cs" />
    <Compile Include="OData\ODataServiceVersionHeaderPropagatingBatchHandler.cs" />
    <Compile Include="OData\QueryInterceptors\NormalizeVersionInterceptor.cs" />
    <Compile Include="OData\QueryAllowed\ODataQueryFilter.cs" />
    <Compile Include="OData\QueryAllowed\ODataQueryVerifier.cs" />
    <Compile Include="OData\QueryAllowed\ODataQueryRequest.cs" />
    <Compile Include="OData\QueryInterceptors\ODataRemoveSorter.cs" />
    <Compile Include="OData\SearchService\SearchAdaptorResult.cs" />
    <Compile Include="OData\SearchService\SearchHijacker.cs" />
    <Compile Include="Extensions\NumberExtensions.cs">
      <SubType>Code</SubType>
    </Compile>
    <Compile Include="Extensions\HttpRequestExtensions.cs" />
    <Compile Include="Helpers\HostMachine.cs" />
    <Compile Include="Infrastructure\DependencyResolverServiceProviderAdapter.cs" />
    <Compile Include="Infrastructure\Lucene\CloudDownloadCountServiceRefreshJob.cs" />
    <Compile Include="UrlHelperExtensions.cs" />
    <Compile Include="UrlHelperWrapper.cs" />
    <Compile Include="ViewModels\AddOrganizationViewModel.cs" />
    <Compile Include="ViewModels\AddPackageOwnerViewModel.cs" />
    <Compile Include="ViewModels\CompositeLicenseExpressionSegmentViewModel.cs" />
    <Compile Include="ViewModels\DeleteOrganizationViewModel.cs" />
    <Compile Include="ViewModels\DeleteUserViewModel.cs" />
    <Compile Include="ViewModels\DisplayLicenseViewModel.cs" />
    <Compile Include="ViewModels\GitHubPolicyDetailsViewModel.cs" />
    <Compile Include="ViewModels\GitHubUsageViewModel.cs" />
    <Compile Include="ViewModels\ListCertificateItemViewModel.cs" />
    <Compile Include="ViewModels\GalleryHomeViewModel.cs" />
    <Compile Include="ViewModels\HandleOrganizationMembershipRequestModel.cs" />
    <Compile Include="ViewModels\ListPackageItemRequiredSignerViewModel.cs" />
    <Compile Include="ViewModels\ManagePackageViewModel.cs" />
    <Compile Include="ViewModels\BasicUserViewModel.cs" />
    <Compile Include="ViewModels\PendingOrganizationMigrationRequestViewModel.cs" />
    <Compile Include="ViewModels\TrustedPublisherPolicyDetailsViewModel.cs" />
    <Compile Include="ViewModels\SearchSideBySideViewModel.cs" />
    <Compile Include="ViewModels\SignerViewModel.cs" />
<<<<<<< HEAD
=======
    <Compile Include="ViewModels\TrustedPublisherPolicyListViewModel.cs" />
    <Compile Include="ViewModels\TrustedPublisherPolicyViewModel.cs" />
    <Compile Include="WebRole.cs" />
>>>>>>> a1632e68
    <Compile Include="Areas\Admin\AdminAreaRegistration.cs" />
    <Compile Include="Areas\Admin\Controllers\AdminControllerBase.cs" />
    <Compile Include="Areas\Admin\Controllers\HomeController.cs" />
    <Compile Include="Areas\Admin\DynamicData\Content\GridViewPager.ascx.cs">
      <DependentUpon>GridViewPager.ascx</DependentUpon>
      <SubType>ASPXCodeBehind</SubType>
    </Compile>
    <Compile Include="Areas\Admin\DynamicData\Content\GridViewPager.ascx.designer.cs">
      <DependentUpon>GridViewPager.ascx</DependentUpon>
    </Compile>
    <Compile Include="Areas\Admin\DynamicData\Default.aspx.cs">
      <DependentUpon>Default.aspx</DependentUpon>
      <SubType>ASPXCodeBehind</SubType>
    </Compile>
    <Compile Include="Areas\Admin\DynamicData\Default.aspx.designer.cs">
      <DependentUpon>Default.aspx</DependentUpon>
    </Compile>
    <Compile Include="Areas\Admin\DynamicData\DynamicDataManager.cs" />
    <Compile Include="Areas\Admin\DynamicData\EntityTemplates\Default.ascx.cs">
      <DependentUpon>Default.ascx</DependentUpon>
      <SubType>ASPXCodeBehind</SubType>
    </Compile>
    <Compile Include="Areas\Admin\DynamicData\EntityTemplates\Default.ascx.designer.cs">
      <DependentUpon>Default.ascx</DependentUpon>
    </Compile>
    <Compile Include="Areas\Admin\DynamicData\EntityTemplates\Default_Edit.ascx.cs">
      <DependentUpon>Default_Edit.ascx</DependentUpon>
      <SubType>ASPXCodeBehind</SubType>
    </Compile>
    <Compile Include="Areas\Admin\DynamicData\EntityTemplates\Default_Edit.ascx.designer.cs">
      <DependentUpon>Default_Edit.ascx</DependentUpon>
    </Compile>
    <Compile Include="Areas\Admin\DynamicData\EntityTemplates\Default_Insert.ascx.cs">
      <DependentUpon>Default_Insert.ascx</DependentUpon>
      <SubType>ASPXCodeBehind</SubType>
    </Compile>
    <Compile Include="Areas\Admin\DynamicData\EntityTemplates\Default_Insert.ascx.designer.cs">
      <DependentUpon>Default_Insert.ascx</DependentUpon>
    </Compile>
    <Compile Include="Areas\Admin\DynamicData\FieldTemplates\Boolean.ascx.cs">
      <DependentUpon>Boolean.ascx</DependentUpon>
      <SubType>ASPXCodeBehind</SubType>
    </Compile>
    <Compile Include="Areas\Admin\DynamicData\FieldTemplates\Boolean.ascx.designer.cs">
      <DependentUpon>Boolean.ascx</DependentUpon>
    </Compile>
    <Compile Include="Areas\Admin\DynamicData\FieldTemplates\Boolean_Edit.ascx.cs">
      <DependentUpon>Boolean_Edit.ascx</DependentUpon>
      <SubType>ASPXCodeBehind</SubType>
    </Compile>
    <Compile Include="Areas\Admin\DynamicData\FieldTemplates\Boolean_Edit.ascx.designer.cs">
      <DependentUpon>Boolean_Edit.ascx</DependentUpon>
    </Compile>
    <Compile Include="Areas\Admin\DynamicData\FieldTemplates\Children.ascx.cs">
      <DependentUpon>Children.ascx</DependentUpon>
      <SubType>ASPXCodeBehind</SubType>
    </Compile>
    <Compile Include="Areas\Admin\DynamicData\FieldTemplates\Children.ascx.designer.cs">
      <DependentUpon>Children.ascx</DependentUpon>
    </Compile>
    <Compile Include="Areas\Admin\DynamicData\FieldTemplates\Children_Insert.ascx.cs">
      <DependentUpon>Children_Insert.ascx</DependentUpon>
      <SubType>ASPXCodeBehind</SubType>
    </Compile>
    <Compile Include="Areas\Admin\DynamicData\FieldTemplates\Children_Insert.ascx.designer.cs">
      <DependentUpon>Children_Insert.ascx</DependentUpon>
    </Compile>
    <Compile Include="Areas\Admin\DynamicData\FieldTemplates\DateTime.ascx.cs">
      <DependentUpon>DateTime.ascx</DependentUpon>
      <SubType>ASPXCodeBehind</SubType>
    </Compile>
    <Compile Include="Areas\Admin\DynamicData\FieldTemplates\DateTime.ascx.designer.cs">
      <DependentUpon>DateTime.ascx</DependentUpon>
    </Compile>
    <Compile Include="Areas\Admin\DynamicData\FieldTemplates\DateTime_Edit.ascx.cs">
      <DependentUpon>DateTime_Edit.ascx</DependentUpon>
      <SubType>ASPXCodeBehind</SubType>
    </Compile>
    <Compile Include="Areas\Admin\DynamicData\FieldTemplates\DateTime_Edit.ascx.designer.cs">
      <DependentUpon>DateTime_Edit.ascx</DependentUpon>
    </Compile>
    <Compile Include="Areas\Admin\DynamicData\FieldTemplates\Decimal_Edit.ascx.cs">
      <DependentUpon>Decimal_Edit.ascx</DependentUpon>
      <SubType>ASPXCodeBehind</SubType>
    </Compile>
    <Compile Include="Areas\Admin\DynamicData\FieldTemplates\Decimal_Edit.ascx.designer.cs">
      <DependentUpon>Decimal_Edit.ascx</DependentUpon>
    </Compile>
    <Compile Include="Areas\Admin\DynamicData\FieldTemplates\EmailAddress.ascx.cs">
      <DependentUpon>EmailAddress.ascx</DependentUpon>
      <SubType>ASPXCodeBehind</SubType>
    </Compile>
    <Compile Include="Areas\Admin\DynamicData\FieldTemplates\EmailAddress.ascx.designer.cs">
      <DependentUpon>EmailAddress.ascx</DependentUpon>
    </Compile>
    <Compile Include="Areas\Admin\DynamicData\FieldTemplates\Enumeration.ascx.cs">
      <DependentUpon>Enumeration.ascx</DependentUpon>
      <SubType>ASPXCodeBehind</SubType>
    </Compile>
    <Compile Include="Areas\Admin\DynamicData\FieldTemplates\Enumeration.ascx.designer.cs">
      <DependentUpon>Enumeration.ascx</DependentUpon>
    </Compile>
    <Compile Include="Areas\Admin\DynamicData\FieldTemplates\Enumeration_Edit.ascx.cs">
      <DependentUpon>Enumeration_Edit.ascx</DependentUpon>
      <SubType>ASPXCodeBehind</SubType>
    </Compile>
    <Compile Include="Areas\Admin\DynamicData\FieldTemplates\Enumeration_Edit.ascx.designer.cs">
      <DependentUpon>Enumeration_Edit.ascx</DependentUpon>
    </Compile>
    <Compile Include="Areas\Admin\DynamicData\FieldTemplates\ForeignKey.ascx.cs">
      <DependentUpon>ForeignKey.ascx</DependentUpon>
      <SubType>ASPXCodeBehind</SubType>
    </Compile>
    <Compile Include="Areas\Admin\DynamicData\FieldTemplates\ForeignKey.ascx.designer.cs">
      <DependentUpon>ForeignKey.ascx</DependentUpon>
    </Compile>
    <Compile Include="Areas\Admin\DynamicData\FieldTemplates\ForeignKey_Edit.ascx.cs">
      <DependentUpon>ForeignKey_Edit.ascx</DependentUpon>
      <SubType>ASPXCodeBehind</SubType>
    </Compile>
    <Compile Include="Areas\Admin\DynamicData\FieldTemplates\ForeignKey_Edit.ascx.designer.cs">
      <DependentUpon>ForeignKey_Edit.ascx</DependentUpon>
    </Compile>
    <Compile Include="Areas\Admin\DynamicData\FieldTemplates\Integer_Edit.ascx.cs">
      <DependentUpon>Integer_Edit.ascx</DependentUpon>
      <SubType>ASPXCodeBehind</SubType>
    </Compile>
    <Compile Include="Areas\Admin\DynamicData\FieldTemplates\Integer_Edit.ascx.designer.cs">
      <DependentUpon>Integer_Edit.ascx</DependentUpon>
    </Compile>
    <Compile Include="Areas\Admin\DynamicData\FieldTemplates\ManyToMany.ascx.cs">
      <DependentUpon>ManyToMany.ascx</DependentUpon>
      <SubType>ASPXCodeBehind</SubType>
    </Compile>
    <Compile Include="Areas\Admin\DynamicData\FieldTemplates\ManyToMany.ascx.designer.cs">
      <DependentUpon>ManyToMany.ascx</DependentUpon>
    </Compile>
    <Compile Include="Areas\Admin\DynamicData\FieldTemplates\ManyToMany_Edit.ascx.cs">
      <DependentUpon>ManyToMany_Edit.ascx</DependentUpon>
      <SubType>ASPXCodeBehind</SubType>
    </Compile>
    <Compile Include="Areas\Admin\DynamicData\FieldTemplates\ManyToMany_Edit.ascx.designer.cs">
      <DependentUpon>ManyToMany_Edit.ascx</DependentUpon>
    </Compile>
    <Compile Include="Areas\Admin\DynamicData\FieldTemplates\MultilineText_Edit.ascx.cs">
      <DependentUpon>MultilineText_Edit.ascx</DependentUpon>
      <SubType>ASPXCodeBehind</SubType>
    </Compile>
    <Compile Include="Areas\Admin\DynamicData\FieldTemplates\MultilineText_Edit.ascx.designer.cs">
      <DependentUpon>MultilineText_Edit.ascx</DependentUpon>
    </Compile>
    <Compile Include="Areas\Admin\DynamicData\FieldTemplates\Text.ascx.cs">
      <DependentUpon>Text.ascx</DependentUpon>
      <SubType>ASPXCodeBehind</SubType>
    </Compile>
    <Compile Include="Areas\Admin\DynamicData\FieldTemplates\Text.ascx.designer.cs">
      <DependentUpon>Text.ascx</DependentUpon>
    </Compile>
    <Compile Include="Areas\Admin\DynamicData\FieldTemplates\Text_Edit.ascx.cs">
      <DependentUpon>Text_Edit.ascx</DependentUpon>
      <SubType>ASPXCodeBehind</SubType>
    </Compile>
    <Compile Include="Areas\Admin\DynamicData\FieldTemplates\Text_Edit.ascx.designer.cs">
      <DependentUpon>Text_Edit.ascx</DependentUpon>
    </Compile>
    <Compile Include="Areas\Admin\DynamicData\FieldTemplates\Url.ascx.cs">
      <DependentUpon>Url.ascx</DependentUpon>
      <SubType>ASPXCodeBehind</SubType>
    </Compile>
    <Compile Include="Areas\Admin\DynamicData\FieldTemplates\Url.ascx.designer.cs">
      <DependentUpon>Url.ascx</DependentUpon>
    </Compile>
    <Compile Include="Areas\Admin\DynamicData\Filters\Boolean.ascx.cs">
      <DependentUpon>Boolean.ascx</DependentUpon>
      <SubType>ASPXCodeBehind</SubType>
    </Compile>
    <Compile Include="Areas\Admin\DynamicData\Filters\Boolean.ascx.designer.cs">
      <DependentUpon>Boolean.ascx</DependentUpon>
    </Compile>
    <Compile Include="Areas\Admin\DynamicData\Filters\Enumeration.ascx.cs">
      <DependentUpon>Enumeration.ascx</DependentUpon>
      <SubType>ASPXCodeBehind</SubType>
    </Compile>
    <Compile Include="Areas\Admin\DynamicData\Filters\Enumeration.ascx.designer.cs">
      <DependentUpon>Enumeration.ascx</DependentUpon>
    </Compile>
    <Compile Include="Areas\Admin\DynamicData\Filters\ForeignKey.ascx.cs">
      <DependentUpon>ForeignKey.ascx</DependentUpon>
      <SubType>ASPXCodeBehind</SubType>
    </Compile>
    <Compile Include="Areas\Admin\DynamicData\Filters\ForeignKey.ascx.designer.cs">
      <DependentUpon>ForeignKey.ascx</DependentUpon>
    </Compile>
    <Compile Include="Areas\Admin\DynamicData\PageTemplates\Details.aspx.cs">
      <DependentUpon>Details.aspx</DependentUpon>
      <SubType>ASPXCodeBehind</SubType>
    </Compile>
    <Compile Include="Areas\Admin\DynamicData\PageTemplates\Details.aspx.designer.cs">
      <DependentUpon>Details.aspx</DependentUpon>
    </Compile>
    <Compile Include="Areas\Admin\DynamicData\PageTemplates\Edit.aspx.cs">
      <DependentUpon>Edit.aspx</DependentUpon>
      <SubType>ASPXCodeBehind</SubType>
    </Compile>
    <Compile Include="Areas\Admin\DynamicData\PageTemplates\Edit.aspx.designer.cs">
      <DependentUpon>Edit.aspx</DependentUpon>
    </Compile>
    <Compile Include="Areas\Admin\DynamicData\PageTemplates\Insert.aspx.cs">
      <DependentUpon>Insert.aspx</DependentUpon>
      <SubType>ASPXCodeBehind</SubType>
    </Compile>
    <Compile Include="Areas\Admin\DynamicData\PageTemplates\Insert.aspx.designer.cs">
      <DependentUpon>Insert.aspx</DependentUpon>
    </Compile>
    <Compile Include="Areas\Admin\DynamicData\PageTemplates\List.aspx.cs">
      <DependentUpon>List.aspx</DependentUpon>
      <SubType>ASPXCodeBehind</SubType>
    </Compile>
    <Compile Include="Areas\Admin\DynamicData\PageTemplates\List.aspx.designer.cs">
      <DependentUpon>List.aspx</DependentUpon>
    </Compile>
    <Compile Include="Areas\Admin\DynamicData\Site.master.cs">
      <DependentUpon>Site.master</DependentUpon>
      <SubType>ASPXCodeBehind</SubType>
    </Compile>
    <Compile Include="Areas\Admin\DynamicData\Site.master.designer.cs">
      <DependentUpon>Site.master</DependentUpon>
    </Compile>
    <Compile Include="Controllers\StatisticsController.cs" />
    <Compile Include="OData\QueryInterceptors\CountInterceptor.cs">
      <SubType>Code</SubType>
    </Compile>
    <Compile Include="OData\QueryInterceptors\DisregardODataInterceptor.cs" />
    <Compile Include="OData\SearchService\SearchAdaptor.cs" />
    <Compile Include="OData\V1FeedPackage.cs">
      <SubType>Code</SubType>
    </Compile>
    <Compile Include="OData\PackageExtensions.cs">
      <SubType>Code</SubType>
    </Compile>
    <Compile Include="OData\V2FeedPackage.cs">
      <SubType>Code</SubType>
    </Compile>
    <Compile Include="Filters\ApiAuthorizeAttribute.cs" />
    <Compile Include="Filters\CacheFilter.cs" />
    <Compile Include="Filters\CompressFilter.cs" />
    <Compile Include="Filters\RequiresAccountConfirmationAttribute.cs" />
    <Compile Include="Helpers\AccordeonHelper.cs" />
    <Compile Include="Helpers\EnumHelper.cs" />
    <Compile Include="Helpers\FileHelper.cs" />
    <Compile Include="Helpers\HtmlExtensions.cs" />
    <Compile Include="Helpers\StringExtensions.cs" />
    <Compile Include="Helpers\StatisticsHelper.cs" />
    <Compile Include="Helpers\TreeView.cs" />
    <Compile Include="ImageResult.cs" />
    <Compile Include="Infrastructure\AntiForgeryErrorFilter.cs" />
    <Compile Include="Infrastructure\ApplicationVersionHelper.cs" />
    <Compile Include="Infrastructure\Lucene\ExternalSearchService.cs" />
    <Compile Include="Infrastructure\MandatoryAttribute.cs" />
    <Compile Include="Infrastructure\NotEqualAttribute.cs" />
    <Compile Include="Infrastructure\ReadOnlyModeErrorFilter.cs" />
    <Compile Include="Infrastructure\SafeRedirectResult.cs" />
    <Compile Include="Infrastructure\StatisticsReport.cs" />
    <Compile Include="Infrastructure\SubtextAttribute.cs" />
    <Compile Include="Infrastructure\HintAttribute.cs" />
    <Compile Include="Infrastructure\HttpHeaderValueProvider.cs" />
    <Compile Include="Infrastructure\HttpHeaderValueProviderFactory.cs" />
    <Compile Include="Infrastructure\HttpStatusCodeWithBodyResult.cs" />
    <Compile Include="Infrastructure\Jobs\NuGetJobCoordinator.cs" />
    <Compile Include="Infrastructure\Lucene\AnalysisHelper.cs" />
    <Compile Include="Infrastructure\Lucene\LuceneCommon.cs" />
    <Compile Include="Infrastructure\Lucene\LuceneIndexingJob.cs" />
    <Compile Include="Infrastructure\Lucene\LuceneIndexingService.cs" />
    <Compile Include="Infrastructure\Lucene\PerFieldAnalyzer.cs" />
    <Compile Include="Infrastructure\Lucene\NuGetSearchTerm.cs" />
    <Compile Include="Infrastructure\TracingHttpHandler.cs" />
    <Compile Include="Infrastructure\UserSafeException.cs" />
    <Compile Include="Migrations\201110060711357_Initial.cs">
      <SubType>Code</SubType>
    </Compile>
    <Compile Include="Migrations\201110060711357_Initial.Designer.cs">
      <DependentUpon>201110060711357_Initial.cs</DependentUpon>
    </Compile>
    <Compile Include="Migrations\201110102157002_PrereleaseChanges.cs">
      <SubType>Code</SubType>
    </Compile>
    <Compile Include="Migrations\201110102157002_PrereleaseChanges.Designer.cs">
      <DependentUpon>201110102157002_PrereleaseChanges.cs</DependentUpon>
    </Compile>
    <Compile Include="Migrations\201110180052097_GallerySettings.cs">
      <SubType>Code</SubType>
    </Compile>
    <Compile Include="Migrations\201110180052097_GallerySettings.Designer.cs">
      <DependentUpon>201110180052097_GallerySettings.cs</DependentUpon>
    </Compile>
    <Compile Include="Migrations\201110230649210_PackageOwnerRequests.cs">
      <SubType>Code</SubType>
    </Compile>
    <Compile Include="Migrations\201110230649210_PackageOwnerRequests.Designer.cs">
      <DependentUpon>201110230649210_PackageOwnerRequests.cs</DependentUpon>
    </Compile>
    <Compile Include="Migrations\201111022024584_PackageDependencyVersionSpec.cs">
      <SubType>Code</SubType>
    </Compile>
    <Compile Include="Migrations\201111022024584_PackageDependencyVersionSpec.Designer.cs">
      <DependentUpon>201111022024584_PackageDependencyVersionSpec.cs</DependentUpon>
    </Compile>
    <Compile Include="Migrations\201111022051010_PackageReleaseNotes.cs">
      <SubType>Code</SubType>
    </Compile>
    <Compile Include="Migrations\201111022051010_PackageReleaseNotes.Designer.cs">
      <DependentUpon>201111022051010_PackageReleaseNotes.cs</DependentUpon>
    </Compile>
    <Compile Include="Migrations\201111080239544_ListPackagesIndexes.cs">
      <SubType>Code</SubType>
    </Compile>
    <Compile Include="Migrations\201111080239544_ListPackagesIndexes.Designer.cs">
      <DependentUpon>201111080239544_ListPackagesIndexes.cs</DependentUpon>
    </Compile>
    <Compile Include="Migrations\201111080816426_DisplayPackageIndexes.cs">
      <SubType>Code</SubType>
    </Compile>
    <Compile Include="Migrations\201111080816426_DisplayPackageIndexes.Designer.cs">
      <DependentUpon>201111080816426_DisplayPackageIndexes.cs</DependentUpon>
    </Compile>
    <Compile Include="Migrations\201111081908453_MyPackagesIndexes.cs">
      <SubType>Code</SubType>
    </Compile>
    <Compile Include="Migrations\201111081908453_MyPackagesIndexes.Designer.cs">
      <DependentUpon>201111081908453_MyPackagesIndexes.cs</DependentUpon>
    </Compile>
    <Compile Include="Migrations\201111150729167_AddSmtpPassword.cs">
      <SubType>Code</SubType>
    </Compile>
    <Compile Include="Migrations\201111150729167_AddSmtpPassword.Designer.cs">
      <DependentUpon>201111150729167_AddSmtpPassword.cs</DependentUpon>
    </Compile>
    <Compile Include="Migrations\201111222338036_GalleryOwnerEmailSettings.cs">
      <SubType>Code</SubType>
    </Compile>
    <Compile Include="Migrations\201111222338036_GalleryOwnerEmailSettings.Designer.cs">
      <DependentUpon>201111222338036_GalleryOwnerEmailSettings.cs</DependentUpon>
    </Compile>
    <Compile Include="Migrations\201201031925005_AddPasswordHash.cs">
      <SubType>Code</SubType>
    </Compile>
    <Compile Include="Migrations\201201031925005_AddPasswordHash.Designer.cs">
      <DependentUpon>201201031925005_AddPasswordHash.cs</DependentUpon>
    </Compile>
    <Compile Include="Migrations\201203180016174_CuratedFeeds.cs" />
    <Compile Include="Migrations\201203180016174_CuratedFeeds.Designer.cs">
      <DependentUpon>201203180016174_CuratedFeeds.cs</DependentUpon>
    </Compile>
    <Compile Include="Migrations\201203180320147_ChangeCuratedFeedIdToName.cs" />
    <Compile Include="Migrations\201203180320147_ChangeCuratedFeedIdToName.Designer.cs">
      <DependentUpon>201203180320147_ChangeCuratedFeedIdToName.cs</DependentUpon>
    </Compile>
    <Compile Include="Migrations\201203182132476_CuratedPackages.cs" />
    <Compile Include="Migrations\201203182132476_CuratedPackages.Designer.cs">
      <DependentUpon>201203182132476_CuratedPackages.cs</DependentUpon>
    </Compile>
    <Compile Include="Migrations\201205172325056_FrameworkName.cs" />
    <Compile Include="Migrations\201205172325056_FrameworkName.Designer.cs">
      <DependentUpon>201205172325056_FrameworkName.cs</DependentUpon>
    </Compile>
    <Compile Include="Migrations\201206131919241_AddTargetFxToDependencies.cs" />
    <Compile Include="Migrations\201206131919241_AddTargetFxToDependencies.Designer.cs">
      <DependentUpon>201206131919241_AddTargetFxToDependencies.cs</DependentUpon>
    </Compile>
    <Compile Include="Migrations\201206250141447_ExecuteELMAHSql.cs" />
    <Compile Include="Migrations\201206250141447_ExecuteELMAHSql.Designer.cs">
      <DependentUpon>201206250141447_ExecuteELMAHSql.cs</DependentUpon>
    </Compile>
    <Compile Include="Migrations\201208171904586_Language.cs" />
    <Compile Include="Migrations\201208171904586_Language.Designer.cs">
      <DependentUpon>201208171904586_Language.cs</DependentUpon>
    </Compile>
    <Compile Include="Migrations\201208222206329_ColumnLengthOfPackageTable.cs" />
    <Compile Include="Migrations\201208222206329_ColumnLengthOfPackageTable.Designer.cs">
      <DependentUpon>201208222206329_ColumnLengthOfPackageTable.cs</DependentUpon>
    </Compile>
    <Compile Include="Migrations\201208222227425_PackageIndexes.cs" />
    <Compile Include="Migrations\201208222227425_PackageIndexes.Designer.cs">
      <DependentUpon>201208222227425_PackageIndexes.cs</DependentUpon>
    </Compile>
    <Compile Include="Migrations\201208230640333_PackageSortingIndexes.cs" />
    <Compile Include="Migrations\201208230640333_PackageSortingIndexes.Designer.cs">
      <DependentUpon>201208230640333_PackageSortingIndexes.cs</DependentUpon>
    </Compile>
    <Compile Include="Migrations\201208302051344_CreateAggregateStatisticsSP.cs" />
    <Compile Include="Migrations\201208302051344_CreateAggregateStatisticsSP.Designer.cs">
      <DependentUpon>201208302051344_CreateAggregateStatisticsSP.cs</DependentUpon>
    </Compile>
    <Compile Include="Migrations\201209181743161_AggregateStatsSp_ReduxLastUpdate.cs" />
    <Compile Include="Migrations\201209181743161_AggregateStatsSp_ReduxLastUpdate.Designer.cs">
      <DependentUpon>201209181743161_AggregateStatsSp_ReduxLastUpdate.cs</DependentUpon>
    </Compile>
    <Compile Include="Migrations\201210312146585_GallerySettings_TotalDownloadCount.cs" />
    <Compile Include="Migrations\201210312146585_GallerySettings_TotalDownloadCount.Designer.cs">
      <DependentUpon>201210312146585_GallerySettings_TotalDownloadCount.cs</DependentUpon>
    </Compile>
    <Compile Include="Migrations\201210312150156_AggregateStatistics_TotalDownloadCount.cs" />
    <Compile Include="Migrations\201210312150156_AggregateStatistics_TotalDownloadCount.Designer.cs">
      <DependentUpon>201210312150156_AggregateStatistics_TotalDownloadCount.cs</DependentUpon>
    </Compile>
    <Compile Include="Migrations\201211271813001_AddNuGetOperation.cs" />
    <Compile Include="Migrations\201211271813001_AddNuGetOperation.Designer.cs">
      <DependentUpon>201211271813001_AddNuGetOperation.cs</DependentUpon>
    </Compile>
    <Compile Include="Migrations\201301180132053_RemoveWorkItems.cs" />
    <Compile Include="Migrations\201301180132053_RemoveWorkItems.Designer.cs">
      <DependentUpon>201301180132053_RemoveWorkItems.cs</DependentUpon>
    </Compile>
    <Compile Include="Migrations\201302072118537_MovingGallerySettingsToConfiguration.cs" />
    <Compile Include="Migrations\201302072118537_MovingGallerySettingsToConfiguration.Designer.cs">
      <DependentUpon>201302072118537_MovingGallerySettingsToConfiguration.cs</DependentUpon>
    </Compile>
    <Compile Include="Migrations\201302282115583_AddMinRequiredVerisonColumn.cs" />
    <Compile Include="Migrations\201302282115583_AddMinRequiredVerisonColumn.Designer.cs">
      <DependentUpon>201302282115583_AddMinRequiredVerisonColumn.cs</DependentUpon>
    </Compile>
    <Compile Include="Migrations\201304020006512_UserLookupOptimization.cs" />
    <Compile Include="Migrations\201304020006512_UserLookupOptimization.Designer.cs">
      <DependentUpon>201304020006512_UserLookupOptimization.cs</DependentUpon>
    </Compile>
    <Compile Include="Migrations\201304251927587_UserCreatedDate.cs" />
    <Compile Include="Migrations\201304251927587_UserCreatedDate.Designer.cs">
      <DependentUpon>201304251927587_UserCreatedDate.cs</DependentUpon>
    </Compile>
    <Compile Include="Migrations\201304091828587_Contract_UniqueCuratedPackages.cs" />
    <Compile Include="Migrations\201304091828587_Contract_UniqueCuratedPackages.Designer.cs">
      <DependentUpon>201304091828587_Contract_UniqueCuratedPackages.cs</DependentUpon>
    </Compile>
    <Compile Include="Migrations\201306031734581_WidenStatisticsOperationColumn.cs" />
    <Compile Include="Migrations\201306031734581_WidenStatisticsOperationColumn.Designer.cs">
      <DependentUpon>201306031734581_WidenStatisticsOperationColumn.cs</DependentUpon>
    </Compile>
    <Compile Include="Migrations\201306031754328_SupportNewClientHeaders.cs" />
    <Compile Include="Migrations\201306031754328_SupportNewClientHeaders.Designer.cs">
      <DependentUpon>201306031754328_SupportNewClientHeaders.cs</DependentUpon>
    </Compile>
    <Compile Include="Migrations\201308051913351_EditableMetadata.cs" />
    <Compile Include="Migrations\201308051913351_EditableMetadata.Designer.cs">
      <DependentUpon>201308051913351_EditableMetadata.cs</DependentUpon>
    </Compile>
    <Compile Include="Migrations\201308292200027_PackageLastEditedTimestamp.cs" />
    <Compile Include="Migrations\201308292200027_PackageLastEditedTimestamp.Designer.cs">
      <DependentUpon>201308292200027_PackageLastEditedTimestamp.cs</DependentUpon>
    </Compile>
    <Compile Include="Migrations\201308302258388_AddPackageEditLastErrorColumn.cs" />
    <Compile Include="Migrations\201308302258388_AddPackageEditLastErrorColumn.Designer.cs">
      <DependentUpon>201308302258388_AddPackageEditLastErrorColumn.cs</DependentUpon>
    </Compile>
    <Compile Include="Migrations\201309092040124_LicenseReports.cs" />
    <Compile Include="Migrations\201309092040124_LicenseReports.Designer.cs">
      <DependentUpon>201309092040124_LicenseReports.cs</DependentUpon>
    </Compile>
    <Compile Include="Migrations\201309092041546_AddPackageLicenseReportSproc.cs" />
    <Compile Include="Migrations\201309092041546_AddPackageLicenseReportSproc.Designer.cs">
      <DependentUpon>201309092041546_AddPackageLicenseReportSproc.cs</DependentUpon>
    </Compile>
    <Compile Include="Migrations\201309101922464_NormalizedVersionColumn.cs" />
    <Compile Include="Migrations\201309101922464_NormalizedVersionColumn.Designer.cs">
      <DependentUpon>201309101922464_NormalizedVersionColumn.cs</DependentUpon>
    </Compile>
    <Compile Include="Migrations\201309172217450_CredentialsTable.cs" />
    <Compile Include="Migrations\201309172217450_CredentialsTable.Designer.cs">
      <DependentUpon>201309172217450_CredentialsTable.cs</DependentUpon>
    </Compile>
    <Compile Include="Migrations\201310281909048_PackageStatistics.cs" />
    <Compile Include="Migrations\201310281909048_PackageStatistics.Designer.cs">
      <DependentUpon>201310281909048_PackageStatistics.cs</DependentUpon>
    </Compile>
    <Compile Include="Migrations\201310301757446_RemoveOldCredentialColumns.cs" />
    <Compile Include="Migrations\201310301757446_RemoveOldCredentialColumns.Designer.cs">
      <DependentUpon>201310301757446_RemoveOldCredentialColumns.cs</DependentUpon>
    </Compile>
    <Compile Include="Migrations\201310301947399_AddCredentialDescriptionColumn.cs" />
    <Compile Include="Migrations\201310301947399_AddCredentialDescriptionColumn.Designer.cs">
      <DependentUpon>201310301947399_AddCredentialDescriptionColumn.cs</DependentUpon>
    </Compile>
    <Compile Include="Migrations\201311261928187_NullifyOldColumns.cs" />
    <Compile Include="Migrations\201311261928187_NullifyOldColumns.Designer.cs">
      <DependentUpon>201311261928187_NullifyOldColumns.cs</DependentUpon>
    </Compile>
    <Compile Include="Migrations\201505261416326_UniquePackageRegistration.cs" />
    <Compile Include="Migrations\201505261416326_UniquePackageRegistration.Designer.cs">
      <DependentUpon>201505261416326_UniquePackageRegistration.cs</DependentUpon>
    </Compile>
    <Compile Include="Migrations\201507171324501_AdditionalIndexesForPerformance.cs" />
    <Compile Include="Migrations\201507171324501_AdditionalIndexesForPerformance.Designer.cs">
      <DependentUpon>201507171324501_AdditionalIndexesForPerformance.cs</DependentUpon>
    </Compile>
    <Compile Include="Migrations\201508031046581_IndexPackagesLastUpdatedWithIsListed.cs" />
    <Compile Include="Migrations\201508031046581_IndexPackagesLastUpdatedWithIsListed.Designer.cs">
      <DependentUpon>201508031046581_IndexPackagesLastUpdatedWithIsListed.cs</DependentUpon>
    </Compile>
    <Compile Include="Migrations\201510010732458_EntityFramework6.cs" />
    <Compile Include="Migrations\201510010732458_EntityFramework6.Designer.cs">
      <DependentUpon>201510010732458_EntityFramework6.cs</DependentUpon>
    </Compile>
    <Compile Include="Migrations\201510011319560_PackageDelete.cs" />
    <Compile Include="Migrations\201510011319560_PackageDelete.Designer.cs">
      <DependentUpon>201510011319560_PackageDelete.cs</DependentUpon>
    </Compile>
    <Compile Include="Migrations\201511050008198_PackagesCreatedDateDefaultValue.cs" />
    <Compile Include="Migrations\201511050008198_PackagesCreatedDateDefaultValue.Designer.cs">
      <DependentUpon>201511050008198_PackagesCreatedDateDefaultValue.cs</DependentUpon>
    </Compile>
    <Compile Include="Migrations\MigrationsConfiguration.cs" />
    <Compile Include="Migrations\SqlResourceMigration.cs" />
    <Compile Include="OData\Conventions\ActionCountRoutingConvention.cs" />
    <Compile Include="OData\Conventions\ControllerAliasingODataRoutingConvention.cs" />
    <Compile Include="OData\Conventions\CompositeKeyRoutingConvention.cs" />
    <Compile Include="OData\Conventions\EntitySetCountRoutingConvention.cs" />
    <Compile Include="OData\Conventions\MethodNameActionRoutingConvention.cs" />
    <Compile Include="OData\NuGetODataController.cs" />
    <Compile Include="OData\Routing\CountODataPathHandler.cs" />
    <Compile Include="OData\Routing\CountPathSegment.cs" />
    <Compile Include="OData\Serializers\NuGetEntityTypeSerializer.cs" />
    <Compile Include="OData\Serializers\CustomSerializerProvider.cs" />
    <Compile Include="Infrastructure\Lucene\NuGetQueryParser.cs" />
    <Compile Include="RequestModels\DeletePackagesRequest.cs" />
    <Compile Include="RequestModels\EditPackageVersionRequest.cs" />
    <Compile Include="RequestModels\VerifyPackageRequest.cs" />
    <Compile Include="Services\ReflowPackageService.cs" />
    <Compile Include="ViewModels\ManageOrganizationsItemViewModel.cs" />
    <Compile Include="ViewModels\ManageOrganizationsViewModel.cs" />
    <Compile Include="ViewModels\ChangeEmailViewModel.cs" />
    <Compile Include="ViewModels\ChangeNotificationsViewModel.cs" />
    <Compile Include="ViewModels\ChangePasswordViewModel.cs" />
    <Compile Include="ViewModels\ListPackageOwnerViewModel.cs" />
    <Compile Include="ViewModels\OrganizationAccountViewModel.cs" />
    <Compile Include="ViewModels\OrganizationMemberViewModel.cs" />
    <Compile Include="ViewModels\DeleteAccountViewModel.cs" />
    <Compile Include="ViewModels\ApiKeyOwnerViewModel.cs" />
    <Compile Include="ViewModels\PackageOwnersResultViewModel.cs" />
    <Compile Include="ViewModels\ApiKeyListViewModel.cs" />
    <Compile Include="ViewModels\ApiKeyViewModel.cs" />
    <Compile Include="ViewModels\OwnerRequestsListItemViewModel.cs" />
    <Compile Include="ViewModels\PackageStatusSummary.cs" />
    <Compile Include="ViewModels\ReportViewModel.cs" />
    <Compile Include="ViewModels\ReservedNamespaceListViewModel.cs" />
    <Compile Include="ViewModels\ReservedNamespaceListItemViewModel.cs" />
    <Compile Include="ViewModels\OwnerRequestsListViewModel.cs" />
    <Compile Include="ViewModels\OwnerRequestsViewModel.cs" />
    <Compile Include="ViewModels\PackageHeadingModel.cs" />
    <Compile Include="ViewModels\PackageManagerViewModel.cs" />
    <Compile Include="ViewModels\ReportMyPackageViewModel.cs" />
    <Compile Include="ViewModels\PackageListSearchViewModel.cs" />
    <Compile Include="ViewModels\ThirdPartyPackageManagerViewModel.cs" />
    <Compile Include="ViewModels\TransformAccountFailedViewModel.cs" />
    <Compile Include="ViewModels\TransformAccountViewModel.cs" />
    <Compile Include="ViewModels\UserAccountViewModel.cs" />
    <Compile Include="WebApi\PlainTextResult.cs" />
    <Compile Include="WebApi\QueryResult.cs" />
    <Compile Include="WebApi\QueryResultDefaults.cs" />
    <Compile Include="WebApi\QueryResultExtensions.cs" />
    <Content Include="ApplicationInsights.config">
      <CopyToOutputDirectory>PreserveNewest</CopyToOutputDirectory>
      <SubType>Designer</SubType>
    </Content>
    <Content Include="App_404.aspx" />
    <Content Include="App_400.aspx" />
    <Content Include="App_500.aspx" />
    <Content Include="Areas\Admin\DynamicData\FieldTemplates\Url_Edit.ascx" />
    <Content Include="Areas\Admin\DynamicData\PageTemplates\ListDetails.aspx" />
    <Content Include="Content\admin\SupportRequestStyles.css" />
    <Content Include="Content\fabric.css" />
    <Content Include="Content\gallery\img\facebook.svg" />
    <Content Include="Content\gallery\img\facebook-24x24.png" />
    <Content Include="Content\gallery\img\logo-og-600x600.png" />
    <Content Include="Content\gallery\img\rss-24x24.png" />
    <Content Include="Content\gallery\img\trusted-publisher-256x256.png" />
    <Content Include="Content\gallery\img\trusted-publisher.svg" />
    <Content Include="Content\gallery\img\trusted-publisher-disabled-256x256.png" />
    <Content Include="Content\gallery\img\trusted-publisher-disabled.svg" />
    <Content Include="Content\gallery\img\x.svg" />
    <Content Include="Content\gallery\img\x-24x24.png" />
    <Content Include="Content\Images\icons\apiKey.png" />
    <Content Include="Content\Images\icons\apiKeyExpired.png" />
    <Content Include="Content\Images\icons\apiKeyLegacy.png" />
    <Content Include="Content\Images\icons\apiKeyNew.png" />
    <Content Include="Content\Images\icons\copy.png" />
    <Content Include="Content\Images\icons\delete.png" />
    <Content Include="Content\Images\icons\edit.png" />
    <Content Include="Content\Images\icons\expire.png" />
    <Content Include="Content\Images\icons\regenerate.png" />
    <Content Include="Content\gallery\css\fabric.css" />
    <Content Include="Content\gallery\css\bootstrap.min.css" />
    <Content Include="Content\gallery\img\api-key-256x256.png" />
    <Content Include="Content\gallery\img\api-key-expired-256x256.png" />
    <Content Include="Content\gallery\img\api-key-expired.svg" />
    <Content Include="Content\gallery\img\api-key-legacy-256x256.png" />
    <Content Include="Content\gallery\img\api-key-legacy.svg" />
    <Content Include="Content\gallery\img\api-key-new-256x256.png" />
    <Content Include="Content\gallery\img\api-key-new.svg" />
    <Content Include="Content\gallery\img\api-key.svg" />
    <Content Include="Content\gallery\img\blue-circle-225x225.png" />
    <Content Include="Content\gallery\img\blue-circle.svg" />
    <Content Include="Content\gallery\img\book-open-icon.svg" />
    <Content Include="Content\gallery\img\circuit-board.svg" />
    <Content Include="Content\gallery\img\circuit-board-dark-theme.svg" />
    <Content Include="Content\gallery\img\circuit-board-light-theme.svg" />
    <Content Include="Content\gallery\img\default-package-icon-256x256.png" />
    <Content Include="Content\gallery\img\default-package-icon.svg" />
    <Content Include="Content\gallery\img\default-package-icon-white.png" />
    <Content Include="Content\gallery\img\dotnet-foundation-42x42.png" />
    <Content Include="Content\gallery\img\dotnet-foundation.svg" />
    <Content Include="Content\gallery\img\git-32x32.png" />
    <Content Include="Content\gallery\img\git.svg" />
    <Content Include="Content\gallery\img\git-white.svg" />
    <Content Include="Content\gallery\img\fuget-32x32.png" />
    <Content Include="Content\gallery\img\fuget.svg" />
    <Content Include="Content\gallery\img\nuget-trends.svg" />
    <Content Include="Content\gallery\img\nuget-trends-32x32.png" />
    <Content Include="Content\gallery\img\github-32x32.png" />
    <Content Include="Content\gallery\img\github.svg" />
    <Content Include="Content\gallery\img\logo-footer-184x57.png" />
    <Content Include="Content\gallery\img\logo-footer.svg" />
    <Content Include="Content\gallery\img\logo-header-94x29.png" />
    <Content Include="Content\gallery\img\logo-header.svg" />
    <Content Include="Content\gallery\img\manage-organizations-260x150.png" />
    <Content Include="Content\gallery\img\manage-organizations.svg" />
    <Content Include="Content\gallery\img\microsoft-account-24x24.png" />
    <Content Include="Content\gallery\img\microsoft-account.svg" />
    <Content Include="Content\gallery\img\nuget-lockup-dark-fill.svg" />
    <Content Include="Content\gallery\img\nuget-lockup-white-fill.svg" />
    <Content Include="Content\gallery\img\orange-circle-225x225.png" />
    <Content Include="Content\gallery\img\orange-circle.svg" />
    <Content Include="Content\gallery\img\purple-circle-225x225.png" />
    <Content Include="Content\gallery\img\purple-circle.svg" />
    <Content Include="Content\gallery\img\reserved-indicator-14x14.png" />
    <Content Include="Content\gallery\img\reserved-indicator-20x20.png" />
    <Content Include="Content\gallery\img\reserved-indicator-256x256.png" />
    <Content Include="Content\gallery\img\reserved-indicator-25x25.png" />
    <Content Include="Content\gallery\img\reserved-indicator.svg" />
    <Content Include="Content\gallery\img\rocket-icon.svg" />
    <Content Include="Content\gallery\img\rss.svg" />
    <Content Include="Content\gallery\img\search-icon.svg" />
    <Content Include="Content\themes\custom\images\animated-overlay.gif" />
    <Content Include="Content\themes\custom\images\ui-bg_flat_0_aaaaaa_40x100.png" />
    <Content Include="Content\themes\custom\images\ui-bg_flat_75_ffffff_40x100.png" />
    <Content Include="Content\themes\custom\images\ui-bg_glass_55_fbf9ee_1x400.png" />
    <Content Include="Content\themes\custom\images\ui-bg_glass_65_ffffff_1x400.png" />
    <Content Include="Content\themes\custom\images\ui-bg_glass_75_dadada_1x400.png" />
    <Content Include="Content\themes\custom\images\ui-bg_glass_75_e6e6e6_1x400.png" />
    <Content Include="Content\themes\custom\images\ui-bg_glass_95_fef1ec_1x400.png" />
    <Content Include="Content\themes\custom\images\ui-bg_highlight-soft_75_cccccc_1x100.png" />
    <Content Include="Content\themes\custom\images\ui-icons_222222_256x240.png" />
    <Content Include="Content\themes\custom\images\ui-icons_2e83ff_256x240.png" />
    <Content Include="Content\themes\custom\images\ui-icons_454545_256x240.png" />
    <Content Include="Content\themes\custom\images\ui-icons_888888_256x240.png" />
    <Content Include="Content\themes\custom\images\ui-icons_cd0a0a_256x240.png" />
    <Content Include="D3 LICENSE.txt" />
    <EmbeddedResource Include="Areas\Admin\Migrations\201805221605033_DropPagerDutyColumn.resx">
      <DependentUpon>201805221605033_DropPagerDutyColumn.cs</DependentUpon>
    </EmbeddedResource>
    <EmbeddedResource Include="Infrastructure\AddPackageLicenseReport2.Up.sql" />
    <EmbeddedResource Include="Infrastructure\AddPackageLicenseReport2.Down.sql" />
    <Content Include="Areas\Admin\DynamicData\Content\Images\web.config">
      <SubType>Designer</SubType>
    </Content>
    <Content Include="Areas\Admin\Views\Delete\Index.cshtml" />
    <Content Include="Content\Logos\dnf.png" />
    <Compile Include="Services\AppActivatorException.cs" />
    <Compile Include="Services\CloudDownloadCountService.cs" />
    <Compile Include="Services\ConfirmOwnershipResult.cs" />
    <Compile Include="Services\DownloadCountObjectMaterializedInterceptor.cs" />
    <Compile Include="Services\IDownloadCountService.cs" />
    <Compile Include="Services\IPackageDeleteService.cs" />
    <Compile Include="Services\IRawSearchService.cs" />
    <Compile Include="Services\IStatusService.cs" />
    <Compile Include="Services\JsonStatisticsService.cs" />
    <Compile Include="Services\CloudReportService.cs" />
    <Compile Include="Services\IReportService.cs" />
    <Compile Include="Services\IStatisticsService.cs" />
    <Compile Include="Services\FileSystemFileStorageService.cs" />
    <Compile Include="Services\IAggregateStatsService.cs" />
    <Compile Include="Services\ISearchService.cs" />
    <Compile Include="Services\IUploadFileService.cs" />
    <Compile Include="Services\LocalFileReference.cs" />
    <Compile Include="Services\NullReportService.cs" />
    <Compile Include="Services\NullStatisticsService.cs" />
    <Compile Include="Services\PackageFileService.cs" />
    <Compile Include="Services\JsonAggregateStatsService.cs" />
    <Compile Include="Services\SearchResults.cs" />
    <Compile Include="Services\SqlAggregateStatsService.cs" />
    <Compile Include="Services\SearchFilter.cs" />
    <Compile Include="Services\StatisticsReportName.cs" />
    <Compile Include="Services\StatisticsReportNotFoundException.cs" />
    <Compile Include="Services\StatisticsReportResult.cs" />
    <Compile Include="Services\StatusService.cs" />
    <Compile Include="Services\UploadFileService.cs" />
    <Compile Include="ViewModels\AggregateStats.cs" />
    <Compile Include="ViewModels\ContactSupportViewModel.cs" />
    <Compile Include="ViewModels\DeletePackageViewModel.cs" />
    <Compile Include="ViewModels\LogOnViewModel.cs" />
    <Compile Include="ViewModels\StatisticsWeeklyUsageItem.cs" />
    <Compile Include="ViewModels\StatisticsNuGetUsageItem.cs" />
    <Compile Include="ViewModels\StatisticsFact.cs" />
    <Compile Include="ViewModels\StatisticsPivot.cs" />
    <Compile Include="ViewModels\StatisticsDimension.cs" />
    <Compile Include="ViewModels\StatisticsPackagesReport.cs" />
    <Compile Include="ViewModels\DependencySetsViewModel.cs" />
    <Compile Include="ViewModels\AccountViewModel.cs" />
    <Compile Include="ViewModels\ConfirmationViewModel.cs" />
    <Compile Include="ViewModels\PackageOwnerConfirmationModel.cs" />
    <Compile Include="ViewModels\StatisticsPackagesItemViewModel.cs" />
    <Compile Include="ViewModels\StatisticsPackagesViewModel.cs" />
    <Compile Include="App_Start\AppActivator.cs" />
    <Compile Include="Controllers\ApiController.cs" />
    <Compile Include="Controllers\JsonApiController.cs" />
    <Compile Include="Controllers\PackagesController.cs" />
    <Compile Include="Controllers\AuthenticationController.cs" />
    <Compile Include="Controllers\UsersController.cs" />
    <Compile Include="Infrastructure\CookieTempDataProvider.cs" />
    <Compile Include="Services\SearchExtensionMethods.cs" />
    <Compile Include="ViewModels\ContactOwnersViewModel.cs" />
    <Compile Include="ViewModels\PasswordResetViewModel.cs" />
    <Compile Include="ViewModels\IPackageVersionModel.cs" />
    <Compile Include="ViewModels\IPageableEnumerable.cs" />
    <Compile Include="App_Start\Routes.cs" />
    <Compile Include="Services\FileSystemService.cs" />
    <Compile Include="Services\IFileSystemService.cs" />
    <Compile Include="App_Start\DefaultDependenciesModule.cs" />
    <Compile Include="Services\FormsAuthenticationService.cs" />
    <Compile Include="Services\IFormsAuthenticationService.cs" />
    <Compile Include="Services\IPackageFileService.cs" />
    <Compile Include="RequestModels\DisplayPackageRequest.cs" />
    <Compile Include="Properties\AssemblyInfo.cs" />
    <Compile Include="Properties\AssemblyInfo.*.cs" />
    <Compile Include="RequestModels\SubmitPackageRequest.cs" />
    <Compile Include="RouteName.cs" />
    <Compile Include="App_Start\VersionRouteConstraint.cs" />
    <Compile Include="ViewModels\DisplayPackageViewModel.cs" />
    <Compile Include="ViewModels\IPreviousNextPager.cs" />
    <Compile Include="ViewModels\ManagePackagesViewModel.cs" />
    <Compile Include="ViewModels\ListPackageItemViewModel.cs" />
    <Compile Include="ViewModels\PackageListViewModel.cs" />
    <Compile Include="ViewModels\PackageViewModel.cs" />
    <Compile Include="ViewModels\PasswordResetRequestViewModel.cs" />
    <Compile Include="ViewModels\PreviousNextPagerViewModel.cs" />
    <Compile Include="ViewModels\ReportAbuseViewModel.cs" />
    <Compile Include="ViewModels\TrivialPackageVersionModel.cs" />
    <Compile Include="ViewModels\UserProfileModel.cs" />
    <Content Include="Branding\Views\_ViewStart.cshtml" />
    <Content Include="App_Data\Files\Content\Privacy-Policy.md" />
    <Content Include="App_Data\Files\Content\ReadOnly.md" />
    <Content Include="App_Data\Files\Content\Team.json" />
    <Content Include="App_Data\Files\Content\Terms-Of-Use.md" />
    <Content Include="Branding\Views\web.config" />
    <Compile Include="Views\NuGetViewBase.cs" />
    <Content Include="Areas\Admin\Views\SupportRequest\Index.cshtml" />
    <Content Include="Areas\Admin\Views\SupportRequest\Admins.cshtml" />
    <EmbeddedResource Include="Migrations\201703221228170_AddSemVerLevelKeyColumn.resx">
      <DependentUpon>201703221228170_AddSemVerLevelKeyColumn.cs</DependentUpon>
    </EmbeddedResource>
    <EmbeddedResource Include="Migrations\201704191802404_AddIndexPackageRegistrationKeySemVer.resx">
      <DependentUpon>201704191802404_AddIndexPackageRegistrationKeySemVer.cs</DependentUpon>
    </EmbeddedResource>
    <EmbeddedResource Include="Migrations\201704211454424_SecurityPolicies.resx">
      <DependentUpon>201704211454424_SecurityPolicies.cs</DependentUpon>
    </EmbeddedResource>
    <EmbeddedResource Include="Migrations\201705032101231_SecurityPoliciesFix.resx">
      <DependentUpon>201705032101231_SecurityPoliciesFix.cs</DependentUpon>
    </EmbeddedResource>
    <EmbeddedResource Include="Migrations\201705031714183_AddIndexSemVerLevelKey.resx">
      <DependentUpon>201705031714183_AddIndexSemVerLevelKey.cs</DependentUpon>
    </EmbeddedResource>
    <EmbeddedResource Include="Migrations\201705041614287_UserSecurityPolicies_SubscriptionColumn.resx">
      <DependentUpon>201705041614287_UserSecurityPolicies_SubscriptionColumn.cs</DependentUpon>
    </EmbeddedResource>
    <EmbeddedResource Include="Migrations\201706061829243_AddSemVer2LatestVersionColumns.resx">
      <DependentUpon>201706061829243_AddSemVer2LatestVersionColumns.cs</DependentUpon>
    </EmbeddedResource>
    <EmbeddedResource Include="Migrations\201706080632469_AddIndexIsLatestSemVer2.resx">
      <DependentUpon>201706080632469_AddIndexIsLatestSemVer2.cs</DependentUpon>
    </EmbeddedResource>
    <EmbeddedResource Include="Migrations\201706080930506_AddIndexSemVerLevelKeyPackageRegistrationKey.resx">
      <DependentUpon>201706080930506_AddIndexSemVerLevelKeyPackageRegistrationKey.cs</DependentUpon>
    </EmbeddedResource>
    <EmbeddedResource Include="Migrations\201706262349176_AddRepositoryURL_ReadMe.resx">
      <DependentUpon>201706262349176_AddRepositoryURL_ReadMe.cs</DependentUpon>
    </EmbeddedResource>
    <EmbeddedResource Include="Migrations\201708241907124_PrefixReservation.resx">
      <DependentUpon>201708241907124_PrefixReservation.cs</DependentUpon>
    </EmbeddedResource>
    <EmbeddedResource Include="Migrations\201709072246362_AddPackageLicenseReport2Sproc.resx">
      <DependentUpon>201709072246362_AddPackageLicenseReport2Sproc.cs</DependentUpon>
    </EmbeddedResource>
    <EmbeddedResource Include="Migrations\201709111714021_AddPackageStatusKey.resx">
      <DependentUpon>201709111714021_AddPackageStatusKey.cs</DependentUpon>
    </EmbeddedResource>
    <EmbeddedResource Include="Migrations\201709202249402_AddPackageOwnershipRequestsPage.resx">
      <DependentUpon>201709202249402_AddPackageOwnershipRequestsPage.cs</DependentUpon>
    </EmbeddedResource>
    <EmbeddedResource Include="Migrations\201710301857232_Organizations.resx">
      <DependentUpon>201710301857232_Organizations.cs</DependentUpon>
    </EmbeddedResource>
    <EmbeddedResource Include="Migrations\201711021733062_ApiKeyOwnerScope.resx">
      <DependentUpon>201711021733062_ApiKeyOwnerScope.cs</DependentUpon>
    </EmbeddedResource>
    <EmbeddedResource Include="Migrations\201711082145351_AddAccountDelete.resx">
      <DependentUpon>201711082145351_AddAccountDelete.cs</DependentUpon>
    </EmbeddedResource>
    <EmbeddedResource Include="Migrations\201711291842225_AddCertificate.resx">
      <DependentUpon>201711291842225_AddCertificate.cs</DependentUpon>
    </EmbeddedResource>
    <EmbeddedResource Include="Migrations\201712052213307_AddPackageIdLocking.resx">
      <DependentUpon>201712052213307_AddPackageIdLocking.cs</DependentUpon>
    </EmbeddedResource>
    <EmbeddedResource Include="Migrations\201712211850074_MembershipRequests.resx">
      <DependentUpon>201712211850074_MembershipRequests.cs</DependentUpon>
    </EmbeddedResource>
    <EmbeddedResource Include="Migrations\201801101337052_RemovePackageEdits.resx">
      <DependentUpon>201801101337052_RemovePackageEdits.cs</DependentUpon>
    </EmbeddedResource>
    <EmbeddedResource Include="Migrations\201803202317063_AddEnableMultiFactorAuthentication.resx">
      <DependentUpon>201803202317063_AddEnableMultiFactorAuthentication.cs</DependentUpon>
    </EmbeddedResource>
    <EmbeddedResource Include="Migrations\201804171613337_AddCertificateRegistration.resx">
      <DependentUpon>201804171613337_AddCertificateRegistration.cs</DependentUpon>
    </EmbeddedResource>
    <EmbeddedResource Include="Migrations\201804241507196_RemoveUserCertificateIsActive.resx">
      <DependentUpon>201804241507196_RemoveUserCertificateIsActive.cs</DependentUpon>
    </EmbeddedResource>
    <EmbeddedResource Include="Migrations\201805012001354_AddUserCertificatesIndex.resx">
      <DependentUpon>201805012001354_AddUserCertificatesIndex.cs</DependentUpon>
    </EmbeddedResource>
    <EmbeddedResource Include="Migrations\201805091846502_MakeCertificatesSha1ThumbprintRequired.resx">
      <DependentUpon>201805091846502_MakeCertificatesSha1ThumbprintRequired.cs</DependentUpon>
    </EmbeddedResource>
    <EmbeddedResource Include="Migrations\201807031816101_AccountDeleteSignatureNotRequired.resx">
      <DependentUpon>201807031816101_AccountDeleteSignatureNotRequired.cs</DependentUpon>
    </EmbeddedResource>
    <EmbeddedResource Include="Migrations\201807181816293_SymbolPackages.resx">
      <DependentUpon>201807181816293_SymbolPackages.cs</DependentUpon>
    </EmbeddedResource>
    <EmbeddedResource Include="Migrations\201807261747084_AddCertificateDetails.resx">
      <DependentUpon>201807261747084_AddCertificateDetails.cs</DependentUpon>
    </EmbeddedResource>
    <EmbeddedResource Include="Migrations\201807302212501_AddShortCertificateNames.resx">
      <DependentUpon>201807302212501_AddShortCertificateNames.cs</DependentUpon>
    </EmbeddedResource>
    <EmbeddedResource Include="Migrations\201808010014291_AddRepositoryType.resx">
      <DependentUpon>201808010014291_AddRepositoryType.cs</DependentUpon>
    </EmbeddedResource>
    <EmbeddedResource Include="Migrations\201808032317064_FixSymbolCreatedColumnEFIssue.resx">
      <DependentUpon>201808032317064_FixSymbolCreatedColumnEFIssue.cs</DependentUpon>
    </EmbeddedResource>
    <EmbeddedResource Include="Migrations\201808312302101_AddIsVerifiedDownloadCountIdIndexForPackageRegistrationsTable.resx">
      <DependentUpon>201808312302101_AddIsVerifiedDownloadCountIdIndexForPackageRegistrationsTable.cs</DependentUpon>
    </EmbeddedResource>
    <EmbeddedResource Include="Migrations\201811011725146_LicenseChanges.resx">
      <DependentUpon>201811011725146_LicenseChanges.cs</DependentUpon>
    </EmbeddedResource>
    <EmbeddedResource Include="Migrations\201811291758016_RemoveCuratedFeedEntities.resx">
      <DependentUpon>201811291758016_RemoveCuratedFeedEntities.cs</DependentUpon>
    </EmbeddedResource>
    <EmbeddedResource Include="Migrations\201901142143060_AddDeprecationEntities.resx">
      <DependentUpon>201901142143060_AddDeprecationEntities.cs</DependentUpon>
    </EmbeddedResource>
    <EmbeddedResource Include="Migrations\201902061444243_AddVulnerabilityEntities.resx">
      <DependentUpon>201902061444243_AddVulnerabilityEntities.cs</DependentUpon>
    </EmbeddedResource>
    <EmbeddedResource Include="Migrations\201903020136235_CvesCanBeEmpty.resx">
      <DependentUpon>201903020136235_CvesCanBeEmpty.cs</DependentUpon>
    </EmbeddedResource>
    <EmbeddedResource Include="Migrations\201904081230004_AddIndexToUserSecurityPolicy.resx">
      <DependentUpon>201904081230004_AddIndexToUserSecurityPolicy.cs</DependentUpon>
    </EmbeddedResource>
    <EmbeddedResource Include="Migrations\201904252152567_DeletedByOptional.resx">
      <DependentUpon>201904252152567_DeletedByOptional.cs</DependentUpon>
    </EmbeddedResource>
    <EmbeddedResource Include="Migrations\201904292139301_RemoveVulnerabilityDataFromPackageDeprecationModel.resx">
      <DependentUpon>201904292139301_RemoveVulnerabilityDataFromPackageDeprecationModel.cs</DependentUpon>
    </EmbeddedResource>
    <EmbeddedResource Include="Migrations\201905071526573_DevelopmentDependencyMetadata.resx">
      <DependentUpon>201905071526573_DevelopmentDependencyMetadata.cs</DependentUpon>
    </EmbeddedResource>
    <EmbeddedResource Include="Migrations\201906262145129_EmbeddedIconFlag.resx">
      <DependentUpon>201906262145129_EmbeddedIconFlag.cs</DependentUpon>
    </EmbeddedResource>
    <EmbeddedResource Include="Migrations\201910291956170_AddPackageVulnerabilities.resx">
      <DependentUpon>201910291956170_AddPackageVulnerabilities.cs</DependentUpon>
    </EmbeddedResource>
    <EmbeddedResource Include="Migrations\201911072143480_AddVulnerablePackageVersionRangeIdIndex.resx">
      <DependentUpon>201911072143480_AddVulnerablePackageVersionRangeIdIndex.cs</DependentUpon>
    </EmbeddedResource>
    <EmbeddedResource Include="Migrations\201911132341290_AddVulnerablePackageVersionRangeFirstPatchedVersion.resx">
      <DependentUpon>201911132341290_AddVulnerablePackageVersionRangeFirstPatchedVersion.cs</DependentUpon>
    </EmbeddedResource>
    <EmbeddedResource Include="Migrations\201911160032363_AddCredentialRevocationSourceKeyColumn.resx">
      <DependentUpon>201911160032363_AddCredentialRevocationSourceKeyColumn.cs</DependentUpon>
    </EmbeddedResource>
    <EmbeddedResource Include="Migrations\201912051135094_PackageVulnerabilityAdvisoryUrlRenameAndRequired.resx">
      <DependentUpon>201912051135094_PackageVulnerabilityAdvisoryUrlRenameAndRequired.cs</DependentUpon>
    </EmbeddedResource>
    <EmbeddedResource Include="Migrations\202004030548285_AddPackageRename.resx">
      <DependentUpon>202004030548285_AddPackageRename.cs</DependentUpon>
    </EmbeddedResource>
    <EmbeddedResource Include="Migrations\202006011927336_AddIndexToPackageDependencies.resx">
      <DependentUpon>202006011927336_AddIndexToPackageDependencies.cs</DependentUpon>
    </EmbeddedResource>
    <EmbeddedResource Include="Migrations\202007220027197_AddEmbeddedReadmeTypeColumn.resx">
      <DependentUpon>202007220027197_AddEmbeddedReadmeTypeColumn.cs</DependentUpon>
    </EmbeddedResource>
    <EmbeddedResource Include="Migrations\202104062157118_AddVersionSpecificId.resx">
      <DependentUpon>202104062157118_AddVersionSpecificId.cs</DependentUpon>
    </EmbeddedResource>
    <EmbeddedResource Include="Migrations\202201242159337_AddUserStatusKeyColumn.resx">
      <DependentUpon>202201242159337_AddUserStatusKeyColumn.cs</DependentUpon>
    </EmbeddedResource>
    <EmbeddedResource Include="Migrations\202202010109383_AddCreatedSecurelyToCredentials.resx">
      <DependentUpon>202202010109383_AddCreatedSecurelyToCredentials.cs</DependentUpon>
    </EmbeddedResource>
    <EmbeddedResource Include="Migrations\202205300006043_Int64PackageDownloadCount.resx">
      <DependentUpon>202205300006043_Int64PackageDownloadCount.cs</DependentUpon>
    </EmbeddedResource>
    <EmbeddedResource Include="Migrations\202410302050035_AddFederatedCredentials.resx">
      <DependentUpon>202410302050035_AddFederatedCredentials.cs</DependentUpon>
    </EmbeddedResource>
    <EmbeddedResource Include="Migrations\202506250741123_AddCustomDataToPackageTypes.resx">
      <DependentUpon>202506250741123_AddCustomDataToPackageTypes.cs</DependentUpon>
    </EmbeddedResource>
    <EmbeddedResource Include="Migrations\202507101756059_AddFederatedCredentialPolicyName.resx">
      <DependentUpon>202507101756059_AddFederatedCredentialPolicyName.cs</DependentUpon>
    </EmbeddedResource>
    <EmbeddedResource Include="OData\QueryAllowed\Data\apiv1packages.json" />
    <EmbeddedResource Include="OData\QueryAllowed\Data\apiv1search.json" />
    <EmbeddedResource Include="OData\QueryAllowed\Data\apiv2getupdates.json" />
    <EmbeddedResource Include="OData\QueryAllowed\Data\apiv2packages.json" />
    <EmbeddedResource Include="OData\QueryAllowed\Data\apiv2search.json" />
    <Content Include="Areas\Admin\Views\SecurityPolicy\Index.cshtml" />
    <Content Include="Areas\Admin\Views\ReservedNamespace\Index.cshtml" />
    <Content Include="Areas\Admin\Views\DeleteAccount\Index.cshtml" />
    <Content Include="Areas\Admin\Views\Validation\Index.cshtml" />
    <Content Include="Areas\Admin\Views\DeleteAccount\DeleteAccountStatus.cshtml" />
    <Content Include="Areas\Admin\Views\Delete\Reflow.cshtml" />
    <Content Include="Areas\Admin\Views\Delete\_ReflowBulk.cshtml" />
    <Content Include="Areas\Admin\Views\Delete\_ReflowBulkConfirm.cshtml" />
    <Content Include="Areas\Admin\Views\Shared\LockIndex.cshtml" />
    <Content Include="App_Data\Files\Content\Login-Discontinuation-Configuration.json" />
    <Content Include="Areas\Admin\Views\DeleteAccount\_DeleteUserAccountForm.cshtml" />
    <Content Include="App_Data\Files\Content\Certificates-Configuration.json" />
    <Content Include="Scripts\d3\README.md" />
    <Content Include="Scripts\d3\LICENSE" />
    <Content Include="Scripts\d3\CHANGES.md" />
    <Content Include="Scripts\d3\API.md" />
    <Content Include="Areas\Admin\Views\Revalidation\Index.cshtml" />
    <Content Include="App_Data\Files\Content\Symbols-Configuration.json" />
    <Content Include="Scripts\gallery\idle-timer.js" />
    <Content Include="Scripts\gallery\instrumentation.js" />
    <Content Include="Scripts\gallery\knockout-3.5.1.js" />
    <Content Include="Scripts\gallery\moment-2.29.4.js" />
    <Content Include="Scripts\gallery\page-trusted-publishing.js" />
    <Content Include="Scripts\gallery\page-downloads.js" />
    <Content Include="Scripts\gallery\page-list-packages.js" />
    <Content Include="Scripts\gallery\syntaxhighlight.js" />
    <Content Include="Views\Shared\SiteMenu.cshtml">
      <SubType>Code</SubType>
    </Content>
    <Content Include="Views\Shared\Title.cshtml" />
    <Content Include="Views\Pages\Home.cshtml" />
    <Content Include="Views\Pages\Privacy.cshtml" />
    <Content Include="Views\Pages\Terms.cshtml" />
    <Content Include="Views\Pages\About.cshtml" />
    <Content Include="Views\Users\ApiKeys.cshtml" />
    <Content Include="Views\Shared\Gallery\Layout.cshtml" />
    <Content Include="Views\Shared\Gallery\Footer.cshtml" />
    <Content Include="Views\Shared\Gallery\Header.cshtml" />
    <Content Include="Views\Authentication\SignIn.cshtml" />
    <Content Include="Views\Pages\_PagesView.cshtml" />
    <Content Include="Views\Shared\_SearchBar.cshtml" />
    <Content Include="Views\Pages\Downloads.cshtml" />
    <Content Include="Views\Authentication\LinkExternal.cshtml" />
    <Content Include="Views\Authentication\_SignIn.cshtml" />
    <Content Include="Views\Authentication\_Register.cshtml" />
    <Content Include="Views\Shared\_PackageHeading.cshtml" />
    <Content Include="Views\Packages\_ImportReadMe.cshtml" />
    <Content Include="Views\Packages\_EditForm.cshtml" />
    <Content Include="Areas\Admin\Views\DeleteAccount\DeleteUserAccount.cshtml" />
    <Content Include="Views\Users\_UserPackagesListForDeletedAccount.cshtml" />
    <Content Include="Views\Users\DeleteAccount.cshtml" />
    <Content Include="Views\Authentication\SignInNuGetAccount.cshtml" />
    <Content Include="Views\Packages\_VerifyForm.cshtml" />
    <Content Include="Views\Packages\_VerifyMetadata.cshtml" />
    <Content Include="Views\Users\Organizations.cshtml" />
    <Content Include="Views\Users\TransformToOrganizationFailed.cshtml" />
    <Content Include="Views\Users\TransformToOrganization.cshtml" />
    <Content Include="Views\Packages\_ValidationIssue.cshtml" />
    <Content Include="Views\Organizations\ManageOrganization.cshtml" />
    <Content Include="Views\Shared\_ConfirmationResendForm.cshtml" />
    <Content Include="Views\Shared\_AccountProfilePicture.cshtml" />
    <Content Include="Views\Shared\_AccountChangeEmail.cshtml" />
    <Content Include="Views\Shared\_AccountChangeNotifications.cshtml" />
    <Content Include="Views\Users\_UserAccountChangePassword.cshtml" />
    <Content Include="Views\Users\_UserAccountChangeExternalCredential.cshtml" />
    <Content Include="Views\Shared\_AccountConfirmationNotices.cshtml" />
    <Content Include="Views\Users\_UserAccountLinkExternalCredential.cshtml" />
    <Content Include="Views\Pages\_TransformOrLink.cshtml" />
    <Content Include="Views\Organizations\_OrganizationAccountManageMembers.cshtml" />
    <Content Include="Views\Shared\_AutocompleteTemplate.cshtml" />
    <Content Include="Views\Authentication\_SigninAssistance.cshtml" />
    <Content Include="Views\Organizations\Add.cshtml" />
    <Content Include="Views\Organizations\HandleOrganizationMembershipRequest.cshtml" />
    <Content Include="Views\Users\_UserOrganizationsListForDeletedAccount.cshtml" />
    <Content Include="Views\Organizations\DeleteAccount.cshtml" />
    <Content Include="Views\Users\_DeleteUserAccountForm.cshtml" />
    <Content Include="Views\Organizations\_OrganizationMembersListForDeletedAccount.cshtml" />
    <Content Include="Views\Shared\_AccountCertificates.cshtml" />
    <Content Include="Views\Packages\_SupportedFrameworksTable.cshtml" />
    <Content Include="Views\Packages\_SupportedFrameworksBadges.cshtml" />
  </ItemGroup>
  <ItemGroup>
    <Content Include="App_Offline-Planned.htm" />
    <Content Include="App_Offline-Unplanned.htm" />
    <Content Include="Areas\Admin\DynamicData\Content\GridViewPager.ascx" />
    <Content Include="Areas\Admin\DynamicData\Content\Images\Back.gif" />
    <Content Include="Areas\Admin\DynamicData\Content\Images\header_back.gif" />
    <Content Include="Areas\Admin\DynamicData\Content\Images\PgFirst.gif" />
    <Content Include="Areas\Admin\DynamicData\Content\Images\PgLast.gif" />
    <Content Include="Areas\Admin\DynamicData\Content\Images\PgNext.gif" />
    <Content Include="Areas\Admin\DynamicData\Content\Images\PgPrev.gif" />
    <Content Include="Areas\Admin\DynamicData\Content\Images\plus.gif" />
    <Content Include="Areas\Admin\DynamicData\Default.aspx" />
    <Content Include="Areas\Admin\DynamicData\EntityTemplates\Default.ascx" />
    <Content Include="Areas\Admin\DynamicData\EntityTemplates\Default_Edit.ascx" />
    <Content Include="Areas\Admin\DynamicData\EntityTemplates\Default_Insert.ascx" />
    <Content Include="Areas\Admin\DynamicData\FieldTemplates\Boolean.ascx" />
    <Content Include="Areas\Admin\DynamicData\FieldTemplates\Boolean_Edit.ascx" />
    <Content Include="Areas\Admin\DynamicData\FieldTemplates\Children.ascx" />
    <Content Include="Areas\Admin\DynamicData\FieldTemplates\Children_Insert.ascx" />
    <Content Include="Areas\Admin\DynamicData\FieldTemplates\DateTime.ascx" />
    <Content Include="Areas\Admin\DynamicData\FieldTemplates\DateTime_Edit.ascx" />
    <Content Include="Areas\Admin\DynamicData\FieldTemplates\Decimal_Edit.ascx" />
    <Content Include="Areas\Admin\DynamicData\FieldTemplates\EmailAddress.ascx" />
    <Content Include="Areas\Admin\DynamicData\FieldTemplates\Enumeration.ascx" />
    <Content Include="Areas\Admin\DynamicData\FieldTemplates\Enumeration_Edit.ascx" />
    <Content Include="Areas\Admin\DynamicData\FieldTemplates\ForeignKey.ascx" />
    <Content Include="Areas\Admin\DynamicData\FieldTemplates\ForeignKey_Edit.ascx" />
    <Content Include="Areas\Admin\DynamicData\FieldTemplates\Integer_Edit.ascx" />
    <Content Include="Areas\Admin\DynamicData\FieldTemplates\ManyToMany.ascx" />
    <Content Include="Areas\Admin\DynamicData\FieldTemplates\ManyToMany_Edit.ascx" />
    <Content Include="Areas\Admin\DynamicData\FieldTemplates\MultilineText_Edit.ascx" />
    <Content Include="Areas\Admin\DynamicData\FieldTemplates\Text.ascx" />
    <Content Include="Areas\Admin\DynamicData\FieldTemplates\Text_Edit.ascx" />
    <Content Include="Areas\Admin\DynamicData\FieldTemplates\Url.ascx" />
    <Content Include="Areas\Admin\DynamicData\Filters\Boolean.ascx" />
    <Content Include="Areas\Admin\DynamicData\Filters\Enumeration.ascx" />
    <Content Include="Areas\Admin\DynamicData\Filters\ForeignKey.ascx" />
    <Content Include="Areas\Admin\DynamicData\PageTemplates\Details.aspx" />
    <Content Include="Areas\Admin\DynamicData\PageTemplates\Edit.aspx" />
    <Content Include="Areas\Admin\DynamicData\PageTemplates\Insert.aspx" />
    <Content Include="Areas\Admin\DynamicData\PageTemplates\List.aspx" />
    <Content Include="Areas\Admin\DynamicData\Site.css" />
    <Content Include="Content\Images\errorPage.png" />
    <Content Include="Content\Images\icons\nuget_32_mono_b.png" />
    <Content Include="Content\Images\icons\nuget_32_mono_w.png" />
    <Content Include="Content\Images\YourPackage.png" />
    <Content Include="Content\Layout.css" />
    <Content Include="Content\PageStylings.css" />
    <Content Include="Content\Site.css" />
    <Content Include="Content\Images\headerbackground.png" />
    <Content Include="Content\Logos\hero.png">
      <BrowseToURL>hero.png</BrowseToURL>
    </Content>
    <Content Include="Content\Images\inputBackground.png" />
    <Content Include="Content\Logos\nugetlogo.png" />
    <Content Include="Content\Logos\nugetLogoFooter.png" />
    <Content Include="Content\Images\packageDefaultIcon-50x50.png" />
    <Content Include="Content\Images\packageDefaultIcon.png" />
    <Content Include="Content\Images\required.png" />
    <Content Include="Content\Images\searchButton.png" />
    <Content Include="Content\themes\custom\jquery-ui-1.10.3.custom.css" />
    <Content Include="Public\favicon.ico" />
    <Content Include="Public\opensearch.xml" />
    <EmbeddedResource Include="Areas\Admin\Migrations\201602111647053_SupportRequestDbModel.resx">
      <DependentUpon>201602111647053_SupportRequestDbModel.cs</DependentUpon>
    </EmbeddedResource>
    <EmbeddedResource Include="Areas\Admin\Migrations\201602191039005_PackageInfoIsOptional.resx">
      <DependentUpon>201602191039005_PackageInfoIsOptional.cs</DependentUpon>
    </EmbeddedResource>
    <EmbeddedResource Include="Infrastructure\Elmah.SqlServer.sql" />
    <EmbeddedResource Include="Infrastructure\AddPackageLicenseReport.sql" />
    <Content Include="Public\robots.txt" />
    <Content Include="App_Data\Files\Content\Trusted-Image-Domains.json" />
    <Content Include="App_Data\Files\Content\Typosquatting-Configuration.json" />
    <Content Include="App_Data\Files\Content\flags.json" />
    <Content Include="Areas\Admin\Views\DeleteAccount\DeleteOrganizationAccount.cshtml" />
    <Content Include="Areas\Admin\Views\Features\Index.cshtml" />
    <Content Include="Areas\Admin\Views\Features\_EditFeature.cshtml" />
    <Content Include="Areas\Admin\Views\Features\_AddFeature.cshtml" />
    <Content Include="Areas\Admin\Views\Features\_AddFlight.cshtml" />
    <Content Include="Areas\Admin\Views\Features\_EditFlight.cshtml" />
    <Content Include="App_Data\Files\Content\AB-Test-Configuration.json" />
    <Content Include="Areas\Admin\Views\SiteAdmins\Index.cshtml" />
    <Content Include="Areas\Admin\Views\ApiKeys\Index.cshtml" />
    <Content Include="App_Data\Files\Content\OData-Cache-Configuration.json" />
    <Content Include="App_Data\Files\Content\GitHubUsage.v1.json" />
    <Content Include="Scripts\d3\d3.js" />
    <Content Include="Scripts\gallery\async-file-upload.js" />
    <Content Include="Scripts\gallery\autocomplete.js" />
    <Content Include="Scripts\gallery\bootstrap.js" />
    <Content Include="Scripts\gallery\certificates.js" />
    <Content Include="Scripts\gallery\clamp.js" />
    <Content Include="Scripts\gallery\common-multi-select-dropdown.js" />
    <Content Include="Scripts\gallery\common.js" />
    <Content Include="Scripts\gallery\jquery-3.4.1.js" />
    <Content Include="Scripts\gallery\jquery-ui-1.10.3.js" />
    <Content Include="Scripts\gallery\jquery.validate-1.16.0.js" />
    <Content Include="Scripts\gallery\jquery.validate.unobtrusive-3.2.6.js" />
    <Content Include="Scripts\gallery\knockout-projections.js" />
    <Content Include="Scripts\gallery\md5.js" />
    <Content Include="Scripts\gallery\page-about.js" />
    <Content Include="Scripts\gallery\page-account.js" />
    <Content Include="Scripts\gallery\page-add-organization.js" />
    <Content Include="Scripts\gallery\page-api-keys.js" />
    <Content Include="Scripts\gallery\page-delete-package.js" />
    <Content Include="Scripts\gallery\page-display-package.js" />
    <Content Include="Scripts\gallery\page-edit-readme.js" />
    <Content Include="Scripts\gallery\page-home.js" />
    <Content Include="Scripts\gallery\page-manage-deprecation.js" />
    <Content Include="Scripts\gallery\page-manage-organization.js" />
    <Content Include="Scripts\gallery\page-manage-owners.js" />
    <Content Include="Scripts\gallery\page-manage-packages.js" />
    <Content Include="Scripts\gallery\page-signin.js" />
    <Content Include="Scripts\gallery\page-support-requests.js" />
    <Content Include="Scripts\gallery\stats-dimensions.js" />
    <Content Include="Scripts\gallery\stats-perpackagestatsgraphs.js" />
    <Content Include="Web.config">
      <SubType>Designer</SubType>
    </Content>
    <Content Include="Web.Debug.config">
      <DependentUpon>Web.config</DependentUpon>
    </Content>
    <Content Include="Web.Release.config">
      <DependentUpon>Web.config</DependentUpon>
    </Content>
    <Content Include="Views\web.config" />
    <Content Include="Views\_ViewStart.cshtml" />
    <Content Include="Views\Errors\InternalError.cshtml" />
    <Content Include="Views\Shared\Confirm.cshtml" />
    <Content Include="Views\Users\Thanks.cshtml" />
    <Content Include="Views\Users\Profiles.cshtml" />
    <Content Include="Views\Authentication\Register.cshtml" />
    <Content Include="Views\Packages\ContactOwners.cshtml" />
    <Content Include="Views\Packages\DisplayPackage.cshtml" />
    <Content Include="Views\Shared\ListPackages.cshtml" />
    <Content Include="Views\Packages\ReportAbuse.cshtml" />
    <Content Include="Views\Packages\UploadPackage.cshtml" />
    <Content Include="Views\Shared\_ListPackage.cshtml" />
    <Content Include="Views\Users\Packages.cshtml" />
    <Content Include="App_Code\ViewHelpers.cshtml" />
    <Content Include="Views\Users\PasswordChanged.cshtml" />
    <Content Include="Views\Users\ForgotPassword.cshtml" />
    <Content Include="Views\Users\PasswordSent.cshtml" />
    <Content Include="Views\Users\ResetPassword.cshtml" />
    <Content Include="Views\Users\Account.cshtml" />
    <Content Include="Views\Packages\ConfirmOwner.cshtml" />
    <Content Include="Views\Errors\NotFound.cshtml" />
    <Content Include="Views\Packages\_ManageListing.cshtml" />
    <Content Include="Views\Packages\_ManageDocumentation.cshtml" />
    <Content Include="Views\Packages\_ManageOwners.cshtml" />
    <Content Include="api\Web.config" />
    <Compile Include="Infrastructure\Lucene\LuceneSearchService.cs" />
    <Content Include="Views\Shared\ConfirmationRequired.cshtml" />
    <Content Include="Views\Pages\Contact.cshtml" />
    <Content Include="Views\Shared\_DeletePackage.cshtml" />
    <Content Include="Views\Packages\DeleteSymbols.cshtml" />
    <Content Include="Views\Packages\Manage.cshtml" />
    <Content Include="Views\Packages\License.cshtml" />
    <Content Include="Views\Packages\_ManageDeprecation.cshtml" />
    <Content Include="Views\Shared\_MultiSelectDropdown.cshtml" />
    <Content Include="Views\Packages\_DisplayPackageDeprecation.cshtml" />
    <Content Include="Views\Experiments\SearchSideBySide.cshtml" />
    <Content Include="Views\Api\HealthProbeApi.cshtml" />
    <Content Include="Views\Pages\_Enable2FA.cshtml" />
    <Content Include="Views\Pages\SimulateError.cshtml" />
    <Content Include="Views\Packages\_DisplayPackageRenames.cshtml" />
    <Content Include="Views\Packages\_DisplayPackageVulnerabilities.cshtml" />
  </ItemGroup>
  <ItemGroup>
    <Service Include="{508349B6-6B84-4DF5-91F0-309BEEBAD82D}" />
  </ItemGroup>
  <ItemGroup>
    <EmbeddedResource Include="Migrations\201304251927587_UserCreatedDate.resx">
      <DependentUpon>201304251927587_UserCreatedDate.cs</DependentUpon>
    </EmbeddedResource>
    <EmbeddedResource Include="Migrations\201306031734581_WidenStatisticsOperationColumn.resx">
      <DependentUpon>201306031734581_WidenStatisticsOperationColumn.cs</DependentUpon>
    </EmbeddedResource>
    <EmbeddedResource Include="Migrations\201306031754328_SupportNewClientHeaders.resx">
      <DependentUpon>201306031754328_SupportNewClientHeaders.cs</DependentUpon>
    </EmbeddedResource>
    <EmbeddedResource Include="Migrations\201308051913351_EditableMetadata.resx">
      <DependentUpon>201308051913351_EditableMetadata.cs</DependentUpon>
    </EmbeddedResource>
    <EmbeddedResource Include="Migrations\201308292200027_PackageLastEditedTimestamp.resx">
      <DependentUpon>201308292200027_PackageLastEditedTimestamp.cs</DependentUpon>
    </EmbeddedResource>
    <EmbeddedResource Include="Migrations\201308302258388_AddPackageEditLastErrorColumn.resx">
      <DependentUpon>201308302258388_AddPackageEditLastErrorColumn.cs</DependentUpon>
    </EmbeddedResource>
    <EmbeddedResource Include="Migrations\201309092040124_LicenseReports.resx">
      <DependentUpon>201309092040124_LicenseReports.cs</DependentUpon>
    </EmbeddedResource>
    <EmbeddedResource Include="Migrations\201309092041546_AddPackageLicenseReportSproc.resx">
      <DependentUpon>201309092041546_AddPackageLicenseReportSproc.cs</DependentUpon>
    </EmbeddedResource>
    <EmbeddedResource Include="Migrations\201309101922464_NormalizedVersionColumn.resx">
      <DependentUpon>201309101922464_NormalizedVersionColumn.cs</DependentUpon>
    </EmbeddedResource>
    <EmbeddedResource Include="Migrations\201309172217450_CredentialsTable.resx">
      <DependentUpon>201309172217450_CredentialsTable.cs</DependentUpon>
    </EmbeddedResource>
    <EmbeddedResource Include="Migrations\201310281909048_PackageStatistics.resx">
      <DependentUpon>201310281909048_PackageStatistics.cs</DependentUpon>
    </EmbeddedResource>
    <EmbeddedResource Include="Migrations\201310301757446_RemoveOldCredentialColumns.resx">
      <DependentUpon>201310301757446_RemoveOldCredentialColumns.cs</DependentUpon>
    </EmbeddedResource>
    <EmbeddedResource Include="Migrations\201310301947399_AddCredentialDescriptionColumn.resx">
      <DependentUpon>201310301947399_AddCredentialDescriptionColumn.cs</DependentUpon>
    </EmbeddedResource>
    <EmbeddedResource Include="Migrations\201311261928187_NullifyOldColumns.resx">
      <DependentUpon>201311261928187_NullifyOldColumns.cs</DependentUpon>
    </EmbeddedResource>
    <EmbeddedResource Include="Migrations\201505261416326_UniquePackageRegistration.resx">
      <DependentUpon>201505261416326_UniquePackageRegistration.cs</DependentUpon>
    </EmbeddedResource>
    <EmbeddedResource Include="Migrations\201507171324501_AdditionalIndexesForPerformance.resx">
      <DependentUpon>201507171324501_AdditionalIndexesForPerformance.cs</DependentUpon>
    </EmbeddedResource>
    <EmbeddedResource Include="Migrations\201508031046581_IndexPackagesLastUpdatedWithIsListed.resx">
      <DependentUpon>201508031046581_IndexPackagesLastUpdatedWithIsListed.cs</DependentUpon>
    </EmbeddedResource>
    <EmbeddedResource Include="Migrations\201510010732458_EntityFramework6.resx">
      <DependentUpon>201510010732458_EntityFramework6.cs</DependentUpon>
    </EmbeddedResource>
    <EmbeddedResource Include="Migrations\201510011319560_PackageDelete.resx">
      <DependentUpon>201510011319560_PackageDelete.cs</DependentUpon>
    </EmbeddedResource>
    <EmbeddedResource Include="Migrations\201511050008198_PackagesCreatedDateDefaultValue.resx">
      <DependentUpon>201511050008198_PackagesCreatedDateDefaultValue.cs</DependentUpon>
    </EmbeddedResource>
    <EmbeddedResource Include="Migrations\201602181939424_RemovePackageStatistics.resx">
      <DependentUpon>201602181939424_RemovePackageStatistics.cs</DependentUpon>
    </EmbeddedResource>
    <EmbeddedResource Include="Migrations\201603111230347_RemoveSqlDownloadStatsAggregation.resx">
      <DependentUpon>201603111230347_RemoveSqlDownloadStatsAggregation.cs</DependentUpon>
    </EmbeddedResource>
    <EmbeddedResource Include="Migrations\201603151731262_AddIndexForPackageDeletes.resx">
      <DependentUpon>201603151731262_AddIndexForPackageDeletes.cs</DependentUpon>
    </EmbeddedResource>
    <EmbeddedResource Include="Migrations\201604061724388_NotifyPackagePushed.resx">
      <DependentUpon>201604061724388_NotifyPackagePushed.cs</DependentUpon>
    </EmbeddedResource>
    <EmbeddedResource Include="Migrations\201605250728584_AddAdditionalIndexForPackageDeletes.resx">
      <DependentUpon>201605250728584_AddAdditionalIndexForPackageDeletes.cs</DependentUpon>
    </EmbeddedResource>
    <EmbeddedResource Include="Migrations\201605250755294_AddIndexForUserEmailAddress.resx">
      <DependentUpon>201605250755294_AddIndexForUserEmailAddress.cs</DependentUpon>
    </EmbeddedResource>
    <EmbeddedResource Include="Migrations\201605310704169_RemoveOldCredentialColumnsFromUsersTable.resx">
      <DependentUpon>201605310704169_RemoveOldCredentialColumnsFromUsersTable.cs</DependentUpon>
    </EmbeddedResource>
    <EmbeddedResource Include="Migrations\201606012049351_AddIndexForCredentialsUserKey.resx">
      <DependentUpon>201606012049351_AddIndexForCredentialsUserKey.cs</DependentUpon>
    </EmbeddedResource>
    <EmbeddedResource Include="Migrations\201606012058492_AddIndexForPackageLicenseReportsPackageKey.resx">
      <DependentUpon>201606012058492_AddIndexForPackageLicenseReportsPackageKey.cs</DependentUpon>
    </EmbeddedResource>
    <EmbeddedResource Include="Migrations\201606020741056_CredentialExpires.resx">
      <DependentUpon>201606020741056_CredentialExpires.cs</DependentUpon>
    </EmbeddedResource>
    <EmbeddedResource Include="Migrations\201607190813558_CredentialDoesNotExpire.resx">
      <DependentUpon>201607190813558_CredentialDoesNotExpire.cs</DependentUpon>
    </EmbeddedResource>
    <EmbeddedResource Include="Migrations\201607190842411_CredentialLastUsed.resx">
      <DependentUpon>201607190842411_CredentialLastUsed.cs</DependentUpon>
    </EmbeddedResource>
    <EmbeddedResource Include="Migrations\201608251939567_AddPackageTypes.resx">
      <DependentUpon>201608251939567_AddPackageTypes.cs</DependentUpon>
    </EmbeddedResource>
    <EmbeddedResource Include="Migrations\201609092252096_AddIndexCredentialExpires.resx">
      <DependentUpon>201609092252096_AddIndexCredentialExpires.cs</DependentUpon>
    </EmbeddedResource>
    <EmbeddedResource Include="Migrations\201609092255576_AddIndexUsersEmail.resx">
      <DependentUpon>201609092255576_AddIndexUsersEmail.cs</DependentUpon>
    </EmbeddedResource>
    <EmbeddedResource Include="Migrations\201610042351343_AddUserFailedLogin.resx">
      <DependentUpon>201610042351343_AddUserFailedLogin.cs</DependentUpon>
    </EmbeddedResource>
    <EmbeddedResource Include="Migrations\201609211206577_ApiKeyDescription.resx">
      <DependentUpon>201609211206577_ApiKeyDescription.cs</DependentUpon>
    </EmbeddedResource>
    <EmbeddedResource Include="Migrations\201609260823310_ScopedCredential.resx">
      <DependentUpon>201609260823310_ScopedCredential.cs</DependentUpon>
    </EmbeddedResource>
    <EmbeddedResource Include="Migrations\201609270831462_AddExpirationColumn.resx">
      <DependentUpon>201609270831462_AddExpirationColumn.cs</DependentUpon>
    </EmbeddedResource>
    <EmbeddedResource Include="Migrations\201701120413341_AddScopeCredentialKey.resx">
      <DependentUpon>201701120413341_AddScopeCredentialKey.cs</DependentUpon>
    </EmbeddedResource>
    <EmbeddedResource Include="Migrations\201611240011320_AddTriggerForPackagesLastEdited.resx">
      <DependentUpon>201611240011320_AddTriggerForPackagesLastEdited.cs</DependentUpon>
    </EmbeddedResource>
    <EmbeddedResource Include="Strings.resx">
      <Generator>PublicResXFileCodeGenerator</Generator>
      <SubType>Designer</SubType>
      <LastGenOutput>Strings.Designer.cs</LastGenOutput>
    </EmbeddedResource>
  </ItemGroup>
  <ItemGroup>
    <Content Include="Views\Errors\ReadOnlyMode.cshtml" />
    <Content Include="Areas\Admin\DynamicData\Site.master" />
    <Content Include="Areas\Admin\DynamicData\web.config">
      <SubType>Designer</SubType>
    </Content>
    <Content Include="Areas\Admin\Views\Home\Index.cshtml" />
    <Content Include="Areas\Admin\Views\Web.config" />
    <Content Include="Areas\Admin\Views\_ViewStart.cshtml" />
    <Content Include="Areas\Admin\Views\Lucene\Index.cshtml">
      <SubType>Code</SubType>
    </Content>
    <Content Include="Views\Errors\BadRequest.cshtml" />
    <Content Include="Views\Packages\_PackageDependencies.cshtml" />
    <Content Include="Views\Statistics\Index.cshtml" />
    <Content Include="Views\Statistics\Packages.cshtml" />
    <Content Include="Views\Statistics\PackageVersions.cshtml" />
    <Content Include="Views\Statistics\PackageDownloadsByVersion.cshtml" />
    <Content Include="Views\Packages\ReportMyPackage.cshtml" />
    <Content Include="Views\Statistics\PackageDownloadsDetail.cshtml" />
    <Content Include="Views\Statistics\_PivotTable.cshtml" />
    <Content Include="Views\Statistics\_LastUpdated.cshtml" />
  </ItemGroup>
  <ItemGroup>
    <Folder Include="Areas\Admin\DynamicData\CustomPages\" />
    <Folder Include="Authentication\Providers\" />
    <Folder Include="Infrastructure\Authentication\" />
    <Folder Include="Security\" />
  </ItemGroup>
  <ItemGroup>
    <ProjectReference Include="..\NuGet.Services.Configuration\NuGet.Services.Configuration.csproj">
      <Project>{f2e4c9f8-d0e1-4ab4-887d-0af2e668981e}</Project>
      <Name>NuGet.Services.Configuration</Name>
    </ProjectReference>
    <ProjectReference Include="..\NuGet.Services.Contracts\NuGet.Services.Contracts.csproj">
      <Project>{b3b7be66-86c2-4ab9-8315-021a22b104ae}</Project>
      <Name>NuGet.Services.Contracts</Name>
    </ProjectReference>
    <ProjectReference Include="..\NuGet.Services.Entities\NuGet.Services.Entities.csproj">
      <Project>{6262f4fc-29be-4226-b676-db391c89d396}</Project>
      <Name>NuGet.Services.Entities</Name>
    </ProjectReference>
    <ProjectReference Include="..\NuGet.Services.FeatureFlags\NuGet.Services.FeatureFlags.csproj">
      <Project>{228091e8-e1c3-4ffc-bd49-453a84da2c38}</Project>
      <Name>NuGet.Services.FeatureFlags</Name>
    </ProjectReference>
    <ProjectReference Include="..\NuGet.Services.KeyVault\NuGet.Services.KeyVault.csproj">
      <Project>{5dfc03f8-3b75-4896-bc7f-0745f7070066}</Project>
      <Name>NuGet.Services.KeyVault</Name>
    </ProjectReference>
    <ProjectReference Include="..\NuGet.Services.Licenses\NuGet.Services.Licenses.csproj">
      <Project>{0db9da01-265d-47f7-b717-f52917042833}</Project>
      <Name>NuGet.Services.Licenses</Name>
    </ProjectReference>
    <ProjectReference Include="..\NuGet.Services.Logging\NuGet.Services.Logging.csproj">
      <Project>{9f174d90-353d-4365-9dfb-a95986d4a6ba}</Project>
      <Name>NuGet.Services.Logging</Name>
    </ProjectReference>
    <ProjectReference Include="..\NuGet.Services.Messaging.Email\NuGet.Services.Messaging.Email.csproj">
      <Project>{178f8947-f521-4d0d-871b-ccd26393dbc7}</Project>
      <Name>NuGet.Services.Messaging.Email</Name>
    </ProjectReference>
    <ProjectReference Include="..\NuGet.Services.Messaging\NuGet.Services.Messaging.csproj">
      <Project>{259af5a7-3928-4942-a1c7-850d845f5d4a}</Project>
      <Name>NuGet.Services.Messaging</Name>
    </ProjectReference>
    <ProjectReference Include="..\NuGet.Services.Owin\NuGet.Services.Owin.csproj">
      <Project>{56d69b64-c806-42fa-9aea-baa8d3ce97b4}</Project>
      <Name>NuGet.Services.Owin</Name>
    </ProjectReference>
    <ProjectReference Include="..\NuGet.Services.ServiceBus\NuGet.Services.ServiceBus.csproj">
      <Project>{8e69eee6-2bdc-48e5-a4ab-32f44ebb2422}</Project>
      <Name>NuGet.Services.ServiceBus</Name>
    </ProjectReference>
    <ProjectReference Include="..\NuGet.Services.Sql\NuGet.Services.Sql.csproj">
      <Project>{692cdff5-6301-41bd-b06f-89deee43e23e}</Project>
      <Name>NuGet.Services.Sql</Name>
    </ProjectReference>
    <ProjectReference Include="..\NuGet.Services.Validation.Issues\NuGet.Services.Validation.Issues.csproj">
      <Project>{31c526dc-c8bd-4863-b66f-2fb1c4e440d0}</Project>
      <Name>NuGet.Services.Validation.Issues</Name>
    </ProjectReference>
    <ProjectReference Include="..\NuGet.Services.Validation\NuGet.Services.Validation.csproj">
      <Project>{14307f06-bdcc-4026-a7f9-09cd032d4b7b}</Project>
      <Name>NuGet.Services.Validation</Name>
    </ProjectReference>
    <ProjectReference Include="..\NuGetGallery.Core\NuGetGallery.Core.csproj">
      <Project>{097b2cdd-9623-4c34-93c2-d373d51f5b4e}</Project>
      <Name>NuGetGallery.Core</Name>
    </ProjectReference>
    <ProjectReference Include="..\NuGetGallery.Services\NuGetGallery.Services.csproj">
      <Project>{c7d5e850-33fa-4ec5-8d7f-b1c8dd5d48f9}</Project>
      <Name>NuGetGallery.Services</Name>
    </ProjectReference>
  </ItemGroup>
  <ItemGroup>
    <PackageReference Include="Autofac.Extensions.DependencyInjection" />
    <PackageReference Include="Microsoft.Extensions.DependencyInjection" />
    <PackageReference Include="Microsoft.Extensions.Http" />
    <PackageReference Include="Microsoft.Extensions.Http.Polly" />
    <PackageReference Include="NuGet.StrongName.AnglicanGeek.MarkdownMailer" />
    <PackageReference Include="Autofac" />
    <PackageReference Include="Autofac.Mvc5" />
    <PackageReference Include="Autofac.Mvc5.Owin" />
    <PackageReference Include="Autofac.Owin" />
    <PackageReference Include="Autofac.WebApi2" />
    <PackageReference Include="CommonMark.NET" />
    <PackageReference Include="d3" />
    <PackageReference Include="NuGet.StrongName.DynamicData.EFCodeFirstProvider" />
    <PackageReference Include="NuGet.StrongName.elmah.sqlserver" />
    <PackageReference Include="NuGet.StrongName.elmah" />
    <PackageReference Include="EntityFramework" />
    <PackageReference Include="HtmlSanitizer" />
    <PackageReference Include="Lucene.Net" />
    <PackageReference Include="Lucene.Net.Contrib" />
    <PackageReference Include="Microsoft.ApplicationInsights.TraceListener" />
    <PackageReference Include="Microsoft.ApplicationInsights.Web" />
    <PackageReference Include="Microsoft.AspNet.DynamicData.EFProvider" />
    <PackageReference Include="Microsoft.AspNet.Identity.Core" />
    <PackageReference Include="Microsoft.AspNet.Razor" />
    <PackageReference Include="Microsoft.AspNet.Web.Optimization" />
    <PackageReference Include="Microsoft.AspNet.WebApi.Client" />
    <PackageReference Include="Microsoft.AspNet.WebApi.Core" />
    <PackageReference Include="Microsoft.AspNet.WebApi.MessageHandlers.Compression.StrongName" />
    <PackageReference Include="Microsoft.AspNet.WebApi.OData" />
    <PackageReference Include="Microsoft.AspNet.WebApi.WebHost" />
    <PackageReference Include="Microsoft.AspNet.WebHelpers" />
    <PackageReference Include="Microsoft.AspNet.WebPages" />
    <PackageReference Include="Microsoft.AspNet.WebPages.Data" />
    <PackageReference Include="Microsoft.AspNet.WebPages.WebData" />
    <PackageReference Include="Microsoft.AspNetCore.Cryptography.Internal" />
    <PackageReference Include="Microsoft.Bcl.Compression" />
    <PackageReference Include="Microsoft.Data.Services" />
    <PackageReference Include="Microsoft.Extensions.Logging" />
    <PackageReference Include="Microsoft.Extensions.Logging.Abstractions" />
    <PackageReference Include="Microsoft.Net.Http" />
    <PackageReference Include="Microsoft.Web.Infrastructure" />
    <PackageReference Include="Microsoft.Web.Xdt" />
    <PackageReference Include="Modernizr" />
    <PackageReference Include="Moment.js" />
    <PackageReference Include="MvcTreeView" />
    <PackageReference Include="Owin" />
    <PackageReference Include="NuGet.StrongName.QueryInterceptor" />
    <PackageReference Include="RouteMagic" />
    <PackageReference Include="SharpZipLib" />
    <PackageReference Include="Strathweb.CacheOutput.WebApi2.StrongName" />
    <PackageReference Include="System.Data.SqlClient" />
    <PackageReference Include="System.Diagnostics.Debug" />
    <PackageReference Include="System.Linq.Expressions" />
    <PackageReference Include="System.Net.Http" />
    <PackageReference Include="System.Text.Json" />
    <PackageReference Include="NuGet.StrongName.WebActivator" />
    <PackageReference Include="WebActivatorEx" />
    <PackageReference Include="NuGet.StrongName.WebBackgrounder.EntityFramework" />
    <PackageReference Include="WebGrease" />
    <PackageReference Include="WindowsAzure.Caching" />
  </ItemGroup>
  <ItemGroup>
    <Content Include="App_Data\Files\Content\Cache-Configuration.json" />
  </ItemGroup>
  <ItemGroup>
    <Content Include="App_Data\Files\Content\Query-Hint-Configuration.json" />
  </ItemGroup>
  <ItemGroup>
    <Content Include="Areas\Admin\Views\UpdateListed\Index.cshtml" />
  </ItemGroup>
  <ItemGroup>
    <Content Include="Areas\Admin\Views\PackageOwnership\Index.cshtml" />
  </ItemGroup>
  <ItemGroup>
    <Content Include="Areas\Admin\Views\PackageOwnership\ValidateInput.cshtml" />
  </ItemGroup>
  <ItemGroup>
    <Content Include="Areas\Admin\Views\PackageOwnership\_HiddenForm.cshtml" />
  </ItemGroup>
  <ItemGroup>
    <Content Include="Areas\Admin\Views\PasswordAuthentication\Index.cshtml" />
  </ItemGroup>
  <ItemGroup>
    <Content Include="Areas\Admin\Views\ChangeUsername\Index.cshtml" />
  </ItemGroup>
  <ItemGroup>
    <Content Include="Areas\Admin\Views\PopularityTransfer\Index.cshtml" />
  </ItemGroup>
  <ItemGroup>
    <Content Include="Areas\Admin\Views\CorrectIsLatest\Index.cshtml" />
  </ItemGroup>
  <ItemGroup>
    <Content Include="Views\Shared\_AccountChangeTheme.cshtml" />
  </ItemGroup>
  <ItemGroup>
    <Content Include="Areas\Admin\Views\FederatedCredentials\Index.cshtml" />
  </ItemGroup>
  <ItemGroup>
    <Content Include="Views\Users\TrustedPublishing.cshtml" />
  </ItemGroup>
  <PropertyGroup>
    <VisualStudioVersion Condition="'$(VisualStudioVersion)' == ''">10.0</VisualStudioVersion>
    <VSToolsPath Condition="'$(VSToolsPath)' == ''">$(MSBuildExtensionsPath32)\Microsoft\VisualStudio\v$(VisualStudioVersion)</VSToolsPath>
  </PropertyGroup>
  <Import Project="$(MSBuildBinPath)\Microsoft.CSharp.targets" />
  <Import Project="$(VSToolsPath)\WebApplications\Microsoft.WebApplication.targets" Condition="'$(VSToolsPath)' != ''" />
  <Import Project="$(MSBuildExtensionsPath32)\Microsoft\VisualStudio\v10.0\WebApplications\Microsoft.WebApplication.targets" Condition="false" />
  <Target Name="MvcBuildViews" AfterTargets="AfterBuild" Condition="'$(MvcBuildViews)'=='true'">
    <AspNetCompiler VirtualPath="temp" PhysicalPath="$(WebProjectOutputDir)" />
  </Target>
  <ProjectExtensions>
    <VisualStudio>
      <FlavorProperties GUID="{349c5851-65df-11da-9384-00065b846f21}">
        <WebProjectProperties>
          <UseIIS>False</UseIIS>
          <AutoAssignPort>True</AutoAssignPort>
          <DevelopmentServerPort>80</DevelopmentServerPort>
          <DevelopmentServerVPath>/</DevelopmentServerVPath>
          <IISUrl>https://localhost</IISUrl>
          <NTLMAuthentication>False</NTLMAuthentication>
          <UseCustomServer>False</UseCustomServer>
          <CustomServerUrl>
          </CustomServerUrl>
          <SaveServerSettingsInUserFile>False</SaveServerSettingsInUserFile>
        </WebProjectProperties>
      </FlavorProperties>
    </VisualStudio>
  </ProjectExtensions>
  <PropertyGroup>
    <PreBuildEvent>
      copy "$(ProjectDir)..\Bootstrap\dist\css\bootstrap.min.css" "$(ProjectDir)Content\gallery\css" &gt;NUL
      copy "$(ProjectDir)..\Bootstrap\dist\js\bootstrap.js" "$(ProjectDir)Scripts\gallery" &gt;NUL
    </PreBuildEvent>
  </PropertyGroup>
</Project><|MERGE_RESOLUTION|>--- conflicted
+++ resolved
@@ -797,12 +797,8 @@
     <Compile Include="ViewModels\TrustedPublisherPolicyDetailsViewModel.cs" />
     <Compile Include="ViewModels\SearchSideBySideViewModel.cs" />
     <Compile Include="ViewModels\SignerViewModel.cs" />
-<<<<<<< HEAD
-=======
     <Compile Include="ViewModels\TrustedPublisherPolicyListViewModel.cs" />
     <Compile Include="ViewModels\TrustedPublisherPolicyViewModel.cs" />
-    <Compile Include="WebRole.cs" />
->>>>>>> a1632e68
     <Compile Include="Areas\Admin\AdminAreaRegistration.cs" />
     <Compile Include="Areas\Admin\Controllers\AdminControllerBase.cs" />
     <Compile Include="Areas\Admin\Controllers\HomeController.cs" />
