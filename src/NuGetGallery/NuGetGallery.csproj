--- conflicted
+++ resolved
@@ -2008,13 +2008,10 @@
     <Content Include="Views\Authentication\SignInNuGetAccount.cshtml" />
     <Content Include="Views\Packages\_VerifyForm.cshtml" />
     <Content Include="Views\Packages\_VerifyMetadata.cshtml" />
-<<<<<<< HEAD
     <Content Include="Views\Users\Organizations.cshtml" />
-=======
     <Content Include="Views\Users\TransformFailed.cshtml" />
     <Content Include="Views\Users\Transform.cshtml" />
     <Content Include="Views\Packages\_ValidationIssue.cshtml" />
->>>>>>> 4caac399
   </ItemGroup>
   <ItemGroup>
     <CodeAnalysisDictionary Include="Properties\CodeAnalysisDictionary.xml" />
