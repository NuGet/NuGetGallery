--- conflicted
+++ resolved
@@ -704,11 +704,8 @@
     <Compile Include="Areas\Admin\Services\ISupportRequestService.cs" />
     <Compile Include="Areas\Admin\Services\PagerDutyClient.cs" />
     <Compile Include="Areas\Admin\Services\SupportRequestService.cs" />
-<<<<<<< HEAD
     <Compile Include="Areas\Admin\ViewModels\DeleteAccountSearchResult.cs" />
-=======
     <Compile Include="Areas\Admin\Services\ValidationEntityRepository.cs" />
->>>>>>> 4d8c2ecb
     <Compile Include="Areas\Admin\ViewModels\DeleteSearchResult.cs" />
     <Compile Include="Areas\Admin\ViewModels\HomeViewModel.cs" />
     <Compile Include="Areas\Admin\ViewModels\UserViewModel.cs" />
@@ -782,14 +779,11 @@
     <Compile Include="GlobalSuppressions.cs" />
     <Compile Include="Helpers\GravatarHelper.cs" />
     <Compile Include="Helpers\RegexEx.cs" />
-<<<<<<< HEAD
     <Compile Include="RequestModels\DeleteAccountRequest.cs" />
-=======
     <Compile Include="Migrations\201710250430326_AddOrganizations.cs" />
     <Compile Include="Migrations\201710250430326_AddOrganizations.Designer.cs">
       <DependentUpon>201710250430326_AddOrganizations.cs</DependentUpon>
     </Compile>
->>>>>>> 4d8c2ecb
     <Compile Include="Services\AsynchronousPackageValidationInitiator.cs" />
     <Compile Include="Services\CloudBlobFileStorageService.cs" />
     <Compile Include="Services\IFileStorageService.cs" />
@@ -1572,11 +1566,8 @@
     <Compile Include="Services\NoLessSecureDestinationRedirectPolicy.cs" />
     <Compile Include="Services\ReflowPackageService.cs" />
     <Compile Include="Services\TelemetryService.cs" />
-<<<<<<< HEAD
     <Compile Include="Areas\Admin\ViewModels\DeleteUserAccountViewModel.cs" />
-=======
     <Compile Include="ViewModels\PackageOwnersResultViewModel.cs" />
->>>>>>> 4d8c2ecb
     <Compile Include="ViewModels\ManagePackagesListViewModel.cs" />
     <Compile Include="ViewModels\ApiKeyListViewModel.cs" />
     <Compile Include="ViewModels\ApiKeyViewModel.cs" />
@@ -1880,11 +1871,8 @@
     <EmbeddedResource Include="OData\QueryAllowed\Data\apiv2search.json" />
     <Content Include="Areas\Admin\Views\SecurityPolicy\Index.cshtml" />
     <Content Include="Areas\Admin\Views\ReservedNamespace\Index.cshtml" />
-<<<<<<< HEAD
     <Content Include="Areas\Admin\Views\DeleteAccount\Index.cshtml" />
-=======
     <Content Include="Areas\Admin\Views\Validation\Index.cshtml" />
->>>>>>> 4d8c2ecb
     <None Include="Scripts\jquery-1.11.0.intellisense.js" />
     <Content Include="Scripts\jquery-1.11.0.js" />
     <Content Include="Scripts\jquery-1.11.0.min.js" />
@@ -1936,12 +1924,9 @@
     <Content Include="Views\Packages\_SubmitPackage.cshtml" />
     <Content Include="Views\Packages\_EditForm.cshtml" />
     <Content Include="Views\Users\_OwnerRequestsList.cshtml" />
-<<<<<<< HEAD
     <Content Include="Areas\Admin\Views\DeleteAccount\DeleteUserAccount.cshtml" />
     <Content Include="Views\Users\_UserPackagesListForDeletedAccount.cshtml" />
-=======
     <Content Include="Views\Users\_ReservedNamespacesList.cshtml" />
->>>>>>> 4d8c2ecb
   </ItemGroup>
   <ItemGroup>
     <CodeAnalysisDictionary Include="Properties\CodeAnalysisDictionary.xml" />
