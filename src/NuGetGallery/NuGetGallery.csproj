﻿<?xml version="1.0" encoding="utf-8"?>
<Project ToolsVersion="14.0" DefaultTargets="Build" xmlns="http://schemas.microsoft.com/developer/msbuild/2003">
  <Import Project="$(MSBuildExtensionsPath)\$(MSBuildToolsVersion)\Microsoft.Common.props" Condition="Exists('$(MSBuildExtensionsPath)\$(MSBuildToolsVersion)\Microsoft.Common.props')" />
  <PropertyGroup>
    <Configuration Condition=" '$(Configuration)' == '' ">Debug</Configuration>
    <Platform Condition=" '$(Platform)' == '' ">AnyCPU</Platform>
    <ProductVersion>
    </ProductVersion>
    <SkipValidatePackageReferences>true</SkipValidatePackageReferences>
    <SchemaVersion>2.0</SchemaVersion>
    <ProjectGuid>{1DACF781-5CD0-4123-8BAC-CD385D864BE5}</ProjectGuid>
    <ProjectTypeGuids>{349c5851-65df-11da-9384-00065b846f21};{fae04ec0-301f-11d3-bf4b-00c04f79efbc}</ProjectTypeGuids>
    <OutputType>Library</OutputType>
    <AppDesignerFolder>Properties</AppDesignerFolder>
    <RootNamespace>NuGetGallery</RootNamespace>
    <AssemblyName>NuGetGallery</AssemblyName>
    <TargetFrameworkVersion>v4.5.2</TargetFrameworkVersion>
    <UseIISExpress>true</UseIISExpress>
    <TreatWarningsAsErrors>true</TreatWarningsAsErrors>
    <CodeAnalysisRuleSet>..\CodeAnalysis.ruleset</CodeAnalysisRuleSet>
    <CodeAnalysisIgnoreGeneratedCode>true</CodeAnalysisIgnoreGeneratedCode>
    <CodeAnalysisAdditionalOptions>/assemblyCompareMode:StrongNameIgnoringVersion</CodeAnalysisAdditionalOptions>
    <RunCodeAnalysis Condition=" '$(CodeAnalysis)' == 'true' ">true</RunCodeAnalysis>
    <OldToolsVersion>12.0</OldToolsVersion>
    <TargetFrameworkProfile />
    <IISExpressSSLPort>443</IISExpressSSLPort>
    <IISExpressAnonymousAuthentication>enabled</IISExpressAnonymousAuthentication>
    <IISExpressWindowsAuthentication>disabled</IISExpressWindowsAuthentication>
    <IISExpressUseClassicPipelineMode>false</IISExpressUseClassicPipelineMode>
    <CodeContractsAssemblyMode>0</CodeContractsAssemblyMode>
    <MvcProjectUpgradeChecked>true</MvcProjectUpgradeChecked>
    <UseGlobalApplicationHostFile />
    <MvcBuildViews Condition=" '$(MvcBuildViews)' == '' ">false</MvcBuildViews>
    <NuGetPackageImportStamp>
    </NuGetPackageImportStamp>
  </PropertyGroup>
  <PropertyGroup Condition=" '$(Configuration)|$(Platform)' == 'Debug|AnyCPU' ">
    <DebugSymbols>true</DebugSymbols>
    <DebugType>full</DebugType>
    <Optimize>false</Optimize>
    <OutputPath>bin\</OutputPath>
    <DefineConstants>DEBUG;TRACE</DefineConstants>
    <ErrorReport>prompt</ErrorReport>
    <WarningLevel>4</WarningLevel>
    <Prefer32Bit>false</Prefer32Bit>
    <UseVSHostingProcess>true</UseVSHostingProcess>
    <CodeAnalysisRuleSet>..\FrontendSDL.ruleset</CodeAnalysisRuleSet>
    <CodeContractsEnableRuntimeChecking>False</CodeContractsEnableRuntimeChecking>
    <CodeContractsRuntimeOnlyPublicSurface>False</CodeContractsRuntimeOnlyPublicSurface>
    <CodeContractsRuntimeThrowOnFailure>True</CodeContractsRuntimeThrowOnFailure>
    <CodeContractsRuntimeCallSiteRequires>False</CodeContractsRuntimeCallSiteRequires>
    <CodeContractsRuntimeSkipQuantifiers>False</CodeContractsRuntimeSkipQuantifiers>
    <CodeContractsRunCodeAnalysis>False</CodeContractsRunCodeAnalysis>
    <CodeContractsNonNullObligations>False</CodeContractsNonNullObligations>
    <CodeContractsBoundsObligations>False</CodeContractsBoundsObligations>
    <CodeContractsArithmeticObligations>False</CodeContractsArithmeticObligations>
    <CodeContractsEnumObligations>False</CodeContractsEnumObligations>
    <CodeContractsRedundantAssumptions>False</CodeContractsRedundantAssumptions>
    <CodeContractsInferRequires>False</CodeContractsInferRequires>
    <CodeContractsInferEnsures>False</CodeContractsInferEnsures>
    <CodeContractsInferObjectInvariants>False</CodeContractsInferObjectInvariants>
    <CodeContractsSuggestAssumptions>False</CodeContractsSuggestAssumptions>
    <CodeContractsSuggestRequires>True</CodeContractsSuggestRequires>
    <CodeContractsSuggestEnsures>False</CodeContractsSuggestEnsures>
    <CodeContractsSuggestObjectInvariants>False</CodeContractsSuggestObjectInvariants>
    <CodeContractsRunInBackground>True</CodeContractsRunInBackground>
    <CodeContractsShowSquigglies>True</CodeContractsShowSquigglies>
    <CodeContractsUseBaseLine>False</CodeContractsUseBaseLine>
    <CodeContractsEmitXMLDocs>False</CodeContractsEmitXMLDocs>
    <CodeContractsCustomRewriterAssembly />
    <CodeContractsCustomRewriterClass />
    <CodeContractsLibPaths />
    <CodeContractsExtraRewriteOptions />
    <CodeContractsExtraAnalysisOptions />
    <CodeContractsBaseLineFile />
    <CodeContractsCacheAnalysisResults>True</CodeContractsCacheAnalysisResults>
    <CodeContractsRuntimeCheckingLevel>Full</CodeContractsRuntimeCheckingLevel>
    <CodeContractsReferenceAssembly>DoNotBuild</CodeContractsReferenceAssembly>
    <CodeContractsAnalysisWarningLevel>0</CodeContractsAnalysisWarningLevel>
    <PublishDatabases>false</PublishDatabases>
    <IncludeIisSettings>false</IncludeIisSettings>
  </PropertyGroup>
  <PropertyGroup Condition=" '$(Configuration)|$(Platform)' == 'Release|AnyCPU' ">
    <DebugType>pdbonly</DebugType>
    <Optimize>true</Optimize>
    <OutputPath>bin\</OutputPath>
    <DefineConstants>TRACE</DefineConstants>
    <ErrorReport>prompt</ErrorReport>
    <WarningLevel>4</WarningLevel>
    <Prefer32Bit>false</Prefer32Bit>
    <PublishDatabases>false</PublishDatabases>
    <CodeAnalysisRuleSet>..\Frontend.ruleset</CodeAnalysisRuleSet>
  </PropertyGroup>
  <ItemGroup>
    <Reference Include="AnglicanGeek.MarkdownMailer, Version=1.2.0.0, Culture=neutral, processorArchitecture=MSIL">
      <SpecificVersion>False</SpecificVersion>
      <HintPath>..\..\packages\AnglicanGeek.MarkdownMailer.1.2\lib\net40\AnglicanGeek.MarkdownMailer.dll</HintPath>
      <Private>True</Private>
    </Reference>
    <Reference Include="Antlr3.Runtime, Version=3.3.1.7705, Culture=neutral, PublicKeyToken=31bf3856ad364e35, processorArchitecture=MSIL">
      <SpecificVersion>False</SpecificVersion>
      <HintPath>..\..\packages\WebGrease.1.1.0\lib\Antlr3.Runtime.dll</HintPath>
      <Private>True</Private>
    </Reference>
    <Reference Include="Autofac, Version=3.5.0.0, Culture=neutral, PublicKeyToken=17863af14b0044da, processorArchitecture=MSIL">
      <SpecificVersion>False</SpecificVersion>
      <HintPath>..\..\packages\Autofac.3.5.2\lib\net40\Autofac.dll</HintPath>
      <Private>True</Private>
    </Reference>
    <Reference Include="Autofac.Integration.Mvc, Version=3.3.0.0, Culture=neutral, PublicKeyToken=17863af14b0044da, processorArchitecture=MSIL">
      <SpecificVersion>False</SpecificVersion>
      <HintPath>..\..\packages\Autofac.Mvc5.3.3.4\lib\net45\Autofac.Integration.Mvc.dll</HintPath>
      <Private>True</Private>
    </Reference>
    <Reference Include="Autofac.Integration.Mvc.Owin, Version=3.1.0.0, Culture=neutral, PublicKeyToken=17863af14b0044da, processorArchitecture=MSIL">
      <SpecificVersion>False</SpecificVersion>
      <HintPath>..\..\packages\Autofac.Mvc5.Owin.3.1.0\lib\net45\Autofac.Integration.Mvc.Owin.dll</HintPath>
      <Private>True</Private>
    </Reference>
    <Reference Include="Autofac.Integration.Owin, Version=3.1.0.0, Culture=neutral, PublicKeyToken=17863af14b0044da, processorArchitecture=MSIL">
      <SpecificVersion>False</SpecificVersion>
      <HintPath>..\..\packages\Autofac.Owin.3.1.0\lib\net45\Autofac.Integration.Owin.dll</HintPath>
      <Private>True</Private>
    </Reference>
    <Reference Include="Autofac.Integration.WebApi, Version=3.4.0.0, Culture=neutral, PublicKeyToken=17863af14b0044da, processorArchitecture=MSIL">
      <SpecificVersion>False</SpecificVersion>
      <HintPath>..\..\packages\Autofac.WebApi2.3.4.0\lib\net45\Autofac.Integration.WebApi.dll</HintPath>
      <Private>True</Private>
    </Reference>
    <Reference Include="DynamicData.EFCodeFirstProvider, Version=0.3.0.0, Culture=neutral, processorArchitecture=MSIL">
      <SpecificVersion>False</SpecificVersion>
      <HintPath>..\..\packages\DynamicData.EFCodeFirstProvider.0.3.0.0\lib\net40\DynamicData.EFCodeFirstProvider.dll</HintPath>
    </Reference>
    <Reference Include="Elmah, Version=1.2.14706.0, Culture=neutral, processorArchitecture=MSIL">
      <SpecificVersion>False</SpecificVersion>
      <HintPath>..\..\packages\elmah.corelibrary.1.2.2\lib\Elmah.dll</HintPath>
      <Private>True</Private>
    </Reference>
    <Reference Include="Elmah.Contrib.Mvc, Version=1.0.0.0, Culture=neutral, processorArchitecture=MSIL">
      <SpecificVersion>False</SpecificVersion>
      <HintPath>..\..\packages\Elmah.Contrib.Mvc.1.0\lib\net40\Elmah.Contrib.Mvc.dll</HintPath>
      <Private>True</Private>
    </Reference>
    <Reference Include="EntityFramework, Version=6.0.0.0, Culture=neutral, PublicKeyToken=b77a5c561934e089, processorArchitecture=MSIL">
      <SpecificVersion>False</SpecificVersion>
      <HintPath>..\..\packages\entityframework.6.1.3\lib\net45\EntityFramework.dll</HintPath>
      <Private>True</Private>
    </Reference>
    <Reference Include="EntityFramework.SqlServer, Version=6.0.0.0, Culture=neutral, PublicKeyToken=b77a5c561934e089, processorArchitecture=MSIL">
      <SpecificVersion>False</SpecificVersion>
      <HintPath>..\..\packages\entityframework.6.1.3\lib\net45\EntityFramework.SqlServer.dll</HintPath>
      <Private>True</Private>
    </Reference>
    <Reference Include="Hyak.Common, Version=1.0.0.0, Culture=neutral, PublicKeyToken=31bf3856ad364e35, processorArchitecture=MSIL">
      <HintPath>..\..\packages\Hyak.Common.1.0.2\lib\net45\Hyak.Common.dll</HintPath>
      <Private>True</Private>
    </Reference>
    <Reference Include="ICSharpCode.SharpZipLib, Version=0.86.0.518, Culture=neutral, PublicKeyToken=1b03e6acf1164f73, processorArchitecture=MSIL">
      <SpecificVersion>False</SpecificVersion>
      <HintPath>..\..\packages\SharpZipLib.0.86.0\lib\20\ICSharpCode.SharpZipLib.dll</HintPath>
      <Private>True</Private>
    </Reference>
    <Reference Include="Lucene.Net, Version=3.0.3.0, Culture=neutral, PublicKeyToken=85089178b9ac3181, processorArchitecture=MSIL">
      <SpecificVersion>False</SpecificVersion>
      <HintPath>..\..\packages\Lucene.Net.3.0.3\lib\NET40\Lucene.Net.dll</HintPath>
      <Private>True</Private>
    </Reference>
    <Reference Include="Lucene.Net.Contrib.Analyzers, Version=3.0.3.0, Culture=neutral, PublicKeyToken=85089178b9ac3181, processorArchitecture=MSIL">
      <SpecificVersion>False</SpecificVersion>
      <HintPath>..\..\packages\Lucene.Net.Contrib.3.0.3\lib\net40\Lucene.Net.Contrib.Analyzers.dll</HintPath>
      <Private>True</Private>
    </Reference>
    <Reference Include="Lucene.Net.Contrib.Core, Version=3.0.3.0, Culture=neutral, PublicKeyToken=85089178b9ac3181, processorArchitecture=MSIL">
      <SpecificVersion>False</SpecificVersion>
      <HintPath>..\..\packages\Lucene.Net.Contrib.3.0.3\lib\net40\Lucene.Net.Contrib.Core.dll</HintPath>
      <Private>True</Private>
    </Reference>
    <Reference Include="Lucene.Net.Contrib.FastVectorHighlighter, Version=3.0.3.0, Culture=neutral, PublicKeyToken=85089178b9ac3181, processorArchitecture=MSIL">
      <SpecificVersion>False</SpecificVersion>
      <HintPath>..\..\packages\Lucene.Net.Contrib.3.0.3\lib\net40\Lucene.Net.Contrib.FastVectorHighlighter.dll</HintPath>
      <Private>True</Private>
    </Reference>
    <Reference Include="Lucene.Net.Contrib.Highlighter, Version=2.3.2.1, Culture=neutral, PublicKeyToken=85089178b9ac3181, processorArchitecture=MSIL">
      <SpecificVersion>False</SpecificVersion>
      <HintPath>..\..\packages\Lucene.Net.Contrib.3.0.3\lib\net40\Lucene.Net.Contrib.Highlighter.dll</HintPath>
      <Private>True</Private>
    </Reference>
    <Reference Include="Lucene.Net.Contrib.Memory, Version=1.0.0.0, Culture=neutral, PublicKeyToken=85089178b9ac3181, processorArchitecture=MSIL">
      <SpecificVersion>False</SpecificVersion>
      <HintPath>..\..\packages\Lucene.Net.Contrib.3.0.3\lib\net40\Lucene.Net.Contrib.Memory.dll</HintPath>
      <Private>True</Private>
    </Reference>
    <Reference Include="Lucene.Net.Contrib.Queries, Version=3.0.3.0, Culture=neutral, PublicKeyToken=85089178b9ac3181, processorArchitecture=MSIL">
      <SpecificVersion>False</SpecificVersion>
      <HintPath>..\..\packages\Lucene.Net.Contrib.3.0.3\lib\net40\Lucene.Net.Contrib.Queries.dll</HintPath>
      <Private>True</Private>
    </Reference>
    <Reference Include="Lucene.Net.Contrib.Regex, Version=3.0.3.0, Culture=neutral, PublicKeyToken=85089178b9ac3181, processorArchitecture=MSIL">
      <SpecificVersion>False</SpecificVersion>
      <HintPath>..\..\packages\Lucene.Net.Contrib.3.0.3\lib\net40\Lucene.Net.Contrib.Regex.dll</HintPath>
      <Private>True</Private>
    </Reference>
    <Reference Include="Lucene.Net.Contrib.SimpleFacetedSearch, Version=3.0.3.0, Culture=neutral, PublicKeyToken=85089178b9ac3181, processorArchitecture=MSIL">
      <SpecificVersion>False</SpecificVersion>
      <HintPath>..\..\packages\Lucene.Net.Contrib.3.0.3\lib\net40\Lucene.Net.Contrib.SimpleFacetedSearch.dll</HintPath>
      <Private>True</Private>
    </Reference>
    <Reference Include="Lucene.Net.Contrib.Snowball, Version=2.0.0.1, Culture=neutral, PublicKeyToken=85089178b9ac3181, processorArchitecture=MSIL">
      <SpecificVersion>False</SpecificVersion>
      <HintPath>..\..\packages\Lucene.Net.Contrib.3.0.3\lib\net40\Lucene.Net.Contrib.Snowball.dll</HintPath>
      <Private>True</Private>
    </Reference>
    <Reference Include="Lucene.Net.Contrib.SpellChecker, Version=3.0.3.0, Culture=neutral, PublicKeyToken=85089178b9ac3181, processorArchitecture=MSIL">
      <SpecificVersion>False</SpecificVersion>
      <HintPath>..\..\packages\Lucene.Net.Contrib.3.0.3\lib\net40\Lucene.Net.Contrib.SpellChecker.dll</HintPath>
      <Private>True</Private>
    </Reference>
    <Reference Include="MarkdownSharp, Version=0.0.0.0, Culture=neutral, processorArchitecture=MSIL">
      <SpecificVersion>False</SpecificVersion>
      <HintPath>..\..\packages\MarkdownSharp.1.13.0.0\lib\35\MarkdownSharp.dll</HintPath>
      <Private>True</Private>
    </Reference>
    <Reference Include="Microsoft.AI.Agent.Intercept, Version=1.2.1.0, Culture=neutral, PublicKeyToken=31bf3856ad364e35, processorArchitecture=MSIL">
      <SpecificVersion>False</SpecificVersion>
      <HintPath>..\..\packages\Microsoft.ApplicationInsights.Agent.Intercept.1.2.1\lib\net45\Microsoft.AI.Agent.Intercept.dll</HintPath>
      <Private>True</Private>
    </Reference>
    <Reference Include="Microsoft.AI.DependencyCollector, Version=2.0.0.0, Culture=neutral, PublicKeyToken=31bf3856ad364e35, processorArchitecture=MSIL">
      <SpecificVersion>False</SpecificVersion>
      <HintPath>..\..\packages\Microsoft.ApplicationInsights.DependencyCollector.2.0.0\lib\net45\Microsoft.AI.DependencyCollector.dll</HintPath>
      <Private>True</Private>
    </Reference>
    <Reference Include="Microsoft.AI.PerfCounterCollector, Version=2.0.0.0, Culture=neutral, PublicKeyToken=31bf3856ad364e35, processorArchitecture=MSIL">
      <SpecificVersion>False</SpecificVersion>
      <HintPath>..\..\packages\Microsoft.ApplicationInsights.PerfCounterCollector.2.0.0\lib\net45\Microsoft.AI.PerfCounterCollector.dll</HintPath>
      <Private>True</Private>
    </Reference>
    <Reference Include="Microsoft.AI.ServerTelemetryChannel, Version=2.0.0.0, Culture=neutral, PublicKeyToken=31bf3856ad364e35, processorArchitecture=MSIL">
      <SpecificVersion>False</SpecificVersion>
      <HintPath>..\..\packages\Microsoft.ApplicationInsights.WindowsServer.TelemetryChannel.2.0.0\lib\net45\Microsoft.AI.ServerTelemetryChannel.dll</HintPath>
      <Private>True</Private>
    </Reference>
    <Reference Include="Microsoft.AI.Web, Version=2.0.0.0, Culture=neutral, PublicKeyToken=31bf3856ad364e35, processorArchitecture=MSIL">
      <SpecificVersion>False</SpecificVersion>
      <HintPath>..\..\packages\Microsoft.ApplicationInsights.Web.2.0.0\lib\net45\Microsoft.AI.Web.dll</HintPath>
      <Private>True</Private>
    </Reference>
    <Reference Include="Microsoft.AI.WindowsServer, Version=2.0.0.0, Culture=neutral, PublicKeyToken=31bf3856ad364e35, processorArchitecture=MSIL">
      <SpecificVersion>False</SpecificVersion>
      <HintPath>..\..\packages\Microsoft.ApplicationInsights.WindowsServer.2.0.0\lib\net45\Microsoft.AI.WindowsServer.dll</HintPath>
      <Private>True</Private>
    </Reference>
    <Reference Include="Microsoft.ApplicationInsights, Version=2.0.0.0, Culture=neutral, PublicKeyToken=31bf3856ad364e35, processorArchitecture=MSIL">
      <SpecificVersion>False</SpecificVersion>
      <HintPath>..\..\packages\Microsoft.ApplicationInsights.2.0.0\lib\net45\Microsoft.ApplicationInsights.dll</HintPath>
      <Private>True</Private>
    </Reference>
    <Reference Include="Microsoft.ApplicationServer.Caching.Client, Version=101.0.0.0, Culture=neutral, PublicKeyToken=31bf3856ad364e35, processorArchitecture=MSIL">
      <SpecificVersion>False</SpecificVersion>
      <HintPath>..\..\packages\WindowsAzure.Caching.1.7.0.0\lib\net35-full\Microsoft.ApplicationServer.Caching.Client.dll</HintPath>
      <Private>True</Private>
    </Reference>
    <Reference Include="Microsoft.ApplicationServer.Caching.Core, Version=101.0.0.0, Culture=neutral, PublicKeyToken=31bf3856ad364e35, processorArchitecture=MSIL">
      <SpecificVersion>False</SpecificVersion>
      <HintPath>..\..\packages\WindowsAzure.Caching.1.7.0.0\lib\net35-full\Microsoft.ApplicationServer.Caching.Core.dll</HintPath>
      <Private>True</Private>
    </Reference>
    <Reference Include="Microsoft.AspNet.DynamicData.EFProvider, Version=6.0.0.0, Culture=neutral, PublicKeyToken=b77a5c561934e089, processorArchitecture=MSIL">
      <SpecificVersion>False</SpecificVersion>
      <HintPath>..\..\packages\Microsoft.AspNet.DynamicData.EFProvider.6.0.0\lib\net40\Microsoft.AspNet.DynamicData.EFProvider.dll</HintPath>
      <Private>True</Private>
    </Reference>
    <Reference Include="Microsoft.AspNet.EntityDataSource, Version=6.0.0.0, Culture=neutral, PublicKeyToken=b77a5c561934e089, processorArchitecture=MSIL">
      <SpecificVersion>False</SpecificVersion>
      <HintPath>..\..\packages\Microsoft.AspNet.EntityDataSource.6.0.0\lib\net40\Microsoft.AspNet.EntityDataSource.dll</HintPath>
      <Private>True</Private>
    </Reference>
    <Reference Include="Microsoft.AspNet.Identity.Core, Version=1.0.0.0, Culture=neutral, PublicKeyToken=31bf3856ad364e35, processorArchitecture=MSIL">
      <SpecificVersion>False</SpecificVersion>
      <HintPath>..\..\packages\Microsoft.AspNet.Identity.Core.1.0.0\lib\net45\Microsoft.AspNet.Identity.Core.dll</HintPath>
      <Private>True</Private>
    </Reference>
    <Reference Include="Microsoft.AspNet.WebApi.MessageHandlers.Compression, Version=1.0.0.0, Culture=neutral, processorArchitecture=MSIL">
      <HintPath>..\..\packages\Microsoft.AspNet.WebApi.MessageHandlers.Compression.1.3.0\lib\portable-net45+netcore45+wpa81+wp8+MonoAndroid1+MonoTouch1\Microsoft.AspNet.WebApi.MessageHandlers.Compression.dll</HintPath>
      <Private>True</Private>
    </Reference>
    <Reference Include="Microsoft.AspNetCore.Cryptography.Internal, Version=1.0.0.0, Culture=neutral, PublicKeyToken=adb9793829ddae60, processorArchitecture=MSIL">
      <HintPath>..\..\packages\Microsoft.AspNetCore.Cryptography.Internal.1.0.0\lib\net451\Microsoft.AspNetCore.Cryptography.Internal.dll</HintPath>
      <Private>True</Private>
    </Reference>
    <Reference Include="Microsoft.AspNetCore.Cryptography.KeyDerivation, Version=1.0.0.0, Culture=neutral, PublicKeyToken=adb9793829ddae60, processorArchitecture=MSIL">
      <HintPath>..\..\packages\Microsoft.AspNetCore.Cryptography.KeyDerivation.1.0.0\lib\net451\Microsoft.AspNetCore.Cryptography.KeyDerivation.dll</HintPath>
      <Private>True</Private>
    </Reference>
    <Reference Include="Microsoft.Azure.Common, Version=2.0.0.0, Culture=neutral, PublicKeyToken=31bf3856ad364e35, processorArchitecture=MSIL">
      <HintPath>..\..\packages\Microsoft.Azure.Common.2.0.4\lib\net45\Microsoft.Azure.Common.dll</HintPath>
      <Private>True</Private>
    </Reference>
    <Reference Include="Microsoft.Azure.Common.NetFramework, Version=1.0.0.0, Culture=neutral, PublicKeyToken=31bf3856ad364e35, processorArchitecture=MSIL">
      <HintPath>..\..\packages\Microsoft.Azure.Common.2.0.4\lib\net45\Microsoft.Azure.Common.NetFramework.dll</HintPath>
      <Private>True</Private>
    </Reference>
    <Reference Include="Microsoft.Azure.KeyVault, Version=1.0.0.0, Culture=neutral, PublicKeyToken=31bf3856ad364e35, processorArchitecture=MSIL">
      <HintPath>..\..\packages\Microsoft.Azure.KeyVault.1.0.0\lib\net45\Microsoft.Azure.KeyVault.dll</HintPath>
      <Private>True</Private>
    </Reference>
    <Reference Include="Microsoft.Build.Framework" />
    <Reference Include="Microsoft.Build.Utilities.v4.0" />
    <Reference Include="Microsoft.Data.Edm, Version=5.6.5.0, Culture=neutral, PublicKeyToken=31bf3856ad364e35, processorArchitecture=MSIL">
      <SpecificVersion>False</SpecificVersion>
      <HintPath>..\..\packages\Microsoft.Data.Edm.5.6.5-beta\lib\net40\Microsoft.Data.Edm.dll</HintPath>
      <Private>True</Private>
    </Reference>
    <Reference Include="Microsoft.Data.OData, Version=5.6.5.0, Culture=neutral, PublicKeyToken=31bf3856ad364e35, processorArchitecture=MSIL">
      <SpecificVersion>False</SpecificVersion>
      <HintPath>..\..\packages\Microsoft.Data.OData.5.6.5-beta\lib\net40\Microsoft.Data.OData.dll</HintPath>
      <Private>True</Private>
    </Reference>
    <Reference Include="Microsoft.Data.Services, Version=5.6.5.0, Culture=neutral, PublicKeyToken=31bf3856ad364e35, processorArchitecture=MSIL">
      <SpecificVersion>False</SpecificVersion>
      <HintPath>..\..\packages\Microsoft.Data.Services.5.6.5-beta\lib\net40\Microsoft.Data.Services.dll</HintPath>
      <Private>True</Private>
    </Reference>
    <Reference Include="Microsoft.Data.Services.Client, Version=5.6.5.0, Culture=neutral, PublicKeyToken=31bf3856ad364e35, processorArchitecture=MSIL">
      <SpecificVersion>False</SpecificVersion>
      <HintPath>..\..\packages\Microsoft.Data.Services.Client.5.6.5-beta\lib\net40\Microsoft.Data.Services.Client.dll</HintPath>
      <Private>True</Private>
    </Reference>
    <Reference Include="Microsoft.IdentityModel.Clients.ActiveDirectory, Version=3.13.4.878, Culture=neutral, PublicKeyToken=31bf3856ad364e35, processorArchitecture=MSIL">
      <HintPath>..\..\packages\Microsoft.IdentityModel.Clients.ActiveDirectory.3.13.4\lib\net45\Microsoft.IdentityModel.Clients.ActiveDirectory.dll</HintPath>
      <Private>True</Private>
    </Reference>
    <Reference Include="Microsoft.IdentityModel.Clients.ActiveDirectory.Platform, Version=3.13.4.878, Culture=neutral, PublicKeyToken=31bf3856ad364e35, processorArchitecture=MSIL">
      <HintPath>..\..\packages\Microsoft.IdentityModel.Clients.ActiveDirectory.3.13.4\lib\net45\Microsoft.IdentityModel.Clients.ActiveDirectory.Platform.dll</HintPath>
      <Private>True</Private>
    </Reference>
    <Reference Include="Microsoft.IdentityModel.Protocol.Extensions">
      <HintPath>..\..\packages\Microsoft.IdentityModel.Protocol.Extensions.1.0.0\lib\net45\Microsoft.IdentityModel.Protocol.Extensions.dll</HintPath>
      <Private>True</Private>
    </Reference>
    <Reference Include="Microsoft.Owin, Version=3.0.1.0, Culture=neutral, PublicKeyToken=31bf3856ad364e35, processorArchitecture=MSIL">
      <SpecificVersion>False</SpecificVersion>
      <HintPath>..\..\packages\Microsoft.Owin.3.0.1\lib\net45\Microsoft.Owin.dll</HintPath>
      <Private>True</Private>
    </Reference>
    <Reference Include="Microsoft.Owin.Host.SystemWeb, Version=3.0.1.0, Culture=neutral, PublicKeyToken=31bf3856ad364e35, processorArchitecture=MSIL">
      <SpecificVersion>False</SpecificVersion>
      <HintPath>..\..\packages\Microsoft.Owin.Host.SystemWeb.3.0.1\lib\net45\Microsoft.Owin.Host.SystemWeb.dll</HintPath>
      <Private>True</Private>
    </Reference>
    <Reference Include="Microsoft.Owin.Security, Version=3.0.1.0, Culture=neutral, PublicKeyToken=31bf3856ad364e35, processorArchitecture=MSIL">
      <SpecificVersion>False</SpecificVersion>
      <HintPath>..\..\packages\Microsoft.Owin.Security.3.0.1\lib\net45\Microsoft.Owin.Security.dll</HintPath>
      <Private>True</Private>
    </Reference>
    <Reference Include="Microsoft.Owin.Security.Cookies, Version=3.0.1.0, Culture=neutral, PublicKeyToken=31bf3856ad364e35, processorArchitecture=MSIL">
      <SpecificVersion>False</SpecificVersion>
      <HintPath>..\..\packages\Microsoft.Owin.Security.Cookies.3.0.1\lib\net45\Microsoft.Owin.Security.Cookies.dll</HintPath>
      <Private>True</Private>
    </Reference>
    <Reference Include="Microsoft.Owin.Security.MicrosoftAccount, Version=3.0.1.0, Culture=neutral, PublicKeyToken=31bf3856ad364e35, processorArchitecture=MSIL">
      <SpecificVersion>False</SpecificVersion>
      <HintPath>..\..\packages\Microsoft.Owin.Security.MicrosoftAccount.3.0.1\lib\net45\Microsoft.Owin.Security.MicrosoftAccount.dll</HintPath>
      <Private>True</Private>
    </Reference>
    <Reference Include="Microsoft.Owin.Security.OpenIdConnect">
      <HintPath>..\..\packages\Microsoft.Owin.Security.OpenIdConnect.3.0.1\lib\net45\Microsoft.Owin.Security.OpenIdConnect.dll</HintPath>
      <Private>True</Private>
    </Reference>
    <Reference Include="Microsoft.Threading.Tasks, Version=1.0.12.0, Culture=neutral, PublicKeyToken=b03f5f7f11d50a3a, processorArchitecture=MSIL">
      <HintPath>..\..\packages\Microsoft.Bcl.Async.1.0.168\lib\net40\Microsoft.Threading.Tasks.dll</HintPath>
      <Private>True</Private>
    </Reference>
    <Reference Include="Microsoft.Threading.Tasks.Extensions, Version=1.0.12.0, Culture=neutral, PublicKeyToken=b03f5f7f11d50a3a, processorArchitecture=MSIL">
      <HintPath>..\..\packages\Microsoft.Bcl.Async.1.0.168\lib\net40\Microsoft.Threading.Tasks.Extensions.dll</HintPath>
      <Private>True</Private>
    </Reference>
    <Reference Include="Microsoft.Threading.Tasks.Extensions.Desktop, Version=1.0.168.0, Culture=neutral, PublicKeyToken=b03f5f7f11d50a3a, processorArchitecture=MSIL">
      <HintPath>..\..\packages\Microsoft.Bcl.Async.1.0.168\lib\net40\Microsoft.Threading.Tasks.Extensions.Desktop.dll</HintPath>
      <Private>True</Private>
    </Reference>
    <Reference Include="Microsoft.Web.DistributedCache, Version=101.0.0.0, Culture=neutral, PublicKeyToken=31bf3856ad364e35, processorArchitecture=MSIL">
      <SpecificVersion>False</SpecificVersion>
      <HintPath>..\..\packages\WindowsAzure.Caching.1.7.0.0\lib\net35-full\Microsoft.Web.DistributedCache.dll</HintPath>
      <Private>True</Private>
    </Reference>
    <Reference Include="Microsoft.Web.Helpers, Version=3.0.0.0, Culture=neutral, PublicKeyToken=31bf3856ad364e35, processorArchitecture=MSIL">
      <SpecificVersion>False</SpecificVersion>
      <HintPath>..\..\packages\Microsoft.AspNet.WebHelpers.3.2.3\lib\net45\Microsoft.Web.Helpers.dll</HintPath>
      <Private>True</Private>
    </Reference>
    <Reference Include="Microsoft.Web.Infrastructure, Version=1.0.0.0, Culture=neutral, PublicKeyToken=31bf3856ad364e35, processorArchitecture=MSIL">
      <SpecificVersion>False</SpecificVersion>
      <HintPath>..\..\packages\Microsoft.Web.Infrastructure.1.0.0.0\lib\net40\Microsoft.Web.Infrastructure.dll</HintPath>
      <Private>True</Private>
    </Reference>
    <Reference Include="Microsoft.Web.XmlTransform, Version=2.1.0.0, Culture=neutral, PublicKeyToken=b03f5f7f11d50a3a, processorArchitecture=MSIL">
      <SpecificVersion>False</SpecificVersion>
      <HintPath>..\..\packages\Microsoft.Web.Xdt.2.1.1\lib\net40\Microsoft.Web.XmlTransform.dll</HintPath>
      <Private>True</Private>
    </Reference>
    <Reference Include="Microsoft.WindowsAzure.Configuration, Version=3.0.0.0, Culture=neutral, PublicKeyToken=31bf3856ad364e35, processorArchitecture=MSIL">
      <SpecificVersion>False</SpecificVersion>
      <HintPath>..\..\packages\Microsoft.WindowsAzure.ConfigurationManager.3.1.0\lib\net40\Microsoft.WindowsAzure.Configuration.dll</HintPath>
      <Private>True</Private>
    </Reference>
    <Reference Include="Microsoft.WindowsAzure.Diagnostics, Version=2.7.0.0, Culture=neutral, PublicKeyToken=31bf3856ad364e35, processorArchitecture=MSIL">
      <SpecificVersion>False</SpecificVersion>
      <HintPath>C:\Program Files\Microsoft SDKs\Azure\.NET SDK\v2.7\bin\plugins\Diagnostics\Microsoft.WindowsAzure.Diagnostics.dll</HintPath>
    </Reference>
    <Reference Include="Microsoft.WindowsAzure.ServiceRuntime, Version=2.7.0.0, Culture=neutral, PublicKeyToken=31bf3856ad364e35, processorArchitecture=MSIL">
      <SpecificVersion>False</SpecificVersion>
      <HintPath>C:\Program Files\Microsoft SDKs\Azure\.NET SDK\v2.7\ref\Microsoft.WindowsAzure.ServiceRuntime.dll</HintPath>
    </Reference>
    <Reference Include="Microsoft.WindowsAzure.Storage, Version=4.3.0.0, Culture=neutral, PublicKeyToken=31bf3856ad364e35, processorArchitecture=MSIL">
      <SpecificVersion>False</SpecificVersion>
      <HintPath>..\..\packages\WindowsAzure.Storage.4.3.0\lib\net40\Microsoft.WindowsAzure.Storage.dll</HintPath>
      <Private>True</Private>
    </Reference>
    <Reference Include="Microsoft.WindowsFabric.Common, Version=1.0.0.0, Culture=neutral, PublicKeyToken=31bf3856ad364e35, processorArchitecture=MSIL">
      <SpecificVersion>False</SpecificVersion>
      <HintPath>..\..\packages\WindowsAzure.Caching.1.7.0.0\lib\net35-full\Microsoft.WindowsFabric.Common.dll</HintPath>
      <Private>True</Private>
    </Reference>
    <Reference Include="Microsoft.WindowsFabric.Data.Common, Version=1.0.0.0, Culture=neutral, PublicKeyToken=31bf3856ad364e35, processorArchitecture=MSIL">
      <SpecificVersion>False</SpecificVersion>
      <HintPath>..\..\packages\WindowsAzure.Caching.1.7.0.0\lib\net35-full\Microsoft.WindowsFabric.Data.Common.dll</HintPath>
      <Private>True</Private>
    </Reference>
    <Reference Include="MonAgentListener, Version=33.1.0.0, Culture=neutral, PublicKeyToken=31bf3856ad364e35, processorArchitecture=MSIL" />
    <Reference Include="Newtonsoft.Json, Version=6.0.0.0, Culture=neutral, PublicKeyToken=30ad4fe6b2a6aeed, processorArchitecture=MSIL">
      <HintPath>..\..\packages\Newtonsoft.Json.6.0.4\lib\net45\Newtonsoft.Json.dll</HintPath>
      <Private>True</Private>
    </Reference>
    <Reference Include="NuGet.Common, Version=3.5.0.0, Culture=neutral, PublicKeyToken=31bf3856ad364e35, processorArchitecture=MSIL">
      <HintPath>..\..\packages\NuGet.Common.3.5.0-rc1-final\lib\net45\NuGet.Common.dll</HintPath>
      <Private>True</Private>
    </Reference>
    <Reference Include="NuGet.Frameworks, Version=3.5.0.0, Culture=neutral, PublicKeyToken=31bf3856ad364e35, processorArchitecture=MSIL">
      <HintPath>..\..\packages\NuGet.Frameworks.3.5.0-rc1-final\lib\net45\NuGet.Frameworks.dll</HintPath>
      <Private>True</Private>
    </Reference>
    <Reference Include="NuGet.Logging, Version=3.5.0.0, Culture=neutral, PublicKeyToken=31bf3856ad364e35, processorArchitecture=MSIL">
      <SpecificVersion>False</SpecificVersion>
      <HintPath>..\..\packages\NuGet.Logging.3.5.0-beta-1160\lib\net45\NuGet.Logging.dll</HintPath>
      <Private>True</Private>
    </Reference>
    <Reference Include="NuGet.Packaging, Version=3.5.0.0, Culture=neutral, PublicKeyToken=31bf3856ad364e35, processorArchitecture=MSIL">
      <HintPath>..\..\packages\NuGet.Packaging.3.5.0-rc1-final\lib\net45\NuGet.Packaging.dll</HintPath>
      <Private>True</Private>
    </Reference>
    <Reference Include="NuGet.Packaging.Core, Version=3.5.0.0, Culture=neutral, PublicKeyToken=31bf3856ad364e35, processorArchitecture=MSIL">
      <HintPath>..\..\packages\NuGet.Packaging.Core.3.5.0-rc1-final\lib\net45\NuGet.Packaging.Core.dll</HintPath>
      <Private>True</Private>
    </Reference>
    <Reference Include="NuGet.Packaging.Core.Types, Version=3.5.0.0, Culture=neutral, PublicKeyToken=31bf3856ad364e35, processorArchitecture=MSIL">
      <HintPath>..\..\packages\NuGet.Packaging.Core.Types.3.5.0-rc1-final\lib\net45\NuGet.Packaging.Core.Types.dll</HintPath>
      <Private>True</Private>
    </Reference>
    <Reference Include="NuGet.Services.KeyVault, Version=1.0.0.0, Culture=neutral, processorArchitecture=MSIL">
      <HintPath>..\..\packages\NuGet.Services.KeyVault.1.0.0.0\lib\net45\NuGet.Services.KeyVault.dll</HintPath>
      <Private>True</Private>
    </Reference>
    <Reference Include="NuGet.Services.Platform.Client, Version=3.0.29.0, Culture=neutral, processorArchitecture=MSIL">
      <SpecificVersion>False</SpecificVersion>
      <HintPath>..\..\packages\NuGet.Services.Platform.Client.3.0.29-r-master\lib\portable-net45+wp80+win\NuGet.Services.Platform.Client.dll</HintPath>
      <Private>True</Private>
    </Reference>
    <Reference Include="NuGet.Versioning, Version=3.5.0.0, Culture=neutral, PublicKeyToken=31bf3856ad364e35, processorArchitecture=MSIL">
      <HintPath>..\..\packages\NuGet.Versioning.3.5.0-rc1-final\lib\net45\NuGet.Versioning.dll</HintPath>
      <Private>True</Private>
    </Reference>
    <Reference Include="ODataNullPropagationVisitor, Version=0.5.4237.2641, Culture=neutral, processorArchitecture=MSIL">
      <SpecificVersion>False</SpecificVersion>
      <HintPath>..\..\packages\ODataNullPropagationVisitor.0.5.4237.2641\lib\net40\ODataNullPropagationVisitor.dll</HintPath>
      <Private>True</Private>
    </Reference>
    <Reference Include="Owin, Version=1.0.0.0, Culture=neutral, PublicKeyToken=f0ebd12fd5e55cc5, processorArchitecture=MSIL">
      <SpecificVersion>False</SpecificVersion>
      <HintPath>..\..\packages\Owin.1.0\lib\net40\Owin.dll</HintPath>
      <Private>True</Private>
    </Reference>
    <Reference Include="PoliteCaptcha, Version=0.4.0.0, Culture=neutral, processorArchitecture=MSIL">
      <SpecificVersion>False</SpecificVersion>
      <HintPath>..\..\packages\PoliteCaptcha.0.4.0.1\lib\net40\PoliteCaptcha.dll</HintPath>
      <Private>True</Private>
    </Reference>
    <Reference Include="QueryInterceptor, Version=0.1.4237.2400, Culture=neutral, processorArchitecture=MSIL">
      <SpecificVersion>False</SpecificVersion>
      <HintPath>..\..\packages\QueryInterceptor.0.1.4237.2400\lib\net40\QueryInterceptor.dll</HintPath>
      <Private>True</Private>
    </Reference>
    <Reference Include="Recaptcha, Version=1.0.5.0, Culture=neutral, PublicKeyToken=9afc4d65b28c38c2, processorArchitecture=MSIL">
      <SpecificVersion>False</SpecificVersion>
      <HintPath>..\..\packages\recaptcha.1.0.5.0\lib\.NetFramework 4.0\Recaptcha.dll</HintPath>
      <Private>True</Private>
    </Reference>
    <Reference Include="RouteMagic, Version=1.1.3.0, Culture=neutral, PublicKeyToken=84b59be021aa4cee, processorArchitecture=MSIL">
      <SpecificVersion>False</SpecificVersion>
      <HintPath>..\..\packages\RouteMagic.1.1.3\lib\net40\RouteMagic.dll</HintPath>
      <Private>True</Private>
    </Reference>
    <Reference Include="System.Core" />
    <Reference Include="System.Data.DataSetExtensions" />
    <Reference Include="System.IdentityModel" />
    <Reference Include="System.IdentityModel.Tokens.Jwt, Version=4.0.0.0, Culture=neutral, PublicKeyToken=31bf3856ad364e35, processorArchitecture=MSIL">
      <SpecificVersion>False</SpecificVersion>
      <HintPath>..\..\packages\System.IdentityModel.Tokens.Jwt.4.0.0\lib\net45\System.IdentityModel.Tokens.Jwt.dll</HintPath>
      <Private>True</Private>
    </Reference>
    <Reference Include="System.IO.Compression" />
    <Reference Include="System.Net" />
    <Reference Include="System.Net.Http" />
    <Reference Include="System.Net.Http.Extensions, Version=2.2.29.0, Culture=neutral, PublicKeyToken=b03f5f7f11d50a3a, processorArchitecture=MSIL">
      <SpecificVersion>False</SpecificVersion>
      <HintPath>..\..\packages\Microsoft.Net.Http.2.2.29\lib\net45\System.Net.Http.Extensions.dll</HintPath>
      <Private>True</Private>
    </Reference>
    <Reference Include="System.Net.Http.Primitives, Version=4.2.29.0, Culture=neutral, PublicKeyToken=b03f5f7f11d50a3a, processorArchitecture=MSIL">
      <SpecificVersion>False</SpecificVersion>
      <HintPath>..\..\packages\Microsoft.Net.Http.2.2.29\lib\net45\System.Net.Http.Primitives.dll</HintPath>
      <Private>True</Private>
    </Reference>
    <Reference Include="System.Web.Http, Version=5.2.3.0, Culture=neutral, PublicKeyToken=31bf3856ad364e35, processorArchitecture=MSIL">
      <HintPath>..\..\packages\Microsoft.AspNet.WebApi.Core.5.2.3\lib\net45\System.Web.Http.dll</HintPath>
      <Private>True</Private>
    </Reference>
    <Reference Include="System.Web.Http.OData, Version=5.5.1.0, Culture=neutral, PublicKeyToken=31bf3856ad364e35, processorArchitecture=MSIL">
      <HintPath>..\..\packages\Microsoft.AspNet.WebApi.OData.5.5.1\lib\net45\System.Web.Http.OData.dll</HintPath>
      <Private>True</Private>
    </Reference>
    <Reference Include="System.Web.Http.WebHost, Version=5.2.3.0, Culture=neutral, PublicKeyToken=31bf3856ad364e35, processorArchitecture=MSIL">
      <HintPath>..\..\packages\Microsoft.AspNet.WebApi.WebHost.5.2.3\lib\net45\System.Web.Http.WebHost.dll</HintPath>
      <Private>True</Private>
    </Reference>
    <Reference Include="WebApi.OutputCache.Core, Version=1.0.0.0, Culture=neutral, processorArchitecture=MSIL">
      <SpecificVersion>False</SpecificVersion>
      <HintPath>..\..\packages\Strathweb.CacheOutput.WebApi2.0.9.0\lib\net45\WebApi.OutputCache.Core.dll</HintPath>
      <Private>True</Private>
    </Reference>
    <Reference Include="WebApi.OutputCache.V2, Version=1.0.0.0, Culture=neutral, processorArchitecture=MSIL">
      <SpecificVersion>False</SpecificVersion>
      <HintPath>..\..\packages\Strathweb.CacheOutput.WebApi2.0.9.0\lib\net45\WebApi.OutputCache.V2.dll</HintPath>
      <Private>True</Private>
    </Reference>
    <Reference Include="System.Data.DataSetExtensions" />
    <Reference Include="System.IO.Compression" />
    <Reference Include="System.Net" />
    <Reference Include="System.Net.Http" />
    <Reference Include="System.Net.Http.Formatting, Version=5.2.3.0, Culture=neutral, PublicKeyToken=31bf3856ad364e35, processorArchitecture=MSIL">
      <SpecificVersion>False</SpecificVersion>
      <HintPath>..\..\packages\Microsoft.AspNet.WebApi.Client.5.2.3\lib\net45\System.Net.Http.Formatting.dll</HintPath>
      <Private>True</Private>
    </Reference>
    <Reference Include="System.Net.Http.WebRequest" />
    <Reference Include="System.Runtime.Serialization" />
    <Reference Include="System.ServiceModel" />
    <Reference Include="System.ServiceModel.Activation" />
    <Reference Include="System.ServiceModel.Web" />
    <Reference Include="System.Spatial, Version=5.6.5.0, Culture=neutral, PublicKeyToken=31bf3856ad364e35, processorArchitecture=MSIL">
      <SpecificVersion>False</SpecificVersion>
      <HintPath>..\..\packages\System.Spatial.5.6.5-beta\lib\net40\System.Spatial.dll</HintPath>
      <Private>True</Private>
    </Reference>
    <Reference Include="System.Transactions" />
    <Reference Include="System.Web.ApplicationServices" />
    <Reference Include="System.Web.Extensions" />
    <Reference Include="Microsoft.CSharp" />
    <Reference Include="System" />
    <Reference Include="System.Data" />
    <Reference Include="System.Web.DynamicData" />
    <Reference Include="System.Web.Entity" />
    <Reference Include="System.ComponentModel.DataAnnotations" />
    <Reference Include="System.Web" />
    <Reference Include="System.Web.Abstractions" />
    <Reference Include="System.Web.Helpers, Version=3.0.0.0, Culture=neutral, PublicKeyToken=31bf3856ad364e35, processorArchitecture=MSIL">
      <SpecificVersion>False</SpecificVersion>
      <HintPath>..\..\packages\Microsoft.AspNet.WebPages.3.2.3\lib\net45\System.Web.Helpers.dll</HintPath>
      <Private>True</Private>
    </Reference>
    <Reference Include="System.Web.Mvc, Version=5.2.3.0, Culture=neutral, PublicKeyToken=31bf3856ad364e35, processorArchitecture=MSIL">
      <SpecificVersion>False</SpecificVersion>
      <HintPath>..\..\packages\Microsoft.AspNet.Mvc.5.2.3\lib\net45\System.Web.Mvc.dll</HintPath>
      <Private>True</Private>
    </Reference>
    <Reference Include="System.Web.Optimization, Version=1.0.0.0, Culture=neutral, PublicKeyToken=31bf3856ad364e35, processorArchitecture=MSIL">
      <SpecificVersion>False</SpecificVersion>
      <HintPath>..\..\packages\Microsoft.AspNet.Web.Optimization.1.0.0\lib\net40\System.Web.Optimization.dll</HintPath>
      <Private>True</Private>
    </Reference>
    <Reference Include="System.Web.Razor, Version=3.0.0.0, Culture=neutral, PublicKeyToken=31bf3856ad364e35, processorArchitecture=MSIL">
      <SpecificVersion>False</SpecificVersion>
      <HintPath>..\..\packages\Microsoft.AspNet.Razor.3.2.3\lib\net45\System.Web.Razor.dll</HintPath>
      <Private>True</Private>
    </Reference>
    <Reference Include="System.Web.Routing" />
    <Reference Include="System.Configuration" />
    <Reference Include="System.Web.WebPages, Version=3.0.0.0, Culture=neutral, PublicKeyToken=31bf3856ad364e35, processorArchitecture=MSIL">
      <SpecificVersion>False</SpecificVersion>
      <HintPath>..\..\packages\Microsoft.AspNet.WebPages.3.2.3\lib\net45\System.Web.WebPages.dll</HintPath>
      <Private>True</Private>
    </Reference>
    <Reference Include="System.Web.WebPages.Deployment, Version=3.0.0.0, Culture=neutral, PublicKeyToken=31bf3856ad364e35, processorArchitecture=MSIL">
      <SpecificVersion>False</SpecificVersion>
      <HintPath>..\..\packages\Microsoft.AspNet.WebPages.3.2.3\lib\net45\System.Web.WebPages.Deployment.dll</HintPath>
      <Private>True</Private>
    </Reference>
    <Reference Include="System.Web.WebPages.Razor, Version=3.0.0.0, Culture=neutral, PublicKeyToken=31bf3856ad364e35, processorArchitecture=MSIL">
      <SpecificVersion>False</SpecificVersion>
      <HintPath>..\..\packages\Microsoft.AspNet.WebPages.3.2.3\lib\net45\System.Web.WebPages.Razor.dll</HintPath>
      <Private>True</Private>
    </Reference>
    <Reference Include="System.Xml" />
    <Reference Include="System.Xml.Linq" />
    <Reference Include="System.Xml.Linq" />
    <Reference Include="WebActivator, Version=1.4.4.0, Culture=neutral, processorArchitecture=MSIL">
      <SpecificVersion>False</SpecificVersion>
      <HintPath>..\..\packages\WebActivator.1.4.4\lib\net40\WebActivator.dll</HintPath>
      <Private>True</Private>
    </Reference>
    <Reference Include="WebActivatorEx, Version=2.0.0.0, Culture=neutral, PublicKeyToken=7b26dc2a43f6a0d4, processorArchitecture=MSIL">
      <SpecificVersion>False</SpecificVersion>
      <HintPath>..\..\packages\WebActivatorEx.2.0.6\lib\net40\WebActivatorEx.dll</HintPath>
      <Private>True</Private>
    </Reference>
    <Reference Include="WebBackgrounder, Version=0.2.0.0, Culture=neutral, processorArchitecture=MSIL">
      <SpecificVersion>False</SpecificVersion>
      <HintPath>..\..\packages\WebBackgrounder.0.2.0\lib\net40\WebBackgrounder.dll</HintPath>
      <Private>True</Private>
    </Reference>
    <Reference Include="WebBackgrounder.EntityFramework, Version=0.1.0.0, Culture=neutral, processorArchitecture=MSIL">
      <SpecificVersion>False</SpecificVersion>
      <HintPath>..\..\packages\WebBackgrounder.EntityFramework.0.1\lib\net40\WebBackgrounder.EntityFramework.dll</HintPath>
      <Private>True</Private>
    </Reference>
    <Reference Include="WebGrease, Version=1.0.0.0, Culture=neutral, PublicKeyToken=31bf3856ad364e35, processorArchitecture=MSIL">
      <SpecificVersion>False</SpecificVersion>
      <HintPath>..\..\packages\WebGrease.1.1.0\lib\WebGrease.dll</HintPath>
      <Private>True</Private>
    </Reference>
    <Reference Include="WebMatrix.Data, Version=3.0.0.0, Culture=neutral, PublicKeyToken=31bf3856ad364e35, processorArchitecture=MSIL">
      <SpecificVersion>False</SpecificVersion>
      <HintPath>..\..\packages\Microsoft.AspNet.WebPages.Data.3.2.3\lib\net45\WebMatrix.Data.dll</HintPath>
      <Private>True</Private>
    </Reference>
    <Reference Include="WebMatrix.WebData, Version=3.0.0.0, Culture=neutral, PublicKeyToken=31bf3856ad364e35, processorArchitecture=MSIL">
      <SpecificVersion>False</SpecificVersion>
      <HintPath>..\..\packages\Microsoft.AspNet.WebPages.WebData.3.2.3\lib\net45\WebMatrix.WebData.dll</HintPath>
      <Private>True</Private>
    </Reference>
  </ItemGroup>
  <ItemGroup>
    <Compile Include="App_Start\NuGetODataV2CuratedFeedConfig.cs" />
    <Compile Include="App_Start\NuGetODataV2FeedConfig.cs" />
    <Compile Include="App_Start\NuGetODataV1FeedConfig.cs" />
    <Compile Include="App_Start\NuGetODataConfig.cs" />
    <Compile Include="App_Start\WebApiConfig.cs" />
    <Compile Include="App_Start\AutofacConfig.cs" />
    <Compile Include="Areas\Admin\Controllers\DeleteController.cs" />
    <Compile Include="Areas\Admin\Controllers\SupportRequestController.cs" />
    <Compile Include="Areas\Admin\DynamicData\FieldTemplates\Url_Edit.ascx.cs">
      <DependentUpon>Url_Edit.ascx</DependentUpon>
      <SubType>ASPXCodeBehind</SubType>
    </Compile>
    <Compile Include="Areas\Admin\DynamicData\FieldTemplates\Url_Edit.ascx.designer.cs">
      <DependentUpon>Url_Edit.ascx</DependentUpon>
    </Compile>
    <Compile Include="Areas\Admin\DynamicData\PageTemplates\ListDetails.aspx.cs">
      <DependentUpon>ListDetails.aspx</DependentUpon>
      <SubType>ASPXCodeBehind</SubType>
    </Compile>
    <Compile Include="Areas\Admin\DynamicData\PageTemplates\ListDetails.aspx.designer.cs">
      <DependentUpon>ListDetails.aspx</DependentUpon>
    </Compile>
    <Compile Include="Areas\Admin\Migrations\201602111647053_SupportRequestDbModel.cs" />
    <Compile Include="Areas\Admin\Migrations\201602111647053_SupportRequestDbModel.Designer.cs">
      <DependentUpon>201602111647053_SupportRequestDbModel.cs</DependentUpon>
    </Compile>
    <Compile Include="Areas\Admin\Migrations\201602191039005_PackageInfoIsOptional.cs" />
    <Compile Include="Areas\Admin\Migrations\201602191039005_PackageInfoIsOptional.Designer.cs">
      <DependentUpon>201602191039005_PackageInfoIsOptional.cs</DependentUpon>
    </Compile>
    <Compile Include="Areas\Admin\Models\IssueStatusKeys.cs" />
    <Compile Include="Areas\Admin\Migrations\SupportRequestMigrationsConfiguration.cs" />
    <Compile Include="Areas\Admin\Models\Admin.cs" />
    <Compile Include="Areas\Admin\Models\History.cs" />
    <Compile Include="Areas\Admin\Models\Issue.cs" />
    <Compile Include="Areas\Admin\Models\IssueStatus.cs" />
    <Compile Include="Areas\Admin\Models\ISupportRequestDbContext.cs" />
    <Compile Include="Areas\Admin\Models\SupportRequestDbContext.cs" />
    <Compile Include="Areas\Admin\Services\ISupportRequestService.cs" />
    <Compile Include="Areas\Admin\Services\PagerDutyClient.cs" />
    <Compile Include="Areas\Admin\Services\SupportRequestService.cs" />
    <Compile Include="Areas\Admin\ViewModels\DeleteSearchResult.cs" />
    <Compile Include="Areas\Admin\ViewModels\SupportRequestAdminsViewModel.cs" />
    <Compile Include="Areas\Admin\ViewModels\SupportRequestAdminViewModel.cs" />
    <Compile Include="Areas\Admin\ViewModels\SupportRequestsViewModel.cs" />
    <Compile Include="Areas\Admin\ViewModels\SupportRequestViewModel.cs" />
    <Compile Include="Authentication\AuthenticateExternalLoginResult.cs" />
    <Compile Include="Authentication\FeedOnlyModeException.cs" />
    <Compile Include="Authentication\NuGetPackagePattern.cs" />
    <Compile Include="Authentication\PasswordAuthenticationResult.cs" />
    <Compile Include="Authentication\NuGetScopes.cs" />
    <Compile Include="Authentication\Providers\AuthenticatorT.cs" />
    <Compile Include="Authentication\Providers\AzureActiveDirectory\AzureActiveDirectoryAuthenticator.cs" />
    <Compile Include="Authentication\Providers\AzureActiveDirectory\AzureActiveDirectoryAuthenticatorConfiguration.cs" />
    <Compile Include="Configuration\IGalleryConfigurationService.cs" />
    <Compile Include="Configuration\SecretReader\CachingSecretReader.cs" />
    <Compile Include="Configuration\SecretReader\EmptySecretReaderFactory.cs" />
    <Compile Include="Configuration\SecretReader\ISecretReaderFactory.cs" />
    <Compile Include="Configuration\SecretReader\SecretReaderFactory.cs" />
    <Compile Include="Controllers\NuGetContext.cs" />
    <Compile Include="Extensions\DateTimeExtensions.cs" />
    <Compile Include="Controllers\ODataV1FeedController.cs" />
    <Compile Include="Controllers\ODataV2CuratedFeedController.cs" />
    <Compile Include="Controllers\ODataV2FeedController.cs" />
    <Compile Include="Diagnostics\PerfCounters.cs" />
    <Compile Include="Diagnostics\ProcessPerfEvents.cs" />
    <Compile Include="App_Start\OwinStartup.cs" />
    <Compile Include="Areas\Admin\DynamicData\OrderedFieldGenerator.cs" />
    <Compile Include="Areas\Admin\Controllers\LuceneController.cs" />
    <Compile Include="Areas\Admin\Models\LuceneInfoModel.cs" />
    <Compile Include="Areas\Admin\Controllers\ConfigController.cs" />
    <Compile Include="Areas\Admin\ViewModels\ConfigViewModel.cs" />
    <Compile Include="Authentication\Providers\ApiKey\ApiKeyAuthenticationExtensions.cs" />
    <Compile Include="Authentication\Providers\ApiKey\ApiKeyAuthenticationHandler.cs" />
    <Compile Include="Authentication\Providers\ApiKey\ApiKeyAuthenticationMiddleware.cs" />
    <Compile Include="Authentication\Providers\ApiKey\ApiKeyAuthenticationOptions.cs" />
    <Compile Include="Authentication\AuthenticatedUser.cs" />
    <Compile Include="Authentication\AuthenticationService.cs" />
    <Compile Include="Authentication\AuthenticationTypes.cs" />
    <Compile Include="Authentication\AuthDependenciesModule.cs" />
    <Compile Include="Authentication\NuGetClaims.cs" />
    <Compile Include="Authentication\ForceSslWhenAuthenticatedMiddleware.cs" />
    <Compile Include="Authentication\Providers\ApiKey\ApiKeyAuthenticator.cs" />
    <Compile Include="Authentication\Providers\ApiKey\ApiKeyAuthenticatorConfiguration.cs" />
    <Compile Include="Authentication\Providers\Authenticator.cs" />
    <Compile Include="Authentication\Providers\AuthenticatorConfiguration.cs" />
    <Compile Include="Authentication\Providers\AuthenticatorUI.cs" />
    <Compile Include="Authentication\Providers\LocalUser\LocalUserAuthenticator.cs" />
    <Compile Include="Authentication\Providers\MicrosoftAccount\MicrosoftAccountAuthenticator.cs" />
    <Compile Include="Authentication\Providers\MicrosoftAccount\MicrosoftAccountAuthenticatorConfiguration.cs" />
    <Compile Include="Configuration\ConfigurationService.cs" />
    <Compile Include="Configuration\FeatureConfiguration.cs" />
    <Compile Include="Configuration\LuceneIndexLocation.cs" />
    <Compile Include="Configuration\MailAddressConverter.cs" />
    <Compile Include="Configuration\SmtpUri.cs" />
    <Compile Include="Controllers\AppController.cs" />
    <Compile Include="Controllers\ErrorsController.cs" />
    <Compile Include="Controllers\PagesController.cs" />
    <Compile Include="Filters\ApiScopeRequiredAttribute.cs" />
    <Compile Include="GlobalSuppressions.cs" />
    <Compile Include="Helpers\TelemetryResponseCodeFilter.cs" />
    <Compile Include="Infrastructure\Authentication\CredentialBuilder.cs" />
    <Compile Include="Infrastructure\Authentication\CredentialValidator.cs" />
    <Compile Include="Infrastructure\Authentication\ICredentialBuilder.cs" />
    <Compile Include="Infrastructure\Authentication\ICredentialValidator.cs" />
    <Compile Include="Infrastructure\DateTimeProvider.cs" />
    <Compile Include="Infrastructure\IDateTimeProvider.cs" />
    <Compile Include="Infrastructure\PasswordValidationAttribute.cs" />
    <Compile Include="Migrations\201602181939424_RemovePackageStatistics.cs" />
    <Compile Include="Migrations\201602181939424_RemovePackageStatistics.Designer.cs">
      <DependentUpon>201602181939424_RemovePackageStatistics.cs</DependentUpon>
    </Compile>
    <Compile Include="Migrations\201603111230347_RemoveSqlDownloadStatsAggregation.cs" />
    <Compile Include="Migrations\201603111230347_RemoveSqlDownloadStatsAggregation.Designer.cs">
      <DependentUpon>201603111230347_RemoveSqlDownloadStatsAggregation.cs</DependentUpon>
    </Compile>
    <Compile Include="Migrations\201603151731262_AddIndexForPackageDeletes.cs" />
    <Compile Include="Migrations\201603151731262_AddIndexForPackageDeletes.Designer.cs">
      <DependentUpon>201603151731262_AddIndexForPackageDeletes.cs</DependentUpon>
    </Compile>
    <Compile Include="Migrations\201604061724388_NotifyPackagePushed.cs" />
    <Compile Include="Migrations\201604061724388_NotifyPackagePushed.Designer.cs">
      <DependentUpon>201604061724388_NotifyPackagePushed.cs</DependentUpon>
    </Compile>
    <Compile Include="Migrations\201605250728584_AddAdditionalIndexForPackageDeletes.cs" />
    <Compile Include="Migrations\201605250728584_AddAdditionalIndexForPackageDeletes.Designer.cs">
      <DependentUpon>201605250728584_AddAdditionalIndexForPackageDeletes.cs</DependentUpon>
    </Compile>
    <Compile Include="Migrations\201605250755294_AddIndexForUserEmailAddress.cs" />
    <Compile Include="Migrations\201605250755294_AddIndexForUserEmailAddress.Designer.cs">
      <DependentUpon>201605250755294_AddIndexForUserEmailAddress.cs</DependentUpon>
    </Compile>
    <Compile Include="Migrations\201605310704169_RemoveOldCredentialColumnsFromUsersTable.cs" />
    <Compile Include="Migrations\201605310704169_RemoveOldCredentialColumnsFromUsersTable.Designer.cs">
      <DependentUpon>201605310704169_RemoveOldCredentialColumnsFromUsersTable.cs</DependentUpon>
    </Compile>
    <Compile Include="Migrations\201606012049351_AddIndexForCredentialsUserKey.cs" />
    <Compile Include="Migrations\201606012049351_AddIndexForCredentialsUserKey.Designer.cs">
      <DependentUpon>201606012049351_AddIndexForCredentialsUserKey.cs</DependentUpon>
    </Compile>
    <Compile Include="Migrations\201606012058492_AddIndexForPackageLicenseReportsPackageKey.cs" />
    <Compile Include="Migrations\201606012058492_AddIndexForPackageLicenseReportsPackageKey.Designer.cs">
      <DependentUpon>201606012058492_AddIndexForPackageLicenseReportsPackageKey.cs</DependentUpon>
    </Compile>
    <Compile Include="Migrations\201606020741056_CredentialExpires.cs" />
    <Compile Include="Migrations\201606020741056_CredentialExpires.Designer.cs">
      <DependentUpon>201606020741056_CredentialExpires.cs</DependentUpon>
    </Compile>
    <Compile Include="Migrations\201607190813558_CredentialDoesNotExpire.cs" />
    <Compile Include="Migrations\201607190813558_CredentialDoesNotExpire.Designer.cs">
      <DependentUpon>201607190813558_CredentialDoesNotExpire.cs</DependentUpon>
    </Compile>
    <Compile Include="Migrations\201607190842411_CredentialLastUsed.cs" />
    <Compile Include="Migrations\201607190842411_CredentialLastUsed.Designer.cs">
      <DependentUpon>201607190842411_CredentialLastUsed.cs</DependentUpon>
    </Compile>
    <Compile Include="Migrations\201608251939567_AddPackageTypes.cs" />
    <Compile Include="Migrations\201608251939567_AddPackageTypes.Designer.cs">
      <DependentUpon>201608251939567_AddPackageTypes.cs</DependentUpon>
    </Compile>
    <Compile Include="Migrations\201609092252096_AddIndexCredentialExpires.cs" />
    <Compile Include="Migrations\201609092252096_AddIndexCredentialExpires.Designer.cs">
      <DependentUpon>201609092252096_AddIndexCredentialExpires.cs</DependentUpon>
    </Compile>
    <Compile Include="Migrations\201609092255576_AddIndexUsersEmail.cs" />
    <Compile Include="Migrations\201609092255576_AddIndexUsersEmail.Designer.cs">
      <DependentUpon>201609092255576_AddIndexUsersEmail.cs</DependentUpon>
    </Compile>
    <Compile Include="Migrations\201610042351343_AddUserFailedLogin.cs" />
    <Compile Include="Migrations\201610042351343_AddUserFailedLogin.Designer.cs">
      <DependentUpon>201610042351343_AddUserFailedLogin.cs</DependentUpon>
    </Compile>
<<<<<<< HEAD
    <Compile Include="Migrations\201609211206577_ApiKeyDescription.cs" />
    <Compile Include="Migrations\201609211206577_ApiKeyDescription.Designer.cs">
      <DependentUpon>201609211206577_ApiKeyDescription.cs</DependentUpon>
    </Compile>
    <Compile Include="Migrations\201609260823310_ScopedCredential.cs" />
    <Compile Include="Migrations\201609260823310_ScopedCredential.Designer.cs">
      <DependentUpon>201609260823310_ScopedCredential.cs</DependentUpon>
    </Compile>
    <Compile Include="Migrations\201609270831462_AddExpirationColumn.cs" />
    <Compile Include="Migrations\201609270831462_AddExpirationColumn.Designer.cs">
      <DependentUpon>201609270831462_AddExpirationColumn.cs</DependentUpon>
    </Compile>
    <Compile Include="Migrations\201701120413341_AddScopeCredentialKey.cs" />
    <Compile Include="Migrations\201701120413341_AddScopeCredentialKey.Designer.cs">
      <DependentUpon>201701120413341_AddScopeCredentialKey.cs</DependentUpon>
=======
    <Compile Include="Migrations\201611240011320_AddTriggerForPackagesLastEdited.cs" />
    <Compile Include="Migrations\201611240011320_AddTriggerForPackagesLastEdited.Designer.cs">
      <DependentUpon>201611240011320_AddTriggerForPackagesLastEdited.cs</DependentUpon>
>>>>>>> 9216b034
    </Compile>
    <Compile Include="OData\Conventions\CompositeODataKeyHelper.cs" />
    <Compile Include="OData\Conventions\EntitySetPropertyRoutingConvention.cs" />
    <Compile Include="OData\ODataServiceVersionHeaderPropagatingBatchHandler.cs" />
    <Compile Include="OData\QueryInterceptors\NormalizeVersionInterceptor.cs" />
    <Compile Include="OData\QueryAllowed\ODataQueryFilter.cs" />
    <Compile Include="OData\QueryAllowed\ODataQueryVerifier.cs" />
    <Compile Include="OData\QueryAllowed\ODataQueryRequest.cs" />
    <Compile Include="OData\SearchService\SearchAdaptorResult.cs" />
    <Compile Include="OData\SearchService\SearchHijacker.cs" />
    <Compile Include="Diagnostics\DiagnosticsService.cs" />
    <Compile Include="Diagnostics\PerfEvent.cs" />
    <Compile Include="Diagnostics\SendErrorsToTelemetryAttribute.cs" />
    <Compile Include="Extensions\NumberExtensions.cs">
      <SubType>Code</SubType>
    </Compile>
    <Compile Include="Extensions\HttpRequestExtensions.cs" />
    <Compile Include="Helpers\HostMachine.cs" />
    <Compile Include="Helpers\AppInsightsHealthIndicatorLogger.cs" />
    <Compile Include="Helpers\Telemetry.cs" />
    <Compile Include="Infrastructure\DependencyResolverServiceProviderAdapter.cs" />
    <Compile Include="Infrastructure\Lucene\CloudDownloadCountServiceRefreshJob.cs" />
    <Compile Include="Infrastructure\MessageQueue.cs" />
    <Compile Include="Diagnostics\NullDiagnosticsSource.cs" />
    <Compile Include="Diagnostics\TraceDiagnosticsSource.cs" />
    <Compile Include="Diagnostics\IDiagnosticsService.cs" />
    <Compile Include="Diagnostics\IDiagnosticsSource.cs" />
    <Compile Include="Configuration\StorageType.cs" />
    <Content Include="bin\NuGetGallery.dll.config">
      <SubType>Designer</SubType>
    </Content>
    <Compile Include="Areas\Admin\AdminAreaRegistration.cs" />
    <Compile Include="Areas\Admin\Controllers\AdminControllerBase.cs" />
    <Compile Include="Areas\Admin\Controllers\HomeController.cs" />
    <Compile Include="Areas\Admin\DynamicData\Content\GridViewPager.ascx.cs">
      <DependentUpon>GridViewPager.ascx</DependentUpon>
      <SubType>ASPXCodeBehind</SubType>
    </Compile>
    <Compile Include="Areas\Admin\DynamicData\Content\GridViewPager.ascx.designer.cs">
      <DependentUpon>GridViewPager.ascx</DependentUpon>
    </Compile>
    <Compile Include="Areas\Admin\DynamicData\Default.aspx.cs">
      <DependentUpon>Default.aspx</DependentUpon>
      <SubType>ASPXCodeBehind</SubType>
    </Compile>
    <Compile Include="Areas\Admin\DynamicData\Default.aspx.designer.cs">
      <DependentUpon>Default.aspx</DependentUpon>
    </Compile>
    <Compile Include="Areas\Admin\DynamicData\DynamicDataManager.cs" />
    <Compile Include="Areas\Admin\DynamicData\EntityTemplates\Default.ascx.cs">
      <DependentUpon>Default.ascx</DependentUpon>
      <SubType>ASPXCodeBehind</SubType>
    </Compile>
    <Compile Include="Areas\Admin\DynamicData\EntityTemplates\Default.ascx.designer.cs">
      <DependentUpon>Default.ascx</DependentUpon>
    </Compile>
    <Compile Include="Areas\Admin\DynamicData\EntityTemplates\Default_Edit.ascx.cs">
      <DependentUpon>Default_Edit.ascx</DependentUpon>
      <SubType>ASPXCodeBehind</SubType>
    </Compile>
    <Compile Include="Areas\Admin\DynamicData\EntityTemplates\Default_Edit.ascx.designer.cs">
      <DependentUpon>Default_Edit.ascx</DependentUpon>
    </Compile>
    <Compile Include="Areas\Admin\DynamicData\EntityTemplates\Default_Insert.ascx.cs">
      <DependentUpon>Default_Insert.ascx</DependentUpon>
      <SubType>ASPXCodeBehind</SubType>
    </Compile>
    <Compile Include="Areas\Admin\DynamicData\EntityTemplates\Default_Insert.ascx.designer.cs">
      <DependentUpon>Default_Insert.ascx</DependentUpon>
    </Compile>
    <Compile Include="Areas\Admin\DynamicData\FieldTemplates\Boolean.ascx.cs">
      <DependentUpon>Boolean.ascx</DependentUpon>
      <SubType>ASPXCodeBehind</SubType>
    </Compile>
    <Compile Include="Areas\Admin\DynamicData\FieldTemplates\Boolean.ascx.designer.cs">
      <DependentUpon>Boolean.ascx</DependentUpon>
    </Compile>
    <Compile Include="Areas\Admin\DynamicData\FieldTemplates\Boolean_Edit.ascx.cs">
      <DependentUpon>Boolean_Edit.ascx</DependentUpon>
      <SubType>ASPXCodeBehind</SubType>
    </Compile>
    <Compile Include="Areas\Admin\DynamicData\FieldTemplates\Boolean_Edit.ascx.designer.cs">
      <DependentUpon>Boolean_Edit.ascx</DependentUpon>
    </Compile>
    <Compile Include="Areas\Admin\DynamicData\FieldTemplates\Children.ascx.cs">
      <DependentUpon>Children.ascx</DependentUpon>
      <SubType>ASPXCodeBehind</SubType>
    </Compile>
    <Compile Include="Areas\Admin\DynamicData\FieldTemplates\Children.ascx.designer.cs">
      <DependentUpon>Children.ascx</DependentUpon>
    </Compile>
    <Compile Include="Areas\Admin\DynamicData\FieldTemplates\Children_Insert.ascx.cs">
      <DependentUpon>Children_Insert.ascx</DependentUpon>
      <SubType>ASPXCodeBehind</SubType>
    </Compile>
    <Compile Include="Areas\Admin\DynamicData\FieldTemplates\Children_Insert.ascx.designer.cs">
      <DependentUpon>Children_Insert.ascx</DependentUpon>
    </Compile>
    <Compile Include="Areas\Admin\DynamicData\FieldTemplates\DateTime.ascx.cs">
      <DependentUpon>DateTime.ascx</DependentUpon>
      <SubType>ASPXCodeBehind</SubType>
    </Compile>
    <Compile Include="Areas\Admin\DynamicData\FieldTemplates\DateTime.ascx.designer.cs">
      <DependentUpon>DateTime.ascx</DependentUpon>
    </Compile>
    <Compile Include="Areas\Admin\DynamicData\FieldTemplates\DateTime_Edit.ascx.cs">
      <DependentUpon>DateTime_Edit.ascx</DependentUpon>
      <SubType>ASPXCodeBehind</SubType>
    </Compile>
    <Compile Include="Areas\Admin\DynamicData\FieldTemplates\DateTime_Edit.ascx.designer.cs">
      <DependentUpon>DateTime_Edit.ascx</DependentUpon>
    </Compile>
    <Compile Include="Areas\Admin\DynamicData\FieldTemplates\Decimal_Edit.ascx.cs">
      <DependentUpon>Decimal_Edit.ascx</DependentUpon>
      <SubType>ASPXCodeBehind</SubType>
    </Compile>
    <Compile Include="Areas\Admin\DynamicData\FieldTemplates\Decimal_Edit.ascx.designer.cs">
      <DependentUpon>Decimal_Edit.ascx</DependentUpon>
    </Compile>
    <Compile Include="Areas\Admin\DynamicData\FieldTemplates\EmailAddress.ascx.cs">
      <DependentUpon>EmailAddress.ascx</DependentUpon>
      <SubType>ASPXCodeBehind</SubType>
    </Compile>
    <Compile Include="Areas\Admin\DynamicData\FieldTemplates\EmailAddress.ascx.designer.cs">
      <DependentUpon>EmailAddress.ascx</DependentUpon>
    </Compile>
    <Compile Include="Areas\Admin\DynamicData\FieldTemplates\Enumeration.ascx.cs">
      <DependentUpon>Enumeration.ascx</DependentUpon>
      <SubType>ASPXCodeBehind</SubType>
    </Compile>
    <Compile Include="Areas\Admin\DynamicData\FieldTemplates\Enumeration.ascx.designer.cs">
      <DependentUpon>Enumeration.ascx</DependentUpon>
    </Compile>
    <Compile Include="Areas\Admin\DynamicData\FieldTemplates\Enumeration_Edit.ascx.cs">
      <DependentUpon>Enumeration_Edit.ascx</DependentUpon>
      <SubType>ASPXCodeBehind</SubType>
    </Compile>
    <Compile Include="Areas\Admin\DynamicData\FieldTemplates\Enumeration_Edit.ascx.designer.cs">
      <DependentUpon>Enumeration_Edit.ascx</DependentUpon>
    </Compile>
    <Compile Include="Areas\Admin\DynamicData\FieldTemplates\ForeignKey.ascx.cs">
      <DependentUpon>ForeignKey.ascx</DependentUpon>
      <SubType>ASPXCodeBehind</SubType>
    </Compile>
    <Compile Include="Areas\Admin\DynamicData\FieldTemplates\ForeignKey.ascx.designer.cs">
      <DependentUpon>ForeignKey.ascx</DependentUpon>
    </Compile>
    <Compile Include="Areas\Admin\DynamicData\FieldTemplates\ForeignKey_Edit.ascx.cs">
      <DependentUpon>ForeignKey_Edit.ascx</DependentUpon>
      <SubType>ASPXCodeBehind</SubType>
    </Compile>
    <Compile Include="Areas\Admin\DynamicData\FieldTemplates\ForeignKey_Edit.ascx.designer.cs">
      <DependentUpon>ForeignKey_Edit.ascx</DependentUpon>
    </Compile>
    <Compile Include="Areas\Admin\DynamicData\FieldTemplates\Integer_Edit.ascx.cs">
      <DependentUpon>Integer_Edit.ascx</DependentUpon>
      <SubType>ASPXCodeBehind</SubType>
    </Compile>
    <Compile Include="Areas\Admin\DynamicData\FieldTemplates\Integer_Edit.ascx.designer.cs">
      <DependentUpon>Integer_Edit.ascx</DependentUpon>
    </Compile>
    <Compile Include="Areas\Admin\DynamicData\FieldTemplates\ManyToMany.ascx.cs">
      <DependentUpon>ManyToMany.ascx</DependentUpon>
      <SubType>ASPXCodeBehind</SubType>
    </Compile>
    <Compile Include="Areas\Admin\DynamicData\FieldTemplates\ManyToMany.ascx.designer.cs">
      <DependentUpon>ManyToMany.ascx</DependentUpon>
    </Compile>
    <Compile Include="Areas\Admin\DynamicData\FieldTemplates\ManyToMany_Edit.ascx.cs">
      <DependentUpon>ManyToMany_Edit.ascx</DependentUpon>
      <SubType>ASPXCodeBehind</SubType>
    </Compile>
    <Compile Include="Areas\Admin\DynamicData\FieldTemplates\ManyToMany_Edit.ascx.designer.cs">
      <DependentUpon>ManyToMany_Edit.ascx</DependentUpon>
    </Compile>
    <Compile Include="Areas\Admin\DynamicData\FieldTemplates\MultilineText_Edit.ascx.cs">
      <DependentUpon>MultilineText_Edit.ascx</DependentUpon>
      <SubType>ASPXCodeBehind</SubType>
    </Compile>
    <Compile Include="Areas\Admin\DynamicData\FieldTemplates\MultilineText_Edit.ascx.designer.cs">
      <DependentUpon>MultilineText_Edit.ascx</DependentUpon>
    </Compile>
    <Compile Include="Areas\Admin\DynamicData\FieldTemplates\Text.ascx.cs">
      <DependentUpon>Text.ascx</DependentUpon>
      <SubType>ASPXCodeBehind</SubType>
    </Compile>
    <Compile Include="Areas\Admin\DynamicData\FieldTemplates\Text.ascx.designer.cs">
      <DependentUpon>Text.ascx</DependentUpon>
    </Compile>
    <Compile Include="Areas\Admin\DynamicData\FieldTemplates\Text_Edit.ascx.cs">
      <DependentUpon>Text_Edit.ascx</DependentUpon>
      <SubType>ASPXCodeBehind</SubType>
    </Compile>
    <Compile Include="Areas\Admin\DynamicData\FieldTemplates\Text_Edit.ascx.designer.cs">
      <DependentUpon>Text_Edit.ascx</DependentUpon>
    </Compile>
    <Compile Include="Areas\Admin\DynamicData\FieldTemplates\Url.ascx.cs">
      <DependentUpon>Url.ascx</DependentUpon>
      <SubType>ASPXCodeBehind</SubType>
    </Compile>
    <Compile Include="Areas\Admin\DynamicData\FieldTemplates\Url.ascx.designer.cs">
      <DependentUpon>Url.ascx</DependentUpon>
    </Compile>
    <Compile Include="Areas\Admin\DynamicData\Filters\Boolean.ascx.cs">
      <DependentUpon>Boolean.ascx</DependentUpon>
      <SubType>ASPXCodeBehind</SubType>
    </Compile>
    <Compile Include="Areas\Admin\DynamicData\Filters\Boolean.ascx.designer.cs">
      <DependentUpon>Boolean.ascx</DependentUpon>
    </Compile>
    <Compile Include="Areas\Admin\DynamicData\Filters\Enumeration.ascx.cs">
      <DependentUpon>Enumeration.ascx</DependentUpon>
      <SubType>ASPXCodeBehind</SubType>
    </Compile>
    <Compile Include="Areas\Admin\DynamicData\Filters\Enumeration.ascx.designer.cs">
      <DependentUpon>Enumeration.ascx</DependentUpon>
    </Compile>
    <Compile Include="Areas\Admin\DynamicData\Filters\ForeignKey.ascx.cs">
      <DependentUpon>ForeignKey.ascx</DependentUpon>
      <SubType>ASPXCodeBehind</SubType>
    </Compile>
    <Compile Include="Areas\Admin\DynamicData\Filters\ForeignKey.ascx.designer.cs">
      <DependentUpon>ForeignKey.ascx</DependentUpon>
    </Compile>
    <Compile Include="Areas\Admin\DynamicData\PageTemplates\Details.aspx.cs">
      <DependentUpon>Details.aspx</DependentUpon>
      <SubType>ASPXCodeBehind</SubType>
    </Compile>
    <Compile Include="Areas\Admin\DynamicData\PageTemplates\Details.aspx.designer.cs">
      <DependentUpon>Details.aspx</DependentUpon>
    </Compile>
    <Compile Include="Areas\Admin\DynamicData\PageTemplates\Edit.aspx.cs">
      <DependentUpon>Edit.aspx</DependentUpon>
      <SubType>ASPXCodeBehind</SubType>
    </Compile>
    <Compile Include="Areas\Admin\DynamicData\PageTemplates\Edit.aspx.designer.cs">
      <DependentUpon>Edit.aspx</DependentUpon>
    </Compile>
    <Compile Include="Areas\Admin\DynamicData\PageTemplates\Insert.aspx.cs">
      <DependentUpon>Insert.aspx</DependentUpon>
      <SubType>ASPXCodeBehind</SubType>
    </Compile>
    <Compile Include="Areas\Admin\DynamicData\PageTemplates\Insert.aspx.designer.cs">
      <DependentUpon>Insert.aspx</DependentUpon>
    </Compile>
    <Compile Include="Areas\Admin\DynamicData\PageTemplates\List.aspx.cs">
      <DependentUpon>List.aspx</DependentUpon>
      <SubType>ASPXCodeBehind</SubType>
    </Compile>
    <Compile Include="Areas\Admin\DynamicData\PageTemplates\List.aspx.designer.cs">
      <DependentUpon>List.aspx</DependentUpon>
    </Compile>
    <Compile Include="Areas\Admin\DynamicData\Site.master.cs">
      <DependentUpon>Site.master</DependentUpon>
      <SubType>ASPXCodeBehind</SubType>
    </Compile>
    <Compile Include="Areas\Admin\DynamicData\Site.master.designer.cs">
      <DependentUpon>Site.master</DependentUpon>
    </Compile>
    <Compile Include="Commands\AppCommand.cs" />
    <Compile Include="Commands\AutomaticallyCuratePackageCommand.cs" />
    <Compile Include="Controllers\CuratedFeedsController.cs" />
    <Compile Include="Controllers\CuratedPackagesController.cs" />
    <Compile Include="Controllers\StatisticsController.cs" />
    <Compile Include="OData\QueryInterceptors\ODataRemoveVersionSorter.cs" />
    <Compile Include="OData\QueryInterceptors\CountInterceptor.cs">
      <SubType>Code</SubType>
    </Compile>
    <Compile Include="OData\QueryInterceptors\DisregardODataInterceptor.cs" />
    <Compile Include="OData\SearchService\SearchAdaptor.cs" />
    <Compile Include="OData\V1FeedPackage.cs">
      <SubType>Code</SubType>
    </Compile>
    <Compile Include="OData\PackageExtensions.cs">
      <SubType>Code</SubType>
    </Compile>
    <Compile Include="OData\V2FeedPackage.cs">
      <SubType>Code</SubType>
    </Compile>
    <Compile Include="Filters\ApiAuthorizeAttribute.cs" />
    <Compile Include="Filters\CacheFilter.cs" />
    <Compile Include="Filters\CompressFilter.cs" />
    <Compile Include="Filters\RequiresAccountConfirmationAttribute.cs" />
    <Compile Include="Helpers\AccordeonHelper.cs" />
    <Compile Include="Helpers\HttpContextBaseExtensions.cs" />
    <Compile Include="Helpers\EnumHelper.cs" />
    <Compile Include="Helpers\FileHelper.cs" />
    <Compile Include="Helpers\HtmlExtensions.cs" />
    <Compile Include="Helpers\PackageHelper.cs" />
    <Compile Include="Helpers\QuietLog.cs" />
    <Compile Include="Helpers\StringExtensions.cs" />
    <Compile Include="Helpers\StatisticsHelper.cs" />
    <Compile Include="Helpers\TreeView.cs" />
    <Compile Include="ImageResult.cs" />
    <Compile Include="Infrastructure\AntiForgeryErrorFilter.cs" />
    <Compile Include="Infrastructure\ApplicationVersionHelper.cs" />
    <Compile Include="Infrastructure\AzureEntityList.cs" />
    <Compile Include="Infrastructure\ChallengeResult.cs" />
    <Compile Include="Infrastructure\Lucene\ExternalSearchService.cs" />
    <Compile Include="Infrastructure\MandatoryAttribute.cs" />
    <Compile Include="Infrastructure\NotEqualAttribute.cs" />
    <Compile Include="Infrastructure\PackageIndexEntity.cs" />
    <Compile Include="Infrastructure\PrincipalExtensions.cs" />
    <Compile Include="Infrastructure\ReadOnlyModeErrorFilter.cs" />
    <Compile Include="Infrastructure\SafeRedirectResult.cs" />
    <Compile Include="Infrastructure\StatisticsReport.cs" />
    <Compile Include="Infrastructure\SubtextAttribute.cs" />
    <Compile Include="Infrastructure\TableErrorLog.cs" />
    <Compile Include="Authentication\AsyncFileUpload\AsyncFileUploadExtensions.cs" />
    <Compile Include="Authentication\AsyncFileUpload\AsyncFileUploadModule.cs" />
    <Compile Include="Authentication\AsyncFileUpload\AsyncFileUploadProgress.cs" />
    <Compile Include="Authentication\AsyncFileUpload\AsyncFileUploadRequestParser.cs" />
    <Compile Include="Infrastructure\HintAttribute.cs" />
    <Compile Include="Infrastructure\HttpHeaderValueProvider.cs" />
    <Compile Include="Infrastructure\HttpHeaderValueProviderFactory.cs" />
    <Compile Include="Infrastructure\HttpStatusCodeWithBodyResult.cs" />
    <Compile Include="Infrastructure\Jobs\NuGetJobCoordinator.cs" />
    <Compile Include="Infrastructure\Lucene\AnalysisHelper.cs" />
    <Compile Include="Infrastructure\Lucene\LuceneCommon.cs" />
    <Compile Include="Infrastructure\Lucene\LuceneIndexingJob.cs" />
    <Compile Include="Infrastructure\Lucene\LuceneIndexingService.cs" />
    <Compile Include="Infrastructure\Lucene\PerFieldAnalyzer.cs" />
    <Compile Include="Infrastructure\Lucene\NuGetSearchTerm.cs" />
    <Compile Include="Infrastructure\TracingHttpHandler.cs" />
    <Compile Include="Infrastructure\UserSafeException.cs" />
    <Compile Include="Migrations\201110060711357_Initial.cs">
      <SubType>Code</SubType>
    </Compile>
    <Compile Include="Migrations\201110060711357_Initial.Designer.cs">
      <DependentUpon>201110060711357_Initial.cs</DependentUpon>
    </Compile>
    <Compile Include="Migrations\201110102157002_PrereleaseChanges.cs">
      <SubType>Code</SubType>
    </Compile>
    <Compile Include="Migrations\201110102157002_PrereleaseChanges.Designer.cs">
      <DependentUpon>201110102157002_PrereleaseChanges.cs</DependentUpon>
    </Compile>
    <Compile Include="Migrations\201110180052097_GallerySettings.cs">
      <SubType>Code</SubType>
    </Compile>
    <Compile Include="Migrations\201110180052097_GallerySettings.Designer.cs">
      <DependentUpon>201110180052097_GallerySettings.cs</DependentUpon>
    </Compile>
    <Compile Include="Migrations\201110230649210_PackageOwnerRequests.cs">
      <SubType>Code</SubType>
    </Compile>
    <Compile Include="Migrations\201110230649210_PackageOwnerRequests.Designer.cs">
      <DependentUpon>201110230649210_PackageOwnerRequests.cs</DependentUpon>
    </Compile>
    <Compile Include="Migrations\201111022024584_PackageDependencyVersionSpec.cs">
      <SubType>Code</SubType>
    </Compile>
    <Compile Include="Migrations\201111022024584_PackageDependencyVersionSpec.Designer.cs">
      <DependentUpon>201111022024584_PackageDependencyVersionSpec.cs</DependentUpon>
    </Compile>
    <Compile Include="Migrations\201111022051010_PackageReleaseNotes.cs">
      <SubType>Code</SubType>
    </Compile>
    <Compile Include="Migrations\201111022051010_PackageReleaseNotes.Designer.cs">
      <DependentUpon>201111022051010_PackageReleaseNotes.cs</DependentUpon>
    </Compile>
    <Compile Include="Migrations\201111080239544_ListPackagesIndexes.cs">
      <SubType>Code</SubType>
    </Compile>
    <Compile Include="Migrations\201111080239544_ListPackagesIndexes.Designer.cs">
      <DependentUpon>201111080239544_ListPackagesIndexes.cs</DependentUpon>
    </Compile>
    <Compile Include="Migrations\201111080816426_DisplayPackageIndexes.cs">
      <SubType>Code</SubType>
    </Compile>
    <Compile Include="Migrations\201111080816426_DisplayPackageIndexes.Designer.cs">
      <DependentUpon>201111080816426_DisplayPackageIndexes.cs</DependentUpon>
    </Compile>
    <Compile Include="Migrations\201111081908453_MyPackagesIndexes.cs">
      <SubType>Code</SubType>
    </Compile>
    <Compile Include="Migrations\201111081908453_MyPackagesIndexes.Designer.cs">
      <DependentUpon>201111081908453_MyPackagesIndexes.cs</DependentUpon>
    </Compile>
    <Compile Include="Migrations\201111150729167_AddSmtpPassword.cs">
      <SubType>Code</SubType>
    </Compile>
    <Compile Include="Migrations\201111150729167_AddSmtpPassword.Designer.cs">
      <DependentUpon>201111150729167_AddSmtpPassword.cs</DependentUpon>
    </Compile>
    <Compile Include="Migrations\201111222338036_GalleryOwnerEmailSettings.cs">
      <SubType>Code</SubType>
    </Compile>
    <Compile Include="Migrations\201111222338036_GalleryOwnerEmailSettings.Designer.cs">
      <DependentUpon>201111222338036_GalleryOwnerEmailSettings.cs</DependentUpon>
    </Compile>
    <Compile Include="Migrations\201201031925005_AddPasswordHash.cs">
      <SubType>Code</SubType>
    </Compile>
    <Compile Include="Migrations\201201031925005_AddPasswordHash.Designer.cs">
      <DependentUpon>201201031925005_AddPasswordHash.cs</DependentUpon>
    </Compile>
    <Compile Include="Migrations\201203180016174_CuratedFeeds.cs" />
    <Compile Include="Migrations\201203180016174_CuratedFeeds.Designer.cs">
      <DependentUpon>201203180016174_CuratedFeeds.cs</DependentUpon>
    </Compile>
    <Compile Include="Migrations\201203180320147_ChangeCuratedFeedIdToName.cs" />
    <Compile Include="Migrations\201203180320147_ChangeCuratedFeedIdToName.Designer.cs">
      <DependentUpon>201203180320147_ChangeCuratedFeedIdToName.cs</DependentUpon>
    </Compile>
    <Compile Include="Migrations\201203182132476_CuratedPackages.cs" />
    <Compile Include="Migrations\201203182132476_CuratedPackages.Designer.cs">
      <DependentUpon>201203182132476_CuratedPackages.cs</DependentUpon>
    </Compile>
    <Compile Include="Migrations\201205172325056_FrameworkName.cs" />
    <Compile Include="Migrations\201205172325056_FrameworkName.Designer.cs">
      <DependentUpon>201205172325056_FrameworkName.cs</DependentUpon>
    </Compile>
    <Compile Include="Migrations\201206131919241_AddTargetFxToDependencies.cs" />
    <Compile Include="Migrations\201206131919241_AddTargetFxToDependencies.Designer.cs">
      <DependentUpon>201206131919241_AddTargetFxToDependencies.cs</DependentUpon>
    </Compile>
    <Compile Include="Migrations\201206250141447_ExecuteELMAHSql.cs" />
    <Compile Include="Migrations\201206250141447_ExecuteELMAHSql.Designer.cs">
      <DependentUpon>201206250141447_ExecuteELMAHSql.cs</DependentUpon>
    </Compile>
    <Compile Include="Migrations\201208171904586_Language.cs" />
    <Compile Include="Migrations\201208171904586_Language.Designer.cs">
      <DependentUpon>201208171904586_Language.cs</DependentUpon>
    </Compile>
    <Compile Include="Migrations\201208222206329_ColumnLengthOfPackageTable.cs" />
    <Compile Include="Migrations\201208222206329_ColumnLengthOfPackageTable.Designer.cs">
      <DependentUpon>201208222206329_ColumnLengthOfPackageTable.cs</DependentUpon>
    </Compile>
    <Compile Include="Migrations\201208222227425_PackageIndexes.cs" />
    <Compile Include="Migrations\201208222227425_PackageIndexes.Designer.cs">
      <DependentUpon>201208222227425_PackageIndexes.cs</DependentUpon>
    </Compile>
    <Compile Include="Migrations\201208230640333_PackageSortingIndexes.cs" />
    <Compile Include="Migrations\201208230640333_PackageSortingIndexes.Designer.cs">
      <DependentUpon>201208230640333_PackageSortingIndexes.cs</DependentUpon>
    </Compile>
    <Compile Include="Migrations\201208302051344_CreateAggregateStatisticsSP.cs" />
    <Compile Include="Migrations\201208302051344_CreateAggregateStatisticsSP.Designer.cs">
      <DependentUpon>201208302051344_CreateAggregateStatisticsSP.cs</DependentUpon>
    </Compile>
    <Compile Include="Migrations\201209181743161_AggregateStatsSp_ReduxLastUpdate.cs" />
    <Compile Include="Migrations\201209181743161_AggregateStatsSp_ReduxLastUpdate.Designer.cs">
      <DependentUpon>201209181743161_AggregateStatsSp_ReduxLastUpdate.cs</DependentUpon>
    </Compile>
    <Compile Include="Migrations\201210312146585_GallerySettings_TotalDownloadCount.cs" />
    <Compile Include="Migrations\201210312146585_GallerySettings_TotalDownloadCount.Designer.cs">
      <DependentUpon>201210312146585_GallerySettings_TotalDownloadCount.cs</DependentUpon>
    </Compile>
    <Compile Include="Migrations\201210312150156_AggregateStatistics_TotalDownloadCount.cs" />
    <Compile Include="Migrations\201210312150156_AggregateStatistics_TotalDownloadCount.Designer.cs">
      <DependentUpon>201210312150156_AggregateStatistics_TotalDownloadCount.cs</DependentUpon>
    </Compile>
    <Compile Include="Migrations\201211271813001_AddNuGetOperation.cs" />
    <Compile Include="Migrations\201211271813001_AddNuGetOperation.Designer.cs">
      <DependentUpon>201211271813001_AddNuGetOperation.cs</DependentUpon>
    </Compile>
    <Compile Include="Migrations\201301180132053_RemoveWorkItems.cs" />
    <Compile Include="Migrations\201301180132053_RemoveWorkItems.Designer.cs">
      <DependentUpon>201301180132053_RemoveWorkItems.cs</DependentUpon>
    </Compile>
    <Compile Include="Migrations\201302072118537_MovingGallerySettingsToConfiguration.cs" />
    <Compile Include="Migrations\201302072118537_MovingGallerySettingsToConfiguration.Designer.cs">
      <DependentUpon>201302072118537_MovingGallerySettingsToConfiguration.cs</DependentUpon>
    </Compile>
    <Compile Include="Migrations\201302282115583_AddMinRequiredVerisonColumn.cs" />
    <Compile Include="Migrations\201302282115583_AddMinRequiredVerisonColumn.Designer.cs">
      <DependentUpon>201302282115583_AddMinRequiredVerisonColumn.cs</DependentUpon>
    </Compile>
    <Compile Include="Migrations\201304020006512_UserLookupOptimization.cs" />
    <Compile Include="Migrations\201304020006512_UserLookupOptimization.Designer.cs">
      <DependentUpon>201304020006512_UserLookupOptimization.cs</DependentUpon>
    </Compile>
    <Compile Include="Migrations\201304251927587_UserCreatedDate.cs" />
    <Compile Include="Migrations\201304251927587_UserCreatedDate.Designer.cs">
      <DependentUpon>201304251927587_UserCreatedDate.cs</DependentUpon>
    </Compile>
    <Compile Include="Migrations\201304091828587_Contract_UniqueCuratedPackages.cs" />
    <Compile Include="Migrations\201304091828587_Contract_UniqueCuratedPackages.Designer.cs">
      <DependentUpon>201304091828587_Contract_UniqueCuratedPackages.cs</DependentUpon>
    </Compile>
    <Compile Include="Migrations\201306031734581_WidenStatisticsOperationColumn.cs" />
    <Compile Include="Migrations\201306031734581_WidenStatisticsOperationColumn.Designer.cs">
      <DependentUpon>201306031734581_WidenStatisticsOperationColumn.cs</DependentUpon>
    </Compile>
    <Compile Include="Migrations\201306031754328_SupportNewClientHeaders.cs" />
    <Compile Include="Migrations\201306031754328_SupportNewClientHeaders.Designer.cs">
      <DependentUpon>201306031754328_SupportNewClientHeaders.cs</DependentUpon>
    </Compile>
    <Compile Include="Migrations\201308051913351_EditableMetadata.cs" />
    <Compile Include="Migrations\201308051913351_EditableMetadata.Designer.cs">
      <DependentUpon>201308051913351_EditableMetadata.cs</DependentUpon>
    </Compile>
    <Compile Include="Migrations\201308292200027_PackageLastEditedTimestamp.cs" />
    <Compile Include="Migrations\201308292200027_PackageLastEditedTimestamp.Designer.cs">
      <DependentUpon>201308292200027_PackageLastEditedTimestamp.cs</DependentUpon>
    </Compile>
    <Compile Include="Migrations\201308302258388_AddPackageEditLastErrorColumn.cs" />
    <Compile Include="Migrations\201308302258388_AddPackageEditLastErrorColumn.Designer.cs">
      <DependentUpon>201308302258388_AddPackageEditLastErrorColumn.cs</DependentUpon>
    </Compile>
    <Compile Include="Migrations\201309092040124_LicenseReports.cs" />
    <Compile Include="Migrations\201309092040124_LicenseReports.Designer.cs">
      <DependentUpon>201309092040124_LicenseReports.cs</DependentUpon>
    </Compile>
    <Compile Include="Migrations\201309092041546_AddPackageLicenseReportSproc.cs" />
    <Compile Include="Migrations\201309092041546_AddPackageLicenseReportSproc.Designer.cs">
      <DependentUpon>201309092041546_AddPackageLicenseReportSproc.cs</DependentUpon>
    </Compile>
    <Compile Include="Migrations\201309101922464_NormalizedVersionColumn.cs" />
    <Compile Include="Migrations\201309101922464_NormalizedVersionColumn.Designer.cs">
      <DependentUpon>201309101922464_NormalizedVersionColumn.cs</DependentUpon>
    </Compile>
    <Compile Include="Migrations\201309172217450_CredentialsTable.cs" />
    <Compile Include="Migrations\201309172217450_CredentialsTable.Designer.cs">
      <DependentUpon>201309172217450_CredentialsTable.cs</DependentUpon>
    </Compile>
    <Compile Include="Migrations\201310281909048_PackageStatistics.cs" />
    <Compile Include="Migrations\201310281909048_PackageStatistics.Designer.cs">
      <DependentUpon>201310281909048_PackageStatistics.cs</DependentUpon>
    </Compile>
    <Compile Include="Migrations\201310301757446_RemoveOldCredentialColumns.cs" />
    <Compile Include="Migrations\201310301757446_RemoveOldCredentialColumns.Designer.cs">
      <DependentUpon>201310301757446_RemoveOldCredentialColumns.cs</DependentUpon>
    </Compile>
    <Compile Include="Migrations\201310301947399_AddCredentialDescriptionColumn.cs" />
    <Compile Include="Migrations\201310301947399_AddCredentialDescriptionColumn.Designer.cs">
      <DependentUpon>201310301947399_AddCredentialDescriptionColumn.cs</DependentUpon>
    </Compile>
    <Compile Include="Migrations\201311261928187_NullifyOldColumns.cs" />
    <Compile Include="Migrations\201311261928187_NullifyOldColumns.Designer.cs">
      <DependentUpon>201311261928187_NullifyOldColumns.cs</DependentUpon>
    </Compile>
    <Compile Include="Migrations\201505261416326_UniquePackageRegistration.cs" />
    <Compile Include="Migrations\201505261416326_UniquePackageRegistration.Designer.cs">
      <DependentUpon>201505261416326_UniquePackageRegistration.cs</DependentUpon>
    </Compile>
    <Compile Include="Migrations\201507171324501_AdditionalIndexesForPerformance.cs" />
    <Compile Include="Migrations\201507171324501_AdditionalIndexesForPerformance.Designer.cs">
      <DependentUpon>201507171324501_AdditionalIndexesForPerformance.cs</DependentUpon>
    </Compile>
    <Compile Include="Migrations\201508031046581_IndexPackagesLastUpdatedWithIsListed.cs" />
    <Compile Include="Migrations\201508031046581_IndexPackagesLastUpdatedWithIsListed.Designer.cs">
      <DependentUpon>201508031046581_IndexPackagesLastUpdatedWithIsListed.cs</DependentUpon>
    </Compile>
    <Compile Include="Migrations\201510010732458_EntityFramework6.cs" />
    <Compile Include="Migrations\201510010732458_EntityFramework6.Designer.cs">
      <DependentUpon>201510010732458_EntityFramework6.cs</DependentUpon>
    </Compile>
    <Compile Include="Migrations\201510011319560_PackageDelete.cs" />
    <Compile Include="Migrations\201510011319560_PackageDelete.Designer.cs">
      <DependentUpon>201510011319560_PackageDelete.cs</DependentUpon>
    </Compile>
    <Compile Include="Migrations\201511050008198_PackagesCreatedDateDefaultValue.cs" />
    <Compile Include="Migrations\201511050008198_PackagesCreatedDateDefaultValue.Designer.cs">
      <DependentUpon>201511050008198_PackagesCreatedDateDefaultValue.cs</DependentUpon>
    </Compile>
    <Compile Include="Migrations\MigrationsConfiguration.cs" />
    <Compile Include="Migrations\SqlResourceMigration.cs" />
    <Compile Include="OData\Conventions\ActionCountRoutingConvention.cs" />
    <Compile Include="OData\Conventions\ControllerAliasingODataRoutingConvention.cs" />
    <Compile Include="OData\Conventions\CompositeKeyRoutingConvention.cs" />
    <Compile Include="OData\Conventions\EntitySetCountRoutingConvention.cs" />
    <Compile Include="OData\Conventions\MethodNameActionRoutingConvention.cs" />
    <Compile Include="OData\NuGetODataController.cs" />
    <Compile Include="OData\Routing\CountODataPathHandler.cs" />
    <Compile Include="OData\Routing\CountPathSegment.cs" />
    <Compile Include="OData\Serializers\NuGetEntityTypeSerializer.cs" />
    <Compile Include="OData\Serializers\CustomSerializerProvider.cs" />
    <Compile Include="PackageCurators\IAutomaticPackageCurator.cs" />
    <Compile Include="PackageCurators\AutomaticPackageCurator.cs" />
    <Compile Include="PackageCurators\TagBasedPackageCurator.cs" />
    <Compile Include="PackageCurators\WebMatrixPackageCurator.cs" />
    <Compile Include="PackageCurators\Windows8PackageCurator.cs" />
    <Compile Include="Infrastructure\Lucene\NuGetQueryParser.cs" />
    <Compile Include="Queries\PackageVersionsQuery.cs" />
    <Compile Include="Queries\PackageIdsQuery.cs" />
    <Compile Include="RequestModels\EditPackageRequest.cs" />
    <Compile Include="RequestModels\DeletePackagesRequest.cs" />
    <Compile Include="RequestModels\EditPackageVersionRequest.cs" />
    <Compile Include="RequestModels\ModifyCuratedPackageRequest.cs" />
    <Compile Include="RequestModels\CreateCuratedPackageRequest.cs" />
    <Compile Include="RequestModels\VerifyPackageRequest.cs" />
    <Compile Include="Infrastructure\Authentication\LegacyHasher.cs" />
    <Compile Include="Infrastructure\Authentication\V3Hasher.cs" />
    <Compile Include="Authentication\ScopeEvaluator.cs" />
    <Compile Include="Services\ReflowPackageService.cs" />
<<<<<<< HEAD
    <Compile Include="ViewModels\ScopeViewModel.cs" />
=======
    <Compile Include="ViewModels\PackageListSearchViewModel.cs" />
>>>>>>> 9216b034
    <Compile Include="WebApi\PlainTextResult.cs" />
    <Compile Include="WebApi\QueryResult.cs" />
    <Compile Include="WebApi\QueryResultExtensions.cs" />
    <Content Include="App_Data\Files\Content\ReadOnly.md" />
    <Content Include="ApplicationInsights.config">
      <CopyToOutputDirectory>PreserveNewest</CopyToOutputDirectory>
    </Content>
    <Content Include="Areas\Admin\DynamicData\FieldTemplates\Url_Edit.ascx" />
    <Content Include="Areas\Admin\DynamicData\PageTemplates\ListDetails.aspx" />
    <Content Include="Content\admin\SupportRequestStyles.css" />
    <Content Include="Content\Images\icons\apiKey.png" />
    <Content Include="Content\Images\icons\apiKeyExpired.png" />
    <Content Include="Content\Images\icons\apiKeyNew.png" />
    <Content Include="Content\Images\icons\copy.png" />
    <Content Include="Content\Images\icons\delete.png" />
    <Content Include="Content\Images\icons\expire.png" />
    <Content Include="Content\Images\icons\regenerate.png" />
    <Content Include="Content\themes\base\images\animated-overlay.gif" />
    <Content Include="Content\themes\base\images\ui-bg_flat_0_aaaaaa_40x100.png" />
    <Content Include="Content\themes\base\images\ui-bg_flat_75_ffffff_40x100.png" />
    <Content Include="Content\themes\base\images\ui-bg_glass_55_fbf9ee_1x400.png" />
    <Content Include="Content\themes\base\images\ui-bg_glass_65_ffffff_1x400.png" />
    <Content Include="Content\themes\base\images\ui-bg_glass_75_dadada_1x400.png" />
    <Content Include="Content\themes\base\images\ui-bg_glass_75_e6e6e6_1x400.png" />
    <Content Include="Content\themes\base\images\ui-bg_glass_95_fef1ec_1x400.png" />
    <Content Include="Content\themes\base\images\ui-bg_highlight-soft_75_cccccc_1x100.png" />
    <Content Include="Content\themes\base\images\ui-icons_222222_256x240.png" />
    <Content Include="Content\themes\base\images\ui-icons_2e83ff_256x240.png" />
    <Content Include="Content\themes\base\images\ui-icons_454545_256x240.png" />
    <Content Include="Content\themes\base\images\ui-icons_888888_256x240.png" />
    <Content Include="Content\themes\base\images\ui-icons_cd0a0a_256x240.png" />
    <Content Include="Content\themes\base\jquery-ui.css" />
    <Content Include="Content\themes\base\jquery.ui.accordion.css" />
    <Content Include="Content\themes\base\jquery.ui.all.css" />
    <Content Include="Content\themes\base\jquery.ui.autocomplete.css" />
    <Content Include="Content\themes\base\jquery.ui.base.css" />
    <Content Include="Content\themes\base\jquery.ui.button.css" />
    <Content Include="Content\themes\base\jquery.ui.core.css" />
    <Content Include="Content\themes\base\jquery.ui.datepicker.css" />
    <Content Include="Content\themes\base\jquery.ui.dialog.css" />
    <Content Include="Content\themes\base\jquery.ui.menu.css" />
    <Content Include="Content\themes\base\jquery.ui.progressbar.css" />
    <Content Include="Content\themes\base\jquery.ui.resizable.css" />
    <Content Include="Content\themes\base\jquery.ui.selectable.css" />
    <Content Include="Content\themes\base\jquery.ui.slider.css" />
    <Content Include="Content\themes\base\jquery.ui.spinner.css" />
    <Content Include="Content\themes\base\jquery.ui.tabs.css" />
    <Content Include="Content\themes\base\jquery.ui.theme.css" />
    <Content Include="Content\themes\base\jquery.ui.tooltip.css" />
    <Content Include="Content\themes\base\minified\images\animated-overlay.gif" />
    <Content Include="Content\themes\base\minified\images\ui-bg_flat_0_aaaaaa_40x100.png" />
    <Content Include="Content\themes\base\minified\images\ui-bg_flat_75_ffffff_40x100.png" />
    <Content Include="Content\themes\base\minified\images\ui-bg_glass_55_fbf9ee_1x400.png" />
    <Content Include="Content\themes\base\minified\images\ui-bg_glass_65_ffffff_1x400.png" />
    <Content Include="Content\themes\base\minified\images\ui-bg_glass_75_dadada_1x400.png" />
    <Content Include="Content\themes\base\minified\images\ui-bg_glass_75_e6e6e6_1x400.png" />
    <Content Include="Content\themes\base\minified\images\ui-bg_glass_95_fef1ec_1x400.png" />
    <Content Include="Content\themes\base\minified\images\ui-bg_highlight-soft_75_cccccc_1x100.png" />
    <Content Include="Content\themes\base\minified\images\ui-icons_222222_256x240.png" />
    <Content Include="Content\themes\base\minified\images\ui-icons_2e83ff_256x240.png" />
    <Content Include="Content\themes\base\minified\images\ui-icons_454545_256x240.png" />
    <Content Include="Content\themes\base\minified\images\ui-icons_888888_256x240.png" />
    <Content Include="Content\themes\base\minified\images\ui-icons_cd0a0a_256x240.png" />
    <Content Include="Content\themes\base\minified\jquery-ui.min.css" />
    <Content Include="Content\themes\base\minified\jquery.ui.accordion.min.css" />
    <Content Include="Content\themes\base\minified\jquery.ui.autocomplete.min.css" />
    <Content Include="Content\themes\base\minified\jquery.ui.button.min.css" />
    <Content Include="Content\themes\base\minified\jquery.ui.core.min.css" />
    <Content Include="Content\themes\base\minified\jquery.ui.datepicker.min.css" />
    <Content Include="Content\themes\base\minified\jquery.ui.dialog.min.css" />
    <Content Include="Content\themes\base\minified\jquery.ui.menu.min.css" />
    <Content Include="Content\themes\base\minified\jquery.ui.progressbar.min.css" />
    <Content Include="Content\themes\base\minified\jquery.ui.resizable.min.css" />
    <Content Include="Content\themes\base\minified\jquery.ui.selectable.min.css" />
    <Content Include="Content\themes\base\minified\jquery.ui.slider.min.css" />
    <Content Include="Content\themes\base\minified\jquery.ui.spinner.min.css" />
    <Content Include="Content\themes\base\minified\jquery.ui.tabs.min.css" />
    <Content Include="Content\themes\base\minified\jquery.ui.theme.min.css" />
    <Content Include="Content\themes\base\minified\jquery.ui.tooltip.min.css" />
    <Content Include="Content\themes\custom\images\animated-overlay.gif" />
    <Content Include="Content\themes\custom\images\ui-bg_flat_0_aaaaaa_40x100.png" />
    <Content Include="Content\themes\custom\images\ui-bg_flat_75_ffffff_40x100.png" />
    <Content Include="Content\themes\custom\images\ui-bg_glass_55_fbf9ee_1x400.png" />
    <Content Include="Content\themes\custom\images\ui-bg_glass_65_ffffff_1x400.png" />
    <Content Include="Content\themes\custom\images\ui-bg_glass_75_dadada_1x400.png" />
    <Content Include="Content\themes\custom\images\ui-bg_glass_75_e6e6e6_1x400.png" />
    <Content Include="Content\themes\custom\images\ui-bg_glass_95_fef1ec_1x400.png" />
    <Content Include="Content\themes\custom\images\ui-bg_highlight-soft_75_cccccc_1x100.png" />
    <Content Include="Content\themes\custom\images\ui-icons_222222_256x240.png" />
    <Content Include="Content\themes\custom\images\ui-icons_2e83ff_256x240.png" />
    <Content Include="Content\themes\custom\images\ui-icons_454545_256x240.png" />
    <Content Include="Content\themes\custom\images\ui-icons_888888_256x240.png" />
    <Content Include="Content\themes\custom\images\ui-icons_cd0a0a_256x240.png" />
    <Content Include="D3 LICENSE.txt" />
    <Content Include="NuGetGallery.dll.config">
      <CopyToOutputDirectory>Always</CopyToOutputDirectory>
      <SubType>Designer</SubType>
    </Content>
    <Content Include="Areas\Admin\DynamicData\Content\Images\web.config">
      <SubType>Designer</SubType>
    </Content>
    <Content Include="Areas\Admin\Views\Delete\Index.cshtml" />
    <Content Include="Content\Logos\dnf.png" />
    <Compile Include="Services\AppActivatorException.cs" />
    <Compile Include="Services\CloudDownloadCountService.cs" />
    <Compile Include="Services\ConfirmOwnershipResult.cs" />
    <Compile Include="Services\ContactSupportRequest.cs" />
    <Compile Include="Services\CuratedFeedService.cs" />
    <Compile Include="Services\DownloadCountObjectMaterializedInterceptor.cs" />
    <Compile Include="Services\ICuratedFeedService.cs" />
    <Compile Include="Services\CloudFileReference.cs" />
    <Compile Include="Services\ContentService.cs" />
    <Compile Include="Services\IContentService.cs" />
    <Compile Include="Services\IDownloadCountService.cs" />
    <Compile Include="Services\IFileReference.cs" />
    <Compile Include="Services\IPackageDeleteService.cs" />
    <Compile Include="Services\IRawSearchService.cs" />
    <Compile Include="Services\IStatusService.cs" />
    <Compile Include="Services\JsonStatisticsService.cs" />
    <Compile Include="Services\CloudReportService.cs" />
    <Compile Include="Services\IReportService.cs" />
    <Compile Include="Services\HttpContextCacheService.cs" />
    <Compile Include="Services\ICacheService.cs" />
    <Compile Include="Services\IStatisticsService.cs" />
    <Compile Include="Services\CloudBlobClientWrapper.cs" />
    <Compile Include="Services\CloudBlobContainerWrapper.cs" />
    <Compile Include="Services\CloudBlobFileStorageService.cs" />
    <Compile Include="Services\CloudBlobWrapper.cs" />
    <Compile Include="Services\FileSystemFileStorageService.cs" />
    <Compile Include="Services\ISimpleCloudBlob.cs" />
    <Compile Include="Services\ICloudBlobClient.cs" />
    <Compile Include="Services\ICloudBlobContainer.cs" />
    <Compile Include="Services\IFileStorageService.cs" />
    <Compile Include="Services\IIndexingService.cs" />
    <Compile Include="Services\INuGetExeDownloaderService.cs" />
    <Compile Include="Services\IAggregateStatsService.cs" />
    <Compile Include="Services\ISearchService.cs" />
    <Compile Include="Services\IUploadFileService.cs" />
    <Compile Include="Services\LocalFileReference.cs" />
    <Compile Include="Services\NuGetExeDownloaderService.cs" />
    <Compile Include="Services\NullReportService.cs" />
    <Compile Include="Services\NullStatisticsService.cs" />
    <Compile Include="Services\PackageDeleteService.cs" />
    <Compile Include="Services\PackageFileService.cs" />
    <Compile Include="Filters\RequireSslAttribute.cs" />
    <Compile Include="Services\IPackageNamingConflictValidator.cs" />
    <Compile Include="Services\PackageNamingConflictValidator.cs" />
    <Compile Include="Services\PackageSearchResults.cs" />
    <Compile Include="Services\JsonAggregateStatsService.cs" />
    <Compile Include="Services\SearchResults.cs" />
    <Compile Include="Services\SqlAggregateStatsService.cs" />
    <Compile Include="Services\ReportPackageRequest.cs" />
    <Compile Include="Services\SearchFilter.cs" />
    <Compile Include="Services\StatisticsReportName.cs" />
    <Compile Include="Services\StatisticsReportNotFoundException.cs" />
    <Compile Include="Services\StatisticsReportResult.cs" />
    <Compile Include="Services\StatusService.cs" />
    <Compile Include="Services\TestableStorageClientException.cs" />
    <Compile Include="Services\UploadFileService.cs" />
    <Compile Include="Services\EditPackageService.cs" />
    <Compile Include="ViewModels\AggregateStats.cs" />
    <Compile Include="ViewModels\ContactSupportViewModel.cs" />
    <Compile Include="ViewModels\DeletePackageViewModel.cs" />
    <Compile Include="ViewModels\LogOnViewModel.cs" />
    <Compile Include="ViewModels\ReportPackageReason.cs" />
    <Compile Include="ViewModels\StatisticsWeeklyUsageItem.cs" />
    <Compile Include="ViewModels\StatisticsNuGetUsageItem.cs" />
    <Compile Include="ViewModels\StatisticsFact.cs" />
    <Compile Include="ViewModels\StatisticsPivot.cs" />
    <Compile Include="ViewModels\StatisticsDimension.cs" />
    <Compile Include="ViewModels\StatisticsPackagesReport.cs" />
    <Compile Include="ViewModels\CuratedFeedViewModel.cs" />
    <Compile Include="ViewModels\DependencySetsViewModel.cs" />
    <Compile Include="ViewModels\AccountViewModel.cs" />
    <Compile Include="ViewModels\ConfirmationViewModel.cs" />
    <Compile Include="ViewModels\PackageOwnerConfirmationModel.cs" />
    <Compile Include="ViewModels\StatisticsPackagesItemViewModel.cs" />
    <Compile Include="ViewModels\StatisticsPackagesViewModel.cs" />
    <Compile Include="App_Start\AppActivator.cs" />
    <Compile Include="Controllers\ApiController.cs" />
    <Compile Include="Controllers\JsonApiController.cs" />
    <Compile Include="Controllers\PackagesController.cs" />
    <Compile Include="Controllers\AuthenticationController.cs" />
    <Compile Include="Controllers\UsersController.cs" />
    <Compile Include="Infrastructure\CookieTempDataProvider.cs" />
    <Compile Include="Services\Extensions.cs" />
    <Compile Include="Services\IMessageService.cs" />
    <Compile Include="Services\MessageService.cs" />
    <Compile Include="ViewModels\ContactOwnersViewModel.cs" />
    <Compile Include="ViewModels\PasswordResetViewModel.cs" />
    <Compile Include="ViewModels\ManagePackageOwnersViewModel.cs" />
    <Compile Include="ViewModels\IPackageVersionModel.cs" />
    <Compile Include="ViewModels\IPageableEnumerable.cs" />
    <Compile Include="App_Start\Routes.cs" />
    <Compile Include="Services\FileSystemService.cs" />
    <Compile Include="Services\IFileSystemService.cs" />
    <Compile Include="Services\IPackageService.cs" />
    <Compile Include="Services\PackageService.cs" />
    <Compile Include="Configuration\AppConfiguration.cs" />
    <Compile Include="Constants.cs" />
    <Compile Include="App_Start\DefaultDependenciesModule.cs" />
    <Compile Include="Infrastructure\Authentication\CryptographyService.cs" />
    <Compile Include="ExtensionMethods.cs" />
    <Compile Include="Services\FormsAuthenticationService.cs" />
    <Compile Include="Configuration\IAppConfiguration.cs" />
    <Compile Include="Services\IFormsAuthenticationService.cs" />
    <Compile Include="Services\IPackageFileService.cs" />
    <Compile Include="Services\IUserService.cs" />
    <Compile Include="RequestModels\DisplayPackageRequest.cs" />
    <Compile Include="Strings.Designer.cs">
      <DependentUpon>Strings.resx</DependentUpon>
      <AutoGen>True</AutoGen>
      <DesignTime>True</DesignTime>
    </Compile>
    <Compile Include="Services\UserService.cs" />
    <Compile Include="Properties\AssemblyInfo.cs" />
    <Compile Include="RequestModels\SubmitPackageRequest.cs" />
    <Compile Include="RouteNames.cs" />
    <Compile Include="UrlExtensions.cs" />
    <Compile Include="App_Start\VersionRouteConstraint.cs" />
    <Compile Include="ViewModels\DisplayPackageViewModel.cs" />
    <Compile Include="ViewModels\IPreviousNextPager.cs" />
    <Compile Include="ViewModels\ManagePackagesViewModel.cs" />
    <Compile Include="ViewModels\ListPackageItemViewModel.cs" />
    <Compile Include="ViewModels\PackageListViewModel.cs" />
    <Compile Include="ViewModels\PackageViewModel.cs" />
    <Compile Include="ViewModels\PasswordResetRequestViewModel.cs" />
    <Compile Include="ViewModels\PreviousNextPagerViewModel.cs" />
    <Compile Include="ViewModels\ReportAbuseViewModel.cs" />
    <Compile Include="ViewModels\TrivialPackageVersionModel.cs" />
    <Compile Include="ViewModels\UserProfileModel.cs" />
    <Content Include="Branding\Views\_ViewStart.cshtml" />
    <Content Include="App_Data\Files\Content\Privacy-Policy.md" />
    <Content Include="App_Data\Files\Content\Terms-Of-Use.md" />
    <Content Include="Branding\Views\web.config" />
    <Compile Include="Views\NuGetViewBase.cs" />
    <Content Include="Public\Blocked.html" />
    <Content Include="Scripts\d3.v3.js" />
    <Content Include="Scripts\d3.v3.min.js" />
    <Content Include="Areas\Admin\Views\SupportRequest\Index.cshtml" />
    <Content Include="Areas\Admin\Views\SupportRequest\Admins.cshtml" />
    <EmbeddedResource Include="OData\QueryAllowed\Data\apiv1packages.json" />
    <EmbeddedResource Include="OData\QueryAllowed\Data\apiv1search.json" />
    <EmbeddedResource Include="OData\QueryAllowed\Data\apiv2getupdates.json" />
    <EmbeddedResource Include="OData\QueryAllowed\Data\apiv2packages.json" />
    <EmbeddedResource Include="OData\QueryAllowed\Data\apiv2search.json" />
    <None Include="Scripts\jquery-1.11.0.intellisense.js" />
    <Content Include="Scripts\jquery-1.11.0.js" />
    <Content Include="Scripts\jquery-1.11.0.min.js" />
    <Content Include="Scripts\jquery-ui-1.10.3.js" />
    <Content Include="Scripts\jquery-ui-1.10.3.min.js" />
    <Content Include="Scripts\jquery.timeago.js" />
    <None Include="Scripts\jquery.validate-vsdoc.js" />
    <Content Include="Scripts\jquery.validate.js" />
    <Content Include="Scripts\jquery.validate.min.js" />
    <Content Include="Scripts\jquery.validate.unobtrusive.js" />
    <Content Include="Scripts\jquery.validate.unobtrusive.min.js" />
    <Content Include="Scripts\knockout-2.2.1.debug.js" />
    <Content Include="Scripts\knockout-2.2.1.js" />
    <Content Include="Scripts\knockout-projections.js" />
    <Content Include="Scripts\knockout-projections.min.js" />
    <Content Include="Scripts\knockout.mapping-latest.debug.js" />
    <Content Include="Scripts\knockout.mapping-latest.js" />
    <Content Include="Scripts\modernizr-2.8.3.js" />
    <Content Include="Scripts\moment-with-locales.js" />
    <Content Include="Scripts\moment-with-locales.min.js" />
    <Content Include="Scripts\moment.js" />
    <Content Include="Scripts\moment.min.js" />
    <Content Include="Scripts\supportrequests.js" />
    <Content Include="Views\Shared\LayoutFooter.cshtml" />
    <Content Include="Views\Shared\SiteMenu.cshtml">
      <SubType>Code</SubType>
    </Content>
    <Content Include="Views\Shared\Title.cshtml" />
    <Content Include="Views\Pages\Home.cshtml" />
    <Content Include="Views\Pages\Privacy.cshtml" />
    <Content Include="Views\Pages\Terms.cshtml" />
    <Content Include="Views\Pages\About.cshtml" />
    <Content Include="Views\Users\ApiKeys.cshtml" />
  </ItemGroup>
  <ItemGroup>
    <CodeAnalysisDictionary Include="Properties\CodeAnalysisDictionary.xml" />
    <Content Include="App_Data\Files\Content\Home.html" />
    <Content Include="App_Offline-Planned.htm" />
    <Content Include="App_Offline-Unplanned.htm" />
    <Content Include="Areas\Admin\DynamicData\Content\GridViewPager.ascx" />
    <Content Include="Areas\Admin\DynamicData\Content\Images\Back.gif" />
    <Content Include="Areas\Admin\DynamicData\Content\Images\header_back.gif" />
    <Content Include="Areas\Admin\DynamicData\Content\Images\PgFirst.gif" />
    <Content Include="Areas\Admin\DynamicData\Content\Images\PgLast.gif" />
    <Content Include="Areas\Admin\DynamicData\Content\Images\PgNext.gif" />
    <Content Include="Areas\Admin\DynamicData\Content\Images\PgPrev.gif" />
    <Content Include="Areas\Admin\DynamicData\Content\Images\plus.gif" />
    <Content Include="Areas\Admin\DynamicData\Default.aspx" />
    <Content Include="Areas\Admin\DynamicData\EntityTemplates\Default.ascx" />
    <Content Include="Areas\Admin\DynamicData\EntityTemplates\Default_Edit.ascx" />
    <Content Include="Areas\Admin\DynamicData\EntityTemplates\Default_Insert.ascx" />
    <Content Include="Areas\Admin\DynamicData\FieldTemplates\Boolean.ascx" />
    <Content Include="Areas\Admin\DynamicData\FieldTemplates\Boolean_Edit.ascx" />
    <Content Include="Areas\Admin\DynamicData\FieldTemplates\Children.ascx" />
    <Content Include="Areas\Admin\DynamicData\FieldTemplates\Children_Insert.ascx" />
    <Content Include="Areas\Admin\DynamicData\FieldTemplates\DateTime.ascx" />
    <Content Include="Areas\Admin\DynamicData\FieldTemplates\DateTime_Edit.ascx" />
    <Content Include="Areas\Admin\DynamicData\FieldTemplates\Decimal_Edit.ascx" />
    <Content Include="Areas\Admin\DynamicData\FieldTemplates\EmailAddress.ascx" />
    <Content Include="Areas\Admin\DynamicData\FieldTemplates\Enumeration.ascx" />
    <Content Include="Areas\Admin\DynamicData\FieldTemplates\Enumeration_Edit.ascx" />
    <Content Include="Areas\Admin\DynamicData\FieldTemplates\ForeignKey.ascx" />
    <Content Include="Areas\Admin\DynamicData\FieldTemplates\ForeignKey_Edit.ascx" />
    <Content Include="Areas\Admin\DynamicData\FieldTemplates\Integer_Edit.ascx" />
    <Content Include="Areas\Admin\DynamicData\FieldTemplates\ManyToMany.ascx" />
    <Content Include="Areas\Admin\DynamicData\FieldTemplates\ManyToMany_Edit.ascx" />
    <Content Include="Areas\Admin\DynamicData\FieldTemplates\MultilineText_Edit.ascx" />
    <Content Include="Areas\Admin\DynamicData\FieldTemplates\Text.ascx" />
    <Content Include="Areas\Admin\DynamicData\FieldTemplates\Text_Edit.ascx" />
    <Content Include="Areas\Admin\DynamicData\FieldTemplates\Url.ascx" />
    <Content Include="Areas\Admin\DynamicData\Filters\Boolean.ascx" />
    <Content Include="Areas\Admin\DynamicData\Filters\Enumeration.ascx" />
    <Content Include="Areas\Admin\DynamicData\Filters\ForeignKey.ascx" />
    <Content Include="Areas\Admin\DynamicData\PageTemplates\Details.aspx" />
    <Content Include="Areas\Admin\DynamicData\PageTemplates\Edit.aspx" />
    <Content Include="Areas\Admin\DynamicData\PageTemplates\Insert.aspx" />
    <Content Include="Areas\Admin\DynamicData\PageTemplates\List.aspx" />
    <Content Include="Areas\Admin\DynamicData\Site.css" />
    <Content Include="Public\clientaccesspolicy.xml" />
    <Content Include="Content\font-awesome\font-awesome-ie7.min.css" />
    <Content Include="Content\font-awesome\font-awesome.css" />
    <Content Include="Content\font-awesome\font-awesome.min.css" />
    <Content Include="Content\font\fontawesome-webfont.svg" />
    <Content Include="Content\Images\errorPage.png" />
    <Content Include="Content\Images\icons\nuget_32_mono_b.png" />
    <Content Include="Content\Images\icons\nuget_32_mono_w.png" />
    <Content Include="Content\Images\YourPackage.png" />
    <Content Include="Content\Layout.css" />
    <Content Include="Content\PageStylings.css" />
    <Content Include="Content\Site.css" />
    <Content Include="Content\Images\headerbackground.png" />
    <Content Include="Content\Logos\hero.png">
      <BrowseToURL>hero.png</BrowseToURL>
    </Content>
    <Content Include="Content\Images\inputBackground.png" />
    <Content Include="Content\Logos\nugetlogo.png" />
    <Content Include="Content\Logos\nugetLogoFooter.png" />
    <Content Include="Content\Images\packageDefaultIcon-50x50.png" />
    <Content Include="Content\Images\packageDefaultIcon.png" />
    <Content Include="Content\Images\required.png" />
    <Content Include="Content\Images\searchButton.png" />
    <Content Include="Content\SyntaxHighlighter\shCore.css" />
    <Content Include="Content\SyntaxHighlighter\shCoreDefault.css" />
    <Content Include="Content\SyntaxHighlighter\shCoreDjango.css" />
    <Content Include="Content\SyntaxHighlighter\shCoreEclipse.css" />
    <Content Include="Content\SyntaxHighlighter\shCoreEmacs.css" />
    <Content Include="Content\SyntaxHighlighter\shCoreFadeToGrey.css" />
    <Content Include="Content\SyntaxHighlighter\shCoreMDUltra.css" />
    <Content Include="Content\SyntaxHighlighter\shCoreMidnight.css" />
    <Content Include="Content\SyntaxHighlighter\shCoreRDark.css" />
    <Content Include="Content\SyntaxHighlighter\shThemeDefault.css" />
    <Content Include="Content\SyntaxHighlighter\shThemeDjango.css" />
    <Content Include="Content\SyntaxHighlighter\shThemeEclipse.css" />
    <Content Include="Content\SyntaxHighlighter\shThemeEmacs.css" />
    <Content Include="Content\SyntaxHighlighter\shThemeFadeToGrey.css" />
    <Content Include="Content\SyntaxHighlighter\shThemeMDUltra.css" />
    <Content Include="Content\SyntaxHighlighter\shThemeMidnight.css" />
    <Content Include="Content\SyntaxHighlighter\shThemeRDark.css" />
    <Content Include="Content\themes\custom\jquery-ui-1.10.3.custom.css" />
    <Content Include="Content\themes\custom\jquery-ui-1.10.3.custom.min.css" />
    <Content Include="Public\Error.html" />
    <Content Include="Public\favicon.ico" />
    <Content Include="Public\opensearch.xml" />
    <EmbeddedResource Include="Areas\Admin\Migrations\201602111647053_SupportRequestDbModel.resx">
      <DependentUpon>201602111647053_SupportRequestDbModel.cs</DependentUpon>
    </EmbeddedResource>
    <EmbeddedResource Include="Areas\Admin\Migrations\201602191039005_PackageInfoIsOptional.resx">
      <DependentUpon>201602191039005_PackageInfoIsOptional.cs</DependentUpon>
    </EmbeddedResource>
    <EmbeddedResource Include="Infrastructure\Elmah.SqlServer.sql" />
    <EmbeddedResource Include="Infrastructure\AddPackageLicenseReport.sql" />
    <Content Include="Public\robots.txt" />
    <Content Include="Content\font\fontawesome-webfont.eot" />
    <Content Include="Content\font\fontawesome-webfont.ttf" />
    <Content Include="Content\font\fontawesome-webfont.woff" />
    <Content Include="Content\font\FontAwesome.otf" />
    <None Include="Properties\PublishProfiles\nuget-staging-frontend.pubxml" />
    <Content Include="packages.config" />
    <Content Include="Scripts\perpackagestatsgraphs.js" />
    <Content Include="Scripts\statsgraphs.js" />
    <Content Include="Scripts\nugetgallery.js" />
    <Content Include="Scripts\statsdimensions.js" />
    <Content Include="Scripts\async-file-upload.js" />
    <Content Include="Scripts\stats.js" />
    <Content Include="Web.config">
      <SubType>Designer</SubType>
    </Content>
    <Content Include="Web.Debug.config">
      <DependentUpon>Web.config</DependentUpon>
    </Content>
    <Content Include="Web.Release.config">
      <DependentUpon>Web.config</DependentUpon>
    </Content>
    <Content Include="Views\web.config" />
    <Content Include="Views\_ViewStart.cshtml" />
    <Content Include="Views\Errors\InternalError.cshtml" />
    <Content Include="Views\Users\Confirm.cshtml" />
    <Content Include="Views\Users\Thanks.cshtml" />
    <Content Include="Views\Users\Profiles.cshtml" />
    <Content Include="Views\Authentication\LogOn.cshtml" />
    <Content Include="Views\Packages\ContactOwners.cshtml" />
    <Content Include="Views\Packages\DisplayPackage.cshtml" />
    <Content Include="Views\Shared\ListPackages.cshtml" />
    <Content Include="Views\Packages\VerifyPackage.cshtml" />
    <Content Include="Views\Packages\ReportAbuse.cshtml" />
    <Content Include="Views\Packages\UploadPackage.cshtml" />
    <Content Include="Views\Shared\_ListPackage.cshtml" />
    <Content Include="Views\Shared\EditorTemplates\Object.cshtml" />
    <Content Include="Views\Shared\Layout.cshtml" />
    <Content Include="Views\Shared\UserDisplay.cshtml" />
    <Content Include="Views\Users\Packages.cshtml" />
    <Content Include="App_Code\ViewHelpers.cshtml" />
    <Content Include="Views\Users\PasswordChanged.cshtml" />
    <Content Include="Views\Users\ForgotPassword.cshtml" />
    <Content Include="Views\Users\PasswordSent.cshtml" />
    <Content Include="Views\Users\ResetPassword.cshtml" />
    <Content Include="Views\Users\Account.cshtml" />
    <Content Include="Views\Packages\Download.cshtml" />
    <Content Include="Views\Packages\ConfirmOwner.cshtml" />
    <Content Include="Views\Errors\NotFound.cshtml" />
    <Content Include="Views\Packages\Delete.cshtml" />
    <Content Include="Views\Packages\Edit.cshtml" />
    <Content Include="Views\Packages\ManagePackageOwners.cshtml" />
    <Content Include="Views\Shared\TwoColumnLayout.cshtml" />
    <Content Include="api\Web.config" />
    <Compile Include="Infrastructure\Lucene\LuceneSearchService.cs" />
    <Content Include="Views\CuratedPackages\CreateCuratedPackageForm.cshtml" />
    <Content Include="Views\Users\ConfirmationRequired.cshtml" />
    <Content Include="Views\Pages\Contact.cshtml" />
    <Content Include="T4MVC.tt.settings.t4" />
    <Content Include="Views\Authentication\_SignIn.cshtml" />
    <Content Include="Views\Authentication\_Register.cshtml" />
    <Content Include="Scripts\jquery-1.11.0.min.map" />
  </ItemGroup>
  <ItemGroup>
    <Service Include="{508349B6-6B84-4DF5-91F0-309BEEBAD82D}" />
  </ItemGroup>
  <ItemGroup>
    <EmbeddedResource Include="Migrations\201304251927587_UserCreatedDate.resx">
      <DependentUpon>201304251927587_UserCreatedDate.cs</DependentUpon>
    </EmbeddedResource>
    <EmbeddedResource Include="Migrations\201306031734581_WidenStatisticsOperationColumn.resx">
      <DependentUpon>201306031734581_WidenStatisticsOperationColumn.cs</DependentUpon>
    </EmbeddedResource>
    <EmbeddedResource Include="Migrations\201306031754328_SupportNewClientHeaders.resx">
      <DependentUpon>201306031754328_SupportNewClientHeaders.cs</DependentUpon>
    </EmbeddedResource>
    <EmbeddedResource Include="Migrations\201308051913351_EditableMetadata.resx">
      <DependentUpon>201308051913351_EditableMetadata.cs</DependentUpon>
    </EmbeddedResource>
    <EmbeddedResource Include="Migrations\201308292200027_PackageLastEditedTimestamp.resx">
      <DependentUpon>201308292200027_PackageLastEditedTimestamp.cs</DependentUpon>
    </EmbeddedResource>
    <EmbeddedResource Include="Migrations\201308302258388_AddPackageEditLastErrorColumn.resx">
      <DependentUpon>201308302258388_AddPackageEditLastErrorColumn.cs</DependentUpon>
    </EmbeddedResource>
    <EmbeddedResource Include="Migrations\201309092040124_LicenseReports.resx">
      <DependentUpon>201309092040124_LicenseReports.cs</DependentUpon>
    </EmbeddedResource>
    <EmbeddedResource Include="Migrations\201309092041546_AddPackageLicenseReportSproc.resx">
      <DependentUpon>201309092041546_AddPackageLicenseReportSproc.cs</DependentUpon>
    </EmbeddedResource>
    <EmbeddedResource Include="Migrations\201309101922464_NormalizedVersionColumn.resx">
      <DependentUpon>201309101922464_NormalizedVersionColumn.cs</DependentUpon>
    </EmbeddedResource>
    <EmbeddedResource Include="Migrations\201309172217450_CredentialsTable.resx">
      <DependentUpon>201309172217450_CredentialsTable.cs</DependentUpon>
    </EmbeddedResource>
    <EmbeddedResource Include="Migrations\201310281909048_PackageStatistics.resx">
      <DependentUpon>201310281909048_PackageStatistics.cs</DependentUpon>
    </EmbeddedResource>
    <EmbeddedResource Include="Migrations\201310301757446_RemoveOldCredentialColumns.resx">
      <DependentUpon>201310301757446_RemoveOldCredentialColumns.cs</DependentUpon>
    </EmbeddedResource>
    <EmbeddedResource Include="Migrations\201310301947399_AddCredentialDescriptionColumn.resx">
      <DependentUpon>201310301947399_AddCredentialDescriptionColumn.cs</DependentUpon>
    </EmbeddedResource>
    <EmbeddedResource Include="Migrations\201311261928187_NullifyOldColumns.resx">
      <DependentUpon>201311261928187_NullifyOldColumns.cs</DependentUpon>
    </EmbeddedResource>
    <EmbeddedResource Include="Migrations\201505261416326_UniquePackageRegistration.resx">
      <DependentUpon>201505261416326_UniquePackageRegistration.cs</DependentUpon>
    </EmbeddedResource>
    <EmbeddedResource Include="Migrations\201507171324501_AdditionalIndexesForPerformance.resx">
      <DependentUpon>201507171324501_AdditionalIndexesForPerformance.cs</DependentUpon>
    </EmbeddedResource>
    <EmbeddedResource Include="Migrations\201508031046581_IndexPackagesLastUpdatedWithIsListed.resx">
      <DependentUpon>201508031046581_IndexPackagesLastUpdatedWithIsListed.cs</DependentUpon>
    </EmbeddedResource>
    <EmbeddedResource Include="Migrations\201510010732458_EntityFramework6.resx">
      <DependentUpon>201510010732458_EntityFramework6.cs</DependentUpon>
    </EmbeddedResource>
    <EmbeddedResource Include="Migrations\201510011319560_PackageDelete.resx">
      <DependentUpon>201510011319560_PackageDelete.cs</DependentUpon>
    </EmbeddedResource>
    <EmbeddedResource Include="Migrations\201511050008198_PackagesCreatedDateDefaultValue.resx">
      <DependentUpon>201511050008198_PackagesCreatedDateDefaultValue.cs</DependentUpon>
    </EmbeddedResource>
    <EmbeddedResource Include="Migrations\201602181939424_RemovePackageStatistics.resx">
      <DependentUpon>201602181939424_RemovePackageStatistics.cs</DependentUpon>
    </EmbeddedResource>
    <EmbeddedResource Include="Migrations\201603111230347_RemoveSqlDownloadStatsAggregation.resx">
      <DependentUpon>201603111230347_RemoveSqlDownloadStatsAggregation.cs</DependentUpon>
    </EmbeddedResource>
    <EmbeddedResource Include="Migrations\201603151731262_AddIndexForPackageDeletes.resx">
      <DependentUpon>201603151731262_AddIndexForPackageDeletes.cs</DependentUpon>
    </EmbeddedResource>
    <EmbeddedResource Include="Migrations\201604061724388_NotifyPackagePushed.resx">
      <DependentUpon>201604061724388_NotifyPackagePushed.cs</DependentUpon>
    </EmbeddedResource>
    <EmbeddedResource Include="Migrations\201605250728584_AddAdditionalIndexForPackageDeletes.resx">
      <DependentUpon>201605250728584_AddAdditionalIndexForPackageDeletes.cs</DependentUpon>
    </EmbeddedResource>
    <EmbeddedResource Include="Migrations\201605250755294_AddIndexForUserEmailAddress.resx">
      <DependentUpon>201605250755294_AddIndexForUserEmailAddress.cs</DependentUpon>
    </EmbeddedResource>
    <EmbeddedResource Include="Migrations\201605310704169_RemoveOldCredentialColumnsFromUsersTable.resx">
      <DependentUpon>201605310704169_RemoveOldCredentialColumnsFromUsersTable.cs</DependentUpon>
    </EmbeddedResource>
    <EmbeddedResource Include="Migrations\201606012049351_AddIndexForCredentialsUserKey.resx">
      <DependentUpon>201606012049351_AddIndexForCredentialsUserKey.cs</DependentUpon>
    </EmbeddedResource>
    <EmbeddedResource Include="Migrations\201606012058492_AddIndexForPackageLicenseReportsPackageKey.resx">
      <DependentUpon>201606012058492_AddIndexForPackageLicenseReportsPackageKey.cs</DependentUpon>
    </EmbeddedResource>
    <EmbeddedResource Include="Migrations\201606020741056_CredentialExpires.resx">
      <DependentUpon>201606020741056_CredentialExpires.cs</DependentUpon>
    </EmbeddedResource>
    <EmbeddedResource Include="Migrations\201607190813558_CredentialDoesNotExpire.resx">
      <DependentUpon>201607190813558_CredentialDoesNotExpire.cs</DependentUpon>
    </EmbeddedResource>
    <EmbeddedResource Include="Migrations\201607190842411_CredentialLastUsed.resx">
      <DependentUpon>201607190842411_CredentialLastUsed.cs</DependentUpon>
    </EmbeddedResource>
    <EmbeddedResource Include="Migrations\201608251939567_AddPackageTypes.resx">
      <DependentUpon>201608251939567_AddPackageTypes.cs</DependentUpon>
    </EmbeddedResource>
    <EmbeddedResource Include="Migrations\201609092252096_AddIndexCredentialExpires.resx">
      <DependentUpon>201609092252096_AddIndexCredentialExpires.cs</DependentUpon>
    </EmbeddedResource>
    <EmbeddedResource Include="Migrations\201609092255576_AddIndexUsersEmail.resx">
      <DependentUpon>201609092255576_AddIndexUsersEmail.cs</DependentUpon>
    </EmbeddedResource>
    <EmbeddedResource Include="Migrations\201610042351343_AddUserFailedLogin.resx">
      <DependentUpon>201610042351343_AddUserFailedLogin.cs</DependentUpon>
    </EmbeddedResource>
<<<<<<< HEAD
    <EmbeddedResource Include="Migrations\201609211206577_ApiKeyDescription.resx">
      <DependentUpon>201609211206577_ApiKeyDescription.cs</DependentUpon>
    </EmbeddedResource>
    <EmbeddedResource Include="Migrations\201609260823310_ScopedCredential.resx">
      <DependentUpon>201609260823310_ScopedCredential.cs</DependentUpon>
    </EmbeddedResource>
    <EmbeddedResource Include="Migrations\201609270831462_AddExpirationColumn.resx">
      <DependentUpon>201609270831462_AddExpirationColumn.cs</DependentUpon>
    </EmbeddedResource>
    <EmbeddedResource Include="Migrations\201701120413341_AddScopeCredentialKey.resx">
      <DependentUpon>201701120413341_AddScopeCredentialKey.cs</DependentUpon>
=======
    <EmbeddedResource Include="Migrations\201611240011320_AddTriggerForPackagesLastEdited.resx">
      <DependentUpon>201611240011320_AddTriggerForPackagesLastEdited.cs</DependentUpon>
>>>>>>> 9216b034
    </EmbeddedResource>
    <EmbeddedResource Include="Strings.resx">
      <Generator>PublicResXFileCodeGenerator</Generator>
      <LastGenOutput>Strings.Designer.cs</LastGenOutput>
      <SubType>Designer</SubType>
    </EmbeddedResource>
  </ItemGroup>
  <ItemGroup>
    <Content Include="Views\Errors\ReadOnlyMode.cshtml" />
    <Content Include="Areas\Admin\DynamicData\Site.master" />
    <Content Include="Areas\Admin\DynamicData\web.config">
      <SubType>Designer</SubType>
    </Content>
    <Content Include="Areas\Admin\Views\Home\Index.cshtml" />
    <Content Include="Areas\Admin\Views\Web.config" />
    <Content Include="Areas\Admin\Views\_ViewStart.cshtml" />
    <Content Include="Areas\Admin\Views\Lucene\Index.cshtml">
      <SubType>Code</SubType>
    </Content>
    <Content Include="Areas\Admin\Views\Config\Index.cshtml" />
    <Content Include="Views\Errors\CookieError.cshtml" />
    <Content Include="Views\Packages\_PackageDependencies.cshtml" />
    <Content Include="Views\Statistics\Index.cshtml" />
    <Content Include="Views\Statistics\Packages.cshtml" />
    <Content Include="Views\Statistics\PackageVersions.cshtml" />
    <Content Include="Views\Statistics\PackageDownloadsByVersion.cshtml" />
    <Content Include="Views\CuratedFeeds\CuratedFeed.cshtml" />
    <Content Include="Views\Packages\ReportMyPackage.cshtml" />
    <Content Include="Views\Statistics\PackageDownloadsDetail.cshtml" />
    <Content Include="Views\Statistics\_PivotTable.cshtml" />
    <Content Include="Views\Statistics\_LastUpdated.cshtml" />
  </ItemGroup>
  <ItemGroup>
    <Folder Include="Areas\Admin\DynamicData\CustomPages\" />
    <Folder Include="Areas\Admin\Views\Shared\" />
  </ItemGroup>
  <ItemGroup>
    <ProjectReference Include="..\NuGet.Services.Search.Client\NuGet.Services.Search.Client.csproj">
      <Project>{6931c2ee-e081-4518-9798-d34d83b35bf6}</Project>
      <Name>NuGet.Services.Search.Client</Name>
    </ProjectReference>
    <ProjectReference Include="..\NuGetGallery.Core\NuGetGallery.Core.csproj">
      <Project>{097b2cdd-9623-4c34-93c2-d373d51f5b4e}</Project>
      <Name>NuGetGallery.Core</Name>
    </ProjectReference>
  </ItemGroup>
  <PropertyGroup>
    <VisualStudioVersion Condition="'$(VisualStudioVersion)' == ''">10.0</VisualStudioVersion>
    <VSToolsPath Condition="'$(VSToolsPath)' == ''">$(MSBuildExtensionsPath32)\Microsoft\VisualStudio\v$(VisualStudioVersion)</VSToolsPath>
  </PropertyGroup>
  <Import Project="$(MSBuildBinPath)\Microsoft.CSharp.targets" />
  <Import Project="$(VSToolsPath)\WebApplications\Microsoft.WebApplication.targets" Condition="'$(VSToolsPath)' != ''" />
  <Import Project="$(MSBuildExtensionsPath32)\Microsoft\VisualStudio\v10.0\WebApplications\Microsoft.WebApplication.targets" Condition="false" />
  <Target Name="MvcBuildViews" AfterTargets="AfterBuild" Condition="'$(MvcBuildViews)'=='true'">
    <AspNetCompiler VirtualPath="temp" PhysicalPath="$(WebProjectOutputDir)" />
  </Target>
  <ProjectExtensions>
    <VisualStudio>
      <FlavorProperties GUID="{349c5851-65df-11da-9384-00065b846f21}">
        <WebProjectProperties>
          <UseIIS>True</UseIIS>
          <AutoAssignPort>True</AutoAssignPort>
          <DevelopmentServerPort>80</DevelopmentServerPort>
          <DevelopmentServerVPath>/</DevelopmentServerVPath>
          <IISUrl>https://nuget.localtest.me</IISUrl>
          <NTLMAuthentication>False</NTLMAuthentication>
          <UseCustomServer>False</UseCustomServer>
          <CustomServerUrl>
          </CustomServerUrl>
          <SaveServerSettingsInUserFile>False</SaveServerSettingsInUserFile>
        </WebProjectProperties>
      </FlavorProperties>
    </VisualStudio>
  </ProjectExtensions>
  <Import Project="..\..\packages\Microsoft.Bcl.Build.1.0.21\build\Microsoft.Bcl.Build.targets" Condition="Exists('..\..\packages\Microsoft.Bcl.Build.1.0.21\build\Microsoft.Bcl.Build.targets')" />
  <Target Name="EnsureNuGetPackageBuildImports" BeforeTargets="PrepareForBuild">
    <PropertyGroup>
      <ErrorText>This project references NuGet package(s) that are missing on this computer. Use NuGet Package Restore to download them.  For more information, see http://go.microsoft.com/fwlink/?LinkID=322105. The missing file is {0}.</ErrorText>
    </PropertyGroup>
    <Error Condition="!Exists('..\..\packages\Microsoft.Bcl.Build.1.0.21\build\Microsoft.Bcl.Build.targets')" Text="$([System.String]::Format('$(ErrorText)', '..\..\packages\Microsoft.Bcl.Build.1.0.21\build\Microsoft.Bcl.Build.targets'))" />
  </Target>
</Project><|MERGE_RESOLUTION|>--- conflicted
+++ resolved
@@ -822,7 +822,6 @@
     <Compile Include="Migrations\201610042351343_AddUserFailedLogin.Designer.cs">
       <DependentUpon>201610042351343_AddUserFailedLogin.cs</DependentUpon>
     </Compile>
-<<<<<<< HEAD
     <Compile Include="Migrations\201609211206577_ApiKeyDescription.cs" />
     <Compile Include="Migrations\201609211206577_ApiKeyDescription.Designer.cs">
       <DependentUpon>201609211206577_ApiKeyDescription.cs</DependentUpon>
@@ -838,11 +837,10 @@
     <Compile Include="Migrations\201701120413341_AddScopeCredentialKey.cs" />
     <Compile Include="Migrations\201701120413341_AddScopeCredentialKey.Designer.cs">
       <DependentUpon>201701120413341_AddScopeCredentialKey.cs</DependentUpon>
-=======
+	</Compile>
     <Compile Include="Migrations\201611240011320_AddTriggerForPackagesLastEdited.cs" />
     <Compile Include="Migrations\201611240011320_AddTriggerForPackagesLastEdited.Designer.cs">
       <DependentUpon>201611240011320_AddTriggerForPackagesLastEdited.cs</DependentUpon>
->>>>>>> 9216b034
     </Compile>
     <Compile Include="OData\Conventions\CompositeODataKeyHelper.cs" />
     <Compile Include="OData\Conventions\EntitySetPropertyRoutingConvention.cs" />
@@ -1430,11 +1428,8 @@
     <Compile Include="Infrastructure\Authentication\V3Hasher.cs" />
     <Compile Include="Authentication\ScopeEvaluator.cs" />
     <Compile Include="Services\ReflowPackageService.cs" />
-<<<<<<< HEAD
     <Compile Include="ViewModels\ScopeViewModel.cs" />
-=======
     <Compile Include="ViewModels\PackageListSearchViewModel.cs" />
->>>>>>> 9216b034
     <Compile Include="WebApi\PlainTextResult.cs" />
     <Compile Include="WebApi\QueryResult.cs" />
     <Compile Include="WebApi\QueryResultExtensions.cs" />
@@ -1987,7 +1982,6 @@
     <EmbeddedResource Include="Migrations\201610042351343_AddUserFailedLogin.resx">
       <DependentUpon>201610042351343_AddUserFailedLogin.cs</DependentUpon>
     </EmbeddedResource>
-<<<<<<< HEAD
     <EmbeddedResource Include="Migrations\201609211206577_ApiKeyDescription.resx">
       <DependentUpon>201609211206577_ApiKeyDescription.cs</DependentUpon>
     </EmbeddedResource>
@@ -1999,10 +1993,9 @@
     </EmbeddedResource>
     <EmbeddedResource Include="Migrations\201701120413341_AddScopeCredentialKey.resx">
       <DependentUpon>201701120413341_AddScopeCredentialKey.cs</DependentUpon>
-=======
+	</EmbeddedResource>
     <EmbeddedResource Include="Migrations\201611240011320_AddTriggerForPackagesLastEdited.resx">
       <DependentUpon>201611240011320_AddTriggerForPackagesLastEdited.cs</DependentUpon>
->>>>>>> 9216b034
     </EmbeddedResource>
     <EmbeddedResource Include="Strings.resx">
       <Generator>PublicResXFileCodeGenerator</Generator>
