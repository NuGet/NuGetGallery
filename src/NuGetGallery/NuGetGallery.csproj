﻿<?xml version="1.0" encoding="utf-8"?>
<Project ToolsVersion="15.0" DefaultTargets="Build" xmlns="http://schemas.microsoft.com/developer/msbuild/2003">
  <Import Project="$(MSBuildExtensionsPath)\$(MSBuildToolsVersion)\Microsoft.Common.props" Condition="Exists('$(MSBuildExtensionsPath)\$(MSBuildToolsVersion)\Microsoft.Common.props')" />
  <PropertyGroup>
    <Configuration Condition=" '$(Configuration)' == '' ">Debug</Configuration>
    <Platform Condition=" '$(Platform)' == '' ">AnyCPU</Platform>
    <ProductVersion>
    </ProductVersion>
    <SkipValidatePackageReferences>true</SkipValidatePackageReferences>
    <SchemaVersion>2.0</SchemaVersion>
    <ProjectGuid>{1DACF781-5CD0-4123-8BAC-CD385D864BE5}</ProjectGuid>
    <ProjectTypeGuids>{349c5851-65df-11da-9384-00065b846f21};{fae04ec0-301f-11d3-bf4b-00c04f79efbc}</ProjectTypeGuids>
    <OutputType>Library</OutputType>
    <AppDesignerFolder>Properties</AppDesignerFolder>
    <RootNamespace>NuGetGallery</RootNamespace>
    <AssemblyName>NuGetGallery</AssemblyName>
    <TargetFrameworkVersion>v4.6.2</TargetFrameworkVersion>
    <UseIISExpress>true</UseIISExpress>
    <TreatWarningsAsErrors>true</TreatWarningsAsErrors>
    <OldToolsVersion>12.0</OldToolsVersion>
    <TargetFrameworkProfile />
    <IISExpressSSLPort>443</IISExpressSSLPort>
    <IISExpressAnonymousAuthentication>enabled</IISExpressAnonymousAuthentication>
    <IISExpressWindowsAuthentication>disabled</IISExpressWindowsAuthentication>
    <IISExpressUseClassicPipelineMode>false</IISExpressUseClassicPipelineMode>
    <CodeContractsAssemblyMode>0</CodeContractsAssemblyMode>
    <MvcProjectUpgradeChecked>true</MvcProjectUpgradeChecked>
    <UseGlobalApplicationHostFile />
    <MvcBuildViews Condition=" '$(MvcBuildViews)' == '' ">false</MvcBuildViews>
    <AutoGenerateBindingRedirects>true</AutoGenerateBindingRedirects>
    <NuGetPackageImportStamp>
    </NuGetPackageImportStamp>
    <Use64BitIISExpress />
  </PropertyGroup>
  <PropertyGroup Condition=" '$(Configuration)|$(Platform)' == 'Debug|AnyCPU' ">
    <DebugSymbols>true</DebugSymbols>
    <DebugType>full</DebugType>
    <Optimize>false</Optimize>
    <OutputPath>bin\</OutputPath>
    <DefineConstants>DEBUG;TRACE</DefineConstants>
    <ErrorReport>prompt</ErrorReport>
    <WarningLevel>4</WarningLevel>
    <Prefer32Bit>false</Prefer32Bit>
    <UseVSHostingProcess>true</UseVSHostingProcess>
    <CodeContractsEnableRuntimeChecking>False</CodeContractsEnableRuntimeChecking>
    <CodeContractsRuntimeOnlyPublicSurface>False</CodeContractsRuntimeOnlyPublicSurface>
    <CodeContractsRuntimeThrowOnFailure>True</CodeContractsRuntimeThrowOnFailure>
    <CodeContractsRuntimeCallSiteRequires>False</CodeContractsRuntimeCallSiteRequires>
    <CodeContractsRuntimeSkipQuantifiers>False</CodeContractsRuntimeSkipQuantifiers>
    <CodeContractsRunCodeAnalysis>False</CodeContractsRunCodeAnalysis>
    <CodeContractsNonNullObligations>False</CodeContractsNonNullObligations>
    <CodeContractsBoundsObligations>False</CodeContractsBoundsObligations>
    <CodeContractsArithmeticObligations>False</CodeContractsArithmeticObligations>
    <CodeContractsEnumObligations>False</CodeContractsEnumObligations>
    <CodeContractsRedundantAssumptions>False</CodeContractsRedundantAssumptions>
    <CodeContractsInferRequires>False</CodeContractsInferRequires>
    <CodeContractsInferEnsures>False</CodeContractsInferEnsures>
    <CodeContractsInferObjectInvariants>False</CodeContractsInferObjectInvariants>
    <CodeContractsSuggestAssumptions>False</CodeContractsSuggestAssumptions>
    <CodeContractsSuggestRequires>True</CodeContractsSuggestRequires>
    <CodeContractsSuggestEnsures>False</CodeContractsSuggestEnsures>
    <CodeContractsSuggestObjectInvariants>False</CodeContractsSuggestObjectInvariants>
    <CodeContractsRunInBackground>True</CodeContractsRunInBackground>
    <CodeContractsShowSquigglies>True</CodeContractsShowSquigglies>
    <CodeContractsUseBaseLine>False</CodeContractsUseBaseLine>
    <CodeContractsEmitXMLDocs>False</CodeContractsEmitXMLDocs>
    <CodeContractsCustomRewriterAssembly />
    <CodeContractsCustomRewriterClass />
    <CodeContractsLibPaths />
    <CodeContractsExtraRewriteOptions />
    <CodeContractsExtraAnalysisOptions />
    <CodeContractsBaseLineFile />
    <CodeContractsCacheAnalysisResults>True</CodeContractsCacheAnalysisResults>
    <CodeContractsRuntimeCheckingLevel>Full</CodeContractsRuntimeCheckingLevel>
    <CodeContractsReferenceAssembly>DoNotBuild</CodeContractsReferenceAssembly>
    <CodeContractsAnalysisWarningLevel>0</CodeContractsAnalysisWarningLevel>
    <PublishDatabases>false</PublishDatabases>
    <IncludeIisSettings>false</IncludeIisSettings>
  </PropertyGroup>
  <PropertyGroup Condition=" '$(Configuration)|$(Platform)' == 'Release|AnyCPU' ">
    <DebugType>pdbonly</DebugType>
    <Optimize>true</Optimize>
    <OutputPath>bin\</OutputPath>
    <DefineConstants>TRACE</DefineConstants>
    <ErrorReport>prompt</ErrorReport>
    <WarningLevel>4</WarningLevel>
    <Prefer32Bit>false</Prefer32Bit>
    <PublishDatabases>false</PublishDatabases>
  </PropertyGroup>
  <ItemGroup>
    <Reference Include="Microsoft.Build.Framework" />
    <Reference Include="Microsoft.Build.Utilities.v4.0" />
    <Reference Include="Microsoft.WindowsAzure.Diagnostics, Version=2.7.0.0, Culture=neutral, PublicKeyToken=31bf3856ad364e35, processorArchitecture=MSIL">
      <SpecificVersion>False</SpecificVersion>
      <HintPath>C:\Program Files\Microsoft SDKs\Azure\.NET SDK\v2.7\bin\plugins\Diagnostics\Microsoft.WindowsAzure.Diagnostics.dll</HintPath>
    </Reference>
    <Reference Include="Microsoft.WindowsAzure.ServiceRuntime, Version=2.7.0.0, Culture=neutral, PublicKeyToken=31bf3856ad364e35, processorArchitecture=MSIL">
      <SpecificVersion>False</SpecificVersion>
      <HintPath>C:\Program Files\Microsoft SDKs\Azure\.NET SDK\v2.7\ref\Microsoft.WindowsAzure.ServiceRuntime.dll</HintPath>
    </Reference>
    <Reference Include="MonAgentListener, Version=33.1.0.0, Culture=neutral, PublicKeyToken=31bf3856ad364e35, processorArchitecture=MSIL" />
    <Reference Include="System.ComponentModel.Composition" />
    <Reference Include="System.IdentityModel" />
    <Reference Include="System.Net" />
    <Reference Include="System.Net.Http.WebRequest" />
    <Reference Include="System.Runtime.Serialization" />
    <Reference Include="System.ServiceModel" />
    <Reference Include="System.ServiceModel.Activation" />
    <Reference Include="System.ServiceModel.Web" />
    <Reference Include="System.Transactions" />
    <Reference Include="System.Web.ApplicationServices" />
    <Reference Include="Microsoft.CSharp" />
    <Reference Include="System" />
    <Reference Include="System.Data" />
    <Reference Include="System.Web.DynamicData" />
    <Reference Include="System.Web.Entity" />
    <Reference Include="System.ComponentModel.DataAnnotations" />
    <Reference Include="System.Web" />
    <Reference Include="System.Web.Abstractions" />
    <Reference Include="System.Web.Extensions" />
    <Reference Include="System.Web.Routing" />
    <Reference Include="System.Configuration" />
    <Reference Include="System.Xml" />
  </ItemGroup>
  <ItemGroup>
    <Compile Include="ActionName.cs" />
    <Compile Include="App_Start\NuGetODataV2CuratedFeedConfig.cs" />
    <Compile Include="App_Start\NuGetODataV2FeedConfig.cs" />
    <Compile Include="App_Start\NuGetODataV1FeedConfig.cs" />
    <Compile Include="App_Start\NuGetODataConfig.cs" />
    <Compile Include="App_Start\RuntimeServiceProvider.cs" />
    <Compile Include="App_Start\StorageDependent.cs" />
    <Compile Include="App_Start\SessionPersistence.cs" />
    <Compile Include="App_Start\WebApiConfig.cs" />
    <Compile Include="App_Start\AutofacConfig.cs" />
    <Compile Include="Areas\Admin\Controllers\DeleteAccountController.cs" />
    <Compile Include="Areas\Admin\Controllers\DeleteController.cs" />
    <Compile Include="Areas\Admin\Controllers\FeaturesController.cs" />
    <Compile Include="Areas\Admin\Controllers\LockPackageController.cs" />
    <Compile Include="Areas\Admin\Controllers\ReservedNamespaceController.cs" />
    <Compile Include="Areas\Admin\Controllers\RevalidationController.cs" />
    <Compile Include="Areas\Admin\Controllers\SecurityPolicyController.cs" />
    <Compile Include="Areas\Admin\Controllers\SupportRequestController.cs" />
    <Compile Include="Areas\Admin\Controllers\ValidationController.cs" />
    <Compile Include="Areas\Admin\DynamicData\FieldTemplates\Url_Edit.ascx.cs">
      <DependentUpon>Url_Edit.ascx</DependentUpon>
      <SubType>ASPXCodeBehind</SubType>
    </Compile>
    <Compile Include="Areas\Admin\DynamicData\FieldTemplates\Url_Edit.ascx.designer.cs">
      <DependentUpon>Url_Edit.ascx</DependentUpon>
    </Compile>
    <Compile Include="Areas\Admin\DynamicData\PageTemplates\ListDetails.aspx.cs">
      <DependentUpon>ListDetails.aspx</DependentUpon>
      <SubType>ASPXCodeBehind</SubType>
    </Compile>
    <Compile Include="Areas\Admin\DynamicData\PageTemplates\ListDetails.aspx.designer.cs">
      <DependentUpon>ListDetails.aspx</DependentUpon>
    </Compile>
    <Compile Include="Areas\Admin\Helpers.cs" />
    <Compile Include="Areas\Admin\Migrations\201602111647053_SupportRequestDbModel.cs" />
    <Compile Include="Areas\Admin\Migrations\201602111647053_SupportRequestDbModel.Designer.cs">
      <DependentUpon>201602111647053_SupportRequestDbModel.cs</DependentUpon>
    </Compile>
    <Compile Include="Areas\Admin\Migrations\201602191039005_PackageInfoIsOptional.cs" />
    <Compile Include="Areas\Admin\Migrations\201602191039005_PackageInfoIsOptional.Designer.cs">
      <DependentUpon>201602191039005_PackageInfoIsOptional.cs</DependentUpon>
    </Compile>
    <Compile Include="Areas\Admin\Migrations\201805221605033_DropPagerDutyColumn.cs" />
    <Compile Include="Areas\Admin\Migrations\201805221605033_DropPagerDutyColumn.Designer.cs">
      <DependentUpon>201805221605033_DropPagerDutyColumn.cs</DependentUpon>
    </Compile>
    <Compile Include="Areas\Admin\Models\DeletedStatus.cs" />
    <Compile Include="Areas\Admin\Models\IssueStatusKeys.cs" />
    <Compile Include="Areas\Admin\Migrations\SupportRequestMigrationsConfiguration.cs" />
    <Compile Include="Areas\Admin\Models\ISupportRequestDbContext.cs" />
    <Compile Include="Areas\Admin\Models\SupportRequestDbContext.cs" />
    <Compile Include="Areas\Admin\Services\RevalidationAdminService.cs" />
    <Compile Include="Areas\Admin\Services\ValidationAdminService.cs" />
    <Compile Include="Areas\Admin\ViewModels\DeleteAccountAsAdminViewModel.cs" />
    <Compile Include="Areas\Admin\ViewModels\FeatureFlagsFeatureViewModel.cs" />
    <Compile Include="Areas\Admin\ViewModels\FeatureFlagsFlightViewModel.cs" />
    <Compile Include="Areas\Admin\ViewModels\FeatureFlagsViewModel.cs" />
    <Compile Include="Areas\Admin\ViewModels\HardDeleteReflowBulkRequestConfirmation.cs" />
    <Compile Include="Areas\Admin\ViewModels\HardDeleteReflowBulkRequest.cs" />
    <Compile Include="Areas\Admin\ViewModels\HardDeleteReflowRequest.cs" />
    <Compile Include="Areas\Admin\ViewModels\IFeatureFlagsViewModel.cs" />
    <Compile Include="Areas\Admin\ViewModels\IModifyFeatureFlagsViewModel.cs" />
    <Compile Include="Areas\Admin\ViewModels\LockPackageViewModel.cs" />
    <Compile Include="Areas\Admin\ViewModels\ModifyFeatureFlagsFeatureViewModel.cs" />
    <Compile Include="Areas\Admin\ViewModels\ModifyFeatureFlagsFlightViewModel.cs" />
    <Compile Include="Areas\Admin\ViewModels\ValidatedPackageViewModel.cs" />
    <Compile Include="Areas\Admin\ViewModels\RevalidationPageViewModel.cs" />
    <Compile Include="Areas\Admin\ViewModels\ValidationPageViewModel.cs" />
    <Compile Include="Areas\Admin\Services\SupportRequestService.cs" />
    <Compile Include="Areas\Admin\ViewModels\DeleteAccountSearchResult.cs" />
    <Compile Include="Areas\Admin\Services\ValidationEntityRepository.cs" />
    <Compile Include="Areas\Admin\ViewModels\DeleteSearchResult.cs" />
    <Compile Include="Areas\Admin\ViewModels\HomeViewModel.cs" />
    <Compile Include="Areas\Admin\ViewModels\UserViewModel.cs" />
    <Compile Include="Areas\Admin\ViewModels\ReservedNamespaceResultModel.cs" />
    <Compile Include="Areas\Admin\ViewModels\ReservedNamespaceViewModel.cs" />
    <Compile Include="Areas\Admin\ViewModels\ReservedNamespaceSearchResult.cs" />
    <Compile Include="Areas\Admin\ViewModels\UserSecurityPolicySubscriptions.cs" />
    <Compile Include="Areas\Admin\ViewModels\UserSecurityPolicySearchResult.cs" />
    <Compile Include="Areas\Admin\ViewModels\SecurityPolicyViewModel.cs" />
    <Compile Include="Areas\Admin\ViewModels\SupportRequestAdminsViewModel.cs" />
    <Compile Include="Areas\Admin\ViewModels\SupportRequestAdminViewModel.cs" />
    <Compile Include="Areas\Admin\ViewModels\SupportRequestsViewModel.cs" />
    <Compile Include="Areas\Admin\ViewModels\SupportRequestViewModel.cs" />
    <Compile Include="Authentication\ApiScopeEvaluationResult.cs" />
    <Compile Include="Authentication\ApiScopeEvaluator.cs" />
    <Compile Include="Authentication\AuthenticateExternalLoginResult.cs" />
    <Compile Include="Authentication\FeedOnlyModeException.cs" />
    <Compile Include="Authentication\IApiScopeEvaluator.cs" />
    <Compile Include="Authentication\NuGetPackagePattern.cs" />
    <Compile Include="Authentication\PasswordAuthenticationResult.cs" />
    <Compile Include="Authentication\PasswordResetResult.cs" />
    <Compile Include="Authentication\Providers\AuthenticationPolicy.cs" />
    <Compile Include="Authentication\Providers\AuthenticatorT.cs" />
    <Compile Include="Authentication\Providers\AzureActiveDirectoryV2\AzureActiveDirectoryV2Authenticator.cs" />
    <Compile Include="Authentication\Providers\AzureActiveDirectoryV2\AzureActiveDirectoryV2AuthenticatorConfiguration.cs" />
    <Compile Include="Authentication\Providers\AzureActiveDirectory\AzureActiveDirectoryAuthenticator.cs" />
    <Compile Include="Authentication\Providers\AzureActiveDirectory\AzureActiveDirectoryAuthenticatorConfiguration.cs" />
    <Compile Include="Controllers\ExperimentsController.cs" />
    <Compile Include="Controllers\ManageDeprecationJsonApiController.cs" />
    <Compile Include="ExtensionMethods.cs" />
    <Compile Include="Infrastructure\Lucene\Correlation\CorrelatingHttpClientHandler.cs" />
    <Compile Include="Infrastructure\Lucene\Correlation\WebApiCorrelationHandler.cs" />
    <Compile Include="Infrastructure\Lucene\ISearchClient.cs" />
    <Compile Include="Infrastructure\Lucene\Models\SearchResults.cs" />
    <Compile Include="Infrastructure\Lucene\Models\SortOrder.cs" />
    <Compile Include="Infrastructure\Lucene\ServiceResponse.cs" />
    <Compile Include="Infrastructure\Mail\Messages\SearchSideBySideMessage.cs" />
    <Compile Include="Migrations\201903020136235_CvesCanBeEmpty.cs" />
    <Compile Include="Migrations\201903020136235_CvesCanBeEmpty.Designer.cs">
      <DependentUpon>201903020136235_CvesCanBeEmpty.cs</DependentUpon>
    </Compile>
    <Compile Include="Migrations\201904081230004_AddIndexToUserSecurityPolicy.cs" />
    <Compile Include="Migrations\201904081230004_AddIndexToUserSecurityPolicy.Designer.cs">
      <DependentUpon>201904081230004_AddIndexToUserSecurityPolicy.cs</DependentUpon>
    </Compile>
    <Compile Include="Migrations\201904252152567_DeletedByOptional.cs" />
    <Compile Include="Migrations\201904252152567_DeletedByOptional.Designer.cs">
      <DependentUpon>201904252152567_DeletedByOptional.cs</DependentUpon>
    </Compile>
    <Compile Include="Migrations\201904292139301_RemoveVulnerabilityDataFromPackageDeprecationModel.cs" />
    <Compile Include="Migrations\201904292139301_RemoveVulnerabilityDataFromPackageDeprecationModel.Designer.cs">
      <DependentUpon>201904292139301_RemoveVulnerabilityDataFromPackageDeprecationModel.cs</DependentUpon>
    </Compile>
    <Compile Include="Migrations\201905071526573_DevelopmentDependencyMetadata.cs" />
    <Compile Include="Migrations\201905071526573_DevelopmentDependencyMetadata.Designer.cs">
      <DependentUpon>201905071526573_DevelopmentDependencyMetadata.cs</DependentUpon>
    </Compile>
    <Compile Include="Services\IPackageDeprecationService.cs" />
    <Compile Include="Queries\AutocompleteDatabasePackageIdsQuery.cs" />
    <Compile Include="Queries\AutocompleteDatabasePackageVersionsQuery.cs" />
    <Compile Include="Queries\AutocompleteDatabaseQuery.cs" />
    <Compile Include="Queries\AutocompleteServicePackageIdsQuery.cs" />
    <Compile Include="Queries\AutocompleteServicePackageVersionsQuery.cs" />
    <Compile Include="Queries\AutocompleteServiceQuery.cs" />
    <Compile Include="Queries\IAutocompletePackageVersionsQuery.cs" />
    <Compile Include="Queries\IAutocompletePackageIdsQuery.cs" />
    <Compile Include="Diagnostics\TraceDiagnosticsSourceScope.cs" />
    <Compile Include="Configuration\IGalleryConfigurationService.cs" />
    <Compile Include="Configuration\IPackageDeleteConfiguration.cs" />
    <Compile Include="Configuration\IServiceBusConfiguration.cs" />
    <Compile Include="Configuration\PackageDeleteConfiguration.cs" />
    <Compile Include="Configuration\SecretReader\EmptySecretReaderFactory.cs" />
    <Compile Include="Configuration\SecretReader\SecretReaderFactory.cs" />
    <Compile Include="Configuration\ServiceBusConfiguration.cs" />
    <Compile Include="Configuration\StringArrayConverter.cs" />
    <Compile Include="Controllers\AccountsController.cs" />
    <Compile Include="Controllers\NuGetContext.cs" />
    <Compile Include="Controllers\OrganizationsController.cs" />
    <Compile Include="Diagnostics\ElmahHandleErrorAttribute.cs" />
    <Compile Include="Extensions\DateTimeExtensions.cs" />
    <Compile Include="Controllers\ODataV1FeedController.cs" />
    <Compile Include="Controllers\ODataV2CuratedFeedController.cs" />
    <Compile Include="Controllers\ODataV2FeedController.cs" />
    <Compile Include="Diagnostics\PerfCounters.cs" />
    <Compile Include="Diagnostics\ProcessPerfEvents.cs" />
    <Compile Include="App_Start\OwinStartup.cs" />
    <Compile Include="Areas\Admin\DynamicData\OrderedFieldGenerator.cs" />
    <Compile Include="Areas\Admin\Controllers\LuceneController.cs" />
    <Compile Include="Areas\Admin\Models\LuceneInfoModel.cs" />
    <Compile Include="Authentication\Providers\ApiKey\ApiKeyAuthenticationExtensions.cs" />
    <Compile Include="Authentication\Providers\ApiKey\ApiKeyAuthenticationHandler.cs" />
    <Compile Include="Authentication\Providers\ApiKey\ApiKeyAuthenticationMiddleware.cs" />
    <Compile Include="Authentication\Providers\ApiKey\ApiKeyAuthenticationOptions.cs" />
    <Compile Include="Authentication\AuthenticatedUser.cs" />
    <Compile Include="Authentication\AuthenticationService.cs" />
    <Compile Include="Authentication\AuthenticationTypes.cs" />
    <Compile Include="Authentication\AuthDependenciesModule.cs" />
    <Compile Include="Authentication\Providers\ApiKey\ApiKeyAuthenticator.cs" />
    <Compile Include="Authentication\Providers\ApiKey\ApiKeyAuthenticatorConfiguration.cs" />
    <Compile Include="Authentication\Providers\Authenticator.cs" />
    <Compile Include="Authentication\Providers\AuthenticatorConfiguration.cs" />
    <Compile Include="Authentication\Providers\AuthenticatorUI.cs" />
    <Compile Include="Authentication\Providers\LocalUser\LocalUserAuthenticator.cs" />
    <Compile Include="Authentication\Providers\MicrosoftAccount\MicrosoftAccountAuthenticator.cs" />
    <Compile Include="Authentication\Providers\MicrosoftAccount\MicrosoftAccountAuthenticatorConfiguration.cs" />
    <Compile Include="Configuration\ConfigurationService.cs" />
    <Compile Include="Configuration\FeatureConfiguration.cs" />
    <Compile Include="Configuration\LuceneIndexLocation.cs" />
    <Compile Include="Configuration\MailAddressConverter.cs" />
    <Compile Include="Configuration\SmtpUri.cs" />
    <Compile Include="Controllers\AppController.cs" />
    <Compile Include="Controllers\ErrorsController.cs" />
    <Compile Include="Controllers\PagesController.cs" />
    <Compile Include="Extensions\HttpExceptionExtensions.cs" />
    <Compile Include="Extensions\OrganizationExtensions.cs" />
    <Compile Include="Extensions\RouteExtensions.cs" />
    <Compile Include="Extensions\SimulatedErrorTypeExtensions.cs" />
    <Compile Include="Filters\ApiScopeRequiredAttribute.cs" />
    <Compile Include="Filters\UIAuthorizeAttribute.cs" />
    <Compile Include="Filters\ValidateRecaptchaResponseAttribute.cs" />
    <Compile Include="GalleryConstants.cs" />
    <Compile Include="GlobalSuppressions.cs" />
    <Compile Include="Helpers\TruncatedStream.cs" />
    <Compile Include="Helpers\GravatarHelper.cs" />
    <Compile Include="Helpers\LicenseExpressionRedirectUrlHelper.cs" />
    <Compile Include="Helpers\ObfuscationHelper.cs" />
    <Compile Include="Helpers\StreamHelper.cs" />
    <Compile Include="Helpers\TextHelper.cs" />
    <Compile Include="Helpers\ZipArchiveHelpers.cs" />
    <Compile Include="Helpers\PermissionsHelpers.cs" />
    <Compile Include="Helpers\RegexEx.cs" />
    <Compile Include="Helpers\RouteUrlTemplate.cs" />
    <Compile Include="Helpers\UploadHelper.cs" />
    <Compile Include="Helpers\UriExtensions.cs" />
    <Compile Include="Infrastructure\Authentication\ApiKeyV3.cs" />
    <Compile Include="Infrastructure\Authentication\ApiKeyV4.cs" />
    <Compile Include="Infrastructure\Authentication\Base32Encoder.cs" />
    <Compile Include="Infrastructure\Lucene\HttpClientWrapper.cs" />
    <Compile Include="Infrastructure\Lucene\IResilientSearchClient.cs" />
    <Compile Include="Infrastructure\Lucene\IHttpClientWrapper.cs" />
    <Compile Include="Infrastructure\Lucene\ResilientSearchHttpClient.cs" />
    <Compile Include="Infrastructure\Lucene\SearchClientConfiguration.cs" />
    <Compile Include="Infrastructure\Lucene\SearchClientPolicies.cs" />
    <Compile Include="Infrastructure\Mail\ConfirmationEmailBuilder.cs" />
    <Compile Include="Infrastructure\Mail\EmailMessageFooter.cs" />
    <Compile Include="Infrastructure\Mail\GalleryEmailRecipientsUtility.cs" />
    <Compile Include="Infrastructure\Mail\Messages\AccountDeleteNoticeMessage.cs" />
    <Compile Include="Infrastructure\Mail\Messages\ContactOwnersMessage.cs" />
    <Compile Include="Infrastructure\Mail\Messages\ContactSupportMessage.cs" />
    <Compile Include="Infrastructure\Mail\Messages\CredentialAddedMessage.cs" />
    <Compile Include="Infrastructure\Mail\Messages\CredentialRemovedMessage.cs" />
    <Compile Include="Infrastructure\Mail\Messages\EmailChangeConfirmationMessage.cs" />
    <Compile Include="Infrastructure\Mail\Messages\EmailChangeNoticeToPreviousEmailAddressMessage.cs" />
    <Compile Include="Infrastructure\Mail\Messages\NewAccountMessage.cs" />
    <Compile Include="Infrastructure\Mail\Messages\OrganizationMemberRemovedMessage.cs" />
    <Compile Include="Infrastructure\Mail\Messages\OrganizationMembershipRequestCanceledMessage.cs" />
    <Compile Include="Infrastructure\Mail\Messages\OrganizationMembershipRequestDeclinedMessage.cs" />
    <Compile Include="Infrastructure\Mail\Messages\OrganizationMembershipRequestInitiatedMessage.cs" />
    <Compile Include="Infrastructure\Mail\Messages\OrganizationMembershipRequestMessage.cs" />
    <Compile Include="Infrastructure\Mail\Messages\OrganizationMemberUpdatedMessage.cs" />
    <Compile Include="Infrastructure\Mail\Messages\OrganizationTransformAcceptedMessage.cs" />
    <Compile Include="Infrastructure\Mail\Messages\OrganizationTransformInitiatedMessage.cs" />
    <Compile Include="Infrastructure\Mail\Messages\OrganizationTransformRejectedMessage.cs" />
    <Compile Include="Infrastructure\Mail\Messages\OrganizationTransformRequestMessage.cs" />
    <Compile Include="Infrastructure\Mail\Messages\PackageAddedWithWarningsMessage.cs" />
    <Compile Include="Infrastructure\Mail\Messages\PackageDeletedNoticeMessage.cs" />
    <Compile Include="Infrastructure\Mail\Messages\PackageOwnerAddedMessage.cs" />
    <Compile Include="Infrastructure\Mail\Messages\PackageOwnerRemovedMessage.cs" />
    <Compile Include="Infrastructure\Mail\Messages\PackageOwnershipRequestCanceledMessage.cs" />
    <Compile Include="Infrastructure\Mail\Messages\PackageOwnershipRequestDeclinedMessage.cs" />
    <Compile Include="Infrastructure\Mail\Messages\PackageOwnershipRequestInitiatedMessage.cs" />
    <Compile Include="Infrastructure\Mail\Messages\PackageOwnershipRequestMessage.cs" />
    <Compile Include="Infrastructure\Mail\Messages\PasswordResetInstructionsMessage.cs" />
    <Compile Include="Infrastructure\Mail\Messages\ReportAbuseMessage.cs" />
    <Compile Include="Infrastructure\Mail\Messages\ReportMyPackageMessage.cs" />
    <Compile Include="Infrastructure\Mail\Messages\ReportPackageMessageBase.cs" />
    <Compile Include="Infrastructure\Mail\Messages\SigninAssistanceMessage.cs" />
    <Compile Include="Infrastructure\Mail\Requests\ReportPackageRequest.cs" />
    <Compile Include="Infrastructure\Lucene\GallerySearchClient.cs" />
    <Compile Include="Infrastructure\SyndicationAtomActionResult.cs" />
    <Compile Include="Migrations\201711082145351_AddAccountDelete.cs" />
    <Compile Include="Migrations\201711082145351_AddAccountDelete.Designer.cs">
      <DependentUpon>201711082145351_AddAccountDelete.cs</DependentUpon>
    </Compile>
    <Compile Include="Migrations\201711291842225_AddCertificate.cs" />
    <Compile Include="Migrations\201711291842225_AddCertificate.Designer.cs">
      <DependentUpon>201711291842225_AddCertificate.cs</DependentUpon>
    </Compile>
    <Compile Include="Migrations\201712052213307_AddPackageIdLocking.cs" />
    <Compile Include="Migrations\201712052213307_AddPackageIdLocking.Designer.cs">
      <DependentUpon>201712052213307_AddPackageIdLocking.cs</DependentUpon>
    </Compile>
    <Compile Include="Migrations\201712211850074_MembershipRequests.cs" />
    <Compile Include="Migrations\201712211850074_MembershipRequests.Designer.cs">
      <DependentUpon>201712211850074_MembershipRequests.cs</DependentUpon>
    </Compile>
    <Compile Include="Migrations\201801101337052_RemovePackageEdits.cs" />
    <Compile Include="Migrations\201801101337052_RemovePackageEdits.Designer.cs">
      <DependentUpon>201801101337052_RemovePackageEdits.cs</DependentUpon>
    </Compile>
    <Compile Include="Migrations\201803202317063_AddEnableMultiFactorAuthentication.cs" />
    <Compile Include="Migrations\201803202317063_AddEnableMultiFactorAuthentication.Designer.cs">
      <DependentUpon>201803202317063_AddEnableMultiFactorAuthentication.cs</DependentUpon>
    </Compile>
    <Compile Include="Migrations\201804171613337_AddCertificateRegistration.cs" />
    <Compile Include="Migrations\201804171613337_AddCertificateRegistration.Designer.cs">
      <DependentUpon>201804171613337_AddCertificateRegistration.cs</DependentUpon>
    </Compile>
    <Compile Include="Migrations\201804241507196_RemoveUserCertificateIsActive.cs" />
    <Compile Include="Migrations\201804241507196_RemoveUserCertificateIsActive.Designer.cs">
      <DependentUpon>201804241507196_RemoveUserCertificateIsActive.cs</DependentUpon>
    </Compile>
    <Compile Include="Migrations\201805012001354_AddUserCertificatesIndex.cs" />
    <Compile Include="Migrations\201805012001354_AddUserCertificatesIndex.Designer.cs">
      <DependentUpon>201805012001354_AddUserCertificatesIndex.cs</DependentUpon>
    </Compile>
    <Compile Include="Migrations\201805091846502_MakeCertificatesSha1ThumbprintRequired.cs" />
    <Compile Include="Migrations\201805091846502_MakeCertificatesSha1ThumbprintRequired.Designer.cs">
      <DependentUpon>201805091846502_MakeCertificatesSha1ThumbprintRequired.cs</DependentUpon>
    </Compile>
    <Compile Include="Migrations\201807031816101_AccountDeleteSignatureNotRequired.cs" />
    <Compile Include="Migrations\201807031816101_AccountDeleteSignatureNotRequired.Designer.cs">
      <DependentUpon>201807031816101_AccountDeleteSignatureNotRequired.cs</DependentUpon>
    </Compile>
    <Compile Include="Migrations\201807181816293_SymbolPackages.cs" />
    <Compile Include="Migrations\201807181816293_SymbolPackages.Designer.cs">
      <DependentUpon>201807181816293_SymbolPackages.cs</DependentUpon>
    </Compile>
    <Compile Include="Migrations\201807261747084_AddCertificateDetails.cs" />
    <Compile Include="Migrations\201807261747084_AddCertificateDetails.Designer.cs">
      <DependentUpon>201807261747084_AddCertificateDetails.cs</DependentUpon>
    </Compile>
    <Compile Include="Migrations\201807302212501_AddShortCertificateNames.cs" />
    <Compile Include="Migrations\201807302212501_AddShortCertificateNames.Designer.cs">
      <DependentUpon>201807302212501_AddShortCertificateNames.cs</DependentUpon>
    </Compile>
    <Compile Include="Migrations\201808010014291_AddRepositoryType.cs" />
    <Compile Include="Migrations\201808010014291_AddRepositoryType.Designer.cs">
      <DependentUpon>201808010014291_AddRepositoryType.cs</DependentUpon>
    </Compile>
    <Compile Include="Migrations\201808032317064_FixSymbolCreatedColumnEFIssue.cs" />
    <Compile Include="Migrations\201808032317064_FixSymbolCreatedColumnEFIssue.Designer.cs">
      <DependentUpon>201808032317064_FixSymbolCreatedColumnEFIssue.cs</DependentUpon>
    </Compile>
    <Compile Include="Migrations\201808312302101_AddIsVerifiedDownloadCountIdIndexForPackageRegistrationsTable.cs" />
    <Compile Include="Migrations\201808312302101_AddIsVerifiedDownloadCountIdIndexForPackageRegistrationsTable.Designer.cs">
      <DependentUpon>201808312302101_AddIsVerifiedDownloadCountIdIndexForPackageRegistrationsTable.cs</DependentUpon>
    </Compile>
    <Compile Include="Migrations\201811011725146_LicenseChanges.cs" />
    <Compile Include="Migrations\201811011725146_LicenseChanges.Designer.cs">
      <DependentUpon>201811011725146_LicenseChanges.cs</DependentUpon>
    </Compile>
    <Compile Include="Migrations\201811291758016_RemoveCuratedFeedEntities.cs" />
    <Compile Include="Migrations\201811291758016_RemoveCuratedFeedEntities.Designer.cs">
      <DependentUpon>201811291758016_RemoveCuratedFeedEntities.cs</DependentUpon>
    </Compile>
    <Compile Include="Migrations\201901142143060_AddDeprecationEntities.cs" />
    <Compile Include="Migrations\201901142143060_AddDeprecationEntities.Designer.cs">
      <DependentUpon>201901142143060_AddDeprecationEntities.cs</DependentUpon>
    </Compile>
    <Compile Include="Migrations\201902061444243_AddVulnerabilityEntities.cs" />
    <Compile Include="Migrations\201902061444243_AddVulnerabilityEntities.Designer.cs">
      <DependentUpon>201902061444243_AddVulnerabilityEntities.cs</DependentUpon>
    </Compile>
    <Compile Include="RequestModels\DeleteAccountRequest.cs" />
    <Compile Include="Migrations\201710301857232_Organizations.cs" />
    <Compile Include="Migrations\201710301857232_Organizations.Designer.cs">
      <DependentUpon>201710301857232_Organizations.cs</DependentUpon>
    </Compile>
    <Compile Include="Migrations\201711021733062_ApiKeyOwnerScope.cs" />
    <Compile Include="Migrations\201711021733062_ApiKeyOwnerScope.Designer.cs">
      <DependentUpon>201711021733062_ApiKeyOwnerScope.cs</DependentUpon>
    </Compile>
    <Compile Include="RequestModels\SimulatedErrorType.cs" />
    <Compile Include="Security\AutomaticOverwriteRequiredSignerPolicy.cs" />
    <Compile Include="Security\ControlRequiredSignerPolicy.cs" />
    <Compile Include="Security\MicrosoftTeamSubscription.cs" />
    <Compile Include="Security\PackageSecurityPolicyEvaluationContext.cs" />
    <Compile Include="Security\PackageSecurityPolicyHandler.cs" />
    <Compile Include="Security\RequiredSignerPolicy.cs" />
    <Compile Include="Security\RequirePackageMetadataCompliancePolicy.cs" />
    <Compile Include="Services\ActionOnNewPackageContext.cs" />
    <Compile Include="Services\ActionRequiringAccountPermissions.cs" />
    <Compile Include="Services\ActionRequiringEntityPermissions.cs" />
    <Compile Include="Services\ActionRequiringPackagePermissions.cs" />
    <Compile Include="Services\ActionRequiringReservedNamespacePermissions.cs" />
    <Compile Include="Services\ActionsRequiringPermissions.cs" />
    <Compile Include="Services\AsynchronousPackageValidationInitiator.cs" />
    <Compile Include="Infrastructure\Mail\BackgroundMarkdownMessageService.cs" />
    <Compile Include="Services\FeatureFlagService.cs" />
    <Compile Include="Services\GalleryContentFileMetadataService.cs" />
    <Compile Include="Services\IFeatureFlagService.cs" />
    <Compile Include="Services\InvalidLicenseUrlValidationMessage.cs" />
    <Compile Include="Services\InvalidUrlEncodingForLicenseUrlValidationMessage.cs" />
    <Compile Include="Services\ISearchSideBySideService.cs" />
    <Compile Include="Services\ISymbolPackageUploadService.cs" />
    <Compile Include="Services\ISymbolPackageFileService.cs" />
    <Compile Include="Services\ITyposquattingCheckListCacheService.cs" />
    <Compile Include="Services\ITyposquattingConfiguration.cs" />
    <Compile Include="Services\ISymbolsConfiguration.cs" />
    <Compile Include="Services\ITyposquattingService.cs" />
    <Compile Include="Services\IValidationMessage.cs" />
    <Compile Include="Services\JsonValidationMessage.cs" />
    <Compile Include="Services\LicenseUrlDeprecationValidationMessage.cs" />
    <Compile Include="Services\PackageDeleteService.cs" />
    <Compile Include="Services\PackageDeprecationService.cs" />
    <Compile Include="Services\PackageShouldNotBeSignedUserFixableValidationMessage.cs" />
    <Compile Include="Services\PlainTextOnlyValidationMessage.cs" />
    <Compile Include="Services\SearchSideBySideService.cs" />
    <Compile Include="Services\SymbolPackageValidationResult.cs" />
    <Compile Include="Services\FlatContainerContentFileMetadataService.cs" />
    <Compile Include="Infrastructure\Mail\MarkdownMessageService.cs" />
    <Compile Include="Services\SymbolPackageUploadService.cs" />
    <Compile Include="Services\SymbolPackageFileService.cs" />
    <Compile Include="Services\SymbolPackageService.cs" />
    <Compile Include="Services\TyposquattingCheckListCacheService.cs" />
    <Compile Include="Services\TyposquattingConfiguration.cs" />
    <Compile Include="Services\SymbolsConfiguration.cs" />
    <Compile Include="Services\CertificatesConfiguration.cs" />
    <Compile Include="Services\CertificateService.cs" />
    <Compile Include="Services\CertificateValidator.cs" />
    <Compile Include="Services\CloudBlobFileStorageService.cs" />
    <Compile Include="Services\IActionRequiringEntityPermissions.cs" />
    <Compile Include="Services\ICertificateService.cs" />
    <Compile Include="Services\ICertificatesConfiguration.cs" />
    <Compile Include="Services\ICertificateValidator.cs" />
    <Compile Include="Services\IFileStorageService.cs" />
    <Compile Include="Services\IContentObjectService.cs" />
    <Compile Include="Services\ImmediatePackageValidator.cs" />
    <Compile Include="Services\ContentObjectService.cs" />
    <Compile Include="Services\ISymbolPackageService.cs" />
    <Compile Include="Services\PackageCommitResult.cs" />
    <Compile Include="Services\PackageOwnershipManagementService.cs" />
    <Compile Include="Services\IPackageValidationInitiator.cs" />
    <Compile Include="Infrastructure\HttpStatusCodeWithServerWarningResult.cs" />
    <Compile Include="Migrations\201704191802404_AddIndexPackageRegistrationKeySemVer.cs" />
    <Compile Include="Migrations\201704191802404_AddIndexPackageRegistrationKeySemVer.Designer.cs">
      <DependentUpon>201704191802404_AddIndexPackageRegistrationKeySemVer.cs</DependentUpon>
    </Compile>
    <Compile Include="Migrations\201704211454424_SecurityPolicies.cs" />
    <Compile Include="Migrations\201704211454424_SecurityPolicies.Designer.cs">
      <DependentUpon>201704211454424_SecurityPolicies.cs</DependentUpon>
    </Compile>
    <Compile Include="Migrations\201705032101231_SecurityPoliciesFix.cs" />
    <Compile Include="Migrations\201705032101231_SecurityPoliciesFix.Designer.cs">
      <DependentUpon>201705032101231_SecurityPoliciesFix.cs</DependentUpon>
    </Compile>
    <Compile Include="Migrations\201705031714183_AddIndexSemVerLevelKey.cs" />
    <Compile Include="Migrations\201705031714183_AddIndexSemVerLevelKey.Designer.cs">
      <DependentUpon>201705031714183_AddIndexSemVerLevelKey.cs</DependentUpon>
    </Compile>
    <Compile Include="Migrations\201705041614287_UserSecurityPolicies_SubscriptionColumn.cs" />
    <Compile Include="Migrations\201705041614287_UserSecurityPolicies_SubscriptionColumn.Designer.cs">
      <DependentUpon>201705041614287_UserSecurityPolicies_SubscriptionColumn.cs</DependentUpon>
    </Compile>
    <Compile Include="Migrations\201706061829243_AddSemVer2LatestVersionColumns.cs" />
    <Compile Include="Migrations\201706061829243_AddSemVer2LatestVersionColumns.Designer.cs">
      <DependentUpon>201706061829243_AddSemVer2LatestVersionColumns.cs</DependentUpon>
    </Compile>
    <Compile Include="Migrations\201706080632469_AddIndexIsLatestSemVer2.cs" />
    <Compile Include="Migrations\201706080632469_AddIndexIsLatestSemVer2.Designer.cs">
      <DependentUpon>201706080632469_AddIndexIsLatestSemVer2.cs</DependentUpon>
    </Compile>
    <Compile Include="Migrations\201706080930506_AddIndexSemVerLevelKeyPackageRegistrationKey.cs" />
    <Compile Include="Migrations\201706080930506_AddIndexSemVerLevelKeyPackageRegistrationKey.Designer.cs">
      <DependentUpon>201706080930506_AddIndexSemVerLevelKeyPackageRegistrationKey.cs</DependentUpon>
    </Compile>
    <Compile Include="Migrations\201706262349176_AddRepositoryURL_ReadMe.cs" />
    <Compile Include="Migrations\201706262349176_AddRepositoryURL_ReadMe.Designer.cs">
      <DependentUpon>201706262349176_AddRepositoryURL_ReadMe.cs</DependentUpon>
    </Compile>
    <Compile Include="Migrations\201708241907124_PrefixReservation.cs" />
    <Compile Include="Migrations\201708241907124_PrefixReservation.Designer.cs">
      <DependentUpon>201708241907124_PrefixReservation.cs</DependentUpon>
    </Compile>
    <Compile Include="Migrations\201709072246362_AddPackageLicenseReport2Sproc.cs" />
    <Compile Include="Migrations\201709072246362_AddPackageLicenseReport2Sproc.Designer.cs">
      <DependentUpon>201709072246362_AddPackageLicenseReport2Sproc.cs</DependentUpon>
    </Compile>
    <Compile Include="Migrations\201709111714021_AddPackageStatusKey.cs" />
    <Compile Include="Migrations\201709111714021_AddPackageStatusKey.Designer.cs">
      <DependentUpon>201709111714021_AddPackageStatusKey.cs</DependentUpon>
    </Compile>
    <Compile Include="Migrations\201709202249402_AddPackageOwnershipRequestsPage.cs" />
    <Compile Include="Migrations\201709202249402_AddPackageOwnershipRequestsPage.Designer.cs">
      <DependentUpon>201709202249402_AddPackageOwnershipRequestsPage.cs</DependentUpon>
    </Compile>
    <Compile Include="RequestModels\ReadMeRequest.cs" />
    <Compile Include="Security\DefaultSubscription.cs" />
    <Compile Include="Security\RequireMinProtocolVersionForPushPolicy.cs" />
    <Compile Include="OData\Serializers\FeedPackageAnnotationStrategy.cs" />
    <Compile Include="OData\Serializers\IFeedPackageAnnotationStrategy.cs" />
    <Compile Include="OData\Serializers\V1FeedPackageAnnotationStrategy.cs" />
    <Compile Include="OData\Serializers\V2FeedPackageAnnotationStrategy.cs" />
    <Compile Include="Security\RequirePackageVerifyScopePolicy.cs" />
    <Compile Include="Security\SecurityPolicyService.cs" />
    <Compile Include="Services\IPackageOwnerRequestService.cs" />
    <Compile Include="Services\IReadMeService.cs" />
    <Compile Include="Services\IValidationService.cs" />
    <Compile Include="Services\PackageOwnerRequestService.cs" />
    <Compile Include="Services\PackageUploadService.cs" />
    <Compile Include="Services\IPackageUploadService.cs" />
    <Compile Include="Services\LoginDiscontinuationConfiguration.cs" />
    <Compile Include="Services\PackageValidationResult.cs" />
    <Compile Include="Services\PackageValidationResultType.cs" />
    <Compile Include="Services\PermissionsCheckResult.cs" />
    <Compile Include="Services\PermissionsRequirement.cs" />
    <Compile Include="Services\ReservedNamespaceService.cs" />
    <Compile Include="Services\ReadMeService.cs" />
    <Compile Include="Services\TyposquattingService.cs" />
    <Compile Include="Services\TyposquattingDistanceCalculation.cs" />
    <Compile Include="Services\TyposquattingStringNormalization.cs" />
    <Compile Include="Services\ValidationService.cs" />
    <Compile Include="Telemetry\ClientInformationTelemetryEnricher.cs" />
    <Compile Include="Telemetry\ClientTelemetryPIIProcessor.cs" />
    <Compile Include="Telemetry\QuietExceptionLogger.cs" />
    <Compile Include="Infrastructure\Authentication\CredentialBuilder.cs" />
    <Compile Include="Infrastructure\Authentication\CredentialValidator.cs" />
    <Compile Include="Infrastructure\Authentication\ICredentialBuilder.cs" />
    <Compile Include="Infrastructure\Authentication\ICredentialValidator.cs" />
    <Compile Include="Infrastructure\DateTimeProvider.cs" />
    <Compile Include="Infrastructure\IDateTimeProvider.cs" />
    <Compile Include="Infrastructure\PasswordValidationAttribute.cs" />
    <Compile Include="Migrations\201602181939424_RemovePackageStatistics.cs" />
    <Compile Include="Migrations\201602181939424_RemovePackageStatistics.Designer.cs">
      <DependentUpon>201602181939424_RemovePackageStatistics.cs</DependentUpon>
    </Compile>
    <Compile Include="Migrations\201603111230347_RemoveSqlDownloadStatsAggregation.cs" />
    <Compile Include="Migrations\201603111230347_RemoveSqlDownloadStatsAggregation.Designer.cs">
      <DependentUpon>201603111230347_RemoveSqlDownloadStatsAggregation.cs</DependentUpon>
    </Compile>
    <Compile Include="Migrations\201603151731262_AddIndexForPackageDeletes.cs" />
    <Compile Include="Migrations\201603151731262_AddIndexForPackageDeletes.Designer.cs">
      <DependentUpon>201603151731262_AddIndexForPackageDeletes.cs</DependentUpon>
    </Compile>
    <Compile Include="Migrations\201604061724388_NotifyPackagePushed.cs" />
    <Compile Include="Migrations\201604061724388_NotifyPackagePushed.Designer.cs">
      <DependentUpon>201604061724388_NotifyPackagePushed.cs</DependentUpon>
    </Compile>
    <Compile Include="Migrations\201605250728584_AddAdditionalIndexForPackageDeletes.cs" />
    <Compile Include="Migrations\201605250728584_AddAdditionalIndexForPackageDeletes.Designer.cs">
      <DependentUpon>201605250728584_AddAdditionalIndexForPackageDeletes.cs</DependentUpon>
    </Compile>
    <Compile Include="Migrations\201605250755294_AddIndexForUserEmailAddress.cs" />
    <Compile Include="Migrations\201605250755294_AddIndexForUserEmailAddress.Designer.cs">
      <DependentUpon>201605250755294_AddIndexForUserEmailAddress.cs</DependentUpon>
    </Compile>
    <Compile Include="Migrations\201605310704169_RemoveOldCredentialColumnsFromUsersTable.cs" />
    <Compile Include="Migrations\201605310704169_RemoveOldCredentialColumnsFromUsersTable.Designer.cs">
      <DependentUpon>201605310704169_RemoveOldCredentialColumnsFromUsersTable.cs</DependentUpon>
    </Compile>
    <Compile Include="Migrations\201606012049351_AddIndexForCredentialsUserKey.cs" />
    <Compile Include="Migrations\201606012049351_AddIndexForCredentialsUserKey.Designer.cs">
      <DependentUpon>201606012049351_AddIndexForCredentialsUserKey.cs</DependentUpon>
    </Compile>
    <Compile Include="Migrations\201606012058492_AddIndexForPackageLicenseReportsPackageKey.cs" />
    <Compile Include="Migrations\201606012058492_AddIndexForPackageLicenseReportsPackageKey.Designer.cs">
      <DependentUpon>201606012058492_AddIndexForPackageLicenseReportsPackageKey.cs</DependentUpon>
    </Compile>
    <Compile Include="Migrations\201606020741056_CredentialExpires.cs" />
    <Compile Include="Migrations\201606020741056_CredentialExpires.Designer.cs">
      <DependentUpon>201606020741056_CredentialExpires.cs</DependentUpon>
    </Compile>
    <Compile Include="Migrations\201607190813558_CredentialDoesNotExpire.cs" />
    <Compile Include="Migrations\201607190813558_CredentialDoesNotExpire.Designer.cs">
      <DependentUpon>201607190813558_CredentialDoesNotExpire.cs</DependentUpon>
    </Compile>
    <Compile Include="Migrations\201607190842411_CredentialLastUsed.cs" />
    <Compile Include="Migrations\201607190842411_CredentialLastUsed.Designer.cs">
      <DependentUpon>201607190842411_CredentialLastUsed.cs</DependentUpon>
    </Compile>
    <Compile Include="Migrations\201608251939567_AddPackageTypes.cs" />
    <Compile Include="Migrations\201608251939567_AddPackageTypes.Designer.cs">
      <DependentUpon>201608251939567_AddPackageTypes.cs</DependentUpon>
    </Compile>
    <Compile Include="Migrations\201609092252096_AddIndexCredentialExpires.cs" />
    <Compile Include="Migrations\201609092252096_AddIndexCredentialExpires.Designer.cs">
      <DependentUpon>201609092252096_AddIndexCredentialExpires.cs</DependentUpon>
    </Compile>
    <Compile Include="Migrations\201609092255576_AddIndexUsersEmail.cs" />
    <Compile Include="Migrations\201609092255576_AddIndexUsersEmail.Designer.cs">
      <DependentUpon>201609092255576_AddIndexUsersEmail.cs</DependentUpon>
    </Compile>
    <Compile Include="Migrations\201610042351343_AddUserFailedLogin.cs" />
    <Compile Include="Migrations\201610042351343_AddUserFailedLogin.Designer.cs">
      <DependentUpon>201610042351343_AddUserFailedLogin.cs</DependentUpon>
    </Compile>
    <Compile Include="Migrations\201609211206577_ApiKeyDescription.cs" />
    <Compile Include="Migrations\201609211206577_ApiKeyDescription.Designer.cs">
      <DependentUpon>201609211206577_ApiKeyDescription.cs</DependentUpon>
    </Compile>
    <Compile Include="Migrations\201609260823310_ScopedCredential.cs" />
    <Compile Include="Migrations\201609260823310_ScopedCredential.Designer.cs">
      <DependentUpon>201609260823310_ScopedCredential.cs</DependentUpon>
    </Compile>
    <Compile Include="Migrations\201609270831462_AddExpirationColumn.cs" />
    <Compile Include="Migrations\201609270831462_AddExpirationColumn.Designer.cs">
      <DependentUpon>201609270831462_AddExpirationColumn.cs</DependentUpon>
    </Compile>
    <Compile Include="Migrations\201701120413341_AddScopeCredentialKey.cs" />
    <Compile Include="Migrations\201701120413341_AddScopeCredentialKey.Designer.cs">
      <DependentUpon>201701120413341_AddScopeCredentialKey.cs</DependentUpon>
    </Compile>
    <Compile Include="Migrations\201611240011320_AddTriggerForPackagesLastEdited.cs" />
    <Compile Include="Migrations\201611240011320_AddTriggerForPackagesLastEdited.Designer.cs">
      <DependentUpon>201611240011320_AddTriggerForPackagesLastEdited.cs</DependentUpon>
    </Compile>
    <Compile Include="Migrations\201703221228170_AddSemVerLevelKeyColumn.cs" />
    <Compile Include="Migrations\201703221228170_AddSemVerLevelKeyColumn.Designer.cs">
      <DependentUpon>201703221228170_AddSemVerLevelKeyColumn.cs</DependentUpon>
    </Compile>
    <Compile Include="OData\Conventions\CompositeODataKeyHelper.cs" />
    <Compile Include="OData\Conventions\EntitySetPropertyRoutingConvention.cs" />
    <Compile Include="OData\ODataServiceVersionHeaderPropagatingBatchHandler.cs" />
    <Compile Include="OData\QueryInterceptors\NormalizeVersionInterceptor.cs" />
    <Compile Include="OData\QueryAllowed\ODataQueryFilter.cs" />
    <Compile Include="OData\QueryAllowed\ODataQueryVerifier.cs" />
    <Compile Include="OData\QueryAllowed\ODataQueryRequest.cs" />
    <Compile Include="OData\QueryInterceptors\ODataRemoveSorter.cs" />
    <Compile Include="OData\SearchService\SearchAdaptorResult.cs" />
    <Compile Include="OData\SearchService\SearchHijacker.cs" />
    <Compile Include="Diagnostics\DiagnosticsService.cs" />
    <Compile Include="Diagnostics\PerfEvent.cs" />
    <Compile Include="Diagnostics\SendErrorsToTelemetryAttribute.cs" />
    <Compile Include="Extensions\NumberExtensions.cs">
      <SubType>Code</SubType>
    </Compile>
    <Compile Include="Extensions\HttpRequestExtensions.cs" />
    <Compile Include="Helpers\HostMachine.cs" />
    <Compile Include="Infrastructure\DependencyResolverServiceProviderAdapter.cs" />
    <Compile Include="Infrastructure\Lucene\CloudDownloadCountServiceRefreshJob.cs" />
    <Compile Include="Infrastructure\MessageQueue.cs" />
    <Compile Include="Diagnostics\TraceDiagnosticsSource.cs" />
    <Compile Include="Diagnostics\DiagnosticsSourceExtensions.cs" />
    <Compile Include="Configuration\StorageType.cs" />
    <Compile Include="UrlHelperExtensions.cs" />
    <Compile Include="ViewModels\AddOrganizationViewModel.cs" />
    <Compile Include="ViewModels\AddPackageOwnerViewModel.cs" />
    <Compile Include="ViewModels\CompositeLicenseExpressionSegmentViewModel.cs" />
    <Compile Include="ViewModels\DeleteOrganizationViewModel.cs" />
    <Compile Include="ViewModels\DeleteUserViewModel.cs" />
    <Compile Include="ViewModels\DisplayLicenseViewModel.cs" />
    <Compile Include="ViewModels\ListCertificateItemViewModel.cs" />
    <Compile Include="ViewModels\GalleryHomeViewModel.cs" />
    <Compile Include="ViewModels\HandleOrganizationMembershipRequestModel.cs" />
    <Compile Include="ViewModels\ListPackageItemRequiredSignerViewModel.cs" />
    <Compile Include="ViewModels\ManagePackageViewModel.cs" />
    <Compile Include="ViewModels\SearchSideBySideViewModel.cs" />
    <Compile Include="ViewModels\SignerViewModel.cs" />
    <Compile Include="WebRole.cs" />
    <Compile Include="Areas\Admin\AdminAreaRegistration.cs" />
    <Compile Include="Areas\Admin\Controllers\AdminControllerBase.cs" />
    <Compile Include="Areas\Admin\Controllers\HomeController.cs" />
    <Compile Include="Areas\Admin\DynamicData\Content\GridViewPager.ascx.cs">
      <DependentUpon>GridViewPager.ascx</DependentUpon>
      <SubType>ASPXCodeBehind</SubType>
    </Compile>
    <Compile Include="Areas\Admin\DynamicData\Content\GridViewPager.ascx.designer.cs">
      <DependentUpon>GridViewPager.ascx</DependentUpon>
    </Compile>
    <Compile Include="Areas\Admin\DynamicData\Default.aspx.cs">
      <DependentUpon>Default.aspx</DependentUpon>
      <SubType>ASPXCodeBehind</SubType>
    </Compile>
    <Compile Include="Areas\Admin\DynamicData\Default.aspx.designer.cs">
      <DependentUpon>Default.aspx</DependentUpon>
    </Compile>
    <Compile Include="Areas\Admin\DynamicData\DynamicDataManager.cs" />
    <Compile Include="Areas\Admin\DynamicData\EntityTemplates\Default.ascx.cs">
      <DependentUpon>Default.ascx</DependentUpon>
      <SubType>ASPXCodeBehind</SubType>
    </Compile>
    <Compile Include="Areas\Admin\DynamicData\EntityTemplates\Default.ascx.designer.cs">
      <DependentUpon>Default.ascx</DependentUpon>
    </Compile>
    <Compile Include="Areas\Admin\DynamicData\EntityTemplates\Default_Edit.ascx.cs">
      <DependentUpon>Default_Edit.ascx</DependentUpon>
      <SubType>ASPXCodeBehind</SubType>
    </Compile>
    <Compile Include="Areas\Admin\DynamicData\EntityTemplates\Default_Edit.ascx.designer.cs">
      <DependentUpon>Default_Edit.ascx</DependentUpon>
    </Compile>
    <Compile Include="Areas\Admin\DynamicData\EntityTemplates\Default_Insert.ascx.cs">
      <DependentUpon>Default_Insert.ascx</DependentUpon>
      <SubType>ASPXCodeBehind</SubType>
    </Compile>
    <Compile Include="Areas\Admin\DynamicData\EntityTemplates\Default_Insert.ascx.designer.cs">
      <DependentUpon>Default_Insert.ascx</DependentUpon>
    </Compile>
    <Compile Include="Areas\Admin\DynamicData\FieldTemplates\Boolean.ascx.cs">
      <DependentUpon>Boolean.ascx</DependentUpon>
      <SubType>ASPXCodeBehind</SubType>
    </Compile>
    <Compile Include="Areas\Admin\DynamicData\FieldTemplates\Boolean.ascx.designer.cs">
      <DependentUpon>Boolean.ascx</DependentUpon>
    </Compile>
    <Compile Include="Areas\Admin\DynamicData\FieldTemplates\Boolean_Edit.ascx.cs">
      <DependentUpon>Boolean_Edit.ascx</DependentUpon>
      <SubType>ASPXCodeBehind</SubType>
    </Compile>
    <Compile Include="Areas\Admin\DynamicData\FieldTemplates\Boolean_Edit.ascx.designer.cs">
      <DependentUpon>Boolean_Edit.ascx</DependentUpon>
    </Compile>
    <Compile Include="Areas\Admin\DynamicData\FieldTemplates\Children.ascx.cs">
      <DependentUpon>Children.ascx</DependentUpon>
      <SubType>ASPXCodeBehind</SubType>
    </Compile>
    <Compile Include="Areas\Admin\DynamicData\FieldTemplates\Children.ascx.designer.cs">
      <DependentUpon>Children.ascx</DependentUpon>
    </Compile>
    <Compile Include="Areas\Admin\DynamicData\FieldTemplates\Children_Insert.ascx.cs">
      <DependentUpon>Children_Insert.ascx</DependentUpon>
      <SubType>ASPXCodeBehind</SubType>
    </Compile>
    <Compile Include="Areas\Admin\DynamicData\FieldTemplates\Children_Insert.ascx.designer.cs">
      <DependentUpon>Children_Insert.ascx</DependentUpon>
    </Compile>
    <Compile Include="Areas\Admin\DynamicData\FieldTemplates\DateTime.ascx.cs">
      <DependentUpon>DateTime.ascx</DependentUpon>
      <SubType>ASPXCodeBehind</SubType>
    </Compile>
    <Compile Include="Areas\Admin\DynamicData\FieldTemplates\DateTime.ascx.designer.cs">
      <DependentUpon>DateTime.ascx</DependentUpon>
    </Compile>
    <Compile Include="Areas\Admin\DynamicData\FieldTemplates\DateTime_Edit.ascx.cs">
      <DependentUpon>DateTime_Edit.ascx</DependentUpon>
      <SubType>ASPXCodeBehind</SubType>
    </Compile>
    <Compile Include="Areas\Admin\DynamicData\FieldTemplates\DateTime_Edit.ascx.designer.cs">
      <DependentUpon>DateTime_Edit.ascx</DependentUpon>
    </Compile>
    <Compile Include="Areas\Admin\DynamicData\FieldTemplates\Decimal_Edit.ascx.cs">
      <DependentUpon>Decimal_Edit.ascx</DependentUpon>
      <SubType>ASPXCodeBehind</SubType>
    </Compile>
    <Compile Include="Areas\Admin\DynamicData\FieldTemplates\Decimal_Edit.ascx.designer.cs">
      <DependentUpon>Decimal_Edit.ascx</DependentUpon>
    </Compile>
    <Compile Include="Areas\Admin\DynamicData\FieldTemplates\EmailAddress.ascx.cs">
      <DependentUpon>EmailAddress.ascx</DependentUpon>
      <SubType>ASPXCodeBehind</SubType>
    </Compile>
    <Compile Include="Areas\Admin\DynamicData\FieldTemplates\EmailAddress.ascx.designer.cs">
      <DependentUpon>EmailAddress.ascx</DependentUpon>
    </Compile>
    <Compile Include="Areas\Admin\DynamicData\FieldTemplates\Enumeration.ascx.cs">
      <DependentUpon>Enumeration.ascx</DependentUpon>
      <SubType>ASPXCodeBehind</SubType>
    </Compile>
    <Compile Include="Areas\Admin\DynamicData\FieldTemplates\Enumeration.ascx.designer.cs">
      <DependentUpon>Enumeration.ascx</DependentUpon>
    </Compile>
    <Compile Include="Areas\Admin\DynamicData\FieldTemplates\Enumeration_Edit.ascx.cs">
      <DependentUpon>Enumeration_Edit.ascx</DependentUpon>
      <SubType>ASPXCodeBehind</SubType>
    </Compile>
    <Compile Include="Areas\Admin\DynamicData\FieldTemplates\Enumeration_Edit.ascx.designer.cs">
      <DependentUpon>Enumeration_Edit.ascx</DependentUpon>
    </Compile>
    <Compile Include="Areas\Admin\DynamicData\FieldTemplates\ForeignKey.ascx.cs">
      <DependentUpon>ForeignKey.ascx</DependentUpon>
      <SubType>ASPXCodeBehind</SubType>
    </Compile>
    <Compile Include="Areas\Admin\DynamicData\FieldTemplates\ForeignKey.ascx.designer.cs">
      <DependentUpon>ForeignKey.ascx</DependentUpon>
    </Compile>
    <Compile Include="Areas\Admin\DynamicData\FieldTemplates\ForeignKey_Edit.ascx.cs">
      <DependentUpon>ForeignKey_Edit.ascx</DependentUpon>
      <SubType>ASPXCodeBehind</SubType>
    </Compile>
    <Compile Include="Areas\Admin\DynamicData\FieldTemplates\ForeignKey_Edit.ascx.designer.cs">
      <DependentUpon>ForeignKey_Edit.ascx</DependentUpon>
    </Compile>
    <Compile Include="Areas\Admin\DynamicData\FieldTemplates\Integer_Edit.ascx.cs">
      <DependentUpon>Integer_Edit.ascx</DependentUpon>
      <SubType>ASPXCodeBehind</SubType>
    </Compile>
    <Compile Include="Areas\Admin\DynamicData\FieldTemplates\Integer_Edit.ascx.designer.cs">
      <DependentUpon>Integer_Edit.ascx</DependentUpon>
    </Compile>
    <Compile Include="Areas\Admin\DynamicData\FieldTemplates\ManyToMany.ascx.cs">
      <DependentUpon>ManyToMany.ascx</DependentUpon>
      <SubType>ASPXCodeBehind</SubType>
    </Compile>
    <Compile Include="Areas\Admin\DynamicData\FieldTemplates\ManyToMany.ascx.designer.cs">
      <DependentUpon>ManyToMany.ascx</DependentUpon>
    </Compile>
    <Compile Include="Areas\Admin\DynamicData\FieldTemplates\ManyToMany_Edit.ascx.cs">
      <DependentUpon>ManyToMany_Edit.ascx</DependentUpon>
      <SubType>ASPXCodeBehind</SubType>
    </Compile>
    <Compile Include="Areas\Admin\DynamicData\FieldTemplates\ManyToMany_Edit.ascx.designer.cs">
      <DependentUpon>ManyToMany_Edit.ascx</DependentUpon>
    </Compile>
    <Compile Include="Areas\Admin\DynamicData\FieldTemplates\MultilineText_Edit.ascx.cs">
      <DependentUpon>MultilineText_Edit.ascx</DependentUpon>
      <SubType>ASPXCodeBehind</SubType>
    </Compile>
    <Compile Include="Areas\Admin\DynamicData\FieldTemplates\MultilineText_Edit.ascx.designer.cs">
      <DependentUpon>MultilineText_Edit.ascx</DependentUpon>
    </Compile>
    <Compile Include="Areas\Admin\DynamicData\FieldTemplates\Text.ascx.cs">
      <DependentUpon>Text.ascx</DependentUpon>
      <SubType>ASPXCodeBehind</SubType>
    </Compile>
    <Compile Include="Areas\Admin\DynamicData\FieldTemplates\Text.ascx.designer.cs">
      <DependentUpon>Text.ascx</DependentUpon>
    </Compile>
    <Compile Include="Areas\Admin\DynamicData\FieldTemplates\Text_Edit.ascx.cs">
      <DependentUpon>Text_Edit.ascx</DependentUpon>
      <SubType>ASPXCodeBehind</SubType>
    </Compile>
    <Compile Include="Areas\Admin\DynamicData\FieldTemplates\Text_Edit.ascx.designer.cs">
      <DependentUpon>Text_Edit.ascx</DependentUpon>
    </Compile>
    <Compile Include="Areas\Admin\DynamicData\FieldTemplates\Url.ascx.cs">
      <DependentUpon>Url.ascx</DependentUpon>
      <SubType>ASPXCodeBehind</SubType>
    </Compile>
    <Compile Include="Areas\Admin\DynamicData\FieldTemplates\Url.ascx.designer.cs">
      <DependentUpon>Url.ascx</DependentUpon>
    </Compile>
    <Compile Include="Areas\Admin\DynamicData\Filters\Boolean.ascx.cs">
      <DependentUpon>Boolean.ascx</DependentUpon>
      <SubType>ASPXCodeBehind</SubType>
    </Compile>
    <Compile Include="Areas\Admin\DynamicData\Filters\Boolean.ascx.designer.cs">
      <DependentUpon>Boolean.ascx</DependentUpon>
    </Compile>
    <Compile Include="Areas\Admin\DynamicData\Filters\Enumeration.ascx.cs">
      <DependentUpon>Enumeration.ascx</DependentUpon>
      <SubType>ASPXCodeBehind</SubType>
    </Compile>
    <Compile Include="Areas\Admin\DynamicData\Filters\Enumeration.ascx.designer.cs">
      <DependentUpon>Enumeration.ascx</DependentUpon>
    </Compile>
    <Compile Include="Areas\Admin\DynamicData\Filters\ForeignKey.ascx.cs">
      <DependentUpon>ForeignKey.ascx</DependentUpon>
      <SubType>ASPXCodeBehind</SubType>
    </Compile>
    <Compile Include="Areas\Admin\DynamicData\Filters\ForeignKey.ascx.designer.cs">
      <DependentUpon>ForeignKey.ascx</DependentUpon>
    </Compile>
    <Compile Include="Areas\Admin\DynamicData\PageTemplates\Details.aspx.cs">
      <DependentUpon>Details.aspx</DependentUpon>
      <SubType>ASPXCodeBehind</SubType>
    </Compile>
    <Compile Include="Areas\Admin\DynamicData\PageTemplates\Details.aspx.designer.cs">
      <DependentUpon>Details.aspx</DependentUpon>
    </Compile>
    <Compile Include="Areas\Admin\DynamicData\PageTemplates\Edit.aspx.cs">
      <DependentUpon>Edit.aspx</DependentUpon>
      <SubType>ASPXCodeBehind</SubType>
    </Compile>
    <Compile Include="Areas\Admin\DynamicData\PageTemplates\Edit.aspx.designer.cs">
      <DependentUpon>Edit.aspx</DependentUpon>
    </Compile>
    <Compile Include="Areas\Admin\DynamicData\PageTemplates\Insert.aspx.cs">
      <DependentUpon>Insert.aspx</DependentUpon>
      <SubType>ASPXCodeBehind</SubType>
    </Compile>
    <Compile Include="Areas\Admin\DynamicData\PageTemplates\Insert.aspx.designer.cs">
      <DependentUpon>Insert.aspx</DependentUpon>
    </Compile>
    <Compile Include="Areas\Admin\DynamicData\PageTemplates\List.aspx.cs">
      <DependentUpon>List.aspx</DependentUpon>
      <SubType>ASPXCodeBehind</SubType>
    </Compile>
    <Compile Include="Areas\Admin\DynamicData\PageTemplates\List.aspx.designer.cs">
      <DependentUpon>List.aspx</DependentUpon>
    </Compile>
    <Compile Include="Areas\Admin\DynamicData\Site.master.cs">
      <DependentUpon>Site.master</DependentUpon>
      <SubType>ASPXCodeBehind</SubType>
    </Compile>
    <Compile Include="Areas\Admin\DynamicData\Site.master.designer.cs">
      <DependentUpon>Site.master</DependentUpon>
    </Compile>
    <Compile Include="Controllers\StatisticsController.cs" />
    <Compile Include="OData\QueryInterceptors\CountInterceptor.cs">
      <SubType>Code</SubType>
    </Compile>
    <Compile Include="OData\QueryInterceptors\DisregardODataInterceptor.cs" />
    <Compile Include="OData\SearchService\SearchAdaptor.cs" />
    <Compile Include="OData\V1FeedPackage.cs">
      <SubType>Code</SubType>
    </Compile>
    <Compile Include="OData\PackageExtensions.cs">
      <SubType>Code</SubType>
    </Compile>
    <Compile Include="OData\V2FeedPackage.cs">
      <SubType>Code</SubType>
    </Compile>
    <Compile Include="Filters\ApiAuthorizeAttribute.cs" />
    <Compile Include="Filters\CacheFilter.cs" />
    <Compile Include="Filters\CompressFilter.cs" />
    <Compile Include="Filters\RequiresAccountConfirmationAttribute.cs" />
    <Compile Include="Helpers\AccordeonHelper.cs" />
    <Compile Include="Helpers\EnumHelper.cs" />
    <Compile Include="Helpers\FileHelper.cs" />
    <Compile Include="Helpers\HtmlExtensions.cs" />
    <Compile Include="Helpers\PackageHelper.cs" />
    <Compile Include="Helpers\StringExtensions.cs" />
    <Compile Include="Helpers\StatisticsHelper.cs" />
    <Compile Include="Helpers\TreeView.cs" />
    <Compile Include="ImageResult.cs" />
    <Compile Include="Infrastructure\AntiForgeryErrorFilter.cs" />
    <Compile Include="Infrastructure\ApplicationVersionHelper.cs" />
    <Compile Include="Infrastructure\ChallengeResult.cs" />
    <Compile Include="Infrastructure\Lucene\ExternalSearchService.cs" />
    <Compile Include="Infrastructure\MandatoryAttribute.cs" />
    <Compile Include="Infrastructure\NotEqualAttribute.cs" />
    <Compile Include="Infrastructure\PackageIndexEntity.cs" />
    <Compile Include="Infrastructure\ReadOnlyModeErrorFilter.cs" />
    <Compile Include="Infrastructure\SafeRedirectResult.cs" />
    <Compile Include="Infrastructure\StatisticsReport.cs" />
    <Compile Include="Infrastructure\SubtextAttribute.cs" />
    <Compile Include="Authentication\AsyncFileUpload\AsyncFileUploadExtensions.cs" />
    <Compile Include="Authentication\AsyncFileUpload\AsyncFileUploadModule.cs" />
    <Compile Include="Authentication\AsyncFileUpload\AsyncFileUploadProgress.cs" />
    <Compile Include="Authentication\AsyncFileUpload\AsyncFileUploadRequestParser.cs" />
    <Compile Include="Infrastructure\HintAttribute.cs" />
    <Compile Include="Infrastructure\HttpHeaderValueProvider.cs" />
    <Compile Include="Infrastructure\HttpHeaderValueProviderFactory.cs" />
    <Compile Include="Infrastructure\HttpStatusCodeWithBodyResult.cs" />
    <Compile Include="Infrastructure\Jobs\NuGetJobCoordinator.cs" />
    <Compile Include="Infrastructure\Lucene\AnalysisHelper.cs" />
    <Compile Include="Infrastructure\Lucene\LuceneCommon.cs" />
    <Compile Include="Infrastructure\Lucene\LuceneIndexingJob.cs" />
    <Compile Include="Infrastructure\Lucene\LuceneIndexingService.cs" />
    <Compile Include="Infrastructure\Lucene\PerFieldAnalyzer.cs" />
    <Compile Include="Infrastructure\Lucene\NuGetSearchTerm.cs" />
    <Compile Include="Infrastructure\TracingHttpHandler.cs" />
    <Compile Include="Infrastructure\UserSafeException.cs" />
    <Compile Include="Migrations\201110060711357_Initial.cs">
      <SubType>Code</SubType>
    </Compile>
    <Compile Include="Migrations\201110060711357_Initial.Designer.cs">
      <DependentUpon>201110060711357_Initial.cs</DependentUpon>
    </Compile>
    <Compile Include="Migrations\201110102157002_PrereleaseChanges.cs">
      <SubType>Code</SubType>
    </Compile>
    <Compile Include="Migrations\201110102157002_PrereleaseChanges.Designer.cs">
      <DependentUpon>201110102157002_PrereleaseChanges.cs</DependentUpon>
    </Compile>
    <Compile Include="Migrations\201110180052097_GallerySettings.cs">
      <SubType>Code</SubType>
    </Compile>
    <Compile Include="Migrations\201110180052097_GallerySettings.Designer.cs">
      <DependentUpon>201110180052097_GallerySettings.cs</DependentUpon>
    </Compile>
    <Compile Include="Migrations\201110230649210_PackageOwnerRequests.cs">
      <SubType>Code</SubType>
    </Compile>
    <Compile Include="Migrations\201110230649210_PackageOwnerRequests.Designer.cs">
      <DependentUpon>201110230649210_PackageOwnerRequests.cs</DependentUpon>
    </Compile>
    <Compile Include="Migrations\201111022024584_PackageDependencyVersionSpec.cs">
      <SubType>Code</SubType>
    </Compile>
    <Compile Include="Migrations\201111022024584_PackageDependencyVersionSpec.Designer.cs">
      <DependentUpon>201111022024584_PackageDependencyVersionSpec.cs</DependentUpon>
    </Compile>
    <Compile Include="Migrations\201111022051010_PackageReleaseNotes.cs">
      <SubType>Code</SubType>
    </Compile>
    <Compile Include="Migrations\201111022051010_PackageReleaseNotes.Designer.cs">
      <DependentUpon>201111022051010_PackageReleaseNotes.cs</DependentUpon>
    </Compile>
    <Compile Include="Migrations\201111080239544_ListPackagesIndexes.cs">
      <SubType>Code</SubType>
    </Compile>
    <Compile Include="Migrations\201111080239544_ListPackagesIndexes.Designer.cs">
      <DependentUpon>201111080239544_ListPackagesIndexes.cs</DependentUpon>
    </Compile>
    <Compile Include="Migrations\201111080816426_DisplayPackageIndexes.cs">
      <SubType>Code</SubType>
    </Compile>
    <Compile Include="Migrations\201111080816426_DisplayPackageIndexes.Designer.cs">
      <DependentUpon>201111080816426_DisplayPackageIndexes.cs</DependentUpon>
    </Compile>
    <Compile Include="Migrations\201111081908453_MyPackagesIndexes.cs">
      <SubType>Code</SubType>
    </Compile>
    <Compile Include="Migrations\201111081908453_MyPackagesIndexes.Designer.cs">
      <DependentUpon>201111081908453_MyPackagesIndexes.cs</DependentUpon>
    </Compile>
    <Compile Include="Migrations\201111150729167_AddSmtpPassword.cs">
      <SubType>Code</SubType>
    </Compile>
    <Compile Include="Migrations\201111150729167_AddSmtpPassword.Designer.cs">
      <DependentUpon>201111150729167_AddSmtpPassword.cs</DependentUpon>
    </Compile>
    <Compile Include="Migrations\201111222338036_GalleryOwnerEmailSettings.cs">
      <SubType>Code</SubType>
    </Compile>
    <Compile Include="Migrations\201111222338036_GalleryOwnerEmailSettings.Designer.cs">
      <DependentUpon>201111222338036_GalleryOwnerEmailSettings.cs</DependentUpon>
    </Compile>
    <Compile Include="Migrations\201201031925005_AddPasswordHash.cs">
      <SubType>Code</SubType>
    </Compile>
    <Compile Include="Migrations\201201031925005_AddPasswordHash.Designer.cs">
      <DependentUpon>201201031925005_AddPasswordHash.cs</DependentUpon>
    </Compile>
    <Compile Include="Migrations\201203180016174_CuratedFeeds.cs" />
    <Compile Include="Migrations\201203180016174_CuratedFeeds.Designer.cs">
      <DependentUpon>201203180016174_CuratedFeeds.cs</DependentUpon>
    </Compile>
    <Compile Include="Migrations\201203180320147_ChangeCuratedFeedIdToName.cs" />
    <Compile Include="Migrations\201203180320147_ChangeCuratedFeedIdToName.Designer.cs">
      <DependentUpon>201203180320147_ChangeCuratedFeedIdToName.cs</DependentUpon>
    </Compile>
    <Compile Include="Migrations\201203182132476_CuratedPackages.cs" />
    <Compile Include="Migrations\201203182132476_CuratedPackages.Designer.cs">
      <DependentUpon>201203182132476_CuratedPackages.cs</DependentUpon>
    </Compile>
    <Compile Include="Migrations\201205172325056_FrameworkName.cs" />
    <Compile Include="Migrations\201205172325056_FrameworkName.Designer.cs">
      <DependentUpon>201205172325056_FrameworkName.cs</DependentUpon>
    </Compile>
    <Compile Include="Migrations\201206131919241_AddTargetFxToDependencies.cs" />
    <Compile Include="Migrations\201206131919241_AddTargetFxToDependencies.Designer.cs">
      <DependentUpon>201206131919241_AddTargetFxToDependencies.cs</DependentUpon>
    </Compile>
    <Compile Include="Migrations\201206250141447_ExecuteELMAHSql.cs" />
    <Compile Include="Migrations\201206250141447_ExecuteELMAHSql.Designer.cs">
      <DependentUpon>201206250141447_ExecuteELMAHSql.cs</DependentUpon>
    </Compile>
    <Compile Include="Migrations\201208171904586_Language.cs" />
    <Compile Include="Migrations\201208171904586_Language.Designer.cs">
      <DependentUpon>201208171904586_Language.cs</DependentUpon>
    </Compile>
    <Compile Include="Migrations\201208222206329_ColumnLengthOfPackageTable.cs" />
    <Compile Include="Migrations\201208222206329_ColumnLengthOfPackageTable.Designer.cs">
      <DependentUpon>201208222206329_ColumnLengthOfPackageTable.cs</DependentUpon>
    </Compile>
    <Compile Include="Migrations\201208222227425_PackageIndexes.cs" />
    <Compile Include="Migrations\201208222227425_PackageIndexes.Designer.cs">
      <DependentUpon>201208222227425_PackageIndexes.cs</DependentUpon>
    </Compile>
    <Compile Include="Migrations\201208230640333_PackageSortingIndexes.cs" />
    <Compile Include="Migrations\201208230640333_PackageSortingIndexes.Designer.cs">
      <DependentUpon>201208230640333_PackageSortingIndexes.cs</DependentUpon>
    </Compile>
    <Compile Include="Migrations\201208302051344_CreateAggregateStatisticsSP.cs" />
    <Compile Include="Migrations\201208302051344_CreateAggregateStatisticsSP.Designer.cs">
      <DependentUpon>201208302051344_CreateAggregateStatisticsSP.cs</DependentUpon>
    </Compile>
    <Compile Include="Migrations\201209181743161_AggregateStatsSp_ReduxLastUpdate.cs" />
    <Compile Include="Migrations\201209181743161_AggregateStatsSp_ReduxLastUpdate.Designer.cs">
      <DependentUpon>201209181743161_AggregateStatsSp_ReduxLastUpdate.cs</DependentUpon>
    </Compile>
    <Compile Include="Migrations\201210312146585_GallerySettings_TotalDownloadCount.cs" />
    <Compile Include="Migrations\201210312146585_GallerySettings_TotalDownloadCount.Designer.cs">
      <DependentUpon>201210312146585_GallerySettings_TotalDownloadCount.cs</DependentUpon>
    </Compile>
    <Compile Include="Migrations\201210312150156_AggregateStatistics_TotalDownloadCount.cs" />
    <Compile Include="Migrations\201210312150156_AggregateStatistics_TotalDownloadCount.Designer.cs">
      <DependentUpon>201210312150156_AggregateStatistics_TotalDownloadCount.cs</DependentUpon>
    </Compile>
    <Compile Include="Migrations\201211271813001_AddNuGetOperation.cs" />
    <Compile Include="Migrations\201211271813001_AddNuGetOperation.Designer.cs">
      <DependentUpon>201211271813001_AddNuGetOperation.cs</DependentUpon>
    </Compile>
    <Compile Include="Migrations\201301180132053_RemoveWorkItems.cs" />
    <Compile Include="Migrations\201301180132053_RemoveWorkItems.Designer.cs">
      <DependentUpon>201301180132053_RemoveWorkItems.cs</DependentUpon>
    </Compile>
    <Compile Include="Migrations\201302072118537_MovingGallerySettingsToConfiguration.cs" />
    <Compile Include="Migrations\201302072118537_MovingGallerySettingsToConfiguration.Designer.cs">
      <DependentUpon>201302072118537_MovingGallerySettingsToConfiguration.cs</DependentUpon>
    </Compile>
    <Compile Include="Migrations\201302282115583_AddMinRequiredVerisonColumn.cs" />
    <Compile Include="Migrations\201302282115583_AddMinRequiredVerisonColumn.Designer.cs">
      <DependentUpon>201302282115583_AddMinRequiredVerisonColumn.cs</DependentUpon>
    </Compile>
    <Compile Include="Migrations\201304020006512_UserLookupOptimization.cs" />
    <Compile Include="Migrations\201304020006512_UserLookupOptimization.Designer.cs">
      <DependentUpon>201304020006512_UserLookupOptimization.cs</DependentUpon>
    </Compile>
    <Compile Include="Migrations\201304251927587_UserCreatedDate.cs" />
    <Compile Include="Migrations\201304251927587_UserCreatedDate.Designer.cs">
      <DependentUpon>201304251927587_UserCreatedDate.cs</DependentUpon>
    </Compile>
    <Compile Include="Migrations\201304091828587_Contract_UniqueCuratedPackages.cs" />
    <Compile Include="Migrations\201304091828587_Contract_UniqueCuratedPackages.Designer.cs">
      <DependentUpon>201304091828587_Contract_UniqueCuratedPackages.cs</DependentUpon>
    </Compile>
    <Compile Include="Migrations\201306031734581_WidenStatisticsOperationColumn.cs" />
    <Compile Include="Migrations\201306031734581_WidenStatisticsOperationColumn.Designer.cs">
      <DependentUpon>201306031734581_WidenStatisticsOperationColumn.cs</DependentUpon>
    </Compile>
    <Compile Include="Migrations\201306031754328_SupportNewClientHeaders.cs" />
    <Compile Include="Migrations\201306031754328_SupportNewClientHeaders.Designer.cs">
      <DependentUpon>201306031754328_SupportNewClientHeaders.cs</DependentUpon>
    </Compile>
    <Compile Include="Migrations\201308051913351_EditableMetadata.cs" />
    <Compile Include="Migrations\201308051913351_EditableMetadata.Designer.cs">
      <DependentUpon>201308051913351_EditableMetadata.cs</DependentUpon>
    </Compile>
    <Compile Include="Migrations\201308292200027_PackageLastEditedTimestamp.cs" />
    <Compile Include="Migrations\201308292200027_PackageLastEditedTimestamp.Designer.cs">
      <DependentUpon>201308292200027_PackageLastEditedTimestamp.cs</DependentUpon>
    </Compile>
    <Compile Include="Migrations\201308302258388_AddPackageEditLastErrorColumn.cs" />
    <Compile Include="Migrations\201308302258388_AddPackageEditLastErrorColumn.Designer.cs">
      <DependentUpon>201308302258388_AddPackageEditLastErrorColumn.cs</DependentUpon>
    </Compile>
    <Compile Include="Migrations\201309092040124_LicenseReports.cs" />
    <Compile Include="Migrations\201309092040124_LicenseReports.Designer.cs">
      <DependentUpon>201309092040124_LicenseReports.cs</DependentUpon>
    </Compile>
    <Compile Include="Migrations\201309092041546_AddPackageLicenseReportSproc.cs" />
    <Compile Include="Migrations\201309092041546_AddPackageLicenseReportSproc.Designer.cs">
      <DependentUpon>201309092041546_AddPackageLicenseReportSproc.cs</DependentUpon>
    </Compile>
    <Compile Include="Migrations\201309101922464_NormalizedVersionColumn.cs" />
    <Compile Include="Migrations\201309101922464_NormalizedVersionColumn.Designer.cs">
      <DependentUpon>201309101922464_NormalizedVersionColumn.cs</DependentUpon>
    </Compile>
    <Compile Include="Migrations\201309172217450_CredentialsTable.cs" />
    <Compile Include="Migrations\201309172217450_CredentialsTable.Designer.cs">
      <DependentUpon>201309172217450_CredentialsTable.cs</DependentUpon>
    </Compile>
    <Compile Include="Migrations\201310281909048_PackageStatistics.cs" />
    <Compile Include="Migrations\201310281909048_PackageStatistics.Designer.cs">
      <DependentUpon>201310281909048_PackageStatistics.cs</DependentUpon>
    </Compile>
    <Compile Include="Migrations\201310301757446_RemoveOldCredentialColumns.cs" />
    <Compile Include="Migrations\201310301757446_RemoveOldCredentialColumns.Designer.cs">
      <DependentUpon>201310301757446_RemoveOldCredentialColumns.cs</DependentUpon>
    </Compile>
    <Compile Include="Migrations\201310301947399_AddCredentialDescriptionColumn.cs" />
    <Compile Include="Migrations\201310301947399_AddCredentialDescriptionColumn.Designer.cs">
      <DependentUpon>201310301947399_AddCredentialDescriptionColumn.cs</DependentUpon>
    </Compile>
    <Compile Include="Migrations\201311261928187_NullifyOldColumns.cs" />
    <Compile Include="Migrations\201311261928187_NullifyOldColumns.Designer.cs">
      <DependentUpon>201311261928187_NullifyOldColumns.cs</DependentUpon>
    </Compile>
    <Compile Include="Migrations\201505261416326_UniquePackageRegistration.cs" />
    <Compile Include="Migrations\201505261416326_UniquePackageRegistration.Designer.cs">
      <DependentUpon>201505261416326_UniquePackageRegistration.cs</DependentUpon>
    </Compile>
    <Compile Include="Migrations\201507171324501_AdditionalIndexesForPerformance.cs" />
    <Compile Include="Migrations\201507171324501_AdditionalIndexesForPerformance.Designer.cs">
      <DependentUpon>201507171324501_AdditionalIndexesForPerformance.cs</DependentUpon>
    </Compile>
    <Compile Include="Migrations\201508031046581_IndexPackagesLastUpdatedWithIsListed.cs" />
    <Compile Include="Migrations\201508031046581_IndexPackagesLastUpdatedWithIsListed.Designer.cs">
      <DependentUpon>201508031046581_IndexPackagesLastUpdatedWithIsListed.cs</DependentUpon>
    </Compile>
    <Compile Include="Migrations\201510010732458_EntityFramework6.cs" />
    <Compile Include="Migrations\201510010732458_EntityFramework6.Designer.cs">
      <DependentUpon>201510010732458_EntityFramework6.cs</DependentUpon>
    </Compile>
    <Compile Include="Migrations\201510011319560_PackageDelete.cs" />
    <Compile Include="Migrations\201510011319560_PackageDelete.Designer.cs">
      <DependentUpon>201510011319560_PackageDelete.cs</DependentUpon>
    </Compile>
    <Compile Include="Migrations\201511050008198_PackagesCreatedDateDefaultValue.cs" />
    <Compile Include="Migrations\201511050008198_PackagesCreatedDateDefaultValue.Designer.cs">
      <DependentUpon>201511050008198_PackagesCreatedDateDefaultValue.cs</DependentUpon>
    </Compile>
    <Compile Include="Migrations\MigrationsConfiguration.cs" />
    <Compile Include="Migrations\SqlResourceMigration.cs" />
    <Compile Include="OData\Conventions\ActionCountRoutingConvention.cs" />
    <Compile Include="OData\Conventions\ControllerAliasingODataRoutingConvention.cs" />
    <Compile Include="OData\Conventions\CompositeKeyRoutingConvention.cs" />
    <Compile Include="OData\Conventions\EntitySetCountRoutingConvention.cs" />
    <Compile Include="OData\Conventions\MethodNameActionRoutingConvention.cs" />
    <Compile Include="OData\NuGetODataController.cs" />
    <Compile Include="OData\Routing\CountODataPathHandler.cs" />
    <Compile Include="OData\Routing\CountPathSegment.cs" />
    <Compile Include="OData\Serializers\NuGetEntityTypeSerializer.cs" />
    <Compile Include="OData\Serializers\CustomSerializerProvider.cs" />
    <Compile Include="Infrastructure\Lucene\NuGetQueryParser.cs" />
    <Compile Include="RequestModels\DeletePackagesRequest.cs" />
    <Compile Include="RequestModels\EditPackageVersionRequest.cs" />
    <Compile Include="RequestModels\VerifyPackageRequest.cs" />
    <Compile Include="Infrastructure\Authentication\LegacyHasher.cs" />
    <Compile Include="Infrastructure\Authentication\V3Hasher.cs" />
    <Compile Include="Services\AllowLocalHttpRedirectPolicy.cs" />
    <Compile Include="Services\ISourceDestinationRedirectPolicy.cs" />
    <Compile Include="Services\NoLessSecureDestinationRedirectPolicy.cs" />
    <Compile Include="Services\ReflowPackageService.cs" />
    <Compile Include="Services\TelemetryService.cs" />
    <Compile Include="ViewModels\ManageOrganizationsItemViewModel.cs" />
    <Compile Include="ViewModels\ManageOrganizationsViewModel.cs" />
    <Compile Include="ViewModels\ChangeEmailViewModel.cs" />
    <Compile Include="ViewModels\ChangeNotificationsViewModel.cs" />
    <Compile Include="ViewModels\ChangePasswordViewModel.cs" />
    <Compile Include="ViewModels\CredentialKind.cs" />
    <Compile Include="ViewModels\CredentialViewModel.cs" />
    <Compile Include="ViewModels\ListPackageOwnerViewModel.cs" />
    <Compile Include="ViewModels\OrganizationAccountViewModel.cs" />
    <Compile Include="ViewModels\OrganizationMemberViewModel.cs" />
    <Compile Include="ViewModels\DeleteAccountViewModel.cs" />
    <Compile Include="ViewModels\ApiKeyOwnerViewModel.cs" />
    <Compile Include="ViewModels\PackageOwnersResultViewModel.cs" />
    <Compile Include="ViewModels\ApiKeyListViewModel.cs" />
    <Compile Include="ViewModels\ApiKeyViewModel.cs" />
    <Compile Include="ViewModels\OwnerRequestsListItemViewModel.cs" />
    <Compile Include="ViewModels\PackageStatusSummary.cs" />
    <Compile Include="ViewModels\ReportViewModel.cs" />
    <Compile Include="ViewModels\ReservedNamespaceListViewModel.cs" />
    <Compile Include="ViewModels\ReservedNamespaceListItemViewModel.cs" />
    <Compile Include="ViewModels\OwnerRequestsListViewModel.cs" />
    <Compile Include="ViewModels\OwnerRequestsViewModel.cs" />
    <Compile Include="ViewModels\PackageHeadingModel.cs" />
    <Compile Include="ViewModels\PackageManagerViewModel.cs" />
    <Compile Include="ViewModels\ReportMyPackageViewModel.cs" />
    <Compile Include="ViewModels\ScopeViewModel.cs" />
    <Compile Include="ViewModels\PackageListSearchViewModel.cs" />
    <Compile Include="ViewModels\ThirdPartyPackageManagerViewModel.cs" />
    <Compile Include="ViewModels\TransformAccountFailedViewModel.cs" />
    <Compile Include="ViewModels\TransformAccountViewModel.cs" />
    <Compile Include="ViewModels\UserAccountViewModel.cs" />
    <Compile Include="WebApi\PlainTextResult.cs" />
    <Compile Include="WebApi\QueryResult.cs" />
    <Compile Include="WebApi\QueryResultDefaults.cs" />
    <Compile Include="WebApi\QueryResultExtensions.cs" />
    <Content Include="ApplicationInsights.config">
      <CopyToOutputDirectory>PreserveNewest</CopyToOutputDirectory>
      <SubType>Designer</SubType>
    </Content>
    <Content Include="Areas\Admin\DynamicData\FieldTemplates\Url_Edit.ascx" />
    <Content Include="Areas\Admin\DynamicData\PageTemplates\ListDetails.aspx" />
    <Content Include="Content\admin\SupportRequestStyles.css" />
    <Content Include="Content\fabric.css" />
    <Content Include="Content\gallery\img\logo-og-600x600.png" />
    <Content Include="Content\gallery\img\rss-24x24.png" />
    <Content Include="Content\Images\icons\apiKey.png" />
    <Content Include="Content\Images\icons\apiKeyExpired.png" />
    <Content Include="Content\Images\icons\apiKeyLegacy.png" />
    <Content Include="Content\Images\icons\apiKeyNew.png" />
    <Content Include="Content\Images\icons\copy.png" />
    <Content Include="Content\Images\icons\delete.png" />
    <Content Include="Content\Images\icons\edit.png" />
    <Content Include="Content\Images\icons\expire.png" />
    <Content Include="Content\Images\icons\regenerate.png" />
    <Content Include="Content\gallery\css\bootstrap-theme.css" />
    <Content Include="Content\gallery\css\bootstrap.css" />
    <Content Include="Content\gallery\css\fabric.css" />
    <Content Include="Content\gallery\img\api-key-256x256.png" />
    <Content Include="Content\gallery\img\api-key-expired-256x256.png" />
    <Content Include="Content\gallery\img\api-key-expired.svg" />
    <Content Include="Content\gallery\img\api-key-legacy-256x256.png" />
    <Content Include="Content\gallery\img\api-key-legacy.svg" />
    <Content Include="Content\gallery\img\api-key-new-256x256.png" />
    <Content Include="Content\gallery\img\api-key-new.svg" />
    <Content Include="Content\gallery\img\api-key.svg" />
    <Content Include="Content\gallery\img\blue-circle-225x225.png" />
    <Content Include="Content\gallery\img\blue-circle.svg" />
    <Content Include="Content\gallery\img\circuit-board.svg" />
    <Content Include="Content\gallery\img\default-package-icon-256x256.png" />
    <Content Include="Content\gallery\img\default-package-icon.svg" />
    <Content Include="Content\gallery\img\dotnet-foundation-42x42.png" />
    <Content Include="Content\gallery\img\dotnet-foundation.svg" />
    <Content Include="Content\gallery\img\facebook-24x24.png" />
    <Content Include="Content\gallery\img\facebook.svg" />
    <Content Include="Content\gallery\img\git-32x32.png" />
    <Content Include="Content\gallery\img\git.svg" />
    <Content Include="Content\gallery\img\github-32x32.png" />
    <Content Include="Content\gallery\img\github.svg" />
    <Content Include="Content\gallery\img\logo-footer-184x57.png" />
    <Content Include="Content\gallery\img\logo-footer.svg" />
    <Content Include="Content\gallery\img\logo-header-94x29.png" />
    <Content Include="Content\gallery\img\logo-header.svg" />
    <Content Include="Content\gallery\img\manage-organizations-260x150.png" />
    <Content Include="Content\gallery\img\manage-organizations.svg" />
    <Content Include="Content\gallery\img\microsoft-account-24x24.png" />
    <Content Include="Content\gallery\img\microsoft-account.svg" />
    <Content Include="Content\gallery\img\orange-circle-225x225.png" />
    <Content Include="Content\gallery\img\orange-circle.svg" />
    <Content Include="Content\gallery\img\purple-circle-225x225.png" />
    <Content Include="Content\gallery\img\purple-circle.svg" />
    <Content Include="Content\gallery\img\reserved-indicator-20x20.png" />
    <Content Include="Content\gallery\img\reserved-indicator-256x256.png" />
    <Content Include="Content\gallery\img\reserved-indicator-25x25.png" />
    <Content Include="Content\gallery\img\reserved-indicator.svg" />
    <Content Include="Content\gallery\img\rss-36x36.png" />
    <Content Include="Content\gallery\img\rss.svg" />
    <Content Include="Content\gallery\img\twitter-24x24.png" />
    <Content Include="Content\gallery\img\twitter-36x36.png" />
    <Content Include="Content\gallery\img\twitter.svg" />
    <Content Include="Content\themes\base\images\animated-overlay.gif" />
    <Content Include="Content\themes\base\images\ui-bg_flat_0_aaaaaa_40x100.png" />
    <Content Include="Content\themes\base\images\ui-bg_flat_75_ffffff_40x100.png" />
    <Content Include="Content\themes\base\images\ui-bg_glass_55_fbf9ee_1x400.png" />
    <Content Include="Content\themes\base\images\ui-bg_glass_65_ffffff_1x400.png" />
    <Content Include="Content\themes\base\images\ui-bg_glass_75_dadada_1x400.png" />
    <Content Include="Content\themes\base\images\ui-bg_glass_75_e6e6e6_1x400.png" />
    <Content Include="Content\themes\base\images\ui-bg_glass_95_fef1ec_1x400.png" />
    <Content Include="Content\themes\base\images\ui-bg_highlight-soft_75_cccccc_1x100.png" />
    <Content Include="Content\themes\base\images\ui-icons_222222_256x240.png" />
    <Content Include="Content\themes\base\images\ui-icons_2e83ff_256x240.png" />
    <Content Include="Content\themes\base\images\ui-icons_454545_256x240.png" />
    <Content Include="Content\themes\base\images\ui-icons_888888_256x240.png" />
    <Content Include="Content\themes\base\images\ui-icons_cd0a0a_256x240.png" />
    <Content Include="Content\themes\base\jquery-ui.css" />
    <Content Include="Content\themes\base\jquery.ui.accordion.css" />
    <Content Include="Content\themes\base\jquery.ui.all.css" />
    <Content Include="Content\themes\base\jquery.ui.autocomplete.css" />
    <Content Include="Content\themes\base\jquery.ui.base.css" />
    <Content Include="Content\themes\base\jquery.ui.button.css" />
    <Content Include="Content\themes\base\jquery.ui.core.css" />
    <Content Include="Content\themes\base\jquery.ui.datepicker.css" />
    <Content Include="Content\themes\base\jquery.ui.dialog.css" />
    <Content Include="Content\themes\base\jquery.ui.menu.css" />
    <Content Include="Content\themes\base\jquery.ui.progressbar.css" />
    <Content Include="Content\themes\base\jquery.ui.resizable.css" />
    <Content Include="Content\themes\base\jquery.ui.selectable.css" />
    <Content Include="Content\themes\base\jquery.ui.slider.css" />
    <Content Include="Content\themes\base\jquery.ui.spinner.css" />
    <Content Include="Content\themes\base\jquery.ui.tabs.css" />
    <Content Include="Content\themes\base\jquery.ui.theme.css" />
    <Content Include="Content\themes\base\jquery.ui.tooltip.css" />
    <Content Include="Content\themes\base\minified\images\animated-overlay.gif" />
    <Content Include="Content\themes\base\minified\images\ui-bg_flat_0_aaaaaa_40x100.png" />
    <Content Include="Content\themes\base\minified\images\ui-bg_flat_75_ffffff_40x100.png" />
    <Content Include="Content\themes\base\minified\images\ui-bg_glass_55_fbf9ee_1x400.png" />
    <Content Include="Content\themes\base\minified\images\ui-bg_glass_65_ffffff_1x400.png" />
    <Content Include="Content\themes\base\minified\images\ui-bg_glass_75_dadada_1x400.png" />
    <Content Include="Content\themes\base\minified\images\ui-bg_glass_75_e6e6e6_1x400.png" />
    <Content Include="Content\themes\base\minified\images\ui-bg_glass_95_fef1ec_1x400.png" />
    <Content Include="Content\themes\base\minified\images\ui-bg_highlight-soft_75_cccccc_1x100.png" />
    <Content Include="Content\themes\base\minified\images\ui-icons_222222_256x240.png" />
    <Content Include="Content\themes\base\minified\images\ui-icons_2e83ff_256x240.png" />
    <Content Include="Content\themes\base\minified\images\ui-icons_454545_256x240.png" />
    <Content Include="Content\themes\base\minified\images\ui-icons_888888_256x240.png" />
    <Content Include="Content\themes\base\minified\images\ui-icons_cd0a0a_256x240.png" />
    <Content Include="Content\themes\base\minified\jquery-ui.min.css" />
    <Content Include="Content\themes\base\minified\jquery.ui.accordion.min.css" />
    <Content Include="Content\themes\base\minified\jquery.ui.autocomplete.min.css" />
    <Content Include="Content\themes\base\minified\jquery.ui.button.min.css" />
    <Content Include="Content\themes\base\minified\jquery.ui.core.min.css" />
    <Content Include="Content\themes\base\minified\jquery.ui.datepicker.min.css" />
    <Content Include="Content\themes\base\minified\jquery.ui.dialog.min.css" />
    <Content Include="Content\themes\base\minified\jquery.ui.menu.min.css" />
    <Content Include="Content\themes\base\minified\jquery.ui.progressbar.min.css" />
    <Content Include="Content\themes\base\minified\jquery.ui.resizable.min.css" />
    <Content Include="Content\themes\base\minified\jquery.ui.selectable.min.css" />
    <Content Include="Content\themes\base\minified\jquery.ui.slider.min.css" />
    <Content Include="Content\themes\base\minified\jquery.ui.spinner.min.css" />
    <Content Include="Content\themes\base\minified\jquery.ui.tabs.min.css" />
    <Content Include="Content\themes\base\minified\jquery.ui.theme.min.css" />
    <Content Include="Content\themes\base\minified\jquery.ui.tooltip.min.css" />
    <Content Include="Content\themes\custom\images\animated-overlay.gif" />
    <Content Include="Content\themes\custom\images\ui-bg_flat_0_aaaaaa_40x100.png" />
    <Content Include="Content\themes\custom\images\ui-bg_flat_75_ffffff_40x100.png" />
    <Content Include="Content\themes\custom\images\ui-bg_glass_55_fbf9ee_1x400.png" />
    <Content Include="Content\themes\custom\images\ui-bg_glass_65_ffffff_1x400.png" />
    <Content Include="Content\themes\custom\images\ui-bg_glass_75_dadada_1x400.png" />
    <Content Include="Content\themes\custom\images\ui-bg_glass_75_e6e6e6_1x400.png" />
    <Content Include="Content\themes\custom\images\ui-bg_glass_95_fef1ec_1x400.png" />
    <Content Include="Content\themes\custom\images\ui-bg_highlight-soft_75_cccccc_1x100.png" />
    <Content Include="Content\themes\custom\images\ui-icons_222222_256x240.png" />
    <Content Include="Content\themes\custom\images\ui-icons_2e83ff_256x240.png" />
    <Content Include="Content\themes\custom\images\ui-icons_454545_256x240.png" />
    <Content Include="Content\themes\custom\images\ui-icons_888888_256x240.png" />
    <Content Include="Content\themes\custom\images\ui-icons_cd0a0a_256x240.png" />
    <Content Include="D3 LICENSE.txt" />
    <EmbeddedResource Include="Areas\Admin\Migrations\201805221605033_DropPagerDutyColumn.resx">
      <DependentUpon>201805221605033_DropPagerDutyColumn.cs</DependentUpon>
    </EmbeddedResource>
    <EmbeddedResource Include="Infrastructure\AddPackageLicenseReport2.Up.sql" />
    <EmbeddedResource Include="Infrastructure\AddPackageLicenseReport2.Down.sql" />
    <Content Include="Areas\Admin\DynamicData\Content\Images\web.config">
      <SubType>Designer</SubType>
    </Content>
    <Content Include="Areas\Admin\Views\Delete\Index.cshtml" />
    <Content Include="Content\Logos\dnf.png" />
    <Compile Include="Services\AppActivatorException.cs" />
    <Compile Include="Services\CloudDownloadCountService.cs" />
    <Compile Include="Services\ConfirmOwnershipResult.cs" />
    <Compile Include="Services\DownloadCountObjectMaterializedInterceptor.cs" />
    <Compile Include="Services\ContentService.cs" />
    <Compile Include="Services\IContentService.cs" />
    <Compile Include="Services\IDownloadCountService.cs" />
    <Compile Include="Services\IPackageDeleteService.cs" />
    <Compile Include="Services\IRawSearchService.cs" />
    <Compile Include="Services\IStatusService.cs" />
    <Compile Include="Services\JsonStatisticsService.cs" />
    <Compile Include="Services\CloudReportService.cs" />
    <Compile Include="Services\IReportService.cs" />
    <Compile Include="Services\HttpContextCacheService.cs" />
    <Compile Include="Services\ICacheService.cs" />
    <Compile Include="Services\IStatisticsService.cs" />
    <Compile Include="Services\FileSystemFileStorageService.cs" />
    <Compile Include="Services\IIndexingService.cs" />
    <Compile Include="Services\IAggregateStatsService.cs" />
    <Compile Include="Services\ISearchService.cs" />
    <Compile Include="Services\IUploadFileService.cs" />
    <Compile Include="Services\LocalFileReference.cs" />
    <Compile Include="Services\NullReportService.cs" />
    <Compile Include="Services\NullStatisticsService.cs" />
    <Compile Include="Services\PackageFileService.cs" />
    <Compile Include="Services\PackageSearchResults.cs" />
    <Compile Include="Services\JsonAggregateStatsService.cs" />
    <Compile Include="Services\SearchResults.cs" />
    <Compile Include="Services\SqlAggregateStatsService.cs" />
    <Compile Include="Services\SearchFilter.cs" />
    <Compile Include="Services\StatisticsReportName.cs" />
    <Compile Include="Services\StatisticsReportNotFoundException.cs" />
    <Compile Include="Services\StatisticsReportResult.cs" />
    <Compile Include="Services\StatusService.cs" />
    <Compile Include="Services\UploadFileService.cs" />
    <Compile Include="ViewModels\AggregateStats.cs" />
    <Compile Include="ViewModels\ContactSupportViewModel.cs" />
    <Compile Include="ViewModels\DeletePackageViewModel.cs" />
    <Compile Include="ViewModels\LogOnViewModel.cs" />
    <Compile Include="ViewModels\StatisticsWeeklyUsageItem.cs" />
    <Compile Include="ViewModels\StatisticsNuGetUsageItem.cs" />
    <Compile Include="ViewModels\StatisticsFact.cs" />
    <Compile Include="ViewModels\StatisticsPivot.cs" />
    <Compile Include="ViewModels\StatisticsDimension.cs" />
    <Compile Include="ViewModels\StatisticsPackagesReport.cs" />
    <Compile Include="ViewModels\DependencySetsViewModel.cs" />
    <Compile Include="ViewModels\AccountViewModel.cs" />
    <Compile Include="ViewModels\ConfirmationViewModel.cs" />
    <Compile Include="ViewModels\PackageOwnerConfirmationModel.cs" />
    <Compile Include="ViewModels\StatisticsPackagesItemViewModel.cs" />
    <Compile Include="ViewModels\StatisticsPackagesViewModel.cs" />
    <Compile Include="App_Start\AppActivator.cs" />
    <Compile Include="Controllers\ApiController.cs" />
    <Compile Include="Controllers\JsonApiController.cs" />
    <Compile Include="Controllers\PackagesController.cs" />
    <Compile Include="Controllers\AuthenticationController.cs" />
    <Compile Include="Controllers\UsersController.cs" />
    <Compile Include="Infrastructure\CookieTempDataProvider.cs" />
    <Compile Include="Services\SearchExtensionMethods.cs" />
    <Compile Include="ViewModels\ContactOwnersViewModel.cs" />
    <Compile Include="ViewModels\PasswordResetViewModel.cs" />
    <Compile Include="ViewModels\IPackageVersionModel.cs" />
    <Compile Include="ViewModels\IPageableEnumerable.cs" />
    <Compile Include="App_Start\Routes.cs" />
    <Compile Include="Services\FileSystemService.cs" />
    <Compile Include="Services\IFileSystemService.cs" />
    <Compile Include="Services\PackageService.cs" />
    <Compile Include="Configuration\AppConfiguration.cs" />
    <Compile Include="App_Start\DefaultDependenciesModule.cs" />
    <Compile Include="Services\FormsAuthenticationService.cs" />
    <Compile Include="Configuration\IAppConfiguration.cs" />
    <Compile Include="Services\IFormsAuthenticationService.cs" />
    <Compile Include="Services\IPackageFileService.cs" />
    <Compile Include="RequestModels\DisplayPackageRequest.cs" />
    <Compile Include="Strings.Designer.cs">
      <DependentUpon>Strings.resx</DependentUpon>
      <AutoGen>True</AutoGen>
      <DesignTime>True</DesignTime>
    </Compile>
    <Compile Include="Services\UserService.cs" />
    <Compile Include="Properties\AssemblyInfo.cs" />
    <Compile Include="Properties\AssemblyInfo.*.cs" />
    <Compile Include="RequestModels\SubmitPackageRequest.cs" />
    <Compile Include="RouteName.cs" />
    <Compile Include="App_Start\VersionRouteConstraint.cs" />
    <Compile Include="ViewModels\DisplayPackageViewModel.cs" />
    <Compile Include="ViewModels\IPreviousNextPager.cs" />
    <Compile Include="ViewModels\ManagePackagesViewModel.cs" />
    <Compile Include="ViewModels\ListPackageItemViewModel.cs" />
    <Compile Include="ViewModels\PackageListViewModel.cs" />
    <Compile Include="ViewModels\PackageViewModel.cs" />
    <Compile Include="ViewModels\PasswordResetRequestViewModel.cs" />
    <Compile Include="ViewModels\PreviousNextPagerViewModel.cs" />
    <Compile Include="ViewModels\ReportAbuseViewModel.cs" />
    <Compile Include="ViewModels\TrivialPackageVersionModel.cs" />
    <Compile Include="ViewModels\UserProfileModel.cs" />
    <Content Include="Branding\Views\_ViewStart.cshtml" />
    <Content Include="App_Data\Files\Content\Privacy-Policy.md" />
    <Content Include="App_Data\Files\Content\ReadOnly.md" />
    <Content Include="App_Data\Files\Content\Team.json" />
    <Content Include="App_Data\Files\Content\Terms-Of-Use.md" />
    <Content Include="Branding\Views\web.config" />
    <Compile Include="Views\NuGetViewBase.cs" />
    <Content Include="Scripts\d3\d3.js" />
    <Content Include="Scripts\d3\d3.min.js" />
    <Content Include="Areas\Admin\Views\SupportRequest\Index.cshtml" />
    <Content Include="Areas\Admin\Views\SupportRequest\Admins.cshtml" />
    <EmbeddedResource Include="Migrations\201703221228170_AddSemVerLevelKeyColumn.resx">
      <DependentUpon>201703221228170_AddSemVerLevelKeyColumn.cs</DependentUpon>
    </EmbeddedResource>
    <EmbeddedResource Include="Migrations\201704191802404_AddIndexPackageRegistrationKeySemVer.resx">
      <DependentUpon>201704191802404_AddIndexPackageRegistrationKeySemVer.cs</DependentUpon>
    </EmbeddedResource>
    <EmbeddedResource Include="Migrations\201704211454424_SecurityPolicies.resx">
      <DependentUpon>201704211454424_SecurityPolicies.cs</DependentUpon>
    </EmbeddedResource>
    <EmbeddedResource Include="Migrations\201705032101231_SecurityPoliciesFix.resx">
      <DependentUpon>201705032101231_SecurityPoliciesFix.cs</DependentUpon>
    </EmbeddedResource>
    <EmbeddedResource Include="Migrations\201705031714183_AddIndexSemVerLevelKey.resx">
      <DependentUpon>201705031714183_AddIndexSemVerLevelKey.cs</DependentUpon>
    </EmbeddedResource>
    <EmbeddedResource Include="Migrations\201705041614287_UserSecurityPolicies_SubscriptionColumn.resx">
      <DependentUpon>201705041614287_UserSecurityPolicies_SubscriptionColumn.cs</DependentUpon>
    </EmbeddedResource>
    <EmbeddedResource Include="Migrations\201706061829243_AddSemVer2LatestVersionColumns.resx">
      <DependentUpon>201706061829243_AddSemVer2LatestVersionColumns.cs</DependentUpon>
    </EmbeddedResource>
    <EmbeddedResource Include="Migrations\201706080632469_AddIndexIsLatestSemVer2.resx">
      <DependentUpon>201706080632469_AddIndexIsLatestSemVer2.cs</DependentUpon>
    </EmbeddedResource>
    <EmbeddedResource Include="Migrations\201706080930506_AddIndexSemVerLevelKeyPackageRegistrationKey.resx">
      <DependentUpon>201706080930506_AddIndexSemVerLevelKeyPackageRegistrationKey.cs</DependentUpon>
    </EmbeddedResource>
    <EmbeddedResource Include="Migrations\201706262349176_AddRepositoryURL_ReadMe.resx">
      <DependentUpon>201706262349176_AddRepositoryURL_ReadMe.cs</DependentUpon>
    </EmbeddedResource>
    <EmbeddedResource Include="Migrations\201708241907124_PrefixReservation.resx">
      <DependentUpon>201708241907124_PrefixReservation.cs</DependentUpon>
    </EmbeddedResource>
    <EmbeddedResource Include="Migrations\201709072246362_AddPackageLicenseReport2Sproc.resx">
      <DependentUpon>201709072246362_AddPackageLicenseReport2Sproc.cs</DependentUpon>
    </EmbeddedResource>
    <EmbeddedResource Include="Migrations\201709111714021_AddPackageStatusKey.resx">
      <DependentUpon>201709111714021_AddPackageStatusKey.cs</DependentUpon>
    </EmbeddedResource>
    <EmbeddedResource Include="Migrations\201709202249402_AddPackageOwnershipRequestsPage.resx">
      <DependentUpon>201709202249402_AddPackageOwnershipRequestsPage.cs</DependentUpon>
    </EmbeddedResource>
    <EmbeddedResource Include="Migrations\201710301857232_Organizations.resx">
      <DependentUpon>201710301857232_Organizations.cs</DependentUpon>
    </EmbeddedResource>
    <EmbeddedResource Include="Migrations\201711021733062_ApiKeyOwnerScope.resx">
      <DependentUpon>201711021733062_ApiKeyOwnerScope.cs</DependentUpon>
    </EmbeddedResource>
    <EmbeddedResource Include="Migrations\201711082145351_AddAccountDelete.resx">
      <DependentUpon>201711082145351_AddAccountDelete.cs</DependentUpon>
    </EmbeddedResource>
    <EmbeddedResource Include="Migrations\201711291842225_AddCertificate.resx">
      <DependentUpon>201711291842225_AddCertificate.cs</DependentUpon>
    </EmbeddedResource>
    <EmbeddedResource Include="Migrations\201712052213307_AddPackageIdLocking.resx">
      <DependentUpon>201712052213307_AddPackageIdLocking.cs</DependentUpon>
    </EmbeddedResource>
    <EmbeddedResource Include="Migrations\201712211850074_MembershipRequests.resx">
      <DependentUpon>201712211850074_MembershipRequests.cs</DependentUpon>
    </EmbeddedResource>
    <EmbeddedResource Include="Migrations\201801101337052_RemovePackageEdits.resx">
      <DependentUpon>201801101337052_RemovePackageEdits.cs</DependentUpon>
    </EmbeddedResource>
    <EmbeddedResource Include="Migrations\201803202317063_AddEnableMultiFactorAuthentication.resx">
      <DependentUpon>201803202317063_AddEnableMultiFactorAuthentication.cs</DependentUpon>
    </EmbeddedResource>
    <EmbeddedResource Include="Migrations\201804171613337_AddCertificateRegistration.resx">
      <DependentUpon>201804171613337_AddCertificateRegistration.cs</DependentUpon>
    </EmbeddedResource>
    <EmbeddedResource Include="Migrations\201804241507196_RemoveUserCertificateIsActive.resx">
      <DependentUpon>201804241507196_RemoveUserCertificateIsActive.cs</DependentUpon>
    </EmbeddedResource>
    <EmbeddedResource Include="Migrations\201805012001354_AddUserCertificatesIndex.resx">
      <DependentUpon>201805012001354_AddUserCertificatesIndex.cs</DependentUpon>
    </EmbeddedResource>
    <EmbeddedResource Include="Migrations\201805091846502_MakeCertificatesSha1ThumbprintRequired.resx">
      <DependentUpon>201805091846502_MakeCertificatesSha1ThumbprintRequired.cs</DependentUpon>
    </EmbeddedResource>
    <EmbeddedResource Include="Migrations\201807031816101_AccountDeleteSignatureNotRequired.resx">
      <DependentUpon>201807031816101_AccountDeleteSignatureNotRequired.cs</DependentUpon>
    </EmbeddedResource>
    <EmbeddedResource Include="Migrations\201807181816293_SymbolPackages.resx">
      <DependentUpon>201807181816293_SymbolPackages.cs</DependentUpon>
    </EmbeddedResource>
    <EmbeddedResource Include="Migrations\201807261747084_AddCertificateDetails.resx">
      <DependentUpon>201807261747084_AddCertificateDetails.cs</DependentUpon>
    </EmbeddedResource>
    <EmbeddedResource Include="Migrations\201807302212501_AddShortCertificateNames.resx">
      <DependentUpon>201807302212501_AddShortCertificateNames.cs</DependentUpon>
    </EmbeddedResource>
    <EmbeddedResource Include="Migrations\201808010014291_AddRepositoryType.resx">
      <DependentUpon>201808010014291_AddRepositoryType.cs</DependentUpon>
    </EmbeddedResource>
    <EmbeddedResource Include="Migrations\201808032317064_FixSymbolCreatedColumnEFIssue.resx">
      <DependentUpon>201808032317064_FixSymbolCreatedColumnEFIssue.cs</DependentUpon>
    </EmbeddedResource>
    <EmbeddedResource Include="Migrations\201808312302101_AddIsVerifiedDownloadCountIdIndexForPackageRegistrationsTable.resx">
      <DependentUpon>201808312302101_AddIsVerifiedDownloadCountIdIndexForPackageRegistrationsTable.cs</DependentUpon>
    </EmbeddedResource>
    <EmbeddedResource Include="Migrations\201811011725146_LicenseChanges.resx">
      <DependentUpon>201811011725146_LicenseChanges.cs</DependentUpon>
    </EmbeddedResource>
    <EmbeddedResource Include="Migrations\201811291758016_RemoveCuratedFeedEntities.resx">
      <DependentUpon>201811291758016_RemoveCuratedFeedEntities.cs</DependentUpon>
    </EmbeddedResource>
    <EmbeddedResource Include="Migrations\201901142143060_AddDeprecationEntities.resx">
      <DependentUpon>201901142143060_AddDeprecationEntities.cs</DependentUpon>
    </EmbeddedResource>
    <EmbeddedResource Include="Migrations\201902061444243_AddVulnerabilityEntities.resx">
      <DependentUpon>201902061444243_AddVulnerabilityEntities.cs</DependentUpon>
    </EmbeddedResource>
    <EmbeddedResource Include="Migrations\201903020136235_CvesCanBeEmpty.resx">
      <DependentUpon>201903020136235_CvesCanBeEmpty.cs</DependentUpon>
    </EmbeddedResource>
    <EmbeddedResource Include="Migrations\201904081230004_AddIndexToUserSecurityPolicy.resx">
      <DependentUpon>201904081230004_AddIndexToUserSecurityPolicy.cs</DependentUpon>
    </EmbeddedResource>
    <EmbeddedResource Include="Migrations\201904252152567_DeletedByOptional.resx">
      <DependentUpon>201904252152567_DeletedByOptional.cs</DependentUpon>
    </EmbeddedResource>
    <EmbeddedResource Include="Migrations\201904292139301_RemoveVulnerabilityDataFromPackageDeprecationModel.resx">
      <DependentUpon>201904292139301_RemoveVulnerabilityDataFromPackageDeprecationModel.cs</DependentUpon>
    </EmbeddedResource>
    <EmbeddedResource Include="Migrations\201905071526573_DevelopmentDependencyMetadata.resx">
      <DependentUpon>201905071526573_DevelopmentDependencyMetadata.cs</DependentUpon>
    </EmbeddedResource>
    <EmbeddedResource Include="OData\QueryAllowed\Data\apiv1packages.json" />
    <EmbeddedResource Include="OData\QueryAllowed\Data\apiv1search.json" />
    <EmbeddedResource Include="OData\QueryAllowed\Data\apiv2getupdates.json" />
    <EmbeddedResource Include="OData\QueryAllowed\Data\apiv2packages.json" />
    <EmbeddedResource Include="OData\QueryAllowed\Data\apiv2search.json" />
    <Content Include="Areas\Admin\Views\SecurityPolicy\Index.cshtml" />
    <Content Include="Areas\Admin\Views\ReservedNamespace\Index.cshtml" />
    <Content Include="Areas\Admin\Views\DeleteAccount\Index.cshtml" />
    <Content Include="Areas\Admin\Views\Validation\Index.cshtml" />
    <Content Include="Areas\Admin\Views\DeleteAccount\DeleteAccountStatus.cshtml" />
    <Content Include="Areas\Admin\Views\Delete\Reflow.cshtml" />
    <Content Include="Areas\Admin\Views\Delete\_ReflowBulk.cshtml" />
    <Content Include="Areas\Admin\Views\Delete\_ReflowBulkConfirm.cshtml" />
    <Content Include="Areas\Admin\Views\LockPackage\Index.cshtml" />
    <Content Include="App_Data\Files\Content\Login-Discontinuation-Configuration.json" />
    <Content Include="Areas\Admin\Views\DeleteAccount\_DeleteUserAccountForm.cshtml" />
    <Content Include="App_Data\Files\Content\Certificates-Configuration.json" />
    <Content Include="Scripts\d3\README.md" />
    <Content Include="Scripts\d3\LICENSE" />
    <Content Include="Scripts\d3\CHANGES.md" />
    <Content Include="Scripts\d3\API.md" />
    <Content Include="NuGetGallery.dll.config">
      <CopyToOutputDirectory>Always</CopyToOutputDirectory>
    </Content>
    <Content Include="Areas\Admin\Views\Revalidation\Index.cshtml" />
    <Content Include="App_Data\Files\Content\Symbols-Configuration.json" />
    <Content Include="Scripts\gallery\page-support-requests.js" />
    <Content Include="Scripts\gallery\jquery-ui-1.10.3.js" />
    <Content Include="Scripts\gallery\knockout-projections.js" />
    <Content Include="Views\Shared\SiteMenu.cshtml">
      <SubType>Code</SubType>
    </Content>
    <Content Include="Views\Shared\Title.cshtml" />
    <Content Include="Views\Pages\Home.cshtml" />
    <Content Include="Views\Pages\Privacy.cshtml" />
    <Content Include="Views\Pages\Terms.cshtml" />
    <Content Include="Views\Pages\About.cshtml" />
    <Content Include="Views\Users\ApiKeys.cshtml" />
    <Content Include="Views\Shared\Gallery\Layout.cshtml" />
    <Content Include="Views\Shared\Gallery\Footer.cshtml" />
    <Content Include="Views\Shared\Gallery\Header.cshtml" />
    <Content Include="Views\Authentication\SignIn.cshtml" />
    <Content Include="Views\Pages\_PagesView.cshtml" />
    <Content Include="Views\Shared\_SearchBar.cshtml" />
    <Content Include="Views\Pages\Downloads.cshtml" />
    <Content Include="Views\Authentication\LinkExternal.cshtml" />
    <Content Include="Views\Authentication\_SignIn.cshtml" />
    <Content Include="Views\Authentication\_Register.cshtml" />
    <Content Include="Views\Shared\_PackageHeading.cshtml" />
    <Content Include="Views\Packages\_ImportReadMe.cshtml" />
    <Content Include="Views\Packages\_EditForm.cshtml" />
    <Content Include="Areas\Admin\Views\DeleteAccount\DeleteUserAccount.cshtml" />
    <Content Include="Views\Users\_UserPackagesListForDeletedAccount.cshtml" />
    <Content Include="Views\Users\DeleteAccount.cshtml" />
    <Content Include="Views\Authentication\SignInNuGetAccount.cshtml" />
    <Content Include="Views\Packages\_VerifyForm.cshtml" />
    <Content Include="Views\Packages\_VerifyMetadata.cshtml" />
    <Content Include="Views\Users\Organizations.cshtml" />
    <Content Include="Views\Users\TransformToOrganizationFailed.cshtml" />
    <Content Include="Views\Users\TransformToOrganization.cshtml" />
    <Content Include="Views\Packages\_ValidationIssue.cshtml" />
    <Content Include="Views\Organizations\ManageOrganization.cshtml" />
    <Content Include="Views\Shared\_ConfirmationResendForm.cshtml" />
    <Content Include="Views\Shared\_AccountProfilePicture.cshtml" />
    <Content Include="Views\Shared\_AccountChangeEmail.cshtml" />
    <Content Include="Views\Shared\_AccountChangeNotifications.cshtml" />
    <Content Include="Views\Users\_UserAccountChangePassword.cshtml" />
    <Content Include="Views\Users\_UserAccountChangeExternalCredential.cshtml" />
    <Content Include="Views\Shared\_AccountConfirmationNotices.cshtml" />
    <Content Include="Views\Users\_UserAccountLinkExternalCredential.cshtml" />
    <Content Include="Views\Pages\_TransformOrLink.cshtml" />
    <Content Include="Views\Organizations\_OrganizationAccountManageMembers.cshtml" />
    <Content Include="Views\Shared\_AutocompleteTemplate.cshtml" />
    <Content Include="Views\Authentication\_SigninAssistance.cshtml" />
    <Content Include="Views\Organizations\Add.cshtml" />
    <Content Include="Views\Organizations\HandleOrganizationMembershipRequest.cshtml" />
    <Content Include="Views\Users\_UserOrganizationsListForDeletedAccount.cshtml" />
    <Content Include="Views\Organizations\DeleteAccount.cshtml" />
    <Content Include="Views\Users\_DeleteUserAccountForm.cshtml" />
    <Content Include="Views\Organizations\_OrganizationMembersListForDeletedAccount.cshtml" />
    <Content Include="Views\Shared\_AccountCertificates.cshtml" />
  </ItemGroup>
  <ItemGroup>
    <Content Include="App_Offline-Planned.htm" />
    <Content Include="App_Offline-Unplanned.htm" />
    <Content Include="Areas\Admin\DynamicData\Content\GridViewPager.ascx" />
    <Content Include="Areas\Admin\DynamicData\Content\Images\Back.gif" />
    <Content Include="Areas\Admin\DynamicData\Content\Images\header_back.gif" />
    <Content Include="Areas\Admin\DynamicData\Content\Images\PgFirst.gif" />
    <Content Include="Areas\Admin\DynamicData\Content\Images\PgLast.gif" />
    <Content Include="Areas\Admin\DynamicData\Content\Images\PgNext.gif" />
    <Content Include="Areas\Admin\DynamicData\Content\Images\PgPrev.gif" />
    <Content Include="Areas\Admin\DynamicData\Content\Images\plus.gif" />
    <Content Include="Areas\Admin\DynamicData\Default.aspx" />
    <Content Include="Areas\Admin\DynamicData\EntityTemplates\Default.ascx" />
    <Content Include="Areas\Admin\DynamicData\EntityTemplates\Default_Edit.ascx" />
    <Content Include="Areas\Admin\DynamicData\EntityTemplates\Default_Insert.ascx" />
    <Content Include="Areas\Admin\DynamicData\FieldTemplates\Boolean.ascx" />
    <Content Include="Areas\Admin\DynamicData\FieldTemplates\Boolean_Edit.ascx" />
    <Content Include="Areas\Admin\DynamicData\FieldTemplates\Children.ascx" />
    <Content Include="Areas\Admin\DynamicData\FieldTemplates\Children_Insert.ascx" />
    <Content Include="Areas\Admin\DynamicData\FieldTemplates\DateTime.ascx" />
    <Content Include="Areas\Admin\DynamicData\FieldTemplates\DateTime_Edit.ascx" />
    <Content Include="Areas\Admin\DynamicData\FieldTemplates\Decimal_Edit.ascx" />
    <Content Include="Areas\Admin\DynamicData\FieldTemplates\EmailAddress.ascx" />
    <Content Include="Areas\Admin\DynamicData\FieldTemplates\Enumeration.ascx" />
    <Content Include="Areas\Admin\DynamicData\FieldTemplates\Enumeration_Edit.ascx" />
    <Content Include="Areas\Admin\DynamicData\FieldTemplates\ForeignKey.ascx" />
    <Content Include="Areas\Admin\DynamicData\FieldTemplates\ForeignKey_Edit.ascx" />
    <Content Include="Areas\Admin\DynamicData\FieldTemplates\Integer_Edit.ascx" />
    <Content Include="Areas\Admin\DynamicData\FieldTemplates\ManyToMany.ascx" />
    <Content Include="Areas\Admin\DynamicData\FieldTemplates\ManyToMany_Edit.ascx" />
    <Content Include="Areas\Admin\DynamicData\FieldTemplates\MultilineText_Edit.ascx" />
    <Content Include="Areas\Admin\DynamicData\FieldTemplates\Text.ascx" />
    <Content Include="Areas\Admin\DynamicData\FieldTemplates\Text_Edit.ascx" />
    <Content Include="Areas\Admin\DynamicData\FieldTemplates\Url.ascx" />
    <Content Include="Areas\Admin\DynamicData\Filters\Boolean.ascx" />
    <Content Include="Areas\Admin\DynamicData\Filters\Enumeration.ascx" />
    <Content Include="Areas\Admin\DynamicData\Filters\ForeignKey.ascx" />
    <Content Include="Areas\Admin\DynamicData\PageTemplates\Details.aspx" />
    <Content Include="Areas\Admin\DynamicData\PageTemplates\Edit.aspx" />
    <Content Include="Areas\Admin\DynamicData\PageTemplates\Insert.aspx" />
    <Content Include="Areas\Admin\DynamicData\PageTemplates\List.aspx" />
    <Content Include="Areas\Admin\DynamicData\Site.css" />
    <Content Include="Content\Images\errorPage.png" />
    <Content Include="Content\Images\icons\nuget_32_mono_b.png" />
    <Content Include="Content\Images\icons\nuget_32_mono_w.png" />
    <Content Include="Content\Images\YourPackage.png" />
    <Content Include="Content\Layout.css" />
    <Content Include="Content\PageStylings.css" />
    <Content Include="Content\Site.css" />
    <Content Include="Content\Images\headerbackground.png" />
    <Content Include="Content\Logos\hero.png">
      <BrowseToURL>hero.png</BrowseToURL>
    </Content>
    <Content Include="Content\Images\inputBackground.png" />
    <Content Include="Content\Logos\nugetlogo.png" />
    <Content Include="Content\Logos\nugetLogoFooter.png" />
    <Content Include="Content\Images\packageDefaultIcon-50x50.png" />
    <Content Include="Content\Images\packageDefaultIcon.png" />
    <Content Include="Content\Images\required.png" />
    <Content Include="Content\Images\searchButton.png" />
    <Content Include="Content\SyntaxHighlighter\shCore.css" />
    <Content Include="Content\SyntaxHighlighter\shCoreDefault.css" />
    <Content Include="Content\SyntaxHighlighter\shCoreDjango.css" />
    <Content Include="Content\SyntaxHighlighter\shCoreEclipse.css" />
    <Content Include="Content\SyntaxHighlighter\shCoreEmacs.css" />
    <Content Include="Content\SyntaxHighlighter\shCoreFadeToGrey.css" />
    <Content Include="Content\SyntaxHighlighter\shCoreMDUltra.css" />
    <Content Include="Content\SyntaxHighlighter\shCoreMidnight.css" />
    <Content Include="Content\SyntaxHighlighter\shCoreRDark.css" />
    <Content Include="Content\SyntaxHighlighter\shThemeDefault.css" />
    <Content Include="Content\SyntaxHighlighter\shThemeDjango.css" />
    <Content Include="Content\SyntaxHighlighter\shThemeEclipse.css" />
    <Content Include="Content\SyntaxHighlighter\shThemeEmacs.css" />
    <Content Include="Content\SyntaxHighlighter\shThemeFadeToGrey.css" />
    <Content Include="Content\SyntaxHighlighter\shThemeMDUltra.css" />
    <Content Include="Content\SyntaxHighlighter\shThemeMidnight.css" />
    <Content Include="Content\SyntaxHighlighter\shThemeRDark.css" />
    <Content Include="Content\themes\custom\jquery-ui-1.10.3.custom.css" />
    <Content Include="Content\themes\custom\jquery-ui-1.10.3.custom.min.css" />
    <Content Include="Public\favicon.ico" />
    <Content Include="Public\opensearch.xml" />
    <EmbeddedResource Include="Areas\Admin\Migrations\201602111647053_SupportRequestDbModel.resx">
      <DependentUpon>201602111647053_SupportRequestDbModel.cs</DependentUpon>
    </EmbeddedResource>
    <EmbeddedResource Include="Areas\Admin\Migrations\201602191039005_PackageInfoIsOptional.resx">
      <DependentUpon>201602191039005_PackageInfoIsOptional.cs</DependentUpon>
    </EmbeddedResource>
    <EmbeddedResource Include="Infrastructure\Elmah.SqlServer.sql" />
    <EmbeddedResource Include="Infrastructure\AddPackageLicenseReport.sql" />
    <Content Include="Public\robots.txt" />
    <Content Include="App_Data\Files\Content\Typosquatting-Configuration.json" />
    <Content Include="App_Data\Files\Content\flags.json" />
    <Content Include="Areas\Admin\Views\DeleteAccount\DeleteOrganizationAccount.cshtml" />
    <Content Include="Areas\Admin\Views\Features\Index.cshtml" />
    <Content Include="Areas\Admin\Views\Features\_EditFeature.cshtml" />
    <Content Include="Areas\Admin\Views\Features\_AddFeature.cshtml" />
    <Content Include="Areas\Admin\Views\Features\_AddFlight.cshtml" />
    <Content Include="Areas\Admin\Views\Features\_EditFlight.cshtml" />
    <None Include="Properties\PublishProfiles\nuget-staging-frontend.pubxml" />
    <Content Include="Scripts\gallery\**\*" />
    <Content Include="Web.config">
      <SubType>Designer</SubType>
    </Content>
    <Content Include="Web.Debug.config">
      <DependentUpon>Web.config</DependentUpon>
    </Content>
    <Content Include="Web.Release.config">
      <DependentUpon>Web.config</DependentUpon>
    </Content>
    <Content Include="Views\web.config" />
    <Content Include="Views\_ViewStart.cshtml" />
    <Content Include="Views\Errors\InternalError.cshtml" />
    <Content Include="Views\Shared\Confirm.cshtml" />
    <Content Include="Views\Users\Thanks.cshtml" />
    <Content Include="Views\Users\Profiles.cshtml" />
    <Content Include="Views\Authentication\Register.cshtml" />
    <Content Include="Views\Packages\ContactOwners.cshtml" />
    <Content Include="Views\Packages\DisplayPackage.cshtml" />
    <Content Include="Views\Shared\ListPackages.cshtml" />
    <Content Include="Views\Packages\ReportAbuse.cshtml" />
    <Content Include="Views\Packages\UploadPackage.cshtml" />
    <Content Include="Views\Shared\_ListPackage.cshtml" />
    <Content Include="Views\Shared\UserDisplay.cshtml" />
    <Content Include="Views\Users\Packages.cshtml" />
    <Content Include="App_Code\ViewHelpers.cshtml" />
    <Content Include="Views\Users\PasswordChanged.cshtml" />
    <Content Include="Views\Users\ForgotPassword.cshtml" />
    <Content Include="Views\Users\PasswordSent.cshtml" />
    <Content Include="Views\Users\ResetPassword.cshtml" />
    <Content Include="Views\Users\Account.cshtml" />
    <Content Include="Views\Packages\ConfirmOwner.cshtml" />
    <Content Include="Views\Errors\NotFound.cshtml" />
    <Content Include="Views\Packages\_ManageListing.cshtml" />
    <Content Include="Views\Packages\_ManageDocumentation.cshtml" />
    <Content Include="Views\Packages\_ManageOwners.cshtml" />
    <Content Include="api\Web.config" />
    <Compile Include="Infrastructure\Lucene\LuceneSearchService.cs" />
    <Content Include="Views\Shared\ConfirmationRequired.cshtml" />
    <Content Include="Views\Pages\Contact.cshtml" />
    <Content Include="Views\Shared\_DeletePackage.cshtml" />
    <Content Include="Views\Packages\DeleteSymbols.cshtml" />
    <Content Include="Views\Packages\Manage.cshtml" />
    <Content Include="Views\Packages\License.cshtml" />
    <Content Include="Views\Packages\_ManageDeprecation.cshtml" />
    <Content Include="Views\Shared\_MultiSelectDropdown.cshtml" />
    <Content Include="Views\Packages\_DisplayPackageDeprecation.cshtml" />
<<<<<<< HEAD
    <Content Include="Views\Experiments\SearchSideBySide.cshtml" />
=======
    <Content Include="Views\Api\HealthProbeApi.cshtml" />
>>>>>>> 895a03ee
  </ItemGroup>
  <ItemGroup>
    <Service Include="{508349B6-6B84-4DF5-91F0-309BEEBAD82D}" />
  </ItemGroup>
  <ItemGroup>
    <EmbeddedResource Include="Migrations\201304251927587_UserCreatedDate.resx">
      <DependentUpon>201304251927587_UserCreatedDate.cs</DependentUpon>
    </EmbeddedResource>
    <EmbeddedResource Include="Migrations\201306031734581_WidenStatisticsOperationColumn.resx">
      <DependentUpon>201306031734581_WidenStatisticsOperationColumn.cs</DependentUpon>
    </EmbeddedResource>
    <EmbeddedResource Include="Migrations\201306031754328_SupportNewClientHeaders.resx">
      <DependentUpon>201306031754328_SupportNewClientHeaders.cs</DependentUpon>
    </EmbeddedResource>
    <EmbeddedResource Include="Migrations\201308051913351_EditableMetadata.resx">
      <DependentUpon>201308051913351_EditableMetadata.cs</DependentUpon>
    </EmbeddedResource>
    <EmbeddedResource Include="Migrations\201308292200027_PackageLastEditedTimestamp.resx">
      <DependentUpon>201308292200027_PackageLastEditedTimestamp.cs</DependentUpon>
    </EmbeddedResource>
    <EmbeddedResource Include="Migrations\201308302258388_AddPackageEditLastErrorColumn.resx">
      <DependentUpon>201308302258388_AddPackageEditLastErrorColumn.cs</DependentUpon>
    </EmbeddedResource>
    <EmbeddedResource Include="Migrations\201309092040124_LicenseReports.resx">
      <DependentUpon>201309092040124_LicenseReports.cs</DependentUpon>
    </EmbeddedResource>
    <EmbeddedResource Include="Migrations\201309092041546_AddPackageLicenseReportSproc.resx">
      <DependentUpon>201309092041546_AddPackageLicenseReportSproc.cs</DependentUpon>
    </EmbeddedResource>
    <EmbeddedResource Include="Migrations\201309101922464_NormalizedVersionColumn.resx">
      <DependentUpon>201309101922464_NormalizedVersionColumn.cs</DependentUpon>
    </EmbeddedResource>
    <EmbeddedResource Include="Migrations\201309172217450_CredentialsTable.resx">
      <DependentUpon>201309172217450_CredentialsTable.cs</DependentUpon>
    </EmbeddedResource>
    <EmbeddedResource Include="Migrations\201310281909048_PackageStatistics.resx">
      <DependentUpon>201310281909048_PackageStatistics.cs</DependentUpon>
    </EmbeddedResource>
    <EmbeddedResource Include="Migrations\201310301757446_RemoveOldCredentialColumns.resx">
      <DependentUpon>201310301757446_RemoveOldCredentialColumns.cs</DependentUpon>
    </EmbeddedResource>
    <EmbeddedResource Include="Migrations\201310301947399_AddCredentialDescriptionColumn.resx">
      <DependentUpon>201310301947399_AddCredentialDescriptionColumn.cs</DependentUpon>
    </EmbeddedResource>
    <EmbeddedResource Include="Migrations\201311261928187_NullifyOldColumns.resx">
      <DependentUpon>201311261928187_NullifyOldColumns.cs</DependentUpon>
    </EmbeddedResource>
    <EmbeddedResource Include="Migrations\201505261416326_UniquePackageRegistration.resx">
      <DependentUpon>201505261416326_UniquePackageRegistration.cs</DependentUpon>
    </EmbeddedResource>
    <EmbeddedResource Include="Migrations\201507171324501_AdditionalIndexesForPerformance.resx">
      <DependentUpon>201507171324501_AdditionalIndexesForPerformance.cs</DependentUpon>
    </EmbeddedResource>
    <EmbeddedResource Include="Migrations\201508031046581_IndexPackagesLastUpdatedWithIsListed.resx">
      <DependentUpon>201508031046581_IndexPackagesLastUpdatedWithIsListed.cs</DependentUpon>
    </EmbeddedResource>
    <EmbeddedResource Include="Migrations\201510010732458_EntityFramework6.resx">
      <DependentUpon>201510010732458_EntityFramework6.cs</DependentUpon>
    </EmbeddedResource>
    <EmbeddedResource Include="Migrations\201510011319560_PackageDelete.resx">
      <DependentUpon>201510011319560_PackageDelete.cs</DependentUpon>
    </EmbeddedResource>
    <EmbeddedResource Include="Migrations\201511050008198_PackagesCreatedDateDefaultValue.resx">
      <DependentUpon>201511050008198_PackagesCreatedDateDefaultValue.cs</DependentUpon>
    </EmbeddedResource>
    <EmbeddedResource Include="Migrations\201602181939424_RemovePackageStatistics.resx">
      <DependentUpon>201602181939424_RemovePackageStatistics.cs</DependentUpon>
    </EmbeddedResource>
    <EmbeddedResource Include="Migrations\201603111230347_RemoveSqlDownloadStatsAggregation.resx">
      <DependentUpon>201603111230347_RemoveSqlDownloadStatsAggregation.cs</DependentUpon>
    </EmbeddedResource>
    <EmbeddedResource Include="Migrations\201603151731262_AddIndexForPackageDeletes.resx">
      <DependentUpon>201603151731262_AddIndexForPackageDeletes.cs</DependentUpon>
    </EmbeddedResource>
    <EmbeddedResource Include="Migrations\201604061724388_NotifyPackagePushed.resx">
      <DependentUpon>201604061724388_NotifyPackagePushed.cs</DependentUpon>
    </EmbeddedResource>
    <EmbeddedResource Include="Migrations\201605250728584_AddAdditionalIndexForPackageDeletes.resx">
      <DependentUpon>201605250728584_AddAdditionalIndexForPackageDeletes.cs</DependentUpon>
    </EmbeddedResource>
    <EmbeddedResource Include="Migrations\201605250755294_AddIndexForUserEmailAddress.resx">
      <DependentUpon>201605250755294_AddIndexForUserEmailAddress.cs</DependentUpon>
    </EmbeddedResource>
    <EmbeddedResource Include="Migrations\201605310704169_RemoveOldCredentialColumnsFromUsersTable.resx">
      <DependentUpon>201605310704169_RemoveOldCredentialColumnsFromUsersTable.cs</DependentUpon>
    </EmbeddedResource>
    <EmbeddedResource Include="Migrations\201606012049351_AddIndexForCredentialsUserKey.resx">
      <DependentUpon>201606012049351_AddIndexForCredentialsUserKey.cs</DependentUpon>
    </EmbeddedResource>
    <EmbeddedResource Include="Migrations\201606012058492_AddIndexForPackageLicenseReportsPackageKey.resx">
      <DependentUpon>201606012058492_AddIndexForPackageLicenseReportsPackageKey.cs</DependentUpon>
    </EmbeddedResource>
    <EmbeddedResource Include="Migrations\201606020741056_CredentialExpires.resx">
      <DependentUpon>201606020741056_CredentialExpires.cs</DependentUpon>
    </EmbeddedResource>
    <EmbeddedResource Include="Migrations\201607190813558_CredentialDoesNotExpire.resx">
      <DependentUpon>201607190813558_CredentialDoesNotExpire.cs</DependentUpon>
    </EmbeddedResource>
    <EmbeddedResource Include="Migrations\201607190842411_CredentialLastUsed.resx">
      <DependentUpon>201607190842411_CredentialLastUsed.cs</DependentUpon>
    </EmbeddedResource>
    <EmbeddedResource Include="Migrations\201608251939567_AddPackageTypes.resx">
      <DependentUpon>201608251939567_AddPackageTypes.cs</DependentUpon>
    </EmbeddedResource>
    <EmbeddedResource Include="Migrations\201609092252096_AddIndexCredentialExpires.resx">
      <DependentUpon>201609092252096_AddIndexCredentialExpires.cs</DependentUpon>
    </EmbeddedResource>
    <EmbeddedResource Include="Migrations\201609092255576_AddIndexUsersEmail.resx">
      <DependentUpon>201609092255576_AddIndexUsersEmail.cs</DependentUpon>
    </EmbeddedResource>
    <EmbeddedResource Include="Migrations\201610042351343_AddUserFailedLogin.resx">
      <DependentUpon>201610042351343_AddUserFailedLogin.cs</DependentUpon>
    </EmbeddedResource>
    <EmbeddedResource Include="Migrations\201609211206577_ApiKeyDescription.resx">
      <DependentUpon>201609211206577_ApiKeyDescription.cs</DependentUpon>
    </EmbeddedResource>
    <EmbeddedResource Include="Migrations\201609260823310_ScopedCredential.resx">
      <DependentUpon>201609260823310_ScopedCredential.cs</DependentUpon>
    </EmbeddedResource>
    <EmbeddedResource Include="Migrations\201609270831462_AddExpirationColumn.resx">
      <DependentUpon>201609270831462_AddExpirationColumn.cs</DependentUpon>
    </EmbeddedResource>
    <EmbeddedResource Include="Migrations\201701120413341_AddScopeCredentialKey.resx">
      <DependentUpon>201701120413341_AddScopeCredentialKey.cs</DependentUpon>
    </EmbeddedResource>
    <EmbeddedResource Include="Migrations\201611240011320_AddTriggerForPackagesLastEdited.resx">
      <DependentUpon>201611240011320_AddTriggerForPackagesLastEdited.cs</DependentUpon>
    </EmbeddedResource>
    <EmbeddedResource Include="Strings.resx">
      <Generator>PublicResXFileCodeGenerator</Generator>
      <LastGenOutput>Strings.Designer.cs</LastGenOutput>
      <SubType>Designer</SubType>
    </EmbeddedResource>
  </ItemGroup>
  <ItemGroup>
    <Content Include="Views\Errors\ReadOnlyMode.cshtml" />
    <Content Include="Areas\Admin\DynamicData\Site.master" />
    <Content Include="Areas\Admin\DynamicData\web.config">
      <SubType>Designer</SubType>
    </Content>
    <Content Include="Areas\Admin\Views\Home\Index.cshtml" />
    <Content Include="Areas\Admin\Views\Web.config" />
    <Content Include="Areas\Admin\Views\_ViewStart.cshtml" />
    <Content Include="Areas\Admin\Views\Lucene\Index.cshtml">
      <SubType>Code</SubType>
    </Content>
    <Content Include="Views\Errors\BadRequest.cshtml" />
    <Content Include="Views\Packages\_PackageDependencies.cshtml" />
    <Content Include="Views\Statistics\Index.cshtml" />
    <Content Include="Views\Statistics\Packages.cshtml" />
    <Content Include="Views\Statistics\PackageVersions.cshtml" />
    <Content Include="Views\Statistics\PackageDownloadsByVersion.cshtml" />
    <Content Include="Views\Packages\ReportMyPackage.cshtml" />
    <Content Include="Views\Statistics\PackageDownloadsDetail.cshtml" />
    <Content Include="Views\Statistics\_PivotTable.cshtml" />
    <Content Include="Views\Statistics\_LastUpdated.cshtml" />
  </ItemGroup>
  <ItemGroup>
    <Folder Include="Areas\Admin\DynamicData\CustomPages\" />
    <Folder Include="Areas\Admin\Views\Shared\" />
  </ItemGroup>
  <ItemGroup>
    <ProjectReference Include="..\NuGet.Services.Entities\NuGet.Services.Entities.csproj">
      <Project>{6262f4fc-29be-4226-b676-db391c89d396}</Project>
      <Name>NuGet.Services.Entities</Name>
    </ProjectReference>
    <ProjectReference Include="..\NuGetGallery.Core\NuGetGallery.Core.csproj">
      <Project>{097b2cdd-9623-4c34-93c2-d373d51f5b4e}</Project>
      <Name>NuGetGallery.Core</Name>
    </ProjectReference>
    <ProjectReference Include="..\NuGetGallery.Services\NuGetGallery.Services.csproj">
      <Project>{c7d5e850-33fa-4ec5-8d7f-b1c8dd5d48f9}</Project>
      <Name>NuGetGallery.Services</Name>
    </ProjectReference>
  </ItemGroup>
  <ItemGroup>
    <PackageReference Include="Autofac.Extensions.DependencyInjection">
      <Version>4.3.1</Version>
    </PackageReference>
    <PackageReference Include="Markdig.Signed">
      <Version>0.15.4</Version>
    </PackageReference>
    <PackageReference Include="Microsoft.Extensions.DependencyInjection">
      <Version>2.2.0</Version>
    </PackageReference>
    <PackageReference Include="Microsoft.Extensions.Http">
      <Version>2.2.0</Version>
    </PackageReference>
    <PackageReference Include="Microsoft.Extensions.Http.Polly">
      <Version>2.2.0</Version>
    </PackageReference>
    <PackageReference Include="NuGet.Services.Licenses">
      <Version>2.49.0</Version>
    </PackageReference>
    <PackageReference Include="NuGet.StrongName.AnglicanGeek.MarkdownMailer">
      <Version>1.2.0</Version>
    </PackageReference>
    <PackageReference Include="Autofac">
      <Version>4.6.2</Version>
    </PackageReference>
    <PackageReference Include="Autofac.Mvc5">
      <Version>4.0.2</Version>
    </PackageReference>
    <PackageReference Include="Autofac.Mvc5.Owin">
      <Version>4.0.1</Version>
    </PackageReference>
    <PackageReference Include="Autofac.Owin">
      <Version>4.2.0</Version>
    </PackageReference>
    <PackageReference Include="Autofac.WebApi2">
      <Version>4.1.0</Version>
    </PackageReference>
    <PackageReference Include="CommonMark.NET">
      <Version>0.15.1</Version>
    </PackageReference>
    <PackageReference Include="d3">
      <Version>5.4.0</Version>
    </PackageReference>
    <PackageReference Include="NuGet.StrongName.DynamicData.EFCodeFirstProvider">
      <Version>0.3.0</Version>
    </PackageReference>
    <PackageReference Include="NuGet.StrongName.elmah.corelibrary">
      <Version>1.2.2</Version>
    </PackageReference>
    <PackageReference Include="NuGet.StrongName.elmah.sqlserver">
      <Version>1.2.2</Version>
    </PackageReference>
    <PackageReference Include="NuGet.StrongName.elmah">
      <Version>1.2.2</Version>
    </PackageReference>
    <PackageReference Include="EntityFramework">
      <Version>6.1.3</Version>
    </PackageReference>
    <PackageReference Include="jQuery">
      <Version>1.11.0</Version>
    </PackageReference>
    <PackageReference Include="jQuery.UI.Combined">
      <Version>1.10.3</Version>
    </PackageReference>
    <PackageReference Include="jQuery.Validation">
      <Version>1.11.1</Version>
    </PackageReference>
    <PackageReference Include="Knockout.Mapping">
      <Version>2.4.0</Version>
    </PackageReference>
    <PackageReference Include="knockoutjs">
      <Version>2.2.1</Version>
    </PackageReference>
    <PackageReference Include="Lucene.Net">
      <Version>3.0.3</Version>
    </PackageReference>
    <PackageReference Include="Lucene.Net.Contrib">
      <Version>3.0.3</Version>
    </PackageReference>
    <PackageReference Include="MicroBuild.Core">
      <Version>0.3.0</Version>
      <IncludeAssets>runtime; build; native; contentfiles; analyzers</IncludeAssets>
      <PrivateAssets>all</PrivateAssets>
    </PackageReference>
    <PackageReference Include="Microsoft.ApplicationInsights">
      <Version>2.2.0</Version>
    </PackageReference>
    <PackageReference Include="Microsoft.ApplicationInsights.Agent.Intercept">
      <Version>2.0.6</Version>
    </PackageReference>
    <PackageReference Include="Microsoft.ApplicationInsights.DependencyCollector">
      <Version>2.2.0</Version>
    </PackageReference>
    <PackageReference Include="Microsoft.ApplicationInsights.PerfCounterCollector">
      <Version>2.2.0</Version>
    </PackageReference>
    <PackageReference Include="Microsoft.ApplicationInsights.TraceListener">
      <Version>2.2.0</Version>
    </PackageReference>
    <PackageReference Include="Microsoft.ApplicationInsights.Web">
      <Version>2.2.0</Version>
    </PackageReference>
    <PackageReference Include="Microsoft.ApplicationInsights.WindowsServer">
      <Version>2.2.0</Version>
    </PackageReference>
    <PackageReference Include="Microsoft.ApplicationInsights.WindowsServer.TelemetryChannel">
      <Version>2.2.0</Version>
    </PackageReference>
    <PackageReference Include="Microsoft.AspNet.DynamicData.EFProvider">
      <Version>6.0.0</Version>
    </PackageReference>
    <PackageReference Include="Microsoft.AspNet.Identity.Core">
      <Version>1.0.0</Version>
    </PackageReference>
    <PackageReference Include="Microsoft.AspNet.Mvc">
      <Version>5.2.3</Version>
    </PackageReference>
    <PackageReference Include="Microsoft.AspNet.Razor">
      <Version>3.2.3</Version>
    </PackageReference>
    <PackageReference Include="Microsoft.AspNet.Web.Optimization">
      <Version>1.0.0</Version>
    </PackageReference>
    <PackageReference Include="Microsoft.AspNet.WebApi.Client">
      <Version>5.2.3</Version>
    </PackageReference>
    <PackageReference Include="Microsoft.AspNet.WebApi.Core">
      <Version>5.2.3</Version>
    </PackageReference>
    <PackageReference Include="Microsoft.AspNet.WebApi.MessageHandlers.Compression.StrongName">
      <Version>1.3.0</Version>
    </PackageReference>
    <PackageReference Include="Microsoft.AspNet.WebApi.OData">
      <Version>5.5.1</Version>
    </PackageReference>
    <PackageReference Include="Microsoft.AspNet.WebApi.WebHost">
      <Version>5.2.3</Version>
    </PackageReference>
    <PackageReference Include="Microsoft.AspNet.WebHelpers">
      <Version>3.2.3</Version>
    </PackageReference>
    <PackageReference Include="Microsoft.AspNet.WebPages">
      <Version>3.2.3</Version>
    </PackageReference>
    <PackageReference Include="Microsoft.AspNet.WebPages.Data">
      <Version>3.2.3</Version>
    </PackageReference>
    <PackageReference Include="Microsoft.AspNet.WebPages.WebData">
      <Version>3.2.3</Version>
    </PackageReference>
    <PackageReference Include="Microsoft.AspNetCore.Cryptography.Internal">
      <Version>1.0.0</Version>
    </PackageReference>
    <PackageReference Include="Microsoft.AspNetCore.Cryptography.KeyDerivation">
      <Version>1.0.0</Version>
    </PackageReference>
    <PackageReference Include="Microsoft.Azure.KeyVault">
      <Version>1.0.0</Version>
    </PackageReference>
    <PackageReference Include="Microsoft.Azure.KeyVault.Core">
      <Version>1.0.0</Version>
    </PackageReference>
    <PackageReference Include="Microsoft.Bcl.Compression">
      <Version>3.9.85</Version>
    </PackageReference>
    <PackageReference Include="Microsoft.Data.Edm">
      <Version>5.7.0</Version>
    </PackageReference>
    <PackageReference Include="Microsoft.Data.OData">
      <Version>5.7.0</Version>
    </PackageReference>
    <PackageReference Include="Microsoft.Data.Services">
      <Version>5.7.0</Version>
    </PackageReference>
    <PackageReference Include="Microsoft.Data.Services.Client">
      <Version>5.7.0</Version>
    </PackageReference>
    <PackageReference Include="Microsoft.Extensions.Logging">
      <Version>2.2.0</Version>
    </PackageReference>
    <PackageReference Include="Microsoft.Extensions.Logging.Abstractions">
      <Version>2.2.0</Version>
    </PackageReference>
    <PackageReference Include="Microsoft.IdentityModel.Clients.ActiveDirectory">
      <Version>3.19.4</Version>
    </PackageReference>
    <PackageReference Include="Microsoft.jQuery.Unobtrusive.Ajax">
      <Version>2.0.30116</Version>
    </PackageReference>
    <PackageReference Include="Microsoft.jQuery.Unobtrusive.Validation">
      <Version>2.0.30116</Version>
    </PackageReference>
    <PackageReference Include="Microsoft.Net.Http">
      <Version>2.2.29</Version>
    </PackageReference>
    <PackageReference Include="Microsoft.Owin">
      <Version>3.0.1</Version>
    </PackageReference>
    <PackageReference Include="Microsoft.Owin.Host.SystemWeb">
      <Version>3.0.1</Version>
    </PackageReference>
    <PackageReference Include="Microsoft.Owin.Security">
      <Version>3.0.1</Version>
    </PackageReference>
    <PackageReference Include="Microsoft.Owin.Security.Cookies">
      <Version>3.0.1</Version>
    </PackageReference>
    <PackageReference Include="Microsoft.Owin.Security.MicrosoftAccount">
      <Version>3.0.1</Version>
    </PackageReference>
    <PackageReference Include="Microsoft.Owin.Security.OpenIdConnect">
      <Version>3.0.1</Version>
    </PackageReference>
    <PackageReference Include="Microsoft.Web.Infrastructure">
      <Version>1.0.0</Version>
    </PackageReference>
    <PackageReference Include="Microsoft.Web.Xdt">
      <Version>2.1.2</Version>
    </PackageReference>
    <PackageReference Include="Microsoft.WindowsAzure.ConfigurationManager">
      <Version>3.1.0</Version>
    </PackageReference>
    <PackageReference Include="Modernizr">
      <Version>2.8.3</Version>
    </PackageReference>
    <PackageReference Include="Moment.js">
      <Version>2.24.0</Version>
    </PackageReference>
    <PackageReference Include="MvcTreeView">
      <Version>1.4.0</Version>
    </PackageReference>
    <PackageReference Include="Newtonsoft.Json">
      <Version>9.0.1</Version>
    </PackageReference>
    <PackageReference Include="NuGet.Configuration">
      <Version>5.0.0-preview1.5665</Version>
    </PackageReference>
    <PackageReference Include="NuGet.Protocol">
      <Version>5.0.0-preview1.5665</Version>
    </PackageReference>
    <PackageReference Include="NuGet.Services.KeyVault">
      <Version>2.49.0</Version>
    </PackageReference>
    <PackageReference Include="NuGet.Services.Logging">
      <Version>2.49.0</Version>
    </PackageReference>
    <PackageReference Include="NuGet.Services.Owin">
      <Version>2.49.0</Version>
    </PackageReference>
    <PackageReference Include="NuGet.Services.Sql">
      <Version>2.49.0</Version>
    </PackageReference>
    <PackageReference Include="Owin">
      <Version>1.0.0</Version>
    </PackageReference>
    <PackageReference Include="NuGet.StrongName.QueryInterceptor">
      <Version>0.1.4237.2400</Version>
    </PackageReference>
    <PackageReference Include="RouteMagic">
      <Version>1.1.3</Version>
    </PackageReference>
    <PackageReference Include="SharpZipLib">
      <Version>1.1.0</Version>
    </PackageReference>
    <PackageReference Include="Strathweb.CacheOutput.WebApi2.StrongName">
      <Version>0.9.0</Version>
    </PackageReference>
    <PackageReference Include="System.Diagnostics.Debug">
      <Version>4.3.0</Version>
    </PackageReference>
    <PackageReference Include="System.Diagnostics.DiagnosticSource">
      <Version>4.3.0</Version>
    </PackageReference>
    <PackageReference Include="System.Linq.Expressions">
      <Version>4.3.0</Version>
    </PackageReference>
    <PackageReference Include="System.Net.Http">
      <Version>4.3.4</Version>
    </PackageReference>
    <PackageReference Include="NuGet.StrongName.WebActivator">
      <Version>1.4.4</Version>
    </PackageReference>
    <PackageReference Include="WebActivatorEx">
      <Version>2.0.6</Version>
    </PackageReference>
    <PackageReference Include="NuGet.StrongName.WebBackgrounder.EntityFramework">
      <Version>0.1.0</Version>
    </PackageReference>
    <PackageReference Include="NuGet.StrongName.WebBackgrounder">
      <Version>0.2.0</Version>
    </PackageReference>
    <PackageReference Include="WindowsAzure.Caching">
      <Version>1.7.0</Version>
    </PackageReference>
    <PackageReference Include="WindowsAzure.ServiceBus">
      <Version>4.1.3</Version>
    </PackageReference>
    <PackageReference Include="WindowsAzure.Storage">
      <Version>7.1.2</Version>
    </PackageReference>
  </ItemGroup>
  <PropertyGroup>
    <VisualStudioVersion Condition="'$(VisualStudioVersion)' == ''">10.0</VisualStudioVersion>
    <VSToolsPath Condition="'$(VSToolsPath)' == ''">$(MSBuildExtensionsPath32)\Microsoft\VisualStudio\v$(VisualStudioVersion)</VSToolsPath>
  </PropertyGroup>
  <Import Project="$(MSBuildBinPath)\Microsoft.CSharp.targets" />
  <PropertyGroup>
    <SignPath>..\..\build</SignPath>
    <SignPath Condition="'$(BUILD_SOURCESDIRECTORY)' != ''">$(BUILD_SOURCESDIRECTORY)\build</SignPath>
    <SignPath Condition="'$(NuGetBuildPath)' != ''">$(NuGetBuildPath)</SignPath>
    <SignType Condition="'$(SignType)' == ''">none</SignType>
  </PropertyGroup>
  <Import Project="$(SignPath)\sign.targets" Condition="Exists('$(SignPath)\sign.targets')" />
  <Import Project="$(SignPath)\sign.microbuild.targets" Condition="Exists('$(SignPath)\sign.microbuild.targets')" />
  <Import Project="$(VSToolsPath)\WebApplications\Microsoft.WebApplication.targets" Condition="'$(VSToolsPath)' != ''" />
  <Import Project="$(MSBuildExtensionsPath32)\Microsoft\VisualStudio\v10.0\WebApplications\Microsoft.WebApplication.targets" Condition="false" />
  <Target Name="MvcBuildViews" AfterTargets="AfterBuild" Condition="'$(MvcBuildViews)'=='true'">
    <AspNetCompiler VirtualPath="temp" PhysicalPath="$(WebProjectOutputDir)" />
  </Target>
  <ProjectExtensions>
    <VisualStudio>
      <FlavorProperties GUID="{349c5851-65df-11da-9384-00065b846f21}">
        <WebProjectProperties>
          <UseIIS>False</UseIIS>
          <AutoAssignPort>True</AutoAssignPort>
          <DevelopmentServerPort>80</DevelopmentServerPort>
          <DevelopmentServerVPath>/</DevelopmentServerVPath>
          <IISUrl>https://localhost</IISUrl>
          <NTLMAuthentication>False</NTLMAuthentication>
          <UseCustomServer>False</UseCustomServer>
          <CustomServerUrl>
          </CustomServerUrl>
          <SaveServerSettingsInUserFile>False</SaveServerSettingsInUserFile>
        </WebProjectProperties>
      </FlavorProperties>
    </VisualStudio>
  </ProjectExtensions>
  <PropertyGroup>
    <PreBuildEvent>
      copy "$(ProjectDir)..\Bootstrap\dist\css\bootstrap.css" "$(ProjectDir)Content\gallery\css" &gt;NUL
      copy "$(ProjectDir)..\Bootstrap\dist\css\bootstrap-theme.css" "$(ProjectDir)Content\gallery\css" &gt;NUL
      copy "$(ProjectDir)..\Bootstrap\dist\js\bootstrap.js" "$(ProjectDir)Scripts\gallery" &gt;NUL
    </PreBuildEvent>
  </PropertyGroup>
</Project><|MERGE_RESOLUTION|>--- conflicted
+++ resolved
@@ -1930,11 +1930,8 @@
     <Content Include="Views\Packages\_ManageDeprecation.cshtml" />
     <Content Include="Views\Shared\_MultiSelectDropdown.cshtml" />
     <Content Include="Views\Packages\_DisplayPackageDeprecation.cshtml" />
-<<<<<<< HEAD
     <Content Include="Views\Experiments\SearchSideBySide.cshtml" />
-=======
     <Content Include="Views\Api\HealthProbeApi.cshtml" />
->>>>>>> 895a03ee
   </ItemGroup>
   <ItemGroup>
     <Service Include="{508349B6-6B84-4DF5-91F0-309BEEBAD82D}" />
