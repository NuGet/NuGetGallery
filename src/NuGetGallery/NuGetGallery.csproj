--- conflicted
+++ resolved
@@ -1804,14 +1804,11 @@
     <Content Include="Views\Pages\_PagesView.cshtml" />
     <Content Include="Views\Shared\_SearchBar.cshtml" />
     <Content Include="Views\Pages\Downloads.cshtml" />
-<<<<<<< HEAD
     <Content Include="Views\Packages\_EditMetadata.cshtml" />
-=======
     <Content Include="Views\Authentication\LinkExternal.cshtml" />
     <Content Include="Views\Authentication\_SignIn.cshtml" />
     <Content Include="Views\Authentication\_Register.cshtml" />
     <Content Include="Views\Users\_UserPackagesList.cshtml" />
->>>>>>> f3970f06
   </ItemGroup>
   <ItemGroup>
     <CodeAnalysisDictionary Include="Properties\CodeAnalysisDictionary.xml" />
