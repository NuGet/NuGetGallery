--- conflicted
+++ resolved
@@ -699,13 +699,10 @@
     <Compile Include="Areas\Admin\Models\ISupportRequestDbContext.cs" />
     <Compile Include="Areas\Admin\Models\SupportRequestDbContext.cs" />
     <Compile Include="Areas\Admin\Services\ValidationAdminService.cs" />
-<<<<<<< HEAD
     <Compile Include="Areas\Admin\ViewModels\DeleteAccountStatusViewModel.cs" />
-=======
     <Compile Include="Areas\Admin\ViewModels\HardDeleteReflowBulkRequestConfirmation.cs" />
     <Compile Include="Areas\Admin\ViewModels\HardDeleteReflowBulkRequest.cs" />
     <Compile Include="Areas\Admin\ViewModels\HardDeleteReflowRequest.cs" />
->>>>>>> 49833afe
     <Compile Include="Areas\Admin\ViewModels\PackageValidationViewModel.cs" />
     <Compile Include="Areas\Admin\ViewModels\ValidationPageViewModel.cs" />
     <Compile Include="Areas\Admin\Services\ISupportRequestService.cs" />
@@ -786,16 +783,13 @@
     <Compile Include="GlobalSuppressions.cs" />
     <Compile Include="Helpers\GravatarHelper.cs" />
     <Compile Include="Helpers\RegexEx.cs" />
-<<<<<<< HEAD
     <Compile Include="RequestModels\DeleteAccountRequest.cs" />
     <Compile Include="Migrations\201710250430326_AddOrganizations.cs" />
     <Compile Include="Migrations\201710250430326_AddOrganizations.Designer.cs">
       <DependentUpon>201710250430326_AddOrganizations.cs</DependentUpon>
-=======
     <Compile Include="Migrations\201710301857232_Organizations.cs" />
     <Compile Include="Migrations\201710301857232_Organizations.Designer.cs">
       <DependentUpon>201710301857232_Organizations.cs</DependentUpon>
->>>>>>> 49833afe
     </Compile>
     <Compile Include="Services\AsynchronousPackageValidationInitiator.cs" />
     <Compile Include="Services\CloudBlobFileStorageService.cs" />
@@ -1891,13 +1885,10 @@
     <Content Include="Areas\Admin\Views\ReservedNamespace\Index.cshtml" />
     <Content Include="Areas\Admin\Views\DeleteAccount\Index.cshtml" />
     <Content Include="Areas\Admin\Views\Validation\Index.cshtml" />
-<<<<<<< HEAD
     <Content Include="Areas\Admin\Views\DeleteAccount\DeleteUserAccountStatus.cshtml" />
-=======
     <Content Include="Areas\Admin\Views\Delete\Reflow.cshtml" />
     <Content Include="Areas\Admin\Views\Delete\_ReflowBulk.cshtml" />
     <Content Include="Areas\Admin\Views\Delete\_ReflowBulkConfirm.cshtml" />
->>>>>>> 49833afe
     <None Include="Scripts\jquery-1.11.0.intellisense.js" />
     <Content Include="Scripts\jquery-1.11.0.js" />
     <Content Include="Scripts\jquery-1.11.0.min.js" />
