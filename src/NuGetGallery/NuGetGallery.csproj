﻿<?xml version="1.0" encoding="utf-8"?>
<Project ToolsVersion="14.0" DefaultTargets="Build" xmlns="http://schemas.microsoft.com/developer/msbuild/2003">
  <Import Project="$(MSBuildExtensionsPath)\$(MSBuildToolsVersion)\Microsoft.Common.props" Condition="Exists('$(MSBuildExtensionsPath)\$(MSBuildToolsVersion)\Microsoft.Common.props')" />
  <PropertyGroup>
    <Configuration Condition=" '$(Configuration)' == '' ">Debug</Configuration>
    <Platform Condition=" '$(Platform)' == '' ">AnyCPU</Platform>
    <ProductVersion>
    </ProductVersion>
    <SkipValidatePackageReferences>true</SkipValidatePackageReferences>
    <SchemaVersion>2.0</SchemaVersion>
    <ProjectGuid>{1DACF781-5CD0-4123-8BAC-CD385D864BE5}</ProjectGuid>
    <ProjectTypeGuids>{349c5851-65df-11da-9384-00065b846f21};{fae04ec0-301f-11d3-bf4b-00c04f79efbc}</ProjectTypeGuids>
    <OutputType>Library</OutputType>
    <AppDesignerFolder>Properties</AppDesignerFolder>
    <RootNamespace>NuGetGallery</RootNamespace>
    <AssemblyName>NuGetGallery</AssemblyName>
    <TargetFrameworkVersion>v4.6</TargetFrameworkVersion>
    <UseIISExpress>true</UseIISExpress>
    <TreatWarningsAsErrors>true</TreatWarningsAsErrors>
    <CodeAnalysisRuleSet>..\CodeAnalysis.ruleset</CodeAnalysisRuleSet>
    <CodeAnalysisIgnoreGeneratedCode>true</CodeAnalysisIgnoreGeneratedCode>
    <CodeAnalysisAdditionalOptions>/assemblyCompareMode:StrongNameIgnoringVersion</CodeAnalysisAdditionalOptions>
    <RunCodeAnalysis Condition=" '$(CodeAnalysis)' == 'true' ">true</RunCodeAnalysis>
    <OldToolsVersion>12.0</OldToolsVersion>
    <TargetFrameworkProfile />
    <IISExpressSSLPort>443</IISExpressSSLPort>
    <IISExpressAnonymousAuthentication>enabled</IISExpressAnonymousAuthentication>
    <IISExpressWindowsAuthentication>disabled</IISExpressWindowsAuthentication>
    <IISExpressUseClassicPipelineMode>false</IISExpressUseClassicPipelineMode>
    <CodeContractsAssemblyMode>0</CodeContractsAssemblyMode>
    <MvcProjectUpgradeChecked>true</MvcProjectUpgradeChecked>
    <UseGlobalApplicationHostFile />
    <MvcBuildViews Condition=" '$(MvcBuildViews)' == '' ">false</MvcBuildViews>
    <NuGetPackageImportStamp>
    </NuGetPackageImportStamp>
    <Use64BitIISExpress />
  </PropertyGroup>
  <PropertyGroup Condition=" '$(Configuration)|$(Platform)' == 'Debug|AnyCPU' ">
    <DebugSymbols>true</DebugSymbols>
    <DebugType>full</DebugType>
    <Optimize>false</Optimize>
    <OutputPath>bin\</OutputPath>
    <DefineConstants>DEBUG;TRACE</DefineConstants>
    <ErrorReport>prompt</ErrorReport>
    <WarningLevel>4</WarningLevel>
    <Prefer32Bit>false</Prefer32Bit>
    <UseVSHostingProcess>true</UseVSHostingProcess>
    <CodeAnalysisRuleSet>..\Frontend.ruleset</CodeAnalysisRuleSet>
    <CodeContractsEnableRuntimeChecking>False</CodeContractsEnableRuntimeChecking>
    <CodeContractsRuntimeOnlyPublicSurface>False</CodeContractsRuntimeOnlyPublicSurface>
    <CodeContractsRuntimeThrowOnFailure>True</CodeContractsRuntimeThrowOnFailure>
    <CodeContractsRuntimeCallSiteRequires>False</CodeContractsRuntimeCallSiteRequires>
    <CodeContractsRuntimeSkipQuantifiers>False</CodeContractsRuntimeSkipQuantifiers>
    <CodeContractsRunCodeAnalysis>False</CodeContractsRunCodeAnalysis>
    <CodeContractsNonNullObligations>False</CodeContractsNonNullObligations>
    <CodeContractsBoundsObligations>False</CodeContractsBoundsObligations>
    <CodeContractsArithmeticObligations>False</CodeContractsArithmeticObligations>
    <CodeContractsEnumObligations>False</CodeContractsEnumObligations>
    <CodeContractsRedundantAssumptions>False</CodeContractsRedundantAssumptions>
    <CodeContractsInferRequires>False</CodeContractsInferRequires>
    <CodeContractsInferEnsures>False</CodeContractsInferEnsures>
    <CodeContractsInferObjectInvariants>False</CodeContractsInferObjectInvariants>
    <CodeContractsSuggestAssumptions>False</CodeContractsSuggestAssumptions>
    <CodeContractsSuggestRequires>True</CodeContractsSuggestRequires>
    <CodeContractsSuggestEnsures>False</CodeContractsSuggestEnsures>
    <CodeContractsSuggestObjectInvariants>False</CodeContractsSuggestObjectInvariants>
    <CodeContractsRunInBackground>True</CodeContractsRunInBackground>
    <CodeContractsShowSquigglies>True</CodeContractsShowSquigglies>
    <CodeContractsUseBaseLine>False</CodeContractsUseBaseLine>
    <CodeContractsEmitXMLDocs>False</CodeContractsEmitXMLDocs>
    <CodeContractsCustomRewriterAssembly />
    <CodeContractsCustomRewriterClass />
    <CodeContractsLibPaths />
    <CodeContractsExtraRewriteOptions />
    <CodeContractsExtraAnalysisOptions />
    <CodeContractsBaseLineFile />
    <CodeContractsCacheAnalysisResults>True</CodeContractsCacheAnalysisResults>
    <CodeContractsRuntimeCheckingLevel>Full</CodeContractsRuntimeCheckingLevel>
    <CodeContractsReferenceAssembly>DoNotBuild</CodeContractsReferenceAssembly>
    <CodeContractsAnalysisWarningLevel>0</CodeContractsAnalysisWarningLevel>
    <PublishDatabases>false</PublishDatabases>
    <IncludeIisSettings>false</IncludeIisSettings>
  </PropertyGroup>
  <PropertyGroup Condition=" '$(Configuration)|$(Platform)' == 'Release|AnyCPU' ">
    <DebugType>pdbonly</DebugType>
    <Optimize>true</Optimize>
    <OutputPath>bin\</OutputPath>
    <DefineConstants>TRACE</DefineConstants>
    <ErrorReport>prompt</ErrorReport>
    <WarningLevel>4</WarningLevel>
    <Prefer32Bit>false</Prefer32Bit>
    <PublishDatabases>false</PublishDatabases>
    <CodeAnalysisRuleSet>..\Frontend.ruleset</CodeAnalysisRuleSet>
  </PropertyGroup>
  <ItemGroup>
    <Reference Include="AnglicanGeek.MarkdownMailer, Version=1.2.0.0, Culture=neutral, PublicKeyToken=f32adc156e6c65f2, processorArchitecture=MSIL">
      <HintPath>..\..\packages\AnglicanGeek.MarkdownMailer.StrongName.1.2.0\lib\net40\AnglicanGeek.MarkdownMailer.dll</HintPath>
    </Reference>
    <Reference Include="Antlr3.Runtime, Version=3.3.1.7705, Culture=neutral, PublicKeyToken=31bf3856ad364e35, processorArchitecture=MSIL">
      <SpecificVersion>False</SpecificVersion>
      <HintPath>..\..\packages\WebGrease.1.1.0\lib\Antlr3.Runtime.dll</HintPath>
      <Private>True</Private>
    </Reference>
    <Reference Include="Autofac, Version=3.5.0.0, Culture=neutral, PublicKeyToken=17863af14b0044da, processorArchitecture=MSIL">
      <SpecificVersion>False</SpecificVersion>
      <HintPath>..\..\packages\Autofac.3.5.2\lib\net40\Autofac.dll</HintPath>
      <Private>True</Private>
    </Reference>
    <Reference Include="Autofac.Integration.Mvc, Version=3.3.0.0, Culture=neutral, PublicKeyToken=17863af14b0044da, processorArchitecture=MSIL">
      <SpecificVersion>False</SpecificVersion>
      <HintPath>..\..\packages\Autofac.Mvc5.3.3.4\lib\net45\Autofac.Integration.Mvc.dll</HintPath>
      <Private>True</Private>
    </Reference>
    <Reference Include="Autofac.Integration.Mvc.Owin, Version=3.1.0.0, Culture=neutral, PublicKeyToken=17863af14b0044da, processorArchitecture=MSIL">
      <SpecificVersion>False</SpecificVersion>
      <HintPath>..\..\packages\Autofac.Mvc5.Owin.3.1.0\lib\net45\Autofac.Integration.Mvc.Owin.dll</HintPath>
      <Private>True</Private>
    </Reference>
    <Reference Include="Autofac.Integration.Owin, Version=3.1.0.0, Culture=neutral, PublicKeyToken=17863af14b0044da, processorArchitecture=MSIL">
      <SpecificVersion>False</SpecificVersion>
      <HintPath>..\..\packages\Autofac.Owin.3.1.0\lib\net45\Autofac.Integration.Owin.dll</HintPath>
      <Private>True</Private>
    </Reference>
    <Reference Include="Autofac.Integration.WebApi, Version=3.4.0.0, Culture=neutral, PublicKeyToken=17863af14b0044da, processorArchitecture=MSIL">
      <SpecificVersion>False</SpecificVersion>
      <HintPath>..\..\packages\Autofac.WebApi2.3.4.0\lib\net45\Autofac.Integration.WebApi.dll</HintPath>
      <Private>True</Private>
    </Reference>
    <Reference Include="AWSSDK.Core, Version=3.3.0.0, Culture=neutral, PublicKeyToken=885c28607f98e604, processorArchitecture=MSIL">
      <HintPath>..\..\packages\AWSSDK.Core.3.3.21.20\lib\net45\AWSSDK.Core.dll</HintPath>
    </Reference>
    <Reference Include="AWSSDK.S3, Version=3.3.0.0, Culture=neutral, PublicKeyToken=885c28607f98e604, processorArchitecture=MSIL">
      <HintPath>..\..\packages\AWSSDK.S3.3.3.18\lib\net45\AWSSDK.S3.dll</HintPath>
    </Reference>
    <Reference Include="CommonMark, Version=0.1.0.0, Culture=neutral, PublicKeyToken=001ef8810438905d, processorArchitecture=MSIL">
      <HintPath>..\..\packages\CommonMark.NET.0.15.1\lib\net45\CommonMark.dll</HintPath>
    </Reference>
    <Reference Include="DynamicData.EFCodeFirstProvider, Version=0.3.0.0, Culture=neutral, processorArchitecture=MSIL">
      <SpecificVersion>False</SpecificVersion>
      <HintPath>..\..\packages\DynamicData.EFCodeFirstProvider.0.3.0.0\lib\net40\DynamicData.EFCodeFirstProvider.dll</HintPath>
    </Reference>
    <Reference Include="Elmah, Version=1.2.14706.0, Culture=neutral, PublicKeyToken=57eac04b2e0f138e, processorArchitecture=MSIL">
      <HintPath>..\..\packages\elmah.corelibrary.strongname.1.2.2\lib\Elmah.dll</HintPath>
      <Private>True</Private>
    </Reference>
    <Reference Include="EntityFramework, Version=6.0.0.0, Culture=neutral, PublicKeyToken=b77a5c561934e089, processorArchitecture=MSIL">
      <SpecificVersion>False</SpecificVersion>
      <HintPath>..\..\packages\entityframework.6.1.3\lib\net45\EntityFramework.dll</HintPath>
      <Private>True</Private>
    </Reference>
    <Reference Include="EntityFramework.SqlServer, Version=6.0.0.0, Culture=neutral, PublicKeyToken=b77a5c561934e089, processorArchitecture=MSIL">
      <SpecificVersion>False</SpecificVersion>
      <HintPath>..\..\packages\entityframework.6.1.3\lib\net45\EntityFramework.SqlServer.dll</HintPath>
      <Private>True</Private>
    </Reference>
    <Reference Include="Hyak.Common, Version=1.0.0.0, Culture=neutral, PublicKeyToken=31bf3856ad364e35, processorArchitecture=MSIL">
      <HintPath>..\..\packages\Hyak.Common.1.0.2\lib\net45\Hyak.Common.dll</HintPath>
      <Private>True</Private>
    </Reference>
    <Reference Include="ICSharpCode.SharpZipLib, Version=0.86.0.518, Culture=neutral, PublicKeyToken=1b03e6acf1164f73, processorArchitecture=MSIL">
      <SpecificVersion>False</SpecificVersion>
      <HintPath>..\..\packages\SharpZipLib.0.86.0\lib\20\ICSharpCode.SharpZipLib.dll</HintPath>
      <Private>True</Private>
    </Reference>
    <Reference Include="Lucene.Net, Version=3.0.3.0, Culture=neutral, PublicKeyToken=85089178b9ac3181, processorArchitecture=MSIL">
      <SpecificVersion>False</SpecificVersion>
      <HintPath>..\..\packages\Lucene.Net.3.0.3\lib\NET40\Lucene.Net.dll</HintPath>
      <Private>True</Private>
    </Reference>
    <Reference Include="Lucene.Net.Contrib.Analyzers, Version=3.0.3.0, Culture=neutral, PublicKeyToken=85089178b9ac3181, processorArchitecture=MSIL">
      <SpecificVersion>False</SpecificVersion>
      <HintPath>..\..\packages\Lucene.Net.Contrib.3.0.3\lib\net40\Lucene.Net.Contrib.Analyzers.dll</HintPath>
      <Private>True</Private>
    </Reference>
    <Reference Include="Lucene.Net.Contrib.Core, Version=3.0.3.0, Culture=neutral, PublicKeyToken=85089178b9ac3181, processorArchitecture=MSIL">
      <SpecificVersion>False</SpecificVersion>
      <HintPath>..\..\packages\Lucene.Net.Contrib.3.0.3\lib\net40\Lucene.Net.Contrib.Core.dll</HintPath>
      <Private>True</Private>
    </Reference>
    <Reference Include="Lucene.Net.Contrib.FastVectorHighlighter, Version=3.0.3.0, Culture=neutral, PublicKeyToken=85089178b9ac3181, processorArchitecture=MSIL">
      <SpecificVersion>False</SpecificVersion>
      <HintPath>..\..\packages\Lucene.Net.Contrib.3.0.3\lib\net40\Lucene.Net.Contrib.FastVectorHighlighter.dll</HintPath>
      <Private>True</Private>
    </Reference>
    <Reference Include="Lucene.Net.Contrib.Highlighter, Version=2.3.2.1, Culture=neutral, PublicKeyToken=85089178b9ac3181, processorArchitecture=MSIL">
      <SpecificVersion>False</SpecificVersion>
      <HintPath>..\..\packages\Lucene.Net.Contrib.3.0.3\lib\net40\Lucene.Net.Contrib.Highlighter.dll</HintPath>
      <Private>True</Private>
    </Reference>
    <Reference Include="Lucene.Net.Contrib.Memory, Version=1.0.0.0, Culture=neutral, PublicKeyToken=85089178b9ac3181, processorArchitecture=MSIL">
      <SpecificVersion>False</SpecificVersion>
      <HintPath>..\..\packages\Lucene.Net.Contrib.3.0.3\lib\net40\Lucene.Net.Contrib.Memory.dll</HintPath>
      <Private>True</Private>
    </Reference>
    <Reference Include="Lucene.Net.Contrib.Queries, Version=3.0.3.0, Culture=neutral, PublicKeyToken=85089178b9ac3181, processorArchitecture=MSIL">
      <SpecificVersion>False</SpecificVersion>
      <HintPath>..\..\packages\Lucene.Net.Contrib.3.0.3\lib\net40\Lucene.Net.Contrib.Queries.dll</HintPath>
      <Private>True</Private>
    </Reference>
    <Reference Include="Lucene.Net.Contrib.Regex, Version=3.0.3.0, Culture=neutral, PublicKeyToken=85089178b9ac3181, processorArchitecture=MSIL">
      <SpecificVersion>False</SpecificVersion>
      <HintPath>..\..\packages\Lucene.Net.Contrib.3.0.3\lib\net40\Lucene.Net.Contrib.Regex.dll</HintPath>
      <Private>True</Private>
    </Reference>
    <Reference Include="Lucene.Net.Contrib.SimpleFacetedSearch, Version=3.0.3.0, Culture=neutral, PublicKeyToken=85089178b9ac3181, processorArchitecture=MSIL">
      <SpecificVersion>False</SpecificVersion>
      <HintPath>..\..\packages\Lucene.Net.Contrib.3.0.3\lib\net40\Lucene.Net.Contrib.SimpleFacetedSearch.dll</HintPath>
      <Private>True</Private>
    </Reference>
    <Reference Include="Lucene.Net.Contrib.Snowball, Version=2.0.0.1, Culture=neutral, PublicKeyToken=85089178b9ac3181, processorArchitecture=MSIL">
      <SpecificVersion>False</SpecificVersion>
      <HintPath>..\..\packages\Lucene.Net.Contrib.3.0.3\lib\net40\Lucene.Net.Contrib.Snowball.dll</HintPath>
      <Private>True</Private>
    </Reference>
    <Reference Include="Lucene.Net.Contrib.SpellChecker, Version=3.0.3.0, Culture=neutral, PublicKeyToken=85089178b9ac3181, processorArchitecture=MSIL">
      <SpecificVersion>False</SpecificVersion>
      <HintPath>..\..\packages\Lucene.Net.Contrib.3.0.3\lib\net40\Lucene.Net.Contrib.SpellChecker.dll</HintPath>
      <Private>True</Private>
    </Reference>
    <Reference Include="MarkdownSharp, Version=0.0.0.0, Culture=neutral, PublicKeyToken=db5eab8f88aa1509, processorArchitecture=MSIL">
      <HintPath>..\..\packages\MarkdownSharp.StrongName.1.13.0\lib\35\MarkdownSharp.dll</HintPath>
    </Reference>
    <Reference Include="Microsoft.AI.Agent.Intercept, Version=2.0.6.0, Culture=neutral, PublicKeyToken=31bf3856ad364e35, processorArchitecture=MSIL">
      <HintPath>..\..\packages\Microsoft.ApplicationInsights.Agent.Intercept.2.0.6\lib\net45\Microsoft.AI.Agent.Intercept.dll</HintPath>
      <Private>True</Private>
    </Reference>
    <Reference Include="Microsoft.AI.DependencyCollector, Version=2.2.0.0, Culture=neutral, PublicKeyToken=31bf3856ad364e35, processorArchitecture=MSIL">
      <HintPath>..\..\packages\Microsoft.ApplicationInsights.DependencyCollector.2.2.0\lib\net45\Microsoft.AI.DependencyCollector.dll</HintPath>
      <Private>True</Private>
    </Reference>
    <Reference Include="Microsoft.AI.PerfCounterCollector, Version=2.2.0.0, Culture=neutral, PublicKeyToken=31bf3856ad364e35, processorArchitecture=MSIL">
      <HintPath>..\..\packages\Microsoft.ApplicationInsights.PerfCounterCollector.2.2.0\lib\net45\Microsoft.AI.PerfCounterCollector.dll</HintPath>
      <Private>True</Private>
    </Reference>
    <Reference Include="Microsoft.AI.ServerTelemetryChannel, Version=2.2.0.0, Culture=neutral, PublicKeyToken=31bf3856ad364e35, processorArchitecture=MSIL">
      <HintPath>..\..\packages\Microsoft.ApplicationInsights.WindowsServer.TelemetryChannel.2.2.0\lib\net45\Microsoft.AI.ServerTelemetryChannel.dll</HintPath>
      <Private>True</Private>
    </Reference>
    <Reference Include="Microsoft.AI.Web, Version=2.2.0.0, Culture=neutral, PublicKeyToken=31bf3856ad364e35, processorArchitecture=MSIL">
      <HintPath>..\..\packages\Microsoft.ApplicationInsights.Web.2.2.0\lib\net45\Microsoft.AI.Web.dll</HintPath>
      <Private>True</Private>
    </Reference>
    <Reference Include="Microsoft.AI.WindowsServer, Version=2.2.0.0, Culture=neutral, PublicKeyToken=31bf3856ad364e35, processorArchitecture=MSIL">
      <HintPath>..\..\packages\Microsoft.ApplicationInsights.WindowsServer.2.2.0\lib\net45\Microsoft.AI.WindowsServer.dll</HintPath>
      <Private>True</Private>
    </Reference>
    <Reference Include="Microsoft.ApplicationInsights, Version=2.2.0.0, Culture=neutral, PublicKeyToken=31bf3856ad364e35, processorArchitecture=MSIL">
      <HintPath>..\..\packages\Microsoft.ApplicationInsights.2.2.0\lib\net46\Microsoft.ApplicationInsights.dll</HintPath>
      <Private>True</Private>
    </Reference>
    <Reference Include="Microsoft.ApplicationInsights.TraceListener, Version=2.2.0.0, Culture=neutral, PublicKeyToken=31bf3856ad364e35, processorArchitecture=MSIL">
      <HintPath>..\..\packages\Microsoft.ApplicationInsights.TraceListener.2.2.0\lib\net45\Microsoft.ApplicationInsights.TraceListener.dll</HintPath>
      <Private>True</Private>
    </Reference>
    <Reference Include="Microsoft.ApplicationServer.Caching.Client, Version=101.0.0.0, Culture=neutral, PublicKeyToken=31bf3856ad364e35, processorArchitecture=MSIL">
      <SpecificVersion>False</SpecificVersion>
      <HintPath>..\..\packages\WindowsAzure.Caching.1.7.0.0\lib\net35-full\Microsoft.ApplicationServer.Caching.Client.dll</HintPath>
      <Private>True</Private>
    </Reference>
    <Reference Include="Microsoft.ApplicationServer.Caching.Core, Version=101.0.0.0, Culture=neutral, PublicKeyToken=31bf3856ad364e35, processorArchitecture=MSIL">
      <SpecificVersion>False</SpecificVersion>
      <HintPath>..\..\packages\WindowsAzure.Caching.1.7.0.0\lib\net35-full\Microsoft.ApplicationServer.Caching.Core.dll</HintPath>
      <Private>True</Private>
    </Reference>
    <Reference Include="Microsoft.AspNet.DynamicData.EFProvider, Version=6.0.0.0, Culture=neutral, PublicKeyToken=b77a5c561934e089, processorArchitecture=MSIL">
      <SpecificVersion>False</SpecificVersion>
      <HintPath>..\..\packages\Microsoft.AspNet.DynamicData.EFProvider.6.0.0\lib\net40\Microsoft.AspNet.DynamicData.EFProvider.dll</HintPath>
      <Private>True</Private>
    </Reference>
    <Reference Include="Microsoft.AspNet.EntityDataSource, Version=6.0.0.0, Culture=neutral, PublicKeyToken=b77a5c561934e089, processorArchitecture=MSIL">
      <SpecificVersion>False</SpecificVersion>
      <HintPath>..\..\packages\Microsoft.AspNet.EntityDataSource.6.0.0\lib\net40\Microsoft.AspNet.EntityDataSource.dll</HintPath>
      <Private>True</Private>
    </Reference>
    <Reference Include="Microsoft.AspNet.Identity.Core, Version=1.0.0.0, Culture=neutral, PublicKeyToken=31bf3856ad364e35, processorArchitecture=MSIL">
      <SpecificVersion>False</SpecificVersion>
      <HintPath>..\..\packages\Microsoft.AspNet.Identity.Core.1.0.0\lib\net45\Microsoft.AspNet.Identity.Core.dll</HintPath>
      <Private>True</Private>
    </Reference>
    <Reference Include="Microsoft.AspNet.WebApi.MessageHandlers.Compression, Version=1.0.0.0, Culture=neutral, processorArchitecture=MSIL">
      <HintPath>..\..\packages\Microsoft.AspNet.WebApi.MessageHandlers.Compression.1.3.0\lib\portable-net45+netcore45+wpa81+wp8+MonoAndroid1+MonoTouch1\Microsoft.AspNet.WebApi.MessageHandlers.Compression.dll</HintPath>
      <Private>True</Private>
    </Reference>
    <Reference Include="Microsoft.AspNetCore.Cryptography.Internal, Version=1.0.0.0, Culture=neutral, PublicKeyToken=adb9793829ddae60, processorArchitecture=MSIL">
      <HintPath>..\..\packages\Microsoft.AspNetCore.Cryptography.Internal.1.0.0\lib\net451\Microsoft.AspNetCore.Cryptography.Internal.dll</HintPath>
      <Private>True</Private>
    </Reference>
    <Reference Include="Microsoft.AspNetCore.Cryptography.KeyDerivation, Version=1.0.0.0, Culture=neutral, PublicKeyToken=adb9793829ddae60, processorArchitecture=MSIL">
      <HintPath>..\..\packages\Microsoft.AspNetCore.Cryptography.KeyDerivation.1.0.0\lib\net451\Microsoft.AspNetCore.Cryptography.KeyDerivation.dll</HintPath>
      <Private>True</Private>
    </Reference>
    <Reference Include="Microsoft.Azure.Common, Version=2.0.0.0, Culture=neutral, PublicKeyToken=31bf3856ad364e35, processorArchitecture=MSIL">
      <HintPath>..\..\packages\Microsoft.Azure.Common.2.0.4\lib\net45\Microsoft.Azure.Common.dll</HintPath>
      <Private>True</Private>
    </Reference>
    <Reference Include="Microsoft.Azure.Common.NetFramework, Version=1.0.0.0, Culture=neutral, PublicKeyToken=31bf3856ad364e35, processorArchitecture=MSIL">
      <HintPath>..\..\packages\Microsoft.Azure.Common.2.0.4\lib\net45\Microsoft.Azure.Common.NetFramework.dll</HintPath>
      <Private>True</Private>
    </Reference>
    <Reference Include="Microsoft.Azure.KeyVault, Version=1.0.0.0, Culture=neutral, PublicKeyToken=31bf3856ad364e35, processorArchitecture=MSIL">
      <HintPath>..\..\packages\Microsoft.Azure.KeyVault.1.0.0\lib\net45\Microsoft.Azure.KeyVault.dll</HintPath>
      <Private>True</Private>
    </Reference>
    <Reference Include="Microsoft.Azure.KeyVault.Core, Version=1.0.0.0, Culture=neutral, PublicKeyToken=31bf3856ad364e35, processorArchitecture=MSIL">
      <HintPath>..\..\packages\Microsoft.Azure.KeyVault.Core.1.0.0\lib\net40\Microsoft.Azure.KeyVault.Core.dll</HintPath>
    </Reference>
    <Reference Include="Microsoft.Build.Framework" />
    <Reference Include="Microsoft.Build.Utilities.v4.0" />
    <Reference Include="Microsoft.Data.Edm, Version=5.6.5.0, Culture=neutral, PublicKeyToken=31bf3856ad364e35, processorArchitecture=MSIL">
      <SpecificVersion>False</SpecificVersion>
      <HintPath>..\..\packages\Microsoft.Data.Edm.5.6.5-beta\lib\net40\Microsoft.Data.Edm.dll</HintPath>
      <Private>True</Private>
    </Reference>
    <Reference Include="Microsoft.Data.OData, Version=5.6.5.0, Culture=neutral, PublicKeyToken=31bf3856ad364e35, processorArchitecture=MSIL">
      <SpecificVersion>False</SpecificVersion>
      <HintPath>..\..\packages\Microsoft.Data.OData.5.6.5-beta\lib\net40\Microsoft.Data.OData.dll</HintPath>
      <Private>True</Private>
    </Reference>
    <Reference Include="Microsoft.Data.Services, Version=5.6.5.0, Culture=neutral, PublicKeyToken=31bf3856ad364e35, processorArchitecture=MSIL">
      <SpecificVersion>False</SpecificVersion>
      <HintPath>..\..\packages\Microsoft.Data.Services.5.6.5-beta\lib\net40\Microsoft.Data.Services.dll</HintPath>
      <Private>True</Private>
    </Reference>
    <Reference Include="Microsoft.Data.Services.Client, Version=5.6.5.0, Culture=neutral, PublicKeyToken=31bf3856ad364e35, processorArchitecture=MSIL">
      <SpecificVersion>False</SpecificVersion>
      <HintPath>..\..\packages\Microsoft.Data.Services.Client.5.6.5-beta\lib\net40\Microsoft.Data.Services.Client.dll</HintPath>
      <Private>True</Private>
    </Reference>
    <Reference Include="Microsoft.IdentityModel.Clients.ActiveDirectory, Version=3.13.4.878, Culture=neutral, PublicKeyToken=31bf3856ad364e35, processorArchitecture=MSIL">
      <HintPath>..\..\packages\Microsoft.IdentityModel.Clients.ActiveDirectory.3.13.4\lib\net45\Microsoft.IdentityModel.Clients.ActiveDirectory.dll</HintPath>
      <Private>True</Private>
    </Reference>
    <Reference Include="Microsoft.IdentityModel.Clients.ActiveDirectory.Platform, Version=3.13.4.878, Culture=neutral, PublicKeyToken=31bf3856ad364e35, processorArchitecture=MSIL">
      <HintPath>..\..\packages\Microsoft.IdentityModel.Clients.ActiveDirectory.3.13.4\lib\net45\Microsoft.IdentityModel.Clients.ActiveDirectory.Platform.dll</HintPath>
      <Private>True</Private>
    </Reference>
    <Reference Include="Microsoft.IdentityModel.Protocol.Extensions">
      <HintPath>..\..\packages\Microsoft.IdentityModel.Protocol.Extensions.1.0.0\lib\net45\Microsoft.IdentityModel.Protocol.Extensions.dll</HintPath>
      <Private>True</Private>
    </Reference>
    <Reference Include="Microsoft.Owin, Version=3.0.1.0, Culture=neutral, PublicKeyToken=31bf3856ad364e35, processorArchitecture=MSIL">
      <SpecificVersion>False</SpecificVersion>
      <HintPath>..\..\packages\Microsoft.Owin.3.0.1\lib\net45\Microsoft.Owin.dll</HintPath>
      <Private>True</Private>
    </Reference>
    <Reference Include="Microsoft.Owin.Host.SystemWeb, Version=3.0.1.0, Culture=neutral, PublicKeyToken=31bf3856ad364e35, processorArchitecture=MSIL">
      <SpecificVersion>False</SpecificVersion>
      <HintPath>..\..\packages\Microsoft.Owin.Host.SystemWeb.3.0.1\lib\net45\Microsoft.Owin.Host.SystemWeb.dll</HintPath>
      <Private>True</Private>
    </Reference>
    <Reference Include="Microsoft.Owin.Security, Version=3.0.1.0, Culture=neutral, PublicKeyToken=31bf3856ad364e35, processorArchitecture=MSIL">
      <SpecificVersion>False</SpecificVersion>
      <HintPath>..\..\packages\Microsoft.Owin.Security.3.0.1\lib\net45\Microsoft.Owin.Security.dll</HintPath>
      <Private>True</Private>
    </Reference>
    <Reference Include="Microsoft.Owin.Security.Cookies, Version=3.0.1.0, Culture=neutral, PublicKeyToken=31bf3856ad364e35, processorArchitecture=MSIL">
      <SpecificVersion>False</SpecificVersion>
      <HintPath>..\..\packages\Microsoft.Owin.Security.Cookies.3.0.1\lib\net45\Microsoft.Owin.Security.Cookies.dll</HintPath>
      <Private>True</Private>
    </Reference>
    <Reference Include="Microsoft.Owin.Security.MicrosoftAccount, Version=3.0.1.0, Culture=neutral, PublicKeyToken=31bf3856ad364e35, processorArchitecture=MSIL">
      <SpecificVersion>False</SpecificVersion>
      <HintPath>..\..\packages\Microsoft.Owin.Security.MicrosoftAccount.3.0.1\lib\net45\Microsoft.Owin.Security.MicrosoftAccount.dll</HintPath>
      <Private>True</Private>
    </Reference>
    <Reference Include="Microsoft.Owin.Security.OpenIdConnect">
      <HintPath>..\..\packages\Microsoft.Owin.Security.OpenIdConnect.3.0.1\lib\net45\Microsoft.Owin.Security.OpenIdConnect.dll</HintPath>
      <Private>True</Private>
    </Reference>
    <Reference Include="Microsoft.ServiceBus, Version=3.0.0.0, Culture=neutral, PublicKeyToken=31bf3856ad364e35, processorArchitecture=MSIL">
      <HintPath>..\..\packages\WindowsAzure.ServiceBus.4.1.3\lib\net45\Microsoft.ServiceBus.dll</HintPath>
    </Reference>
    <Reference Include="Microsoft.Threading.Tasks, Version=1.0.12.0, Culture=neutral, PublicKeyToken=b03f5f7f11d50a3a, processorArchitecture=MSIL">
      <HintPath>..\..\packages\Microsoft.Bcl.Async.1.0.168\lib\net40\Microsoft.Threading.Tasks.dll</HintPath>
      <Private>True</Private>
    </Reference>
    <Reference Include="Microsoft.Threading.Tasks.Extensions, Version=1.0.12.0, Culture=neutral, PublicKeyToken=b03f5f7f11d50a3a, processorArchitecture=MSIL">
      <HintPath>..\..\packages\Microsoft.Bcl.Async.1.0.168\lib\net40\Microsoft.Threading.Tasks.Extensions.dll</HintPath>
      <Private>True</Private>
    </Reference>
    <Reference Include="Microsoft.Threading.Tasks.Extensions.Desktop, Version=1.0.168.0, Culture=neutral, PublicKeyToken=b03f5f7f11d50a3a, processorArchitecture=MSIL">
      <HintPath>..\..\packages\Microsoft.Bcl.Async.1.0.168\lib\net40\Microsoft.Threading.Tasks.Extensions.Desktop.dll</HintPath>
      <Private>True</Private>
    </Reference>
    <Reference Include="Microsoft.Web.DistributedCache, Version=101.0.0.0, Culture=neutral, PublicKeyToken=31bf3856ad364e35, processorArchitecture=MSIL">
      <SpecificVersion>False</SpecificVersion>
      <HintPath>..\..\packages\WindowsAzure.Caching.1.7.0.0\lib\net35-full\Microsoft.Web.DistributedCache.dll</HintPath>
      <Private>True</Private>
    </Reference>
    <Reference Include="Microsoft.Web.Helpers, Version=3.0.0.0, Culture=neutral, PublicKeyToken=31bf3856ad364e35, processorArchitecture=MSIL">
      <SpecificVersion>False</SpecificVersion>
      <HintPath>..\..\packages\Microsoft.AspNet.WebHelpers.3.2.3\lib\net45\Microsoft.Web.Helpers.dll</HintPath>
      <Private>True</Private>
    </Reference>
    <Reference Include="Microsoft.Web.Infrastructure, Version=1.0.0.0, Culture=neutral, PublicKeyToken=31bf3856ad364e35, processorArchitecture=MSIL">
      <SpecificVersion>False</SpecificVersion>
      <HintPath>..\..\packages\Microsoft.Web.Infrastructure.1.0.0.0\lib\net40\Microsoft.Web.Infrastructure.dll</HintPath>
      <Private>True</Private>
    </Reference>
    <Reference Include="Microsoft.Web.XmlTransform, Version=2.1.0.0, Culture=neutral, PublicKeyToken=b03f5f7f11d50a3a, processorArchitecture=MSIL">
      <SpecificVersion>False</SpecificVersion>
      <HintPath>..\..\packages\Microsoft.Web.Xdt.2.1.1\lib\net40\Microsoft.Web.XmlTransform.dll</HintPath>
      <Private>True</Private>
    </Reference>
    <Reference Include="Microsoft.WindowsAzure.Configuration, Version=3.0.0.0, Culture=neutral, PublicKeyToken=31bf3856ad364e35, processorArchitecture=MSIL">
      <SpecificVersion>False</SpecificVersion>
      <HintPath>..\..\packages\Microsoft.WindowsAzure.ConfigurationManager.3.1.0\lib\net40\Microsoft.WindowsAzure.Configuration.dll</HintPath>
      <Private>True</Private>
    </Reference>
    <Reference Include="Microsoft.WindowsAzure.Diagnostics, Version=2.7.0.0, Culture=neutral, PublicKeyToken=31bf3856ad364e35, processorArchitecture=MSIL">
      <SpecificVersion>False</SpecificVersion>
      <HintPath>C:\Program Files\Microsoft SDKs\Azure\.NET SDK\v2.7\bin\plugins\Diagnostics\Microsoft.WindowsAzure.Diagnostics.dll</HintPath>
    </Reference>
    <Reference Include="Microsoft.WindowsAzure.ServiceRuntime, Version=2.7.0.0, Culture=neutral, PublicKeyToken=31bf3856ad364e35, processorArchitecture=MSIL">
      <SpecificVersion>False</SpecificVersion>
      <HintPath>C:\Program Files\Microsoft SDKs\Azure\.NET SDK\v2.7\ref\Microsoft.WindowsAzure.ServiceRuntime.dll</HintPath>
    </Reference>
    <Reference Include="Microsoft.WindowsAzure.Storage, Version=7.0.0.0, Culture=neutral, PublicKeyToken=31bf3856ad364e35, processorArchitecture=MSIL">
      <HintPath>..\..\packages\WindowsAzure.Storage.7.0.0\lib\net40\Microsoft.WindowsAzure.Storage.dll</HintPath>
    </Reference>
    <Reference Include="Microsoft.WindowsFabric.Common, Version=1.0.0.0, Culture=neutral, PublicKeyToken=31bf3856ad364e35, processorArchitecture=MSIL">
      <SpecificVersion>False</SpecificVersion>
      <HintPath>..\..\packages\WindowsAzure.Caching.1.7.0.0\lib\net35-full\Microsoft.WindowsFabric.Common.dll</HintPath>
      <Private>True</Private>
    </Reference>
    <Reference Include="Microsoft.WindowsFabric.Data.Common, Version=1.0.0.0, Culture=neutral, PublicKeyToken=31bf3856ad364e35, processorArchitecture=MSIL">
      <SpecificVersion>False</SpecificVersion>
      <HintPath>..\..\packages\WindowsAzure.Caching.1.7.0.0\lib\net35-full\Microsoft.WindowsFabric.Data.Common.dll</HintPath>
      <Private>True</Private>
    </Reference>
    <Reference Include="MonAgentListener, Version=33.1.0.0, Culture=neutral, PublicKeyToken=31bf3856ad364e35, processorArchitecture=MSIL" />
    <Reference Include="Newtonsoft.Json, Version=9.0.0.0, Culture=neutral, PublicKeyToken=30ad4fe6b2a6aeed, processorArchitecture=MSIL">
      <HintPath>..\..\packages\Newtonsoft.Json.9.0.1\lib\net45\Newtonsoft.Json.dll</HintPath>
    </Reference>
    <Reference Include="NuGet.Common, Version=4.3.0.0, Culture=neutral, PublicKeyToken=31bf3856ad364e35, processorArchitecture=MSIL">
      <HintPath>..\..\packages\NuGet.Common.4.3.0-preview1-2524\lib\net45\NuGet.Common.dll</HintPath>
    </Reference>
    <Reference Include="NuGet.Frameworks, Version=4.3.0.0, Culture=neutral, PublicKeyToken=31bf3856ad364e35, processorArchitecture=MSIL">
      <HintPath>..\..\packages\NuGet.Frameworks.4.3.0-preview1-2524\lib\net45\NuGet.Frameworks.dll</HintPath>
    </Reference>
    <Reference Include="NuGet.Packaging, Version=4.3.0.0, Culture=neutral, PublicKeyToken=31bf3856ad364e35, processorArchitecture=MSIL">
      <HintPath>..\..\packages\NuGet.Packaging.4.3.0-preview1-2524\lib\net45\NuGet.Packaging.dll</HintPath>
    </Reference>
    <Reference Include="NuGet.Packaging.Core, Version=4.3.0.0, Culture=neutral, PublicKeyToken=31bf3856ad364e35, processorArchitecture=MSIL">
      <HintPath>..\..\packages\NuGet.Packaging.Core.4.3.0-preview1-2524\lib\net45\NuGet.Packaging.Core.dll</HintPath>
    </Reference>
    <Reference Include="NuGet.Protocol, Version=4.3.0.0, Culture=neutral, PublicKeyToken=31bf3856ad364e35, processorArchitecture=MSIL">
      <HintPath>..\..\packages\NuGet.Protocol.4.3.0-preview1-2524\lib\net45\NuGet.Protocol.dll</HintPath>
    </Reference>
    <Reference Include="NuGet.Services.Contracts, Version=2.25.0.0, Culture=neutral, PublicKeyToken=31bf3856ad364e35, processorArchitecture=MSIL">
      <HintPath>..\..\packages\NuGet.Services.Contracts.2.25.0-master-30191\lib\net45\NuGet.Services.Contracts.dll</HintPath>
    </Reference>
    <Reference Include="NuGet.Services.KeyVault, Version=1.0.0.0, Culture=neutral, processorArchitecture=MSIL">
      <HintPath>..\..\packages\NuGet.Services.KeyVault.1.0.0.0\lib\net45\NuGet.Services.KeyVault.dll</HintPath>
      <Private>True</Private>
    </Reference>
    <Reference Include="NuGet.Services.Owin, Version=2.2.3.0, Culture=neutral, PublicKeyToken=31bf3856ad364e35, processorArchitecture=MSIL">
      <HintPath>..\..\packages\NuGet.Services.Owin.2.2.3\lib\net452\NuGet.Services.Owin.dll</HintPath>
    </Reference>
    <Reference Include="NuGet.Services.Logging, Version=2.2.3.0, Culture=neutral, processorArchitecture=MSIL">
      <HintPath>..\..\packages\NuGet.Services.Logging.2.2.3\lib\net452\NuGet.Services.Logging.dll</HintPath>
      <Private>True</Private>
    </Reference>
    <Reference Include="NuGet.Services.Platform.Client, Version=3.0.29.0, Culture=neutral, processorArchitecture=MSIL">
      <SpecificVersion>False</SpecificVersion>
      <HintPath>..\..\packages\NuGet.Services.Platform.Client.3.0.29-r-master\lib\portable-net45+wp80+win\NuGet.Services.Platform.Client.dll</HintPath>
      <Private>True</Private>
    </Reference>
    <Reference Include="NuGet.Services.ServiceBus, Version=2.25.0.0, Culture=neutral, PublicKeyToken=31bf3856ad364e35, processorArchitecture=MSIL">
      <HintPath>..\..\packages\NuGet.Services.ServiceBus.2.25.0-master-30191\lib\net45\NuGet.Services.ServiceBus.dll</HintPath>
    </Reference>
    <Reference Include="NuGet.Services.Validation, Version=2.25.0.0, Culture=neutral, PublicKeyToken=31bf3856ad364e35, processorArchitecture=MSIL">
      <HintPath>..\..\packages\NuGet.Services.Validation.2.25.0-master-30191\lib\net45\NuGet.Services.Validation.dll</HintPath>
    </Reference>
    <Reference Include="NuGet.Services.Validation.Issues, Version=2.25.0.0, Culture=neutral, PublicKeyToken=31bf3856ad364e35, processorArchitecture=MSIL">
      <HintPath>..\..\packages\NuGet.Services.Validation.Issues.2.25.0-master-30191\lib\net45\NuGet.Services.Validation.Issues.dll</HintPath>
    </Reference>
    <Reference Include="NuGet.Versioning, Version=4.3.0.0, Culture=neutral, PublicKeyToken=31bf3856ad364e35, processorArchitecture=MSIL">
      <HintPath>..\..\packages\NuGet.Versioning.4.3.0-preview1-2524\lib\net45\NuGet.Versioning.dll</HintPath>
    </Reference>
    <Reference Include="Owin, Version=1.0.0.0, Culture=neutral, PublicKeyToken=f0ebd12fd5e55cc5, processorArchitecture=MSIL">
      <SpecificVersion>False</SpecificVersion>
      <HintPath>..\..\packages\Owin.1.0\lib\net40\Owin.dll</HintPath>
      <Private>True</Private>
    </Reference>
    <Reference Include="PoliteCaptcha, Version=0.4.0.0, Culture=neutral, processorArchitecture=MSIL">
      <SpecificVersion>False</SpecificVersion>
      <HintPath>..\..\packages\PoliteCaptcha.0.4.0.1\lib\net40\PoliteCaptcha.dll</HintPath>
      <Private>True</Private>
    </Reference>
    <Reference Include="QueryInterceptor, Version=0.1.4237.2400, Culture=neutral, processorArchitecture=MSIL">
      <SpecificVersion>False</SpecificVersion>
      <HintPath>..\..\packages\QueryInterceptor.0.1.4237.2400\lib\net40\QueryInterceptor.dll</HintPath>
      <Private>True</Private>
    </Reference>
    <Reference Include="Recaptcha, Version=1.0.5.0, Culture=neutral, PublicKeyToken=9afc4d65b28c38c2, processorArchitecture=MSIL">
      <SpecificVersion>False</SpecificVersion>
      <HintPath>..\..\packages\recaptcha.1.0.5.0\lib\.NetFramework 4.0\Recaptcha.dll</HintPath>
      <Private>True</Private>
    </Reference>
    <Reference Include="RouteMagic, Version=1.1.3.0, Culture=neutral, PublicKeyToken=84b59be021aa4cee, processorArchitecture=MSIL">
      <SpecificVersion>False</SpecificVersion>
      <HintPath>..\..\packages\RouteMagic.1.1.3\lib\net40\RouteMagic.dll</HintPath>
      <Private>True</Private>
    </Reference>
    <Reference Include="System.ComponentModel.Composition" />
    <Reference Include="System.Data.DataSetExtensions" />
    <Reference Include="System.IdentityModel" />
    <Reference Include="System.IdentityModel.Tokens.Jwt, Version=4.0.0.0, Culture=neutral, PublicKeyToken=31bf3856ad364e35, processorArchitecture=MSIL">
      <SpecificVersion>False</SpecificVersion>
      <HintPath>..\..\packages\System.IdentityModel.Tokens.Jwt.4.0.0\lib\net45\System.IdentityModel.Tokens.Jwt.dll</HintPath>
      <Private>True</Private>
    </Reference>
    <Reference Include="System.IO.Compression" />
    <Reference Include="System.Net" />
    <Reference Include="System.Net.Http" />
    <Reference Include="System.Net.Http.Extensions, Version=2.2.29.0, Culture=neutral, PublicKeyToken=b03f5f7f11d50a3a, processorArchitecture=MSIL">
      <SpecificVersion>False</SpecificVersion>
      <HintPath>..\..\packages\Microsoft.Net.Http.2.2.29\lib\net45\System.Net.Http.Extensions.dll</HintPath>
      <Private>True</Private>
    </Reference>
    <Reference Include="System.Net.Http.Primitives, Version=4.2.29.0, Culture=neutral, PublicKeyToken=b03f5f7f11d50a3a, processorArchitecture=MSIL">
      <SpecificVersion>False</SpecificVersion>
      <HintPath>..\..\packages\Microsoft.Net.Http.2.2.29\lib\net45\System.Net.Http.Primitives.dll</HintPath>
      <Private>True</Private>
    </Reference>
    <Reference Include="System.Web.Extensions" />
    <Reference Include="System.Web.Http, Version=5.2.3.0, Culture=neutral, PublicKeyToken=31bf3856ad364e35, processorArchitecture=MSIL">
      <HintPath>..\..\packages\Microsoft.AspNet.WebApi.Core.5.2.3\lib\net45\System.Web.Http.dll</HintPath>
      <Private>True</Private>
    </Reference>
    <Reference Include="System.Web.Http.OData, Version=5.5.1.0, Culture=neutral, PublicKeyToken=31bf3856ad364e35, processorArchitecture=MSIL">
      <HintPath>..\..\packages\Microsoft.AspNet.WebApi.OData.5.5.1\lib\net45\System.Web.Http.OData.dll</HintPath>
      <Private>True</Private>
    </Reference>
    <Reference Include="System.Web.Http.WebHost, Version=5.2.3.0, Culture=neutral, PublicKeyToken=31bf3856ad364e35, processorArchitecture=MSIL">
      <HintPath>..\..\packages\Microsoft.AspNet.WebApi.WebHost.5.2.3\lib\net45\System.Web.Http.WebHost.dll</HintPath>
      <Private>True</Private>
    </Reference>
    <Reference Include="System.Xml.Linq" />
    <Reference Include="WebApi.OutputCache.Core, Version=1.0.0.0, Culture=neutral, processorArchitecture=MSIL">
      <SpecificVersion>False</SpecificVersion>
      <HintPath>..\..\packages\Strathweb.CacheOutput.WebApi2.0.9.0\lib\net45\WebApi.OutputCache.Core.dll</HintPath>
      <Private>True</Private>
    </Reference>
    <Reference Include="WebApi.OutputCache.V2, Version=1.0.0.0, Culture=neutral, processorArchitecture=MSIL">
      <SpecificVersion>False</SpecificVersion>
      <HintPath>..\..\packages\Strathweb.CacheOutput.WebApi2.0.9.0\lib\net45\WebApi.OutputCache.V2.dll</HintPath>
      <Private>True</Private>
    </Reference>
    <Reference Include="System.Data.DataSetExtensions" />
    <Reference Include="System.IO.Compression" />
    <Reference Include="System.Net" />
    <Reference Include="System.Net.Http" />
    <Reference Include="System.Net.Http.Formatting, Version=5.2.3.0, Culture=neutral, PublicKeyToken=31bf3856ad364e35, processorArchitecture=MSIL">
      <SpecificVersion>False</SpecificVersion>
      <HintPath>..\..\packages\Microsoft.AspNet.WebApi.Client.5.2.3\lib\net45\System.Net.Http.Formatting.dll</HintPath>
      <Private>True</Private>
    </Reference>
    <Reference Include="System.Net.Http.WebRequest" />
    <Reference Include="System.Runtime.Serialization" />
    <Reference Include="System.ServiceModel" />
    <Reference Include="System.ServiceModel.Activation" />
    <Reference Include="System.ServiceModel.Web" />
    <Reference Include="System.Spatial, Version=5.6.5.0, Culture=neutral, PublicKeyToken=31bf3856ad364e35, processorArchitecture=MSIL">
      <SpecificVersion>False</SpecificVersion>
      <HintPath>..\..\packages\System.Spatial.5.6.5-beta\lib\net40\System.Spatial.dll</HintPath>
      <Private>True</Private>
    </Reference>
    <Reference Include="System.Transactions" />
    <Reference Include="System.Web.ApplicationServices" />
    <Reference Include="Microsoft.CSharp" />
    <Reference Include="System" />
    <Reference Include="System.Data" />
    <Reference Include="System.Web.DynamicData" />
    <Reference Include="System.Web.Entity" />
    <Reference Include="System.ComponentModel.DataAnnotations" />
    <Reference Include="System.Web" />
    <Reference Include="System.Web.Abstractions" />
    <Reference Include="System.Web.Helpers, Version=3.0.0.0, Culture=neutral, PublicKeyToken=31bf3856ad364e35, processorArchitecture=MSIL">
      <SpecificVersion>False</SpecificVersion>
      <HintPath>..\..\packages\Microsoft.AspNet.WebPages.3.2.3\lib\net45\System.Web.Helpers.dll</HintPath>
      <Private>True</Private>
    </Reference>
    <Reference Include="System.Web.Mvc, Version=5.2.3.0, Culture=neutral, PublicKeyToken=31bf3856ad364e35, processorArchitecture=MSIL">
      <SpecificVersion>False</SpecificVersion>
      <HintPath>..\..\packages\Microsoft.AspNet.Mvc.5.2.3\lib\net45\System.Web.Mvc.dll</HintPath>
      <Private>True</Private>
    </Reference>
    <Reference Include="System.Web.Optimization, Version=1.0.0.0, Culture=neutral, PublicKeyToken=31bf3856ad364e35, processorArchitecture=MSIL">
      <SpecificVersion>False</SpecificVersion>
      <HintPath>..\..\packages\Microsoft.AspNet.Web.Optimization.1.0.0\lib\net40\System.Web.Optimization.dll</HintPath>
      <Private>True</Private>
    </Reference>
    <Reference Include="System.Web.Razor, Version=3.0.0.0, Culture=neutral, PublicKeyToken=31bf3856ad364e35, processorArchitecture=MSIL">
      <SpecificVersion>False</SpecificVersion>
      <HintPath>..\..\packages\Microsoft.AspNet.Razor.3.2.3\lib\net45\System.Web.Razor.dll</HintPath>
      <Private>True</Private>
    </Reference>
    <Reference Include="System.Web.Routing" />
    <Reference Include="System.Configuration" />
    <Reference Include="System.Web.WebPages, Version=3.0.0.0, Culture=neutral, PublicKeyToken=31bf3856ad364e35, processorArchitecture=MSIL">
      <SpecificVersion>False</SpecificVersion>
      <HintPath>..\..\packages\Microsoft.AspNet.WebPages.3.2.3\lib\net45\System.Web.WebPages.dll</HintPath>
      <Private>True</Private>
    </Reference>
    <Reference Include="System.Web.WebPages.Deployment, Version=3.0.0.0, Culture=neutral, PublicKeyToken=31bf3856ad364e35, processorArchitecture=MSIL">
      <SpecificVersion>False</SpecificVersion>
      <HintPath>..\..\packages\Microsoft.AspNet.WebPages.3.2.3\lib\net45\System.Web.WebPages.Deployment.dll</HintPath>
      <Private>True</Private>
    </Reference>
    <Reference Include="System.Web.WebPages.Razor, Version=3.0.0.0, Culture=neutral, PublicKeyToken=31bf3856ad364e35, processorArchitecture=MSIL">
      <SpecificVersion>False</SpecificVersion>
      <HintPath>..\..\packages\Microsoft.AspNet.WebPages.3.2.3\lib\net45\System.Web.WebPages.Razor.dll</HintPath>
      <Private>True</Private>
    </Reference>
    <Reference Include="System.Xml" />
    <Reference Include="System.Xml.Linq" />
    <Reference Include="WebActivator, Version=1.4.4.0, Culture=neutral, processorArchitecture=MSIL">
      <SpecificVersion>False</SpecificVersion>
      <HintPath>..\..\packages\WebActivator.1.4.4\lib\net40\WebActivator.dll</HintPath>
      <Private>True</Private>
    </Reference>
    <Reference Include="WebActivatorEx, Version=2.0.0.0, Culture=neutral, PublicKeyToken=7b26dc2a43f6a0d4, processorArchitecture=MSIL">
      <SpecificVersion>False</SpecificVersion>
      <HintPath>..\..\packages\WebActivatorEx.2.0.6\lib\net40\WebActivatorEx.dll</HintPath>
      <Private>True</Private>
    </Reference>
    <Reference Include="WebBackgrounder, Version=0.2.0.0, Culture=neutral, processorArchitecture=MSIL">
      <SpecificVersion>False</SpecificVersion>
      <HintPath>..\..\packages\WebBackgrounder.0.2.0\lib\net40\WebBackgrounder.dll</HintPath>
      <Private>True</Private>
    </Reference>
    <Reference Include="WebBackgrounder.EntityFramework, Version=0.1.0.0, Culture=neutral, processorArchitecture=MSIL">
      <SpecificVersion>False</SpecificVersion>
      <HintPath>..\..\packages\WebBackgrounder.EntityFramework.0.1\lib\net40\WebBackgrounder.EntityFramework.dll</HintPath>
      <Private>True</Private>
    </Reference>
    <Reference Include="WebGrease, Version=1.0.0.0, Culture=neutral, PublicKeyToken=31bf3856ad364e35, processorArchitecture=MSIL">
      <SpecificVersion>False</SpecificVersion>
      <HintPath>..\..\packages\WebGrease.1.1.0\lib\WebGrease.dll</HintPath>
      <Private>True</Private>
    </Reference>
    <Reference Include="WebMatrix.Data, Version=3.0.0.0, Culture=neutral, PublicKeyToken=31bf3856ad364e35, processorArchitecture=MSIL">
      <SpecificVersion>False</SpecificVersion>
      <HintPath>..\..\packages\Microsoft.AspNet.WebPages.Data.3.2.3\lib\net45\WebMatrix.Data.dll</HintPath>
      <Private>True</Private>
    </Reference>
    <Reference Include="WebMatrix.WebData, Version=3.0.0.0, Culture=neutral, PublicKeyToken=31bf3856ad364e35, processorArchitecture=MSIL">
      <SpecificVersion>False</SpecificVersion>
      <HintPath>..\..\packages\Microsoft.AspNet.WebPages.WebData.3.2.3\lib\net45\WebMatrix.WebData.dll</HintPath>
      <Private>True</Private>
    </Reference>
  </ItemGroup>
  <ItemGroup>
    <Compile Include="App_Start\NuGetODataV2CuratedFeedConfig.cs" />
    <Compile Include="App_Start\NuGetODataV2FeedConfig.cs" />
    <Compile Include="App_Start\NuGetODataV1FeedConfig.cs" />
    <Compile Include="App_Start\NuGetODataConfig.cs" />
    <Compile Include="App_Start\RuntimeServiceProvider.cs" />
    <Compile Include="App_Start\StorageDependent.cs" />
    <Compile Include="App_Start\WebApiConfig.cs" />
    <Compile Include="App_Start\AutofacConfig.cs" />
    <Compile Include="Areas\Admin\Controllers\DeleteAccountController.cs" />
    <Compile Include="Areas\Admin\Controllers\DeleteController.cs" />
    <Compile Include="Areas\Admin\Controllers\LockPackageController.cs" />
    <Compile Include="Areas\Admin\Controllers\ReservedNamespaceController.cs" />
    <Compile Include="Areas\Admin\Controllers\SecurityPolicyController.cs" />
    <Compile Include="Areas\Admin\Controllers\SupportRequestController.cs" />
    <Compile Include="Areas\Admin\Controllers\ValidationController.cs" />
    <Compile Include="Areas\Admin\DynamicData\FieldTemplates\Url_Edit.ascx.cs">
      <DependentUpon>Url_Edit.ascx</DependentUpon>
      <SubType>ASPXCodeBehind</SubType>
    </Compile>
    <Compile Include="Areas\Admin\DynamicData\FieldTemplates\Url_Edit.ascx.designer.cs">
      <DependentUpon>Url_Edit.ascx</DependentUpon>
    </Compile>
    <Compile Include="Areas\Admin\DynamicData\PageTemplates\ListDetails.aspx.cs">
      <DependentUpon>ListDetails.aspx</DependentUpon>
      <SubType>ASPXCodeBehind</SubType>
    </Compile>
    <Compile Include="Areas\Admin\DynamicData\PageTemplates\ListDetails.aspx.designer.cs">
      <DependentUpon>ListDetails.aspx</DependentUpon>
    </Compile>
    <Compile Include="Areas\Admin\Helpers.cs" />
    <Compile Include="Areas\Admin\Migrations\201602111647053_SupportRequestDbModel.cs" />
    <Compile Include="Areas\Admin\Migrations\201602111647053_SupportRequestDbModel.Designer.cs">
      <DependentUpon>201602111647053_SupportRequestDbModel.cs</DependentUpon>
    </Compile>
    <Compile Include="Areas\Admin\Migrations\201602191039005_PackageInfoIsOptional.cs" />
    <Compile Include="Areas\Admin\Migrations\201602191039005_PackageInfoIsOptional.Designer.cs">
      <DependentUpon>201602191039005_PackageInfoIsOptional.cs</DependentUpon>
    </Compile>
    <Compile Include="Areas\Admin\Models\DeletedStatus.cs" />
    <Compile Include="Areas\Admin\Models\IssueStatusKeys.cs" />
    <Compile Include="Areas\Admin\Migrations\SupportRequestMigrationsConfiguration.cs" />
    <Compile Include="Areas\Admin\Models\Admin.cs" />
    <Compile Include="Areas\Admin\Models\History.cs" />
    <Compile Include="Areas\Admin\Models\Issue.cs" />
    <Compile Include="Areas\Admin\Models\IssueStatus.cs" />
    <Compile Include="Areas\Admin\Models\ISupportRequestDbContext.cs" />
    <Compile Include="Areas\Admin\Models\SupportRequestDbContext.cs" />
    <Compile Include="Areas\Admin\Services\ValidationAdminService.cs" />
    <Compile Include="Areas\Admin\ViewModels\DeleteAccountAsAdminViewModel.cs" />
    <Compile Include="Areas\Admin\ViewModels\DeleteAccountStatus.cs" />
    <Compile Include="Areas\Admin\ViewModels\HardDeleteReflowBulkRequestConfirmation.cs" />
    <Compile Include="Areas\Admin\ViewModels\HardDeleteReflowBulkRequest.cs" />
    <Compile Include="Areas\Admin\ViewModels\HardDeleteReflowRequest.cs" />
    <Compile Include="Areas\Admin\ViewModels\LockPackageViewModel.cs" />
    <Compile Include="Areas\Admin\ViewModels\PackageValidationViewModel.cs" />
    <Compile Include="Areas\Admin\ViewModels\ValidationPageViewModel.cs" />
    <Compile Include="Areas\Admin\Services\ISupportRequestService.cs" />
    <Compile Include="Areas\Admin\Services\PagerDutyClient.cs" />
    <Compile Include="Areas\Admin\Services\SupportRequestService.cs" />
    <Compile Include="Areas\Admin\ViewModels\DeleteAccountSearchResult.cs" />
    <Compile Include="Areas\Admin\Services\ValidationEntityRepository.cs" />
    <Compile Include="Areas\Admin\ViewModels\DeleteSearchResult.cs" />
    <Compile Include="Areas\Admin\ViewModels\HomeViewModel.cs" />
    <Compile Include="Areas\Admin\ViewModels\UserViewModel.cs" />
    <Compile Include="Areas\Admin\ViewModels\ReservedNamespaceResultModel.cs" />
    <Compile Include="Areas\Admin\ViewModels\ReservedNamespaceViewModel.cs" />
    <Compile Include="Areas\Admin\ViewModels\ReservedNamespaceSearchResult.cs" />
    <Compile Include="Areas\Admin\ViewModels\UserSecurityPolicySubscriptions.cs" />
    <Compile Include="Areas\Admin\ViewModels\UserSecurityPolicySearchResult.cs" />
    <Compile Include="Areas\Admin\ViewModels\SecurityPolicyViewModel.cs" />
    <Compile Include="Areas\Admin\ViewModels\SupportRequestAdminsViewModel.cs" />
    <Compile Include="Areas\Admin\ViewModels\SupportRequestAdminViewModel.cs" />
    <Compile Include="Areas\Admin\ViewModels\SupportRequestsViewModel.cs" />
    <Compile Include="Areas\Admin\ViewModels\SupportRequestViewModel.cs" />
    <Compile Include="Authentication\ApiScopeEvaluationResult.cs" />
    <Compile Include="Authentication\ApiScopeEvaluator.cs" />
    <Compile Include="Authentication\AuthenticateExternalLoginResult.cs" />
    <Compile Include="Authentication\FeedOnlyModeException.cs" />
    <Compile Include="Authentication\IApiScopeEvaluator.cs" />
    <Compile Include="Authentication\NuGetPackagePattern.cs" />
    <Compile Include="Authentication\PasswordAuthenticationResult.cs" />
    <Compile Include="Authentication\NuGetScopes.cs" />
    <Compile Include="Authentication\PasswordResetResult.cs" />
    <Compile Include="Authentication\Providers\AuthenticationPolicy.cs" />
    <Compile Include="Authentication\Providers\AuthenticatorT.cs" />
    <Compile Include="Authentication\Providers\IdentityInformation.cs" />
    <Compile Include="Authentication\Providers\AzureActiveDirectoryV2\AzureActiveDirectoryV2Authenticator.cs" />
    <Compile Include="Authentication\Providers\AzureActiveDirectoryV2\AzureActiveDirectoryV2AuthenticatorConfiguration.cs" />
    <Compile Include="Authentication\Providers\AzureActiveDirectory\AzureActiveDirectoryAuthenticator.cs" />
    <Compile Include="Authentication\Providers\AzureActiveDirectory\AzureActiveDirectoryAuthenticatorConfiguration.cs" />
    <Compile Include="Extensions\ClaimsExtensions.cs" />
    <Compile Include="Configuration\IGalleryConfigurationService.cs" />
    <Compile Include="Configuration\IPackageDeleteConfiguration.cs" />
    <Compile Include="Configuration\IServiceBusConfiguration.cs" />
    <Compile Include="Configuration\PackageDeleteConfiguration.cs" />
    <Compile Include="Configuration\SecretReader\CachingSecretReader.cs" />
    <Compile Include="Configuration\SecretReader\EmptySecretReaderFactory.cs" />
    <Compile Include="Configuration\SecretReader\ISecretReaderFactory.cs" />
    <Compile Include="Configuration\SecretReader\SecretReaderFactory.cs" />
    <Compile Include="Configuration\ServiceBusConfiguration.cs" />
    <Compile Include="Configuration\StringArrayConverter.cs" />
    <Compile Include="Controllers\AccountsController.cs" />
    <Compile Include="Controllers\NuGetContext.cs" />
    <Compile Include="Controllers\OrganizationsController.cs" />
    <Compile Include="Diagnostics\ElmahHandleErrorAttribute.cs" />
    <Compile Include="Extensions\DateTimeExtensions.cs" />
    <Compile Include="Controllers\ODataV1FeedController.cs" />
    <Compile Include="Controllers\ODataV2CuratedFeedController.cs" />
    <Compile Include="Controllers\ODataV2FeedController.cs" />
    <Compile Include="Diagnostics\PerfCounters.cs" />
    <Compile Include="Diagnostics\ProcessPerfEvents.cs" />
    <Compile Include="App_Start\OwinStartup.cs" />
    <Compile Include="Areas\Admin\DynamicData\OrderedFieldGenerator.cs" />
    <Compile Include="Areas\Admin\Controllers\LuceneController.cs" />
    <Compile Include="Areas\Admin\Models\LuceneInfoModel.cs" />
    <Compile Include="Areas\Admin\Controllers\ConfigController.cs" />
    <Compile Include="Areas\Admin\ViewModels\ConfigViewModel.cs" />
    <Compile Include="Authentication\Providers\ApiKey\ApiKeyAuthenticationExtensions.cs" />
    <Compile Include="Authentication\Providers\ApiKey\ApiKeyAuthenticationHandler.cs" />
    <Compile Include="Authentication\Providers\ApiKey\ApiKeyAuthenticationMiddleware.cs" />
    <Compile Include="Authentication\Providers\ApiKey\ApiKeyAuthenticationOptions.cs" />
    <Compile Include="Authentication\AuthenticatedUser.cs" />
    <Compile Include="Authentication\AuthenticationService.cs" />
    <Compile Include="Authentication\AuthenticationTypes.cs" />
    <Compile Include="Authentication\AuthDependenciesModule.cs" />
    <Compile Include="Authentication\Providers\ApiKey\ApiKeyAuthenticator.cs" />
    <Compile Include="Authentication\Providers\ApiKey\ApiKeyAuthenticatorConfiguration.cs" />
    <Compile Include="Authentication\Providers\Authenticator.cs" />
    <Compile Include="Authentication\Providers\AuthenticatorConfiguration.cs" />
    <Compile Include="Authentication\Providers\AuthenticatorUI.cs" />
    <Compile Include="Authentication\Providers\LocalUser\LocalUserAuthenticator.cs" />
    <Compile Include="Authentication\Providers\MicrosoftAccount\MicrosoftAccountAuthenticator.cs" />
    <Compile Include="Authentication\Providers\MicrosoftAccount\MicrosoftAccountAuthenticatorConfiguration.cs" />
    <Compile Include="Configuration\ConfigurationService.cs" />
    <Compile Include="Configuration\FeatureConfiguration.cs" />
    <Compile Include="Configuration\LuceneIndexLocation.cs" />
    <Compile Include="Configuration\MailAddressConverter.cs" />
    <Compile Include="Configuration\SmtpUri.cs" />
    <Compile Include="Controllers\AppController.cs" />
    <Compile Include="Controllers\ErrorsController.cs" />
    <Compile Include="Controllers\PagesController.cs" />
    <Compile Include="Extensions\OrganizationExtensions.cs" />
    <Compile Include="Extensions\PrincipalExtensions.cs" />
    <Compile Include="Extensions\RouteExtensions.cs" />
    <Compile Include="Extensions\ScopeExtensions.cs" />
    <Compile Include="Extensions\CredentialExtensions.cs" />
    <Compile Include="Extensions\UserExtensions.cs" />
    <Compile Include="Filters\ApiScopeRequiredAttribute.cs" />
    <Compile Include="Filters\UIAuthorizeAttribute.cs" />
    <Compile Include="GlobalSuppressions.cs" />
    <Compile Include="Helpers\GravatarHelper.cs" />
    <Compile Include="Helpers\ObfuscationHelper.cs" />
    <Compile Include="Helpers\PermissionsHelpers.cs" />
    <Compile Include="Helpers\RegexEx.cs" />
    <Compile Include="Helpers\RouteUrlTemplate.cs" />
    <Compile Include="Infrastructure\Authentication\ApiKeyV3.cs" />
    <Compile Include="Infrastructure\Authentication\ApiKeyV4.cs" />
    <Compile Include="Infrastructure\Authentication\Base32Encoder.cs" />
    <Compile Include="Migrations\201711082145351_AddAccountDelete.cs" />
    <Compile Include="Migrations\201711082145351_AddAccountDelete.Designer.cs">
      <DependentUpon>201711082145351_AddAccountDelete.cs</DependentUpon>
    </Compile>
    <Compile Include="Migrations\201711291842225_AddCertificate.cs" />
    <Compile Include="Migrations\201711291842225_AddCertificate.Designer.cs">
      <DependentUpon>201711291842225_AddCertificate.cs</DependentUpon>
    </Compile>
    <Compile Include="Migrations\201712052213307_AddPackageIdLocking.cs" />
    <Compile Include="Migrations\201712052213307_AddPackageIdLocking.Designer.cs">
      <DependentUpon>201712052213307_AddPackageIdLocking.cs</DependentUpon>
    </Compile>
    <Compile Include="Migrations\201712211850074_MembershipRequests.cs" />
    <Compile Include="Migrations\201712211850074_MembershipRequests.Designer.cs">
      <DependentUpon>201712211850074_MembershipRequests.cs</DependentUpon>
    </Compile>
    <Compile Include="Migrations\201801101337052_RemovePackageEdits.cs" />
    <Compile Include="Migrations\201801101337052_RemovePackageEdits.Designer.cs">
      <DependentUpon>201801101337052_RemovePackageEdits.cs</DependentUpon>
    </Compile>
    <Compile Include="Migrations\201803202317063_AddEnableMultiFactorAuthentication.cs" />
    <Compile Include="Migrations\201803202317063_AddEnableMultiFactorAuthentication.Designer.cs">
      <DependentUpon>201803202317063_AddEnableMultiFactorAuthentication.cs</DependentUpon>
    </Compile>
    <Compile Include="Migrations\201804171613337_AddCertificateRegistration.cs" />
    <Compile Include="Migrations\201804171613337_AddCertificateRegistration.Designer.cs">
      <DependentUpon>201804171613337_AddCertificateRegistration.cs</DependentUpon>
    </Compile>
    <Compile Include="Migrations\201804241507196_RemoveUserCertificateIsActive.cs" />
    <Compile Include="Migrations\201804241507196_RemoveUserCertificateIsActive.Designer.cs">
      <DependentUpon>201804241507196_RemoveUserCertificateIsActive.cs</DependentUpon>
    </Compile>
    <Compile Include="Migrations\201805012001354_AddUserCertificatesIndex.cs" />
    <Compile Include="Migrations\201805012001354_AddUserCertificatesIndex.Designer.cs">
      <DependentUpon>201805012001354_AddUserCertificatesIndex.cs</DependentUpon>
    </Compile>
    <Compile Include="RequestModels\DeleteAccountRequest.cs" />
    <Compile Include="Migrations\201710301857232_Organizations.cs" />
    <Compile Include="Migrations\201710301857232_Organizations.Designer.cs">
      <DependentUpon>201710301857232_Organizations.cs</DependentUpon>
    </Compile>
    <Compile Include="Migrations\201711021733062_ApiKeyOwnerScope.cs" />
    <Compile Include="Migrations\201711021733062_ApiKeyOwnerScope.Designer.cs">
      <DependentUpon>201711021733062_ApiKeyOwnerScope.cs</DependentUpon>
    </Compile>
    <Compile Include="Security\AutomaticOverwriteRequiredSignerPolicy.cs" />
    <Compile Include="Security\ControlRequiredSignerPolicy.cs" />
    <Compile Include="Security\RequiredSignerPolicy.cs" />
    <Compile Include="Security\RequireOrganizationTenantPolicy.cs" />
    <Compile Include="Services\AccountDeletionOrphanPackagePolicy.cs" />
    <Compile Include="Services\ActionOnNewPackageContext.cs" />
    <Compile Include="Services\ActionRequiringAccountPermissions.cs" />
    <Compile Include="Services\ActionRequiringEntityPermissions.cs" />
    <Compile Include="Services\ActionRequiringPackagePermissions.cs" />
    <Compile Include="Services\ActionRequiringReservedNamespacePermissions.cs" />
    <Compile Include="Services\ActionsRequiringPermissions.cs" />
    <Compile Include="Services\AsynchronousPackageValidationInitiator.cs" />
<<<<<<< HEAD
    <Compile Include="Services\AwsS3FileReference.cs" />
    <Compile Include="Services\AwsS3FileSystemService.cs" />
    <Compile Include="Services\AwsS3FileSystemStorageService.cs" />
=======
    <Compile Include="Services\CertificatesConfiguration.cs" />
>>>>>>> 487bfd8a
    <Compile Include="Services\CertificateService.cs" />
    <Compile Include="Services\CertificateValidator.cs" />
    <Compile Include="Services\CloudBlobFileStorageService.cs" />
    <Compile Include="Services\DeleteAccountService.cs" />
    <Compile Include="Services\IActionRequiringEntityPermissions.cs" />
    <Compile Include="Services\ICertificateService.cs" />
    <Compile Include="Services\ICertificatesConfiguration.cs" />
    <Compile Include="Services\ICertificateValidator.cs" />
    <Compile Include="Services\IDeleteAccountService.cs" />
    <Compile Include="Services\IFileStorageService.cs" />
    <Compile Include="Services\IContentObjectService.cs" />
    <Compile Include="Services\ImmediatePackageValidator.cs" />
    <Compile Include="Services\ContentObjectService.cs" />
    <Compile Include="Services\PackageOwnershipManagementService.cs" />
    <Compile Include="Services\IPackageOwnershipManagementService.cs" />
    <Compile Include="Services\IPackageValidationInitiator.cs" />
    <Compile Include="Services\ITelemetryClient.cs" />
    <Compile Include="Infrastructure\HttpStatusCodeWithServerWarningResult.cs" />
    <Compile Include="Migrations\201704191802404_AddIndexPackageRegistrationKeySemVer.cs" />
    <Compile Include="Migrations\201704191802404_AddIndexPackageRegistrationKeySemVer.Designer.cs">
      <DependentUpon>201704191802404_AddIndexPackageRegistrationKeySemVer.cs</DependentUpon>
    </Compile>
    <Compile Include="Migrations\201704211454424_SecurityPolicies.cs" />
    <Compile Include="Migrations\201704211454424_SecurityPolicies.Designer.cs">
      <DependentUpon>201704211454424_SecurityPolicies.cs</DependentUpon>
    </Compile>
    <Compile Include="Migrations\201705032101231_SecurityPoliciesFix.cs" />
    <Compile Include="Migrations\201705032101231_SecurityPoliciesFix.Designer.cs">
      <DependentUpon>201705032101231_SecurityPoliciesFix.cs</DependentUpon>
    </Compile>
    <Compile Include="Migrations\201705031714183_AddIndexSemVerLevelKey.cs" />
    <Compile Include="Migrations\201705031714183_AddIndexSemVerLevelKey.Designer.cs">
      <DependentUpon>201705031714183_AddIndexSemVerLevelKey.cs</DependentUpon>
    </Compile>
    <Compile Include="Migrations\201705041614287_UserSecurityPolicies_SubscriptionColumn.cs" />
    <Compile Include="Migrations\201705041614287_UserSecurityPolicies_SubscriptionColumn.Designer.cs">
      <DependentUpon>201705041614287_UserSecurityPolicies_SubscriptionColumn.cs</DependentUpon>
    </Compile>
    <Compile Include="Migrations\201706061829243_AddSemVer2LatestVersionColumns.cs" />
    <Compile Include="Migrations\201706061829243_AddSemVer2LatestVersionColumns.Designer.cs">
      <DependentUpon>201706061829243_AddSemVer2LatestVersionColumns.cs</DependentUpon>
    </Compile>
    <Compile Include="Migrations\201706080632469_AddIndexIsLatestSemVer2.cs" />
    <Compile Include="Migrations\201706080632469_AddIndexIsLatestSemVer2.Designer.cs">
      <DependentUpon>201706080632469_AddIndexIsLatestSemVer2.cs</DependentUpon>
    </Compile>
    <Compile Include="Migrations\201706080930506_AddIndexSemVerLevelKeyPackageRegistrationKey.cs" />
    <Compile Include="Migrations\201706080930506_AddIndexSemVerLevelKeyPackageRegistrationKey.Designer.cs">
      <DependentUpon>201706080930506_AddIndexSemVerLevelKeyPackageRegistrationKey.cs</DependentUpon>
    </Compile>
    <Compile Include="Migrations\201706262349176_AddRepositoryURL_ReadMe.cs" />
    <Compile Include="Migrations\201706262349176_AddRepositoryURL_ReadMe.Designer.cs">
      <DependentUpon>201706262349176_AddRepositoryURL_ReadMe.cs</DependentUpon>
    </Compile>
    <Compile Include="Migrations\201708241907124_PrefixReservation.cs" />
    <Compile Include="Migrations\201708241907124_PrefixReservation.Designer.cs">
      <DependentUpon>201708241907124_PrefixReservation.cs</DependentUpon>
    </Compile>
    <Compile Include="Migrations\201709072246362_AddPackageLicenseReport2Sproc.cs" />
    <Compile Include="Migrations\201709072246362_AddPackageLicenseReport2Sproc.Designer.cs">
      <DependentUpon>201709072246362_AddPackageLicenseReport2Sproc.cs</DependentUpon>
    </Compile>
    <Compile Include="Migrations\201709111714021_AddPackageStatusKey.cs" />
    <Compile Include="Migrations\201709111714021_AddPackageStatusKey.Designer.cs">
      <DependentUpon>201709111714021_AddPackageStatusKey.cs</DependentUpon>
    </Compile>
    <Compile Include="Migrations\201709202249402_AddPackageOwnershipRequestsPage.cs" />
    <Compile Include="Migrations\201709202249402_AddPackageOwnershipRequestsPage.Designer.cs">
      <DependentUpon>201709202249402_AddPackageOwnershipRequestsPage.cs</DependentUpon>
    </Compile>
    <Compile Include="RequestModels\ReadMeRequest.cs" />
    <Compile Include="Security\DefaultSubscription.cs" />
    <Compile Include="Security\RequireMinProtocolVersionForPushPolicy.cs" />
    <Compile Include="Security\IUserSecurityPolicySubscription.cs" />
    <Compile Include="OData\Serializers\FeedPackageAnnotationStrategy.cs" />
    <Compile Include="OData\Serializers\IFeedPackageAnnotationStrategy.cs" />
    <Compile Include="OData\Serializers\V1FeedPackageAnnotationStrategy.cs" />
    <Compile Include="OData\Serializers\V2FeedPackageAnnotationStrategy.cs" />
    <Compile Include="Security\UserSecurityPolicyHandler.cs" />
    <Compile Include="Security\ISecurityPolicyService.cs" />
    <Compile Include="Security\RequirePackageVerifyScopePolicy.cs" />
    <Compile Include="Security\SecurityPolicyAction.cs" />
    <Compile Include="Security\SecurityPolicyService.cs" />
    <Compile Include="Security\UserSecurityPolicyEvaluationContext.cs" />
    <Compile Include="Security\SecurityPolicyResult.cs" />
    <Compile Include="Security\UserSecurityPolicySubscriptionContext.cs" />
    <Compile Include="Services\IPackageOwnerRequestService.cs" />
    <Compile Include="Services\IReadMeService.cs" />
    <Compile Include="Services\IValidationService.cs" />
    <Compile Include="Services\PackageOwnerRequestService.cs" />
    <Compile Include="Services\PackageUploadService.cs" />
    <Compile Include="Services\IReservedNamespaceService.cs" />
    <Compile Include="Services\IPackageUploadService.cs" />
    <Compile Include="Services\LoginDiscontinuationConfiguration.cs" />
    <Compile Include="Services\PermissionsCheckResult.cs" />
    <Compile Include="Services\PermissionsRequirement.cs" />
    <Compile Include="Services\ReservedNamespaceService.cs" />
    <Compile Include="Services\ReadMeService.cs" />
    <Compile Include="Services\TelemetryClientWrapper.cs" />
    <Compile Include="Services\ValidationService.cs" />
    <Compile Include="Telemetry\ClientInformationTelemetryEnricher.cs" />
    <Compile Include="Telemetry\ClientTelemetryPIIProcessor.cs" />
    <Compile Include="Telemetry\Obfuscator.cs" />
    <Compile Include="Telemetry\QuietExceptionLogger.cs" />
    <Compile Include="Infrastructure\Authentication\CredentialBuilder.cs" />
    <Compile Include="Infrastructure\Authentication\CredentialValidator.cs" />
    <Compile Include="Infrastructure\Authentication\ICredentialBuilder.cs" />
    <Compile Include="Infrastructure\Authentication\ICredentialValidator.cs" />
    <Compile Include="Infrastructure\DateTimeProvider.cs" />
    <Compile Include="Infrastructure\IDateTimeProvider.cs" />
    <Compile Include="Infrastructure\PasswordValidationAttribute.cs" />
    <Compile Include="Migrations\201602181939424_RemovePackageStatistics.cs" />
    <Compile Include="Migrations\201602181939424_RemovePackageStatistics.Designer.cs">
      <DependentUpon>201602181939424_RemovePackageStatistics.cs</DependentUpon>
    </Compile>
    <Compile Include="Migrations\201603111230347_RemoveSqlDownloadStatsAggregation.cs" />
    <Compile Include="Migrations\201603111230347_RemoveSqlDownloadStatsAggregation.Designer.cs">
      <DependentUpon>201603111230347_RemoveSqlDownloadStatsAggregation.cs</DependentUpon>
    </Compile>
    <Compile Include="Migrations\201603151731262_AddIndexForPackageDeletes.cs" />
    <Compile Include="Migrations\201603151731262_AddIndexForPackageDeletes.Designer.cs">
      <DependentUpon>201603151731262_AddIndexForPackageDeletes.cs</DependentUpon>
    </Compile>
    <Compile Include="Migrations\201604061724388_NotifyPackagePushed.cs" />
    <Compile Include="Migrations\201604061724388_NotifyPackagePushed.Designer.cs">
      <DependentUpon>201604061724388_NotifyPackagePushed.cs</DependentUpon>
    </Compile>
    <Compile Include="Migrations\201605250728584_AddAdditionalIndexForPackageDeletes.cs" />
    <Compile Include="Migrations\201605250728584_AddAdditionalIndexForPackageDeletes.Designer.cs">
      <DependentUpon>201605250728584_AddAdditionalIndexForPackageDeletes.cs</DependentUpon>
    </Compile>
    <Compile Include="Migrations\201605250755294_AddIndexForUserEmailAddress.cs" />
    <Compile Include="Migrations\201605250755294_AddIndexForUserEmailAddress.Designer.cs">
      <DependentUpon>201605250755294_AddIndexForUserEmailAddress.cs</DependentUpon>
    </Compile>
    <Compile Include="Migrations\201605310704169_RemoveOldCredentialColumnsFromUsersTable.cs" />
    <Compile Include="Migrations\201605310704169_RemoveOldCredentialColumnsFromUsersTable.Designer.cs">
      <DependentUpon>201605310704169_RemoveOldCredentialColumnsFromUsersTable.cs</DependentUpon>
    </Compile>
    <Compile Include="Migrations\201606012049351_AddIndexForCredentialsUserKey.cs" />
    <Compile Include="Migrations\201606012049351_AddIndexForCredentialsUserKey.Designer.cs">
      <DependentUpon>201606012049351_AddIndexForCredentialsUserKey.cs</DependentUpon>
    </Compile>
    <Compile Include="Migrations\201606012058492_AddIndexForPackageLicenseReportsPackageKey.cs" />
    <Compile Include="Migrations\201606012058492_AddIndexForPackageLicenseReportsPackageKey.Designer.cs">
      <DependentUpon>201606012058492_AddIndexForPackageLicenseReportsPackageKey.cs</DependentUpon>
    </Compile>
    <Compile Include="Migrations\201606020741056_CredentialExpires.cs" />
    <Compile Include="Migrations\201606020741056_CredentialExpires.Designer.cs">
      <DependentUpon>201606020741056_CredentialExpires.cs</DependentUpon>
    </Compile>
    <Compile Include="Migrations\201607190813558_CredentialDoesNotExpire.cs" />
    <Compile Include="Migrations\201607190813558_CredentialDoesNotExpire.Designer.cs">
      <DependentUpon>201607190813558_CredentialDoesNotExpire.cs</DependentUpon>
    </Compile>
    <Compile Include="Migrations\201607190842411_CredentialLastUsed.cs" />
    <Compile Include="Migrations\201607190842411_CredentialLastUsed.Designer.cs">
      <DependentUpon>201607190842411_CredentialLastUsed.cs</DependentUpon>
    </Compile>
    <Compile Include="Migrations\201608251939567_AddPackageTypes.cs" />
    <Compile Include="Migrations\201608251939567_AddPackageTypes.Designer.cs">
      <DependentUpon>201608251939567_AddPackageTypes.cs</DependentUpon>
    </Compile>
    <Compile Include="Migrations\201609092252096_AddIndexCredentialExpires.cs" />
    <Compile Include="Migrations\201609092252096_AddIndexCredentialExpires.Designer.cs">
      <DependentUpon>201609092252096_AddIndexCredentialExpires.cs</DependentUpon>
    </Compile>
    <Compile Include="Migrations\201609092255576_AddIndexUsersEmail.cs" />
    <Compile Include="Migrations\201609092255576_AddIndexUsersEmail.Designer.cs">
      <DependentUpon>201609092255576_AddIndexUsersEmail.cs</DependentUpon>
    </Compile>
    <Compile Include="Migrations\201610042351343_AddUserFailedLogin.cs" />
    <Compile Include="Migrations\201610042351343_AddUserFailedLogin.Designer.cs">
      <DependentUpon>201610042351343_AddUserFailedLogin.cs</DependentUpon>
    </Compile>
    <Compile Include="Migrations\201609211206577_ApiKeyDescription.cs" />
    <Compile Include="Migrations\201609211206577_ApiKeyDescription.Designer.cs">
      <DependentUpon>201609211206577_ApiKeyDescription.cs</DependentUpon>
    </Compile>
    <Compile Include="Migrations\201609260823310_ScopedCredential.cs" />
    <Compile Include="Migrations\201609260823310_ScopedCredential.Designer.cs">
      <DependentUpon>201609260823310_ScopedCredential.cs</DependentUpon>
    </Compile>
    <Compile Include="Migrations\201609270831462_AddExpirationColumn.cs" />
    <Compile Include="Migrations\201609270831462_AddExpirationColumn.Designer.cs">
      <DependentUpon>201609270831462_AddExpirationColumn.cs</DependentUpon>
    </Compile>
    <Compile Include="Migrations\201701120413341_AddScopeCredentialKey.cs" />
    <Compile Include="Migrations\201701120413341_AddScopeCredentialKey.Designer.cs">
      <DependentUpon>201701120413341_AddScopeCredentialKey.cs</DependentUpon>
    </Compile>
    <Compile Include="Migrations\201611240011320_AddTriggerForPackagesLastEdited.cs" />
    <Compile Include="Migrations\201611240011320_AddTriggerForPackagesLastEdited.Designer.cs">
      <DependentUpon>201611240011320_AddTriggerForPackagesLastEdited.cs</DependentUpon>
    </Compile>
    <Compile Include="Migrations\201703221228170_AddSemVerLevelKeyColumn.cs" />
    <Compile Include="Migrations\201703221228170_AddSemVerLevelKeyColumn.Designer.cs">
      <DependentUpon>201703221228170_AddSemVerLevelKeyColumn.cs</DependentUpon>
    </Compile>
    <Compile Include="OData\Conventions\CompositeODataKeyHelper.cs" />
    <Compile Include="OData\Conventions\EntitySetPropertyRoutingConvention.cs" />
    <Compile Include="OData\ODataServiceVersionHeaderPropagatingBatchHandler.cs" />
    <Compile Include="OData\QueryInterceptors\NormalizeVersionInterceptor.cs" />
    <Compile Include="OData\QueryAllowed\ODataQueryFilter.cs" />
    <Compile Include="OData\QueryAllowed\ODataQueryVerifier.cs" />
    <Compile Include="OData\QueryAllowed\ODataQueryRequest.cs" />
    <Compile Include="OData\QueryInterceptors\ODataRemoveSorter.cs" />
    <Compile Include="OData\SearchService\SearchAdaptorResult.cs" />
    <Compile Include="OData\SearchService\SearchHijacker.cs" />
    <Compile Include="Diagnostics\DiagnosticsService.cs" />
    <Compile Include="Diagnostics\PerfEvent.cs" />
    <Compile Include="Diagnostics\SendErrorsToTelemetryAttribute.cs" />
    <Compile Include="Extensions\NumberExtensions.cs">
      <SubType>Code</SubType>
    </Compile>
    <Compile Include="Extensions\HttpRequestExtensions.cs" />
    <Compile Include="Helpers\HostMachine.cs" />
    <Compile Include="Telemetry\AppInsightsHealthIndicatorLogger.cs" />
    <Compile Include="Infrastructure\DependencyResolverServiceProviderAdapter.cs" />
    <Compile Include="Infrastructure\Lucene\CloudDownloadCountServiceRefreshJob.cs" />
    <Compile Include="Infrastructure\MessageQueue.cs" />
    <Compile Include="Diagnostics\TraceDiagnosticsSource.cs" />
    <Compile Include="Diagnostics\DiagnosticsSourceExtensions.cs" />
    <Compile Include="Configuration\StorageType.cs" />
    <Compile Include="Telemetry\UserPackageDeleteEvent.cs" />
    <Compile Include="Telemetry\UserPackageDeleteOutcome.cs" />
    <Compile Include="ViewModels\AddOrganizationViewModel.cs" />
    <Compile Include="ViewModels\DeleteOrganizationViewModel.cs" />
    <Compile Include="ViewModels\DeleteUserViewModel.cs" />
    <Compile Include="ViewModels\ListCertificateItemViewModel.cs" />
    <Compile Include="ViewModels\GalleryHomeViewModel.cs" />
    <Compile Include="ViewModels\HandleOrganizationMembershipRequestModel.cs" />
    <Compile Include="ViewModels\ListPackageItemRequiredSignerViewModel.cs" />
    <Compile Include="ViewModels\SignerViewModel.cs" />
    <Compile Include="WebRole.cs" />
    <Content Include="bin\NuGetGallery.dll.config">
      <SubType>Designer</SubType>
    </Content>
    <Compile Include="Areas\Admin\AdminAreaRegistration.cs" />
    <Compile Include="Areas\Admin\Controllers\AdminControllerBase.cs" />
    <Compile Include="Areas\Admin\Controllers\HomeController.cs" />
    <Compile Include="Areas\Admin\DynamicData\Content\GridViewPager.ascx.cs">
      <DependentUpon>GridViewPager.ascx</DependentUpon>
      <SubType>ASPXCodeBehind</SubType>
    </Compile>
    <Compile Include="Areas\Admin\DynamicData\Content\GridViewPager.ascx.designer.cs">
      <DependentUpon>GridViewPager.ascx</DependentUpon>
    </Compile>
    <Compile Include="Areas\Admin\DynamicData\Default.aspx.cs">
      <DependentUpon>Default.aspx</DependentUpon>
      <SubType>ASPXCodeBehind</SubType>
    </Compile>
    <Compile Include="Areas\Admin\DynamicData\Default.aspx.designer.cs">
      <DependentUpon>Default.aspx</DependentUpon>
    </Compile>
    <Compile Include="Areas\Admin\DynamicData\DynamicDataManager.cs" />
    <Compile Include="Areas\Admin\DynamicData\EntityTemplates\Default.ascx.cs">
      <DependentUpon>Default.ascx</DependentUpon>
      <SubType>ASPXCodeBehind</SubType>
    </Compile>
    <Compile Include="Areas\Admin\DynamicData\EntityTemplates\Default.ascx.designer.cs">
      <DependentUpon>Default.ascx</DependentUpon>
    </Compile>
    <Compile Include="Areas\Admin\DynamicData\EntityTemplates\Default_Edit.ascx.cs">
      <DependentUpon>Default_Edit.ascx</DependentUpon>
      <SubType>ASPXCodeBehind</SubType>
    </Compile>
    <Compile Include="Areas\Admin\DynamicData\EntityTemplates\Default_Edit.ascx.designer.cs">
      <DependentUpon>Default_Edit.ascx</DependentUpon>
    </Compile>
    <Compile Include="Areas\Admin\DynamicData\EntityTemplates\Default_Insert.ascx.cs">
      <DependentUpon>Default_Insert.ascx</DependentUpon>
      <SubType>ASPXCodeBehind</SubType>
    </Compile>
    <Compile Include="Areas\Admin\DynamicData\EntityTemplates\Default_Insert.ascx.designer.cs">
      <DependentUpon>Default_Insert.ascx</DependentUpon>
    </Compile>
    <Compile Include="Areas\Admin\DynamicData\FieldTemplates\Boolean.ascx.cs">
      <DependentUpon>Boolean.ascx</DependentUpon>
      <SubType>ASPXCodeBehind</SubType>
    </Compile>
    <Compile Include="Areas\Admin\DynamicData\FieldTemplates\Boolean.ascx.designer.cs">
      <DependentUpon>Boolean.ascx</DependentUpon>
    </Compile>
    <Compile Include="Areas\Admin\DynamicData\FieldTemplates\Boolean_Edit.ascx.cs">
      <DependentUpon>Boolean_Edit.ascx</DependentUpon>
      <SubType>ASPXCodeBehind</SubType>
    </Compile>
    <Compile Include="Areas\Admin\DynamicData\FieldTemplates\Boolean_Edit.ascx.designer.cs">
      <DependentUpon>Boolean_Edit.ascx</DependentUpon>
    </Compile>
    <Compile Include="Areas\Admin\DynamicData\FieldTemplates\Children.ascx.cs">
      <DependentUpon>Children.ascx</DependentUpon>
      <SubType>ASPXCodeBehind</SubType>
    </Compile>
    <Compile Include="Areas\Admin\DynamicData\FieldTemplates\Children.ascx.designer.cs">
      <DependentUpon>Children.ascx</DependentUpon>
    </Compile>
    <Compile Include="Areas\Admin\DynamicData\FieldTemplates\Children_Insert.ascx.cs">
      <DependentUpon>Children_Insert.ascx</DependentUpon>
      <SubType>ASPXCodeBehind</SubType>
    </Compile>
    <Compile Include="Areas\Admin\DynamicData\FieldTemplates\Children_Insert.ascx.designer.cs">
      <DependentUpon>Children_Insert.ascx</DependentUpon>
    </Compile>
    <Compile Include="Areas\Admin\DynamicData\FieldTemplates\DateTime.ascx.cs">
      <DependentUpon>DateTime.ascx</DependentUpon>
      <SubType>ASPXCodeBehind</SubType>
    </Compile>
    <Compile Include="Areas\Admin\DynamicData\FieldTemplates\DateTime.ascx.designer.cs">
      <DependentUpon>DateTime.ascx</DependentUpon>
    </Compile>
    <Compile Include="Areas\Admin\DynamicData\FieldTemplates\DateTime_Edit.ascx.cs">
      <DependentUpon>DateTime_Edit.ascx</DependentUpon>
      <SubType>ASPXCodeBehind</SubType>
    </Compile>
    <Compile Include="Areas\Admin\DynamicData\FieldTemplates\DateTime_Edit.ascx.designer.cs">
      <DependentUpon>DateTime_Edit.ascx</DependentUpon>
    </Compile>
    <Compile Include="Areas\Admin\DynamicData\FieldTemplates\Decimal_Edit.ascx.cs">
      <DependentUpon>Decimal_Edit.ascx</DependentUpon>
      <SubType>ASPXCodeBehind</SubType>
    </Compile>
    <Compile Include="Areas\Admin\DynamicData\FieldTemplates\Decimal_Edit.ascx.designer.cs">
      <DependentUpon>Decimal_Edit.ascx</DependentUpon>
    </Compile>
    <Compile Include="Areas\Admin\DynamicData\FieldTemplates\EmailAddress.ascx.cs">
      <DependentUpon>EmailAddress.ascx</DependentUpon>
      <SubType>ASPXCodeBehind</SubType>
    </Compile>
    <Compile Include="Areas\Admin\DynamicData\FieldTemplates\EmailAddress.ascx.designer.cs">
      <DependentUpon>EmailAddress.ascx</DependentUpon>
    </Compile>
    <Compile Include="Areas\Admin\DynamicData\FieldTemplates\Enumeration.ascx.cs">
      <DependentUpon>Enumeration.ascx</DependentUpon>
      <SubType>ASPXCodeBehind</SubType>
    </Compile>
    <Compile Include="Areas\Admin\DynamicData\FieldTemplates\Enumeration.ascx.designer.cs">
      <DependentUpon>Enumeration.ascx</DependentUpon>
    </Compile>
    <Compile Include="Areas\Admin\DynamicData\FieldTemplates\Enumeration_Edit.ascx.cs">
      <DependentUpon>Enumeration_Edit.ascx</DependentUpon>
      <SubType>ASPXCodeBehind</SubType>
    </Compile>
    <Compile Include="Areas\Admin\DynamicData\FieldTemplates\Enumeration_Edit.ascx.designer.cs">
      <DependentUpon>Enumeration_Edit.ascx</DependentUpon>
    </Compile>
    <Compile Include="Areas\Admin\DynamicData\FieldTemplates\ForeignKey.ascx.cs">
      <DependentUpon>ForeignKey.ascx</DependentUpon>
      <SubType>ASPXCodeBehind</SubType>
    </Compile>
    <Compile Include="Areas\Admin\DynamicData\FieldTemplates\ForeignKey.ascx.designer.cs">
      <DependentUpon>ForeignKey.ascx</DependentUpon>
    </Compile>
    <Compile Include="Areas\Admin\DynamicData\FieldTemplates\ForeignKey_Edit.ascx.cs">
      <DependentUpon>ForeignKey_Edit.ascx</DependentUpon>
      <SubType>ASPXCodeBehind</SubType>
    </Compile>
    <Compile Include="Areas\Admin\DynamicData\FieldTemplates\ForeignKey_Edit.ascx.designer.cs">
      <DependentUpon>ForeignKey_Edit.ascx</DependentUpon>
    </Compile>
    <Compile Include="Areas\Admin\DynamicData\FieldTemplates\Integer_Edit.ascx.cs">
      <DependentUpon>Integer_Edit.ascx</DependentUpon>
      <SubType>ASPXCodeBehind</SubType>
    </Compile>
    <Compile Include="Areas\Admin\DynamicData\FieldTemplates\Integer_Edit.ascx.designer.cs">
      <DependentUpon>Integer_Edit.ascx</DependentUpon>
    </Compile>
    <Compile Include="Areas\Admin\DynamicData\FieldTemplates\ManyToMany.ascx.cs">
      <DependentUpon>ManyToMany.ascx</DependentUpon>
      <SubType>ASPXCodeBehind</SubType>
    </Compile>
    <Compile Include="Areas\Admin\DynamicData\FieldTemplates\ManyToMany.ascx.designer.cs">
      <DependentUpon>ManyToMany.ascx</DependentUpon>
    </Compile>
    <Compile Include="Areas\Admin\DynamicData\FieldTemplates\ManyToMany_Edit.ascx.cs">
      <DependentUpon>ManyToMany_Edit.ascx</DependentUpon>
      <SubType>ASPXCodeBehind</SubType>
    </Compile>
    <Compile Include="Areas\Admin\DynamicData\FieldTemplates\ManyToMany_Edit.ascx.designer.cs">
      <DependentUpon>ManyToMany_Edit.ascx</DependentUpon>
    </Compile>
    <Compile Include="Areas\Admin\DynamicData\FieldTemplates\MultilineText_Edit.ascx.cs">
      <DependentUpon>MultilineText_Edit.ascx</DependentUpon>
      <SubType>ASPXCodeBehind</SubType>
    </Compile>
    <Compile Include="Areas\Admin\DynamicData\FieldTemplates\MultilineText_Edit.ascx.designer.cs">
      <DependentUpon>MultilineText_Edit.ascx</DependentUpon>
    </Compile>
    <Compile Include="Areas\Admin\DynamicData\FieldTemplates\Text.ascx.cs">
      <DependentUpon>Text.ascx</DependentUpon>
      <SubType>ASPXCodeBehind</SubType>
    </Compile>
    <Compile Include="Areas\Admin\DynamicData\FieldTemplates\Text.ascx.designer.cs">
      <DependentUpon>Text.ascx</DependentUpon>
    </Compile>
    <Compile Include="Areas\Admin\DynamicData\FieldTemplates\Text_Edit.ascx.cs">
      <DependentUpon>Text_Edit.ascx</DependentUpon>
      <SubType>ASPXCodeBehind</SubType>
    </Compile>
    <Compile Include="Areas\Admin\DynamicData\FieldTemplates\Text_Edit.ascx.designer.cs">
      <DependentUpon>Text_Edit.ascx</DependentUpon>
    </Compile>
    <Compile Include="Areas\Admin\DynamicData\FieldTemplates\Url.ascx.cs">
      <DependentUpon>Url.ascx</DependentUpon>
      <SubType>ASPXCodeBehind</SubType>
    </Compile>
    <Compile Include="Areas\Admin\DynamicData\FieldTemplates\Url.ascx.designer.cs">
      <DependentUpon>Url.ascx</DependentUpon>
    </Compile>
    <Compile Include="Areas\Admin\DynamicData\Filters\Boolean.ascx.cs">
      <DependentUpon>Boolean.ascx</DependentUpon>
      <SubType>ASPXCodeBehind</SubType>
    </Compile>
    <Compile Include="Areas\Admin\DynamicData\Filters\Boolean.ascx.designer.cs">
      <DependentUpon>Boolean.ascx</DependentUpon>
    </Compile>
    <Compile Include="Areas\Admin\DynamicData\Filters\Enumeration.ascx.cs">
      <DependentUpon>Enumeration.ascx</DependentUpon>
      <SubType>ASPXCodeBehind</SubType>
    </Compile>
    <Compile Include="Areas\Admin\DynamicData\Filters\Enumeration.ascx.designer.cs">
      <DependentUpon>Enumeration.ascx</DependentUpon>
    </Compile>
    <Compile Include="Areas\Admin\DynamicData\Filters\ForeignKey.ascx.cs">
      <DependentUpon>ForeignKey.ascx</DependentUpon>
      <SubType>ASPXCodeBehind</SubType>
    </Compile>
    <Compile Include="Areas\Admin\DynamicData\Filters\ForeignKey.ascx.designer.cs">
      <DependentUpon>ForeignKey.ascx</DependentUpon>
    </Compile>
    <Compile Include="Areas\Admin\DynamicData\PageTemplates\Details.aspx.cs">
      <DependentUpon>Details.aspx</DependentUpon>
      <SubType>ASPXCodeBehind</SubType>
    </Compile>
    <Compile Include="Areas\Admin\DynamicData\PageTemplates\Details.aspx.designer.cs">
      <DependentUpon>Details.aspx</DependentUpon>
    </Compile>
    <Compile Include="Areas\Admin\DynamicData\PageTemplates\Edit.aspx.cs">
      <DependentUpon>Edit.aspx</DependentUpon>
      <SubType>ASPXCodeBehind</SubType>
    </Compile>
    <Compile Include="Areas\Admin\DynamicData\PageTemplates\Edit.aspx.designer.cs">
      <DependentUpon>Edit.aspx</DependentUpon>
    </Compile>
    <Compile Include="Areas\Admin\DynamicData\PageTemplates\Insert.aspx.cs">
      <DependentUpon>Insert.aspx</DependentUpon>
      <SubType>ASPXCodeBehind</SubType>
    </Compile>
    <Compile Include="Areas\Admin\DynamicData\PageTemplates\Insert.aspx.designer.cs">
      <DependentUpon>Insert.aspx</DependentUpon>
    </Compile>
    <Compile Include="Areas\Admin\DynamicData\PageTemplates\List.aspx.cs">
      <DependentUpon>List.aspx</DependentUpon>
      <SubType>ASPXCodeBehind</SubType>
    </Compile>
    <Compile Include="Areas\Admin\DynamicData\PageTemplates\List.aspx.designer.cs">
      <DependentUpon>List.aspx</DependentUpon>
    </Compile>
    <Compile Include="Areas\Admin\DynamicData\Site.master.cs">
      <DependentUpon>Site.master</DependentUpon>
      <SubType>ASPXCodeBehind</SubType>
    </Compile>
    <Compile Include="Areas\Admin\DynamicData\Site.master.designer.cs">
      <DependentUpon>Site.master</DependentUpon>
    </Compile>
    <Compile Include="Commands\AppCommand.cs" />
    <Compile Include="Commands\AutomaticallyCuratePackageCommand.cs" />
    <Compile Include="Controllers\CuratedFeedsController.cs" />
    <Compile Include="Controllers\CuratedPackagesController.cs" />
    <Compile Include="Controllers\StatisticsController.cs" />
    <Compile Include="OData\QueryInterceptors\CountInterceptor.cs">
      <SubType>Code</SubType>
    </Compile>
    <Compile Include="OData\QueryInterceptors\DisregardODataInterceptor.cs" />
    <Compile Include="OData\SearchService\SearchAdaptor.cs" />
    <Compile Include="OData\V1FeedPackage.cs">
      <SubType>Code</SubType>
    </Compile>
    <Compile Include="OData\PackageExtensions.cs">
      <SubType>Code</SubType>
    </Compile>
    <Compile Include="OData\V2FeedPackage.cs">
      <SubType>Code</SubType>
    </Compile>
    <Compile Include="Filters\ApiAuthorizeAttribute.cs" />
    <Compile Include="Filters\CacheFilter.cs" />
    <Compile Include="Filters\CompressFilter.cs" />
    <Compile Include="Filters\RequiresAccountConfirmationAttribute.cs" />
    <Compile Include="Helpers\AccordeonHelper.cs" />
    <Compile Include="Helpers\HttpContextBaseExtensions.cs" />
    <Compile Include="Helpers\EnumHelper.cs" />
    <Compile Include="Helpers\FileHelper.cs" />
    <Compile Include="Helpers\HtmlExtensions.cs" />
    <Compile Include="Helpers\PackageHelper.cs" />
    <Compile Include="Telemetry\QuietLog.cs" />
    <Compile Include="Helpers\StringExtensions.cs" />
    <Compile Include="Helpers\StatisticsHelper.cs" />
    <Compile Include="Helpers\TreeView.cs" />
    <Compile Include="ImageResult.cs" />
    <Compile Include="Infrastructure\AntiForgeryErrorFilter.cs" />
    <Compile Include="Infrastructure\ApplicationVersionHelper.cs" />
    <Compile Include="Infrastructure\ChallengeResult.cs" />
    <Compile Include="Infrastructure\Lucene\ExternalSearchService.cs" />
    <Compile Include="Infrastructure\MandatoryAttribute.cs" />
    <Compile Include="Infrastructure\NotEqualAttribute.cs" />
    <Compile Include="Infrastructure\PackageIndexEntity.cs" />
    <Compile Include="Infrastructure\ReadOnlyModeErrorFilter.cs" />
    <Compile Include="Infrastructure\SafeRedirectResult.cs" />
    <Compile Include="Infrastructure\StatisticsReport.cs" />
    <Compile Include="Infrastructure\SubtextAttribute.cs" />
    <Compile Include="Authentication\AsyncFileUpload\AsyncFileUploadExtensions.cs" />
    <Compile Include="Authentication\AsyncFileUpload\AsyncFileUploadModule.cs" />
    <Compile Include="Authentication\AsyncFileUpload\AsyncFileUploadProgress.cs" />
    <Compile Include="Authentication\AsyncFileUpload\AsyncFileUploadRequestParser.cs" />
    <Compile Include="Infrastructure\HintAttribute.cs" />
    <Compile Include="Infrastructure\HttpHeaderValueProvider.cs" />
    <Compile Include="Infrastructure\HttpHeaderValueProviderFactory.cs" />
    <Compile Include="Infrastructure\HttpStatusCodeWithBodyResult.cs" />
    <Compile Include="Infrastructure\Jobs\NuGetJobCoordinator.cs" />
    <Compile Include="Infrastructure\Lucene\AnalysisHelper.cs" />
    <Compile Include="Infrastructure\Lucene\LuceneCommon.cs" />
    <Compile Include="Infrastructure\Lucene\LuceneIndexingJob.cs" />
    <Compile Include="Infrastructure\Lucene\LuceneIndexingService.cs" />
    <Compile Include="Infrastructure\Lucene\PerFieldAnalyzer.cs" />
    <Compile Include="Infrastructure\Lucene\NuGetSearchTerm.cs" />
    <Compile Include="Infrastructure\TracingHttpHandler.cs" />
    <Compile Include="Infrastructure\UserSafeException.cs" />
    <Compile Include="Migrations\201110060711357_Initial.cs">
      <SubType>Code</SubType>
    </Compile>
    <Compile Include="Migrations\201110060711357_Initial.Designer.cs">
      <DependentUpon>201110060711357_Initial.cs</DependentUpon>
    </Compile>
    <Compile Include="Migrations\201110102157002_PrereleaseChanges.cs">
      <SubType>Code</SubType>
    </Compile>
    <Compile Include="Migrations\201110102157002_PrereleaseChanges.Designer.cs">
      <DependentUpon>201110102157002_PrereleaseChanges.cs</DependentUpon>
    </Compile>
    <Compile Include="Migrations\201110180052097_GallerySettings.cs">
      <SubType>Code</SubType>
    </Compile>
    <Compile Include="Migrations\201110180052097_GallerySettings.Designer.cs">
      <DependentUpon>201110180052097_GallerySettings.cs</DependentUpon>
    </Compile>
    <Compile Include="Migrations\201110230649210_PackageOwnerRequests.cs">
      <SubType>Code</SubType>
    </Compile>
    <Compile Include="Migrations\201110230649210_PackageOwnerRequests.Designer.cs">
      <DependentUpon>201110230649210_PackageOwnerRequests.cs</DependentUpon>
    </Compile>
    <Compile Include="Migrations\201111022024584_PackageDependencyVersionSpec.cs">
      <SubType>Code</SubType>
    </Compile>
    <Compile Include="Migrations\201111022024584_PackageDependencyVersionSpec.Designer.cs">
      <DependentUpon>201111022024584_PackageDependencyVersionSpec.cs</DependentUpon>
    </Compile>
    <Compile Include="Migrations\201111022051010_PackageReleaseNotes.cs">
      <SubType>Code</SubType>
    </Compile>
    <Compile Include="Migrations\201111022051010_PackageReleaseNotes.Designer.cs">
      <DependentUpon>201111022051010_PackageReleaseNotes.cs</DependentUpon>
    </Compile>
    <Compile Include="Migrations\201111080239544_ListPackagesIndexes.cs">
      <SubType>Code</SubType>
    </Compile>
    <Compile Include="Migrations\201111080239544_ListPackagesIndexes.Designer.cs">
      <DependentUpon>201111080239544_ListPackagesIndexes.cs</DependentUpon>
    </Compile>
    <Compile Include="Migrations\201111080816426_DisplayPackageIndexes.cs">
      <SubType>Code</SubType>
    </Compile>
    <Compile Include="Migrations\201111080816426_DisplayPackageIndexes.Designer.cs">
      <DependentUpon>201111080816426_DisplayPackageIndexes.cs</DependentUpon>
    </Compile>
    <Compile Include="Migrations\201111081908453_MyPackagesIndexes.cs">
      <SubType>Code</SubType>
    </Compile>
    <Compile Include="Migrations\201111081908453_MyPackagesIndexes.Designer.cs">
      <DependentUpon>201111081908453_MyPackagesIndexes.cs</DependentUpon>
    </Compile>
    <Compile Include="Migrations\201111150729167_AddSmtpPassword.cs">
      <SubType>Code</SubType>
    </Compile>
    <Compile Include="Migrations\201111150729167_AddSmtpPassword.Designer.cs">
      <DependentUpon>201111150729167_AddSmtpPassword.cs</DependentUpon>
    </Compile>
    <Compile Include="Migrations\201111222338036_GalleryOwnerEmailSettings.cs">
      <SubType>Code</SubType>
    </Compile>
    <Compile Include="Migrations\201111222338036_GalleryOwnerEmailSettings.Designer.cs">
      <DependentUpon>201111222338036_GalleryOwnerEmailSettings.cs</DependentUpon>
    </Compile>
    <Compile Include="Migrations\201201031925005_AddPasswordHash.cs">
      <SubType>Code</SubType>
    </Compile>
    <Compile Include="Migrations\201201031925005_AddPasswordHash.Designer.cs">
      <DependentUpon>201201031925005_AddPasswordHash.cs</DependentUpon>
    </Compile>
    <Compile Include="Migrations\201203180016174_CuratedFeeds.cs" />
    <Compile Include="Migrations\201203180016174_CuratedFeeds.Designer.cs">
      <DependentUpon>201203180016174_CuratedFeeds.cs</DependentUpon>
    </Compile>
    <Compile Include="Migrations\201203180320147_ChangeCuratedFeedIdToName.cs" />
    <Compile Include="Migrations\201203180320147_ChangeCuratedFeedIdToName.Designer.cs">
      <DependentUpon>201203180320147_ChangeCuratedFeedIdToName.cs</DependentUpon>
    </Compile>
    <Compile Include="Migrations\201203182132476_CuratedPackages.cs" />
    <Compile Include="Migrations\201203182132476_CuratedPackages.Designer.cs">
      <DependentUpon>201203182132476_CuratedPackages.cs</DependentUpon>
    </Compile>
    <Compile Include="Migrations\201205172325056_FrameworkName.cs" />
    <Compile Include="Migrations\201205172325056_FrameworkName.Designer.cs">
      <DependentUpon>201205172325056_FrameworkName.cs</DependentUpon>
    </Compile>
    <Compile Include="Migrations\201206131919241_AddTargetFxToDependencies.cs" />
    <Compile Include="Migrations\201206131919241_AddTargetFxToDependencies.Designer.cs">
      <DependentUpon>201206131919241_AddTargetFxToDependencies.cs</DependentUpon>
    </Compile>
    <Compile Include="Migrations\201206250141447_ExecuteELMAHSql.cs" />
    <Compile Include="Migrations\201206250141447_ExecuteELMAHSql.Designer.cs">
      <DependentUpon>201206250141447_ExecuteELMAHSql.cs</DependentUpon>
    </Compile>
    <Compile Include="Migrations\201208171904586_Language.cs" />
    <Compile Include="Migrations\201208171904586_Language.Designer.cs">
      <DependentUpon>201208171904586_Language.cs</DependentUpon>
    </Compile>
    <Compile Include="Migrations\201208222206329_ColumnLengthOfPackageTable.cs" />
    <Compile Include="Migrations\201208222206329_ColumnLengthOfPackageTable.Designer.cs">
      <DependentUpon>201208222206329_ColumnLengthOfPackageTable.cs</DependentUpon>
    </Compile>
    <Compile Include="Migrations\201208222227425_PackageIndexes.cs" />
    <Compile Include="Migrations\201208222227425_PackageIndexes.Designer.cs">
      <DependentUpon>201208222227425_PackageIndexes.cs</DependentUpon>
    </Compile>
    <Compile Include="Migrations\201208230640333_PackageSortingIndexes.cs" />
    <Compile Include="Migrations\201208230640333_PackageSortingIndexes.Designer.cs">
      <DependentUpon>201208230640333_PackageSortingIndexes.cs</DependentUpon>
    </Compile>
    <Compile Include="Migrations\201208302051344_CreateAggregateStatisticsSP.cs" />
    <Compile Include="Migrations\201208302051344_CreateAggregateStatisticsSP.Designer.cs">
      <DependentUpon>201208302051344_CreateAggregateStatisticsSP.cs</DependentUpon>
    </Compile>
    <Compile Include="Migrations\201209181743161_AggregateStatsSp_ReduxLastUpdate.cs" />
    <Compile Include="Migrations\201209181743161_AggregateStatsSp_ReduxLastUpdate.Designer.cs">
      <DependentUpon>201209181743161_AggregateStatsSp_ReduxLastUpdate.cs</DependentUpon>
    </Compile>
    <Compile Include="Migrations\201210312146585_GallerySettings_TotalDownloadCount.cs" />
    <Compile Include="Migrations\201210312146585_GallerySettings_TotalDownloadCount.Designer.cs">
      <DependentUpon>201210312146585_GallerySettings_TotalDownloadCount.cs</DependentUpon>
    </Compile>
    <Compile Include="Migrations\201210312150156_AggregateStatistics_TotalDownloadCount.cs" />
    <Compile Include="Migrations\201210312150156_AggregateStatistics_TotalDownloadCount.Designer.cs">
      <DependentUpon>201210312150156_AggregateStatistics_TotalDownloadCount.cs</DependentUpon>
    </Compile>
    <Compile Include="Migrations\201211271813001_AddNuGetOperation.cs" />
    <Compile Include="Migrations\201211271813001_AddNuGetOperation.Designer.cs">
      <DependentUpon>201211271813001_AddNuGetOperation.cs</DependentUpon>
    </Compile>
    <Compile Include="Migrations\201301180132053_RemoveWorkItems.cs" />
    <Compile Include="Migrations\201301180132053_RemoveWorkItems.Designer.cs">
      <DependentUpon>201301180132053_RemoveWorkItems.cs</DependentUpon>
    </Compile>
    <Compile Include="Migrations\201302072118537_MovingGallerySettingsToConfiguration.cs" />
    <Compile Include="Migrations\201302072118537_MovingGallerySettingsToConfiguration.Designer.cs">
      <DependentUpon>201302072118537_MovingGallerySettingsToConfiguration.cs</DependentUpon>
    </Compile>
    <Compile Include="Migrations\201302282115583_AddMinRequiredVerisonColumn.cs" />
    <Compile Include="Migrations\201302282115583_AddMinRequiredVerisonColumn.Designer.cs">
      <DependentUpon>201302282115583_AddMinRequiredVerisonColumn.cs</DependentUpon>
    </Compile>
    <Compile Include="Migrations\201304020006512_UserLookupOptimization.cs" />
    <Compile Include="Migrations\201304020006512_UserLookupOptimization.Designer.cs">
      <DependentUpon>201304020006512_UserLookupOptimization.cs</DependentUpon>
    </Compile>
    <Compile Include="Migrations\201304251927587_UserCreatedDate.cs" />
    <Compile Include="Migrations\201304251927587_UserCreatedDate.Designer.cs">
      <DependentUpon>201304251927587_UserCreatedDate.cs</DependentUpon>
    </Compile>
    <Compile Include="Migrations\201304091828587_Contract_UniqueCuratedPackages.cs" />
    <Compile Include="Migrations\201304091828587_Contract_UniqueCuratedPackages.Designer.cs">
      <DependentUpon>201304091828587_Contract_UniqueCuratedPackages.cs</DependentUpon>
    </Compile>
    <Compile Include="Migrations\201306031734581_WidenStatisticsOperationColumn.cs" />
    <Compile Include="Migrations\201306031734581_WidenStatisticsOperationColumn.Designer.cs">
      <DependentUpon>201306031734581_WidenStatisticsOperationColumn.cs</DependentUpon>
    </Compile>
    <Compile Include="Migrations\201306031754328_SupportNewClientHeaders.cs" />
    <Compile Include="Migrations\201306031754328_SupportNewClientHeaders.Designer.cs">
      <DependentUpon>201306031754328_SupportNewClientHeaders.cs</DependentUpon>
    </Compile>
    <Compile Include="Migrations\201308051913351_EditableMetadata.cs" />
    <Compile Include="Migrations\201308051913351_EditableMetadata.Designer.cs">
      <DependentUpon>201308051913351_EditableMetadata.cs</DependentUpon>
    </Compile>
    <Compile Include="Migrations\201308292200027_PackageLastEditedTimestamp.cs" />
    <Compile Include="Migrations\201308292200027_PackageLastEditedTimestamp.Designer.cs">
      <DependentUpon>201308292200027_PackageLastEditedTimestamp.cs</DependentUpon>
    </Compile>
    <Compile Include="Migrations\201308302258388_AddPackageEditLastErrorColumn.cs" />
    <Compile Include="Migrations\201308302258388_AddPackageEditLastErrorColumn.Designer.cs">
      <DependentUpon>201308302258388_AddPackageEditLastErrorColumn.cs</DependentUpon>
    </Compile>
    <Compile Include="Migrations\201309092040124_LicenseReports.cs" />
    <Compile Include="Migrations\201309092040124_LicenseReports.Designer.cs">
      <DependentUpon>201309092040124_LicenseReports.cs</DependentUpon>
    </Compile>
    <Compile Include="Migrations\201309092041546_AddPackageLicenseReportSproc.cs" />
    <Compile Include="Migrations\201309092041546_AddPackageLicenseReportSproc.Designer.cs">
      <DependentUpon>201309092041546_AddPackageLicenseReportSproc.cs</DependentUpon>
    </Compile>
    <Compile Include="Migrations\201309101922464_NormalizedVersionColumn.cs" />
    <Compile Include="Migrations\201309101922464_NormalizedVersionColumn.Designer.cs">
      <DependentUpon>201309101922464_NormalizedVersionColumn.cs</DependentUpon>
    </Compile>
    <Compile Include="Migrations\201309172217450_CredentialsTable.cs" />
    <Compile Include="Migrations\201309172217450_CredentialsTable.Designer.cs">
      <DependentUpon>201309172217450_CredentialsTable.cs</DependentUpon>
    </Compile>
    <Compile Include="Migrations\201310281909048_PackageStatistics.cs" />
    <Compile Include="Migrations\201310281909048_PackageStatistics.Designer.cs">
      <DependentUpon>201310281909048_PackageStatistics.cs</DependentUpon>
    </Compile>
    <Compile Include="Migrations\201310301757446_RemoveOldCredentialColumns.cs" />
    <Compile Include="Migrations\201310301757446_RemoveOldCredentialColumns.Designer.cs">
      <DependentUpon>201310301757446_RemoveOldCredentialColumns.cs</DependentUpon>
    </Compile>
    <Compile Include="Migrations\201310301947399_AddCredentialDescriptionColumn.cs" />
    <Compile Include="Migrations\201310301947399_AddCredentialDescriptionColumn.Designer.cs">
      <DependentUpon>201310301947399_AddCredentialDescriptionColumn.cs</DependentUpon>
    </Compile>
    <Compile Include="Migrations\201311261928187_NullifyOldColumns.cs" />
    <Compile Include="Migrations\201311261928187_NullifyOldColumns.Designer.cs">
      <DependentUpon>201311261928187_NullifyOldColumns.cs</DependentUpon>
    </Compile>
    <Compile Include="Migrations\201505261416326_UniquePackageRegistration.cs" />
    <Compile Include="Migrations\201505261416326_UniquePackageRegistration.Designer.cs">
      <DependentUpon>201505261416326_UniquePackageRegistration.cs</DependentUpon>
    </Compile>
    <Compile Include="Migrations\201507171324501_AdditionalIndexesForPerformance.cs" />
    <Compile Include="Migrations\201507171324501_AdditionalIndexesForPerformance.Designer.cs">
      <DependentUpon>201507171324501_AdditionalIndexesForPerformance.cs</DependentUpon>
    </Compile>
    <Compile Include="Migrations\201508031046581_IndexPackagesLastUpdatedWithIsListed.cs" />
    <Compile Include="Migrations\201508031046581_IndexPackagesLastUpdatedWithIsListed.Designer.cs">
      <DependentUpon>201508031046581_IndexPackagesLastUpdatedWithIsListed.cs</DependentUpon>
    </Compile>
    <Compile Include="Migrations\201510010732458_EntityFramework6.cs" />
    <Compile Include="Migrations\201510010732458_EntityFramework6.Designer.cs">
      <DependentUpon>201510010732458_EntityFramework6.cs</DependentUpon>
    </Compile>
    <Compile Include="Migrations\201510011319560_PackageDelete.cs" />
    <Compile Include="Migrations\201510011319560_PackageDelete.Designer.cs">
      <DependentUpon>201510011319560_PackageDelete.cs</DependentUpon>
    </Compile>
    <Compile Include="Migrations\201511050008198_PackagesCreatedDateDefaultValue.cs" />
    <Compile Include="Migrations\201511050008198_PackagesCreatedDateDefaultValue.Designer.cs">
      <DependentUpon>201511050008198_PackagesCreatedDateDefaultValue.cs</DependentUpon>
    </Compile>
    <Compile Include="Migrations\MigrationsConfiguration.cs" />
    <Compile Include="Migrations\SqlResourceMigration.cs" />
    <Compile Include="OData\Conventions\ActionCountRoutingConvention.cs" />
    <Compile Include="OData\Conventions\ControllerAliasingODataRoutingConvention.cs" />
    <Compile Include="OData\Conventions\CompositeKeyRoutingConvention.cs" />
    <Compile Include="OData\Conventions\EntitySetCountRoutingConvention.cs" />
    <Compile Include="OData\Conventions\MethodNameActionRoutingConvention.cs" />
    <Compile Include="OData\NuGetODataController.cs" />
    <Compile Include="OData\Routing\CountODataPathHandler.cs" />
    <Compile Include="OData\Routing\CountPathSegment.cs" />
    <Compile Include="OData\Serializers\NuGetEntityTypeSerializer.cs" />
    <Compile Include="OData\Serializers\CustomSerializerProvider.cs" />
    <Compile Include="PackageCurators\IAutomaticPackageCurator.cs" />
    <Compile Include="PackageCurators\AutomaticPackageCurator.cs" />
    <Compile Include="PackageCurators\TagBasedPackageCurator.cs" />
    <Compile Include="PackageCurators\WebMatrixPackageCurator.cs" />
    <Compile Include="PackageCurators\Windows8PackageCurator.cs" />
    <Compile Include="Infrastructure\Lucene\NuGetQueryParser.cs" />
    <Compile Include="Queries\AutoCompleteDatabaseQuery.cs" />
    <Compile Include="Queries\AutoCompleteServiceQuery.cs" />
    <Compile Include="Queries\AutoCompleteServicePackageIdsQuery.cs" />
    <Compile Include="Queries\AutoCompleteServicePackageVersionsQuery.cs" />
    <Compile Include="Queries\IAutoCompletePackageIdsQuery.cs" />
    <Compile Include="Queries\IAutoCompletePackageVersionsQuery.cs" />
    <Compile Include="Queries\AutoCompleteDatabasePackageVersionsQuery.cs" />
    <Compile Include="Queries\AutoCompleteDatabasePackageIdsQuery.cs" />
    <Compile Include="RequestModels\EditPackageRequest.cs" />
    <Compile Include="RequestModels\DeletePackagesRequest.cs" />
    <Compile Include="RequestModels\EditPackageVersionRequest.cs" />
    <Compile Include="RequestModels\ModifyCuratedPackageRequest.cs" />
    <Compile Include="RequestModels\CreateCuratedPackageRequest.cs" />
    <Compile Include="RequestModels\VerifyPackageRequest.cs" />
    <Compile Include="Infrastructure\Authentication\LegacyHasher.cs" />
    <Compile Include="Infrastructure\Authentication\V3Hasher.cs" />
    <Compile Include="Services\AllowLocalHttpRedirectPolicy.cs" />
    <Compile Include="Services\ISourceDestinationRedirectPolicy.cs" />
    <Compile Include="Services\ITelemetryService.cs" />
    <Compile Include="Services\NoLessSecureDestinationRedirectPolicy.cs" />
    <Compile Include="Services\ReflowPackageService.cs" />
    <Compile Include="Services\TelemetryService.cs" />
    <Compile Include="ViewModels\ManageOrganizationsItemViewModel.cs" />
    <Compile Include="ViewModels\ManageOrganizationsViewModel.cs" />
    <Compile Include="ViewModels\ChangeEmailViewModel.cs" />
    <Compile Include="ViewModels\ChangeNotificationsViewModel.cs" />
    <Compile Include="ViewModels\ChangePasswordViewModel.cs" />
    <Compile Include="ViewModels\CredentialKind.cs" />
    <Compile Include="ViewModels\CredentialViewModel.cs" />
    <Compile Include="ViewModels\ListPackageOwnerViewModel.cs" />
    <Compile Include="ViewModels\OrganizationAccountViewModel.cs" />
    <Compile Include="ViewModels\OrganizationMemberViewModel.cs" />
    <Compile Include="ViewModels\PackageDeleteDecision.cs" />
    <Compile Include="ViewModels\DeleteAccountViewModel.cs" />
    <Compile Include="ViewModels\ApiKeyOwnerViewModel.cs" />
    <Compile Include="ViewModels\PackageOwnersResultViewModel.cs" />
    <Compile Include="ViewModels\ManagePackagesListViewModel.cs" />
    <Compile Include="ViewModels\ApiKeyListViewModel.cs" />
    <Compile Include="ViewModels\ApiKeyViewModel.cs" />
    <Compile Include="ViewModels\OwnerRequestsListItemViewModel.cs" />
    <Compile Include="ViewModels\PackageStatusSummary.cs" />
    <Compile Include="ViewModels\ReportViewModel.cs" />
    <Compile Include="ViewModels\ReservedNamespaceListViewModel.cs" />
    <Compile Include="ViewModels\ReservedNamespaceListItemViewModel.cs" />
    <Compile Include="ViewModels\OwnerRequestsListViewModel.cs" />
    <Compile Include="ViewModels\OwnerRequestsViewModel.cs" />
    <Compile Include="ViewModels\PackageHeadingModel.cs" />
    <Compile Include="ViewModels\PackageManagerViewModel.cs" />
    <Compile Include="ViewModels\ReportMyPackageViewModel.cs" />
    <Compile Include="ViewModels\ScopeViewModel.cs" />
    <Compile Include="ViewModels\PackageListSearchViewModel.cs" />
    <Compile Include="ViewModels\ThirdPartyPackageManagerViewModel.cs" />
    <Compile Include="ViewModels\TransformAccountFailedViewModel.cs" />
    <Compile Include="ViewModels\TransformAccountViewModel.cs" />
    <Compile Include="ViewModels\UserAccountViewModel.cs" />
    <Compile Include="WebApi\PlainTextResult.cs" />
    <Compile Include="WebApi\QueryResult.cs" />
    <Compile Include="WebApi\QueryResultDefaults.cs" />
    <Compile Include="WebApi\QueryResultExtensions.cs" />
    <Content Include="ApplicationInsights.config">
      <CopyToOutputDirectory>PreserveNewest</CopyToOutputDirectory>
      <SubType>Designer</SubType>
    </Content>
    <Content Include="Areas\Admin\DynamicData\FieldTemplates\Url_Edit.ascx" />
    <Content Include="Areas\Admin\DynamicData\PageTemplates\ListDetails.aspx" />
    <Content Include="Content\admin\SupportRequestStyles.css" />
    <Content Include="Content\fabric.css" />
    <Content Include="Content\Images\icons\apiKey.png" />
    <Content Include="Content\Images\icons\apiKeyExpired.png" />
    <Content Include="Content\Images\icons\apiKeyLegacy.png" />
    <Content Include="Content\Images\icons\apiKeyNew.png" />
    <Content Include="Content\Images\icons\copy.png" />
    <Content Include="Content\Images\icons\delete.png" />
    <Content Include="Content\Images\icons\edit.png" />
    <Content Include="Content\Images\icons\expire.png" />
    <Content Include="Content\Images\icons\regenerate.png" />
    <Content Include="Content\gallery\**\*" />
    <Content Include="Content\themes\base\images\animated-overlay.gif" />
    <Content Include="Content\themes\base\images\ui-bg_flat_0_aaaaaa_40x100.png" />
    <Content Include="Content\themes\base\images\ui-bg_flat_75_ffffff_40x100.png" />
    <Content Include="Content\themes\base\images\ui-bg_glass_55_fbf9ee_1x400.png" />
    <Content Include="Content\themes\base\images\ui-bg_glass_65_ffffff_1x400.png" />
    <Content Include="Content\themes\base\images\ui-bg_glass_75_dadada_1x400.png" />
    <Content Include="Content\themes\base\images\ui-bg_glass_75_e6e6e6_1x400.png" />
    <Content Include="Content\themes\base\images\ui-bg_glass_95_fef1ec_1x400.png" />
    <Content Include="Content\themes\base\images\ui-bg_highlight-soft_75_cccccc_1x100.png" />
    <Content Include="Content\themes\base\images\ui-icons_222222_256x240.png" />
    <Content Include="Content\themes\base\images\ui-icons_2e83ff_256x240.png" />
    <Content Include="Content\themes\base\images\ui-icons_454545_256x240.png" />
    <Content Include="Content\themes\base\images\ui-icons_888888_256x240.png" />
    <Content Include="Content\themes\base\images\ui-icons_cd0a0a_256x240.png" />
    <Content Include="Content\themes\base\jquery-ui.css" />
    <Content Include="Content\themes\base\jquery.ui.accordion.css" />
    <Content Include="Content\themes\base\jquery.ui.all.css" />
    <Content Include="Content\themes\base\jquery.ui.autocomplete.css" />
    <Content Include="Content\themes\base\jquery.ui.base.css" />
    <Content Include="Content\themes\base\jquery.ui.button.css" />
    <Content Include="Content\themes\base\jquery.ui.core.css" />
    <Content Include="Content\themes\base\jquery.ui.datepicker.css" />
    <Content Include="Content\themes\base\jquery.ui.dialog.css" />
    <Content Include="Content\themes\base\jquery.ui.menu.css" />
    <Content Include="Content\themes\base\jquery.ui.progressbar.css" />
    <Content Include="Content\themes\base\jquery.ui.resizable.css" />
    <Content Include="Content\themes\base\jquery.ui.selectable.css" />
    <Content Include="Content\themes\base\jquery.ui.slider.css" />
    <Content Include="Content\themes\base\jquery.ui.spinner.css" />
    <Content Include="Content\themes\base\jquery.ui.tabs.css" />
    <Content Include="Content\themes\base\jquery.ui.theme.css" />
    <Content Include="Content\themes\base\jquery.ui.tooltip.css" />
    <Content Include="Content\themes\base\minified\images\animated-overlay.gif" />
    <Content Include="Content\themes\base\minified\images\ui-bg_flat_0_aaaaaa_40x100.png" />
    <Content Include="Content\themes\base\minified\images\ui-bg_flat_75_ffffff_40x100.png" />
    <Content Include="Content\themes\base\minified\images\ui-bg_glass_55_fbf9ee_1x400.png" />
    <Content Include="Content\themes\base\minified\images\ui-bg_glass_65_ffffff_1x400.png" />
    <Content Include="Content\themes\base\minified\images\ui-bg_glass_75_dadada_1x400.png" />
    <Content Include="Content\themes\base\minified\images\ui-bg_glass_75_e6e6e6_1x400.png" />
    <Content Include="Content\themes\base\minified\images\ui-bg_glass_95_fef1ec_1x400.png" />
    <Content Include="Content\themes\base\minified\images\ui-bg_highlight-soft_75_cccccc_1x100.png" />
    <Content Include="Content\themes\base\minified\images\ui-icons_222222_256x240.png" />
    <Content Include="Content\themes\base\minified\images\ui-icons_2e83ff_256x240.png" />
    <Content Include="Content\themes\base\minified\images\ui-icons_454545_256x240.png" />
    <Content Include="Content\themes\base\minified\images\ui-icons_888888_256x240.png" />
    <Content Include="Content\themes\base\minified\images\ui-icons_cd0a0a_256x240.png" />
    <Content Include="Content\themes\base\minified\jquery-ui.min.css" />
    <Content Include="Content\themes\base\minified\jquery.ui.accordion.min.css" />
    <Content Include="Content\themes\base\minified\jquery.ui.autocomplete.min.css" />
    <Content Include="Content\themes\base\minified\jquery.ui.button.min.css" />
    <Content Include="Content\themes\base\minified\jquery.ui.core.min.css" />
    <Content Include="Content\themes\base\minified\jquery.ui.datepicker.min.css" />
    <Content Include="Content\themes\base\minified\jquery.ui.dialog.min.css" />
    <Content Include="Content\themes\base\minified\jquery.ui.menu.min.css" />
    <Content Include="Content\themes\base\minified\jquery.ui.progressbar.min.css" />
    <Content Include="Content\themes\base\minified\jquery.ui.resizable.min.css" />
    <Content Include="Content\themes\base\minified\jquery.ui.selectable.min.css" />
    <Content Include="Content\themes\base\minified\jquery.ui.slider.min.css" />
    <Content Include="Content\themes\base\minified\jquery.ui.spinner.min.css" />
    <Content Include="Content\themes\base\minified\jquery.ui.tabs.min.css" />
    <Content Include="Content\themes\base\minified\jquery.ui.theme.min.css" />
    <Content Include="Content\themes\base\minified\jquery.ui.tooltip.min.css" />
    <Content Include="Content\themes\custom\images\animated-overlay.gif" />
    <Content Include="Content\themes\custom\images\ui-bg_flat_0_aaaaaa_40x100.png" />
    <Content Include="Content\themes\custom\images\ui-bg_flat_75_ffffff_40x100.png" />
    <Content Include="Content\themes\custom\images\ui-bg_glass_55_fbf9ee_1x400.png" />
    <Content Include="Content\themes\custom\images\ui-bg_glass_65_ffffff_1x400.png" />
    <Content Include="Content\themes\custom\images\ui-bg_glass_75_dadada_1x400.png" />
    <Content Include="Content\themes\custom\images\ui-bg_glass_75_e6e6e6_1x400.png" />
    <Content Include="Content\themes\custom\images\ui-bg_glass_95_fef1ec_1x400.png" />
    <Content Include="Content\themes\custom\images\ui-bg_highlight-soft_75_cccccc_1x100.png" />
    <Content Include="Content\themes\custom\images\ui-icons_222222_256x240.png" />
    <Content Include="Content\themes\custom\images\ui-icons_2e83ff_256x240.png" />
    <Content Include="Content\themes\custom\images\ui-icons_454545_256x240.png" />
    <Content Include="Content\themes\custom\images\ui-icons_888888_256x240.png" />
    <Content Include="Content\themes\custom\images\ui-icons_cd0a0a_256x240.png" />
    <Content Include="D3 LICENSE.txt" />
    <EmbeddedResource Include="Infrastructure\AddPackageLicenseReport2.Up.sql" />
    <EmbeddedResource Include="Infrastructure\AddPackageLicenseReport2.Down.sql" />
    <Content Include="NuGetGallery.dll.config">
      <CopyToOutputDirectory>Always</CopyToOutputDirectory>
      <SubType>Designer</SubType>
    </Content>
    <Content Include="Areas\Admin\DynamicData\Content\Images\web.config">
      <SubType>Designer</SubType>
    </Content>
    <Content Include="Areas\Admin\Views\Delete\Index.cshtml" />
    <Content Include="Content\Logos\dnf.png" />
    <Compile Include="Services\AppActivatorException.cs" />
    <Compile Include="Services\CloudDownloadCountService.cs" />
    <Compile Include="Services\ConfirmOwnershipResult.cs" />
    <Compile Include="Services\ContactSupportRequest.cs" />
    <Compile Include="Services\CuratedFeedService.cs" />
    <Compile Include="Services\DownloadCountObjectMaterializedInterceptor.cs" />
    <Compile Include="Services\ICuratedFeedService.cs" />
    <Compile Include="Services\ContentService.cs" />
    <Compile Include="Services\IContentService.cs" />
    <Compile Include="Services\IDownloadCountService.cs" />
    <Compile Include="Services\IPackageDeleteService.cs" />
    <Compile Include="Services\IRawSearchService.cs" />
    <Compile Include="Services\IStatusService.cs" />
    <Compile Include="Services\JsonStatisticsService.cs" />
    <Compile Include="Services\CloudReportService.cs" />
    <Compile Include="Services\IReportService.cs" />
    <Compile Include="Services\HttpContextCacheService.cs" />
    <Compile Include="Services\ICacheService.cs" />
    <Compile Include="Services\IStatisticsService.cs" />
    <Compile Include="Services\FileSystemFileStorageService.cs" />
    <Compile Include="Services\IIndexingService.cs" />
    <Compile Include="Services\IAggregateStatsService.cs" />
    <Compile Include="Services\ISearchService.cs" />
    <Compile Include="Services\IUploadFileService.cs" />
    <Compile Include="Services\LocalFileReference.cs" />
    <Compile Include="Services\NullReportService.cs" />
    <Compile Include="Services\NullStatisticsService.cs" />
    <Compile Include="Services\PackageDeleteService.cs" />
    <Compile Include="Services\PackageFileService.cs" />
    <Compile Include="Services\IPackageNamingConflictValidator.cs" />
    <Compile Include="Services\PackageNamingConflictValidator.cs" />
    <Compile Include="Services\PackageSearchResults.cs" />
    <Compile Include="Services\JsonAggregateStatsService.cs" />
    <Compile Include="Services\SearchResults.cs" />
    <Compile Include="Services\SqlAggregateStatsService.cs" />
    <Compile Include="Services\ReportPackageRequest.cs" />
    <Compile Include="Services\SearchFilter.cs" />
    <Compile Include="Services\StatisticsReportName.cs" />
    <Compile Include="Services\StatisticsReportNotFoundException.cs" />
    <Compile Include="Services\StatisticsReportResult.cs" />
    <Compile Include="Services\StatusService.cs" />
    <Compile Include="Services\UploadFileService.cs" />
    <Compile Include="ViewModels\AggregateStats.cs" />
    <Compile Include="ViewModels\ContactSupportViewModel.cs" />
    <Compile Include="ViewModels\DeletePackageViewModel.cs" />
    <Compile Include="ViewModels\LogOnViewModel.cs" />
    <Compile Include="ViewModels\ReportPackageReason.cs" />
    <Compile Include="ViewModels\StatisticsWeeklyUsageItem.cs" />
    <Compile Include="ViewModels\StatisticsNuGetUsageItem.cs" />
    <Compile Include="ViewModels\StatisticsFact.cs" />
    <Compile Include="ViewModels\StatisticsPivot.cs" />
    <Compile Include="ViewModels\StatisticsDimension.cs" />
    <Compile Include="ViewModels\StatisticsPackagesReport.cs" />
    <Compile Include="ViewModels\CuratedFeedViewModel.cs" />
    <Compile Include="ViewModels\DependencySetsViewModel.cs" />
    <Compile Include="ViewModels\AccountViewModel.cs" />
    <Compile Include="ViewModels\ConfirmationViewModel.cs" />
    <Compile Include="ViewModels\PackageOwnerConfirmationModel.cs" />
    <Compile Include="ViewModels\StatisticsPackagesItemViewModel.cs" />
    <Compile Include="ViewModels\StatisticsPackagesViewModel.cs" />
    <Compile Include="App_Start\AppActivator.cs" />
    <Compile Include="Controllers\ApiController.cs" />
    <Compile Include="Controllers\JsonApiController.cs" />
    <Compile Include="Controllers\PackagesController.cs" />
    <Compile Include="Controllers\AuthenticationController.cs" />
    <Compile Include="Controllers\UsersController.cs" />
    <Compile Include="Infrastructure\CookieTempDataProvider.cs" />
    <Compile Include="Services\Extensions.cs" />
    <Compile Include="Services\IMessageService.cs" />
    <Compile Include="Services\MessageService.cs" />
    <Compile Include="ViewModels\ContactOwnersViewModel.cs" />
    <Compile Include="ViewModels\PasswordResetViewModel.cs" />
    <Compile Include="ViewModels\ManagePackageOwnersViewModel.cs" />
    <Compile Include="ViewModels\IPackageVersionModel.cs" />
    <Compile Include="ViewModels\IPageableEnumerable.cs" />
    <Compile Include="App_Start\Routes.cs" />
    <Compile Include="Services\FileSystemService.cs" />
    <Compile Include="Services\IFileSystemService.cs" />
    <Compile Include="Services\IPackageService.cs" />
    <Compile Include="Services\PackageService.cs" />
    <Compile Include="Configuration\AppConfiguration.cs" />
    <Compile Include="Constants.cs" />
    <Compile Include="App_Start\DefaultDependenciesModule.cs" />
    <Compile Include="ExtensionMethods.cs" />
    <Compile Include="Services\FormsAuthenticationService.cs" />
    <Compile Include="Configuration\IAppConfiguration.cs" />
    <Compile Include="Services\IFormsAuthenticationService.cs" />
    <Compile Include="Services\IPackageFileService.cs" />
    <Compile Include="Services\IUserService.cs" />
    <Compile Include="RequestModels\DisplayPackageRequest.cs" />
    <Compile Include="Strings.Designer.cs">
      <DependentUpon>Strings.resx</DependentUpon>
      <AutoGen>True</AutoGen>
      <DesignTime>True</DesignTime>
    </Compile>
    <Compile Include="Services\UserService.cs" />
    <Compile Include="Properties\AssemblyInfo.cs" />
    <Compile Include="Properties\AssemblyInfo.*.cs" />
    <Compile Include="RequestModels\SubmitPackageRequest.cs" />
    <Compile Include="RouteName.cs" />
    <Compile Include="UrlExtensions.cs" />
    <Compile Include="App_Start\VersionRouteConstraint.cs" />
    <Compile Include="ViewModels\DisplayPackageViewModel.cs" />
    <Compile Include="ViewModels\IPreviousNextPager.cs" />
    <Compile Include="ViewModels\ManagePackagesViewModel.cs" />
    <Compile Include="ViewModels\ListPackageItemViewModel.cs" />
    <Compile Include="ViewModels\PackageListViewModel.cs" />
    <Compile Include="ViewModels\PackageViewModel.cs" />
    <Compile Include="ViewModels\PasswordResetRequestViewModel.cs" />
    <Compile Include="ViewModels\PreviousNextPagerViewModel.cs" />
    <Compile Include="ViewModels\ReportAbuseViewModel.cs" />
    <Compile Include="ViewModels\TrivialPackageVersionModel.cs" />
    <Compile Include="ViewModels\UserProfileModel.cs" />
    <Content Include="Branding\Views\_ViewStart.cshtml" />
    <Content Include="App_Data\Files\Content\Privacy-Policy.md" />
    <Content Include="App_Data\Files\Content\ReadOnly.md" />
    <Content Include="App_Data\Files\Content\Team.json" />
    <Content Include="App_Data\Files\Content\Terms-Of-Use.md" />
    <Content Include="Branding\Views\web.config" />
    <Compile Include="Views\NuGetViewBase.cs" />
    <Content Include="Scripts\gallery\d3.v3.js" />
    <Content Include="Areas\Admin\Views\SupportRequest\Index.cshtml" />
    <Content Include="Areas\Admin\Views\SupportRequest\Admins.cshtml" />
    <EmbeddedResource Include="Migrations\201703221228170_AddSemVerLevelKeyColumn.resx">
      <DependentUpon>201703221228170_AddSemVerLevelKeyColumn.cs</DependentUpon>
    </EmbeddedResource>
    <EmbeddedResource Include="Migrations\201704191802404_AddIndexPackageRegistrationKeySemVer.resx">
      <DependentUpon>201704191802404_AddIndexPackageRegistrationKeySemVer.cs</DependentUpon>
    </EmbeddedResource>
    <EmbeddedResource Include="Migrations\201704211454424_SecurityPolicies.resx">
      <DependentUpon>201704211454424_SecurityPolicies.cs</DependentUpon>
    </EmbeddedResource>
    <EmbeddedResource Include="Migrations\201705032101231_SecurityPoliciesFix.resx">
      <DependentUpon>201705032101231_SecurityPoliciesFix.cs</DependentUpon>
    </EmbeddedResource>
    <EmbeddedResource Include="Migrations\201705031714183_AddIndexSemVerLevelKey.resx">
      <DependentUpon>201705031714183_AddIndexSemVerLevelKey.cs</DependentUpon>
    </EmbeddedResource>
    <EmbeddedResource Include="Migrations\201705041614287_UserSecurityPolicies_SubscriptionColumn.resx">
      <DependentUpon>201705041614287_UserSecurityPolicies_SubscriptionColumn.cs</DependentUpon>
    </EmbeddedResource>
    <EmbeddedResource Include="Migrations\201706061829243_AddSemVer2LatestVersionColumns.resx">
      <DependentUpon>201706061829243_AddSemVer2LatestVersionColumns.cs</DependentUpon>
    </EmbeddedResource>
    <EmbeddedResource Include="Migrations\201706080632469_AddIndexIsLatestSemVer2.resx">
      <DependentUpon>201706080632469_AddIndexIsLatestSemVer2.cs</DependentUpon>
    </EmbeddedResource>
    <EmbeddedResource Include="Migrations\201706080930506_AddIndexSemVerLevelKeyPackageRegistrationKey.resx">
      <DependentUpon>201706080930506_AddIndexSemVerLevelKeyPackageRegistrationKey.cs</DependentUpon>
    </EmbeddedResource>
    <EmbeddedResource Include="Migrations\201706262349176_AddRepositoryURL_ReadMe.resx">
      <DependentUpon>201706262349176_AddRepositoryURL_ReadMe.cs</DependentUpon>
    </EmbeddedResource>
    <EmbeddedResource Include="Migrations\201708241907124_PrefixReservation.resx">
      <DependentUpon>201708241907124_PrefixReservation.cs</DependentUpon>
    </EmbeddedResource>
    <EmbeddedResource Include="Migrations\201709072246362_AddPackageLicenseReport2Sproc.resx">
      <DependentUpon>201709072246362_AddPackageLicenseReport2Sproc.cs</DependentUpon>
    </EmbeddedResource>
    <EmbeddedResource Include="Migrations\201709111714021_AddPackageStatusKey.resx">
      <DependentUpon>201709111714021_AddPackageStatusKey.cs</DependentUpon>
    </EmbeddedResource>
    <EmbeddedResource Include="Migrations\201709202249402_AddPackageOwnershipRequestsPage.resx">
      <DependentUpon>201709202249402_AddPackageOwnershipRequestsPage.cs</DependentUpon>
    </EmbeddedResource>
    <EmbeddedResource Include="Migrations\201710301857232_Organizations.resx">
      <DependentUpon>201710301857232_Organizations.cs</DependentUpon>
    </EmbeddedResource>
    <EmbeddedResource Include="Migrations\201711021733062_ApiKeyOwnerScope.resx">
      <DependentUpon>201711021733062_ApiKeyOwnerScope.cs</DependentUpon>
    </EmbeddedResource>
    <EmbeddedResource Include="Migrations\201711082145351_AddAccountDelete.resx">
      <DependentUpon>201711082145351_AddAccountDelete.cs</DependentUpon>
    </EmbeddedResource>
    <EmbeddedResource Include="Migrations\201711291842225_AddCertificate.resx">
      <DependentUpon>201711291842225_AddCertificate.cs</DependentUpon>
    </EmbeddedResource>
    <EmbeddedResource Include="Migrations\201712052213307_AddPackageIdLocking.resx">
      <DependentUpon>201712052213307_AddPackageIdLocking.cs</DependentUpon>
    </EmbeddedResource>
    <EmbeddedResource Include="Migrations\201712211850074_MembershipRequests.resx">
      <DependentUpon>201712211850074_MembershipRequests.cs</DependentUpon>
    </EmbeddedResource>
    <EmbeddedResource Include="Migrations\201801101337052_RemovePackageEdits.resx">
      <DependentUpon>201801101337052_RemovePackageEdits.cs</DependentUpon>
    </EmbeddedResource>
    <EmbeddedResource Include="Migrations\201803202317063_AddEnableMultiFactorAuthentication.resx">
      <DependentUpon>201803202317063_AddEnableMultiFactorAuthentication.cs</DependentUpon>
    </EmbeddedResource>
    <EmbeddedResource Include="Migrations\201804171613337_AddCertificateRegistration.resx">
      <DependentUpon>201804171613337_AddCertificateRegistration.cs</DependentUpon>
    </EmbeddedResource>
    <EmbeddedResource Include="Migrations\201804241507196_RemoveUserCertificateIsActive.resx">
      <DependentUpon>201804241507196_RemoveUserCertificateIsActive.cs</DependentUpon>
    </EmbeddedResource>
    <EmbeddedResource Include="Migrations\201805012001354_AddUserCertificatesIndex.resx">
      <DependentUpon>201805012001354_AddUserCertificatesIndex.cs</DependentUpon>
    </EmbeddedResource>
    <EmbeddedResource Include="OData\QueryAllowed\Data\apiv1packages.json" />
    <EmbeddedResource Include="OData\QueryAllowed\Data\apiv1search.json" />
    <EmbeddedResource Include="OData\QueryAllowed\Data\apiv2getupdates.json" />
    <EmbeddedResource Include="OData\QueryAllowed\Data\apiv2packages.json" />
    <EmbeddedResource Include="OData\QueryAllowed\Data\apiv2search.json" />
    <Content Include="Areas\Admin\Views\SecurityPolicy\Index.cshtml" />
    <Content Include="Areas\Admin\Views\ReservedNamespace\Index.cshtml" />
    <Content Include="Areas\Admin\Views\DeleteAccount\Index.cshtml" />
    <Content Include="Areas\Admin\Views\Validation\Index.cshtml" />
    <Content Include="Areas\Admin\Views\DeleteAccount\DeleteUserAccountStatus.cshtml" />
    <Content Include="Areas\Admin\Views\Delete\Reflow.cshtml" />
    <Content Include="Areas\Admin\Views\Delete\_ReflowBulk.cshtml" />
    <Content Include="Areas\Admin\Views\Delete\_ReflowBulkConfirm.cshtml" />
    <Content Include="Areas\Admin\Views\LockPackage\Index.cshtml" />
    <Content Include="App_Data\Files\Content\Login-Discontinuation-Configuration.json" />
    <Content Include="Areas\Admin\Views\DeleteAccount\_DeleteUserAccountForm.cshtml" />
    <Content Include="App_Data\Files\Content\Certificates-Configuration.json" />
    <None Include="Scripts\jquery-1.11.0.intellisense.js" />
    <Content Include="Scripts\jquery-1.11.0.js" />
    <Content Include="Scripts\jquery-1.11.0.min.js" />
    <Content Include="Scripts\jquery-ui-1.10.3.js" />
    <Content Include="Scripts\jquery-ui-1.10.3.min.js" />
    <Content Include="Scripts\jquery.timeago.js" />
    <None Include="Scripts\jquery.validate-vsdoc.js" />
    <Content Include="Scripts\jquery.validate.js" />
    <Content Include="Scripts\jquery.validate.min.js" />
    <Content Include="Scripts\jquery.validate.unobtrusive.js" />
    <Content Include="Scripts\jquery.validate.unobtrusive.min.js" />
    <Content Include="Scripts\knockout-2.2.1.debug.js" />
    <Content Include="Scripts\knockout-2.2.1.js" />
    <Content Include="Scripts\knockout-projections.js" />
    <Content Include="Scripts\knockout-projections.min.js" />
    <Content Include="Scripts\knockout.mapping-latest.debug.js" />
    <Content Include="Scripts\knockout.mapping-latest.js" />
    <Content Include="Scripts\modernizr-2.8.3.js" />
    <Content Include="Scripts\moment-with-locales.js" />
    <Content Include="Scripts\moment-with-locales.min.js" />
    <Content Include="Scripts\moment.js" />
    <Content Include="Scripts\moment.min.js" />
    <Content Include="Scripts\supportrequests.js" />
    <Content Include="Views\Shared\LayoutFooter.cshtml" />
    <Content Include="Views\Shared\SiteMenu.cshtml">
      <SubType>Code</SubType>
    </Content>
    <Content Include="Views\Shared\Title.cshtml" />
    <Content Include="Views\Pages\Home.cshtml" />
    <Content Include="Views\Pages\Privacy.cshtml" />
    <Content Include="Views\Pages\Terms.cshtml" />
    <Content Include="Views\Pages\About.cshtml" />
    <Content Include="Views\Users\ApiKeys.cshtml" />
    <Content Include="Views\Shared\Gallery\Layout.cshtml" />
    <Content Include="Views\Shared\Gallery\Footer.cshtml" />
    <Content Include="Views\Shared\Gallery\Header.cshtml" />
    <Content Include="Views\Authentication\SignIn.cshtml" />
    <Content Include="Views\Pages\_PagesView.cshtml" />
    <Content Include="Views\Shared\_SearchBar.cshtml" />
    <Content Include="Views\Pages\Downloads.cshtml" />
    <Content Include="Views\Authentication\LinkExternal.cshtml" />
    <Content Include="Views\Authentication\_SignIn.cshtml" />
    <Content Include="Views\Authentication\_Register.cshtml" />
    <Content Include="Views\Shared\_PackageHeading.cshtml" />
    <Content Include="Views\Packages\_ImportReadMe.cshtml" />
    <Content Include="Views\Packages\_SubmitPackage.cshtml" />
    <Content Include="Views\Packages\_EditForm.cshtml" />
    <Content Include="Areas\Admin\Views\DeleteAccount\DeleteUserAccount.cshtml" />
    <Content Include="Views\Users\_UserPackagesListForDeletedAccount.cshtml" />
    <Content Include="Views\Users\DeleteAccount.cshtml" />
    <Content Include="Views\Authentication\SignInNuGetAccount.cshtml" />
    <Content Include="Views\Packages\_VerifyForm.cshtml" />
    <Content Include="Views\Packages\_VerifyMetadata.cshtml" />
    <Content Include="Views\Users\Organizations.cshtml" />
    <Content Include="Views\Users\TransformToOrganizationFailed.cshtml" />
    <Content Include="Views\Users\TransformToOrganization.cshtml" />
    <Content Include="Views\Packages\_ValidationIssue.cshtml" />
    <Content Include="Views\Organizations\ManageOrganization.cshtml" />
    <Content Include="Views\Shared\_ConfirmationResendForm.cshtml" />
    <Content Include="Views\Shared\_AccountCuratedFeeds.cshtml" />
    <Content Include="Views\Shared\_AccountProfilePicture.cshtml" />
    <Content Include="Views\Shared\_AccountChangeEmail.cshtml" />
    <Content Include="Views\Shared\_AccountChangeNotifications.cshtml" />
    <Content Include="Views\Users\_UserAccountChangePassword.cshtml" />
    <Content Include="Views\Users\_UserAccountChangeExternalCredential.cshtml" />
    <Content Include="Views\Shared\_AccountConfirmationNotices.cshtml" />
    <Content Include="Views\Users\_UserAccountLinkExternalCredential.cshtml" />
    <Content Include="Views\Pages\_TransformOrLink.cshtml" />
    <Content Include="Views\Organizations\_OrganizationAccountManageMembers.cshtml" />
    <Content Include="Views\Shared\_AutocompleteTemplate.cshtml" />
    <Content Include="Views\Authentication\_SigninAssistance.cshtml" />
    <Content Include="Views\Organizations\Add.cshtml" />
    <Content Include="Views\Organizations\HandleOrganizationMembershipRequest.cshtml" />
    <Content Include="Views\Users\_UserOrganizationsListForDeletedAccount.cshtml" />
    <Content Include="Views\Organizations\DeleteAccount.cshtml" />
    <Content Include="Views\Users\_DeleteUserAccountForm.cshtml" />
    <Content Include="Views\Organizations\_OrganizationMembersListForDeletedAccount.cshtml" />
    <Content Include="Views\Shared\_AccountCertificates.cshtml" />
  </ItemGroup>
  <ItemGroup>
    <CodeAnalysisDictionary Include="Properties\CodeAnalysisDictionary.xml" />
    <Content Include="App_Offline-Planned.htm" />
    <Content Include="App_Offline-Unplanned.htm" />
    <Content Include="Areas\Admin\DynamicData\Content\GridViewPager.ascx" />
    <Content Include="Areas\Admin\DynamicData\Content\Images\Back.gif" />
    <Content Include="Areas\Admin\DynamicData\Content\Images\header_back.gif" />
    <Content Include="Areas\Admin\DynamicData\Content\Images\PgFirst.gif" />
    <Content Include="Areas\Admin\DynamicData\Content\Images\PgLast.gif" />
    <Content Include="Areas\Admin\DynamicData\Content\Images\PgNext.gif" />
    <Content Include="Areas\Admin\DynamicData\Content\Images\PgPrev.gif" />
    <Content Include="Areas\Admin\DynamicData\Content\Images\plus.gif" />
    <Content Include="Areas\Admin\DynamicData\Default.aspx" />
    <Content Include="Areas\Admin\DynamicData\EntityTemplates\Default.ascx" />
    <Content Include="Areas\Admin\DynamicData\EntityTemplates\Default_Edit.ascx" />
    <Content Include="Areas\Admin\DynamicData\EntityTemplates\Default_Insert.ascx" />
    <Content Include="Areas\Admin\DynamicData\FieldTemplates\Boolean.ascx" />
    <Content Include="Areas\Admin\DynamicData\FieldTemplates\Boolean_Edit.ascx" />
    <Content Include="Areas\Admin\DynamicData\FieldTemplates\Children.ascx" />
    <Content Include="Areas\Admin\DynamicData\FieldTemplates\Children_Insert.ascx" />
    <Content Include="Areas\Admin\DynamicData\FieldTemplates\DateTime.ascx" />
    <Content Include="Areas\Admin\DynamicData\FieldTemplates\DateTime_Edit.ascx" />
    <Content Include="Areas\Admin\DynamicData\FieldTemplates\Decimal_Edit.ascx" />
    <Content Include="Areas\Admin\DynamicData\FieldTemplates\EmailAddress.ascx" />
    <Content Include="Areas\Admin\DynamicData\FieldTemplates\Enumeration.ascx" />
    <Content Include="Areas\Admin\DynamicData\FieldTemplates\Enumeration_Edit.ascx" />
    <Content Include="Areas\Admin\DynamicData\FieldTemplates\ForeignKey.ascx" />
    <Content Include="Areas\Admin\DynamicData\FieldTemplates\ForeignKey_Edit.ascx" />
    <Content Include="Areas\Admin\DynamicData\FieldTemplates\Integer_Edit.ascx" />
    <Content Include="Areas\Admin\DynamicData\FieldTemplates\ManyToMany.ascx" />
    <Content Include="Areas\Admin\DynamicData\FieldTemplates\ManyToMany_Edit.ascx" />
    <Content Include="Areas\Admin\DynamicData\FieldTemplates\MultilineText_Edit.ascx" />
    <Content Include="Areas\Admin\DynamicData\FieldTemplates\Text.ascx" />
    <Content Include="Areas\Admin\DynamicData\FieldTemplates\Text_Edit.ascx" />
    <Content Include="Areas\Admin\DynamicData\FieldTemplates\Url.ascx" />
    <Content Include="Areas\Admin\DynamicData\Filters\Boolean.ascx" />
    <Content Include="Areas\Admin\DynamicData\Filters\Enumeration.ascx" />
    <Content Include="Areas\Admin\DynamicData\Filters\ForeignKey.ascx" />
    <Content Include="Areas\Admin\DynamicData\PageTemplates\Details.aspx" />
    <Content Include="Areas\Admin\DynamicData\PageTemplates\Edit.aspx" />
    <Content Include="Areas\Admin\DynamicData\PageTemplates\Insert.aspx" />
    <Content Include="Areas\Admin\DynamicData\PageTemplates\List.aspx" />
    <Content Include="Areas\Admin\DynamicData\Site.css" />
    <Content Include="Content\font-awesome\font-awesome-ie7.min.css" />
    <Content Include="Content\font-awesome\font-awesome.css" />
    <Content Include="Content\font-awesome\font-awesome.min.css" />
    <Content Include="Content\font\fontawesome-webfont.svg" />
    <Content Include="Content\Images\errorPage.png" />
    <Content Include="Content\Images\icons\nuget_32_mono_b.png" />
    <Content Include="Content\Images\icons\nuget_32_mono_w.png" />
    <Content Include="Content\Images\YourPackage.png" />
    <Content Include="Content\Layout.css" />
    <Content Include="Content\PageStylings.css" />
    <Content Include="Content\Site.css" />
    <Content Include="Content\Images\headerbackground.png" />
    <Content Include="Content\Logos\hero.png">
      <BrowseToURL>hero.png</BrowseToURL>
    </Content>
    <Content Include="Content\Images\inputBackground.png" />
    <Content Include="Content\Logos\nugetlogo.png" />
    <Content Include="Content\Logos\nugetLogoFooter.png" />
    <Content Include="Content\Images\packageDefaultIcon-50x50.png" />
    <Content Include="Content\Images\packageDefaultIcon.png" />
    <Content Include="Content\Images\required.png" />
    <Content Include="Content\Images\searchButton.png" />
    <Content Include="Content\SyntaxHighlighter\shCore.css" />
    <Content Include="Content\SyntaxHighlighter\shCoreDefault.css" />
    <Content Include="Content\SyntaxHighlighter\shCoreDjango.css" />
    <Content Include="Content\SyntaxHighlighter\shCoreEclipse.css" />
    <Content Include="Content\SyntaxHighlighter\shCoreEmacs.css" />
    <Content Include="Content\SyntaxHighlighter\shCoreFadeToGrey.css" />
    <Content Include="Content\SyntaxHighlighter\shCoreMDUltra.css" />
    <Content Include="Content\SyntaxHighlighter\shCoreMidnight.css" />
    <Content Include="Content\SyntaxHighlighter\shCoreRDark.css" />
    <Content Include="Content\SyntaxHighlighter\shThemeDefault.css" />
    <Content Include="Content\SyntaxHighlighter\shThemeDjango.css" />
    <Content Include="Content\SyntaxHighlighter\shThemeEclipse.css" />
    <Content Include="Content\SyntaxHighlighter\shThemeEmacs.css" />
    <Content Include="Content\SyntaxHighlighter\shThemeFadeToGrey.css" />
    <Content Include="Content\SyntaxHighlighter\shThemeMDUltra.css" />
    <Content Include="Content\SyntaxHighlighter\shThemeMidnight.css" />
    <Content Include="Content\SyntaxHighlighter\shThemeRDark.css" />
    <Content Include="Content\themes\custom\jquery-ui-1.10.3.custom.css" />
    <Content Include="Content\themes\custom\jquery-ui-1.10.3.custom.min.css" />
    <Content Include="Public\favicon.ico" />
    <Content Include="Public\opensearch.xml" />
    <EmbeddedResource Include="Areas\Admin\Migrations\201602111647053_SupportRequestDbModel.resx">
      <DependentUpon>201602111647053_SupportRequestDbModel.cs</DependentUpon>
    </EmbeddedResource>
    <EmbeddedResource Include="Areas\Admin\Migrations\201602191039005_PackageInfoIsOptional.resx">
      <DependentUpon>201602191039005_PackageInfoIsOptional.cs</DependentUpon>
    </EmbeddedResource>
    <EmbeddedResource Include="Infrastructure\Elmah.SqlServer.sql" />
    <EmbeddedResource Include="Infrastructure\AddPackageLicenseReport.sql" />
    <Content Include="Public\robots.txt" />
    <Content Include="Content\font\fontawesome-webfont.eot" />
    <Content Include="Content\font\fontawesome-webfont.ttf" />
    <Content Include="Content\font\fontawesome-webfont.woff" />
    <Content Include="Content\font\FontAwesome.otf" />
    <None Include="Properties\PublishProfiles\nuget-staging-frontend.pubxml" />
    <Content Include="packages.config">
      <SubType>Designer</SubType>
    </Content>
    <Content Include="Scripts\nugetgallery.js" />
    <Content Include="Scripts\gallery\**\*" />
    <Content Include="Web.config">
      <SubType>Designer</SubType>
    </Content>
    <Content Include="Web.Debug.config">
      <DependentUpon>Web.config</DependentUpon>
    </Content>
    <Content Include="Web.Release.config">
      <DependentUpon>Web.config</DependentUpon>
    </Content>
    <Content Include="Views\web.config" />
    <Content Include="Views\_ViewStart.cshtml" />
    <Content Include="Views\Errors\InternalError.cshtml" />
    <Content Include="Views\Shared\Confirm.cshtml" />
    <Content Include="Views\Users\Thanks.cshtml" />
    <Content Include="Views\Users\Profiles.cshtml" />
    <Content Include="Views\Authentication\Register.cshtml" />
    <Content Include="Views\Packages\ContactOwners.cshtml" />
    <Content Include="Views\Packages\DisplayPackage.cshtml" />
    <Content Include="Views\Shared\ListPackages.cshtml" />
    <Content Include="Views\Packages\ReportAbuse.cshtml" />
    <Content Include="Views\Packages\UploadPackage.cshtml" />
    <Content Include="Views\Shared\_ListPackage.cshtml" />
    <Content Include="Views\Shared\Layout.cshtml" />
    <Content Include="Views\Shared\UserDisplay.cshtml" />
    <Content Include="Views\Users\Packages.cshtml" />
    <Content Include="App_Code\ViewHelpers.cshtml" />
    <Content Include="Views\Users\PasswordChanged.cshtml" />
    <Content Include="Views\Users\ForgotPassword.cshtml" />
    <Content Include="Views\Users\PasswordSent.cshtml" />
    <Content Include="Views\Users\ResetPassword.cshtml" />
    <Content Include="Views\Users\Account.cshtml" />
    <Content Include="Views\Packages\ConfirmOwner.cshtml" />
    <Content Include="Views\Errors\NotFound.cshtml" />
    <Content Include="Views\Packages\Delete.cshtml" />
    <Content Include="Views\Packages\Edit.cshtml" />
    <Content Include="Views\Packages\ManagePackageOwners.cshtml" />
    <Content Include="Views\Shared\TwoColumnLayout.cshtml" />
    <Content Include="api\Web.config" />
    <Compile Include="Infrastructure\Lucene\LuceneSearchService.cs" />
    <Content Include="Views\CuratedPackages\CreateCuratedPackageForm.cshtml" />
    <Content Include="Views\Shared\ConfirmationRequired.cshtml" />
    <Content Include="Views\Pages\Contact.cshtml" />
    <Content Include="Scripts\jquery-1.11.0.min.map" />
  </ItemGroup>
  <ItemGroup>
    <Service Include="{508349B6-6B84-4DF5-91F0-309BEEBAD82D}" />
  </ItemGroup>
  <ItemGroup>
    <EmbeddedResource Include="Migrations\201304251927587_UserCreatedDate.resx">
      <DependentUpon>201304251927587_UserCreatedDate.cs</DependentUpon>
    </EmbeddedResource>
    <EmbeddedResource Include="Migrations\201306031734581_WidenStatisticsOperationColumn.resx">
      <DependentUpon>201306031734581_WidenStatisticsOperationColumn.cs</DependentUpon>
    </EmbeddedResource>
    <EmbeddedResource Include="Migrations\201306031754328_SupportNewClientHeaders.resx">
      <DependentUpon>201306031754328_SupportNewClientHeaders.cs</DependentUpon>
    </EmbeddedResource>
    <EmbeddedResource Include="Migrations\201308051913351_EditableMetadata.resx">
      <DependentUpon>201308051913351_EditableMetadata.cs</DependentUpon>
    </EmbeddedResource>
    <EmbeddedResource Include="Migrations\201308292200027_PackageLastEditedTimestamp.resx">
      <DependentUpon>201308292200027_PackageLastEditedTimestamp.cs</DependentUpon>
    </EmbeddedResource>
    <EmbeddedResource Include="Migrations\201308302258388_AddPackageEditLastErrorColumn.resx">
      <DependentUpon>201308302258388_AddPackageEditLastErrorColumn.cs</DependentUpon>
    </EmbeddedResource>
    <EmbeddedResource Include="Migrations\201309092040124_LicenseReports.resx">
      <DependentUpon>201309092040124_LicenseReports.cs</DependentUpon>
    </EmbeddedResource>
    <EmbeddedResource Include="Migrations\201309092041546_AddPackageLicenseReportSproc.resx">
      <DependentUpon>201309092041546_AddPackageLicenseReportSproc.cs</DependentUpon>
    </EmbeddedResource>
    <EmbeddedResource Include="Migrations\201309101922464_NormalizedVersionColumn.resx">
      <DependentUpon>201309101922464_NormalizedVersionColumn.cs</DependentUpon>
    </EmbeddedResource>
    <EmbeddedResource Include="Migrations\201309172217450_CredentialsTable.resx">
      <DependentUpon>201309172217450_CredentialsTable.cs</DependentUpon>
    </EmbeddedResource>
    <EmbeddedResource Include="Migrations\201310281909048_PackageStatistics.resx">
      <DependentUpon>201310281909048_PackageStatistics.cs</DependentUpon>
    </EmbeddedResource>
    <EmbeddedResource Include="Migrations\201310301757446_RemoveOldCredentialColumns.resx">
      <DependentUpon>201310301757446_RemoveOldCredentialColumns.cs</DependentUpon>
    </EmbeddedResource>
    <EmbeddedResource Include="Migrations\201310301947399_AddCredentialDescriptionColumn.resx">
      <DependentUpon>201310301947399_AddCredentialDescriptionColumn.cs</DependentUpon>
    </EmbeddedResource>
    <EmbeddedResource Include="Migrations\201311261928187_NullifyOldColumns.resx">
      <DependentUpon>201311261928187_NullifyOldColumns.cs</DependentUpon>
    </EmbeddedResource>
    <EmbeddedResource Include="Migrations\201505261416326_UniquePackageRegistration.resx">
      <DependentUpon>201505261416326_UniquePackageRegistration.cs</DependentUpon>
    </EmbeddedResource>
    <EmbeddedResource Include="Migrations\201507171324501_AdditionalIndexesForPerformance.resx">
      <DependentUpon>201507171324501_AdditionalIndexesForPerformance.cs</DependentUpon>
    </EmbeddedResource>
    <EmbeddedResource Include="Migrations\201508031046581_IndexPackagesLastUpdatedWithIsListed.resx">
      <DependentUpon>201508031046581_IndexPackagesLastUpdatedWithIsListed.cs</DependentUpon>
    </EmbeddedResource>
    <EmbeddedResource Include="Migrations\201510010732458_EntityFramework6.resx">
      <DependentUpon>201510010732458_EntityFramework6.cs</DependentUpon>
    </EmbeddedResource>
    <EmbeddedResource Include="Migrations\201510011319560_PackageDelete.resx">
      <DependentUpon>201510011319560_PackageDelete.cs</DependentUpon>
    </EmbeddedResource>
    <EmbeddedResource Include="Migrations\201511050008198_PackagesCreatedDateDefaultValue.resx">
      <DependentUpon>201511050008198_PackagesCreatedDateDefaultValue.cs</DependentUpon>
    </EmbeddedResource>
    <EmbeddedResource Include="Migrations\201602181939424_RemovePackageStatistics.resx">
      <DependentUpon>201602181939424_RemovePackageStatistics.cs</DependentUpon>
    </EmbeddedResource>
    <EmbeddedResource Include="Migrations\201603111230347_RemoveSqlDownloadStatsAggregation.resx">
      <DependentUpon>201603111230347_RemoveSqlDownloadStatsAggregation.cs</DependentUpon>
    </EmbeddedResource>
    <EmbeddedResource Include="Migrations\201603151731262_AddIndexForPackageDeletes.resx">
      <DependentUpon>201603151731262_AddIndexForPackageDeletes.cs</DependentUpon>
    </EmbeddedResource>
    <EmbeddedResource Include="Migrations\201604061724388_NotifyPackagePushed.resx">
      <DependentUpon>201604061724388_NotifyPackagePushed.cs</DependentUpon>
    </EmbeddedResource>
    <EmbeddedResource Include="Migrations\201605250728584_AddAdditionalIndexForPackageDeletes.resx">
      <DependentUpon>201605250728584_AddAdditionalIndexForPackageDeletes.cs</DependentUpon>
    </EmbeddedResource>
    <EmbeddedResource Include="Migrations\201605250755294_AddIndexForUserEmailAddress.resx">
      <DependentUpon>201605250755294_AddIndexForUserEmailAddress.cs</DependentUpon>
    </EmbeddedResource>
    <EmbeddedResource Include="Migrations\201605310704169_RemoveOldCredentialColumnsFromUsersTable.resx">
      <DependentUpon>201605310704169_RemoveOldCredentialColumnsFromUsersTable.cs</DependentUpon>
    </EmbeddedResource>
    <EmbeddedResource Include="Migrations\201606012049351_AddIndexForCredentialsUserKey.resx">
      <DependentUpon>201606012049351_AddIndexForCredentialsUserKey.cs</DependentUpon>
    </EmbeddedResource>
    <EmbeddedResource Include="Migrations\201606012058492_AddIndexForPackageLicenseReportsPackageKey.resx">
      <DependentUpon>201606012058492_AddIndexForPackageLicenseReportsPackageKey.cs</DependentUpon>
    </EmbeddedResource>
    <EmbeddedResource Include="Migrations\201606020741056_CredentialExpires.resx">
      <DependentUpon>201606020741056_CredentialExpires.cs</DependentUpon>
    </EmbeddedResource>
    <EmbeddedResource Include="Migrations\201607190813558_CredentialDoesNotExpire.resx">
      <DependentUpon>201607190813558_CredentialDoesNotExpire.cs</DependentUpon>
    </EmbeddedResource>
    <EmbeddedResource Include="Migrations\201607190842411_CredentialLastUsed.resx">
      <DependentUpon>201607190842411_CredentialLastUsed.cs</DependentUpon>
    </EmbeddedResource>
    <EmbeddedResource Include="Migrations\201608251939567_AddPackageTypes.resx">
      <DependentUpon>201608251939567_AddPackageTypes.cs</DependentUpon>
    </EmbeddedResource>
    <EmbeddedResource Include="Migrations\201609092252096_AddIndexCredentialExpires.resx">
      <DependentUpon>201609092252096_AddIndexCredentialExpires.cs</DependentUpon>
    </EmbeddedResource>
    <EmbeddedResource Include="Migrations\201609092255576_AddIndexUsersEmail.resx">
      <DependentUpon>201609092255576_AddIndexUsersEmail.cs</DependentUpon>
    </EmbeddedResource>
    <EmbeddedResource Include="Migrations\201610042351343_AddUserFailedLogin.resx">
      <DependentUpon>201610042351343_AddUserFailedLogin.cs</DependentUpon>
    </EmbeddedResource>
    <EmbeddedResource Include="Migrations\201609211206577_ApiKeyDescription.resx">
      <DependentUpon>201609211206577_ApiKeyDescription.cs</DependentUpon>
    </EmbeddedResource>
    <EmbeddedResource Include="Migrations\201609260823310_ScopedCredential.resx">
      <DependentUpon>201609260823310_ScopedCredential.cs</DependentUpon>
    </EmbeddedResource>
    <EmbeddedResource Include="Migrations\201609270831462_AddExpirationColumn.resx">
      <DependentUpon>201609270831462_AddExpirationColumn.cs</DependentUpon>
    </EmbeddedResource>
    <EmbeddedResource Include="Migrations\201701120413341_AddScopeCredentialKey.resx">
      <DependentUpon>201701120413341_AddScopeCredentialKey.cs</DependentUpon>
    </EmbeddedResource>
    <EmbeddedResource Include="Migrations\201611240011320_AddTriggerForPackagesLastEdited.resx">
      <DependentUpon>201611240011320_AddTriggerForPackagesLastEdited.cs</DependentUpon>
    </EmbeddedResource>
    <EmbeddedResource Include="Strings.resx">
      <Generator>PublicResXFileCodeGenerator</Generator>
      <LastGenOutput>Strings.Designer.cs</LastGenOutput>
      <SubType>Designer</SubType>
    </EmbeddedResource>
  </ItemGroup>
  <ItemGroup>
    <Content Include="Views\Errors\ReadOnlyMode.cshtml" />
    <Content Include="Areas\Admin\DynamicData\Site.master" />
    <Content Include="Areas\Admin\DynamicData\web.config">
      <SubType>Designer</SubType>
    </Content>
    <Content Include="Areas\Admin\Views\Home\Index.cshtml" />
    <Content Include="Areas\Admin\Views\Web.config" />
    <Content Include="Areas\Admin\Views\_ViewStart.cshtml" />
    <Content Include="Areas\Admin\Views\Lucene\Index.cshtml">
      <SubType>Code</SubType>
    </Content>
    <Content Include="Areas\Admin\Views\Config\Index.cshtml" />
    <Content Include="Views\Errors\BadRequest.cshtml" />
    <Content Include="Views\Packages\_PackageDependencies.cshtml" />
    <Content Include="Views\Statistics\Index.cshtml" />
    <Content Include="Views\Statistics\Packages.cshtml" />
    <Content Include="Views\Statistics\PackageVersions.cshtml" />
    <Content Include="Views\Statistics\PackageDownloadsByVersion.cshtml" />
    <Content Include="Views\CuratedFeeds\CuratedFeed.cshtml" />
    <Content Include="Views\Packages\ReportMyPackage.cshtml" />
    <Content Include="Views\Statistics\PackageDownloadsDetail.cshtml" />
    <Content Include="Views\Statistics\_PivotTable.cshtml" />
    <Content Include="Views\Statistics\_LastUpdated.cshtml" />
  </ItemGroup>
  <ItemGroup>
    <Folder Include="Areas\Admin\DynamicData\CustomPages\" />
    <Folder Include="Areas\Admin\Views\Shared\" />
  </ItemGroup>
  <ItemGroup>
    <ProjectReference Include="..\NuGet.Services.Search.Client\NuGet.Services.Search.Client.csproj">
      <Project>{6931c2ee-e081-4518-9798-d34d83b35bf6}</Project>
      <Name>NuGet.Services.Search.Client</Name>
    </ProjectReference>
    <ProjectReference Include="..\NuGetGallery.Core\NuGetGallery.Core.csproj">
      <Project>{097b2cdd-9623-4c34-93c2-d373d51f5b4e}</Project>
      <Name>NuGetGallery.Core</Name>
    </ProjectReference>
  </ItemGroup>
  <PropertyGroup>
    <VisualStudioVersion Condition="'$(VisualStudioVersion)' == ''">10.0</VisualStudioVersion>
    <VSToolsPath Condition="'$(VSToolsPath)' == ''">$(MSBuildExtensionsPath32)\Microsoft\VisualStudio\v$(VisualStudioVersion)</VSToolsPath>
  </PropertyGroup>
  <Import Project="$(MSBuildBinPath)\Microsoft.CSharp.targets" />
  <Import Project="$(VSToolsPath)\WebApplications\Microsoft.WebApplication.targets" Condition="'$(VSToolsPath)' != ''" />
  <Import Project="$(MSBuildExtensionsPath32)\Microsoft\VisualStudio\v10.0\WebApplications\Microsoft.WebApplication.targets" Condition="false" />
  <Target Name="MvcBuildViews" AfterTargets="AfterBuild" Condition="'$(MvcBuildViews)'=='true'">
    <AspNetCompiler VirtualPath="temp" PhysicalPath="$(WebProjectOutputDir)" />
  </Target>
  <ProjectExtensions>
    <VisualStudio>
      <FlavorProperties GUID="{349c5851-65df-11da-9384-00065b846f21}">
        <WebProjectProperties>
          <UseIIS>False</UseIIS>
          <AutoAssignPort>True</AutoAssignPort>
          <DevelopmentServerPort>80</DevelopmentServerPort>
          <DevelopmentServerVPath>/</DevelopmentServerVPath>
          <IISUrl>https://localhost</IISUrl>
          <NTLMAuthentication>False</NTLMAuthentication>
          <UseCustomServer>False</UseCustomServer>
          <CustomServerUrl>
          </CustomServerUrl>
          <SaveServerSettingsInUserFile>False</SaveServerSettingsInUserFile>
        </WebProjectProperties>
      </FlavorProperties>
    </VisualStudio>
  </ProjectExtensions>
  <Import Project="..\..\packages\Microsoft.Bcl.Build.1.0.21\build\Microsoft.Bcl.Build.targets" Condition="Exists('..\..\packages\Microsoft.Bcl.Build.1.0.21\build\Microsoft.Bcl.Build.targets')" />
  <Target Name="EnsureNuGetPackageBuildImports" BeforeTargets="PrepareForBuild">
    <PropertyGroup>
      <ErrorText>This project references NuGet package(s) that are missing on this computer. Use NuGet Package Restore to download them.  For more information, see http://go.microsoft.com/fwlink/?LinkID=322105. The missing file is {0}.</ErrorText>
    </PropertyGroup>
    <Error Condition="!Exists('..\..\packages\Microsoft.Bcl.Build.1.0.21\build\Microsoft.Bcl.Build.targets')" Text="$([System.String]::Format('$(ErrorText)', '..\..\packages\Microsoft.Bcl.Build.1.0.21\build\Microsoft.Bcl.Build.targets'))" />
  </Target>
  <PropertyGroup>
    <PreBuildEvent>
      copy "$(ProjectDir)..\Bootstrap\dist\css\bootstrap.css" "$(ProjectDir)Content\gallery\css" &gt;NUL
      copy "$(ProjectDir)..\Bootstrap\dist\css\bootstrap-theme.css" "$(ProjectDir)Content\gallery\css" &gt;NUL
      copy "$(ProjectDir)..\Bootstrap\dist\js\bootstrap.js" "$(ProjectDir)Scripts\gallery" &gt;NUL
    </PreBuildEvent>
  </PropertyGroup>
</Project><|MERGE_RESOLUTION|>--- conflicted
+++ resolved
@@ -868,13 +868,10 @@
     <Compile Include="Services\ActionRequiringReservedNamespacePermissions.cs" />
     <Compile Include="Services\ActionsRequiringPermissions.cs" />
     <Compile Include="Services\AsynchronousPackageValidationInitiator.cs" />
-<<<<<<< HEAD
     <Compile Include="Services\AwsS3FileReference.cs" />
     <Compile Include="Services\AwsS3FileSystemService.cs" />
     <Compile Include="Services\AwsS3FileSystemStorageService.cs" />
-=======
     <Compile Include="Services\CertificatesConfiguration.cs" />
->>>>>>> 487bfd8a
     <Compile Include="Services\CertificateService.cs" />
     <Compile Include="Services\CertificateValidator.cs" />
     <Compile Include="Services\CloudBlobFileStorageService.cs" />
