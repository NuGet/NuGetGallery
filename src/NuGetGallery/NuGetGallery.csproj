﻿<?xml version="1.0" encoding="utf-8"?>
<Project ToolsVersion="15.0" DefaultTargets="Build" xmlns="http://schemas.microsoft.com/developer/msbuild/2003">
  <Import Project="$(MSBuildExtensionsPath)\$(MSBuildToolsVersion)\Microsoft.Common.props" Condition="Exists('$(MSBuildExtensionsPath)\$(MSBuildToolsVersion)\Microsoft.Common.props')" />
  <Import Project="..\..\sign.thirdparty.props" />
  <PropertyGroup>
    <Configuration Condition=" '$(Configuration)' == '' ">Debug</Configuration>
    <Platform Condition=" '$(Platform)' == '' ">AnyCPU</Platform>
    <ProductVersion>
    </ProductVersion>
    <SkipValidatePackageReferences>true</SkipValidatePackageReferences>
    <SchemaVersion>2.0</SchemaVersion>
    <ProjectGuid>{1DACF781-5CD0-4123-8BAC-CD385D864BE5}</ProjectGuid>
    <ProjectTypeGuids>{349c5851-65df-11da-9384-00065b846f21};{fae04ec0-301f-11d3-bf4b-00c04f79efbc}</ProjectTypeGuids>
    <OutputType>Library</OutputType>
    <AppDesignerFolder>Properties</AppDesignerFolder>
    <RootNamespace>NuGetGallery</RootNamespace>
    <AssemblyName>NuGetGallery</AssemblyName>
    <TargetFrameworkVersion>v4.7.2</TargetFrameworkVersion>
    <UseIISExpress>true</UseIISExpress>
    <TreatWarningsAsErrors>true</TreatWarningsAsErrors>
    <OldToolsVersion>12.0</OldToolsVersion>
    <TargetFrameworkProfile />
    <IISExpressSSLPort>443</IISExpressSSLPort>
    <IISExpressAnonymousAuthentication>enabled</IISExpressAnonymousAuthentication>
    <IISExpressWindowsAuthentication>disabled</IISExpressWindowsAuthentication>
    <IISExpressUseClassicPipelineMode>false</IISExpressUseClassicPipelineMode>
    <CodeContractsAssemblyMode>0</CodeContractsAssemblyMode>
    <MvcProjectUpgradeChecked>true</MvcProjectUpgradeChecked>
    <UseGlobalApplicationHostFile />
    <MvcBuildViews Condition=" '$(MvcBuildViews)' == '' ">false</MvcBuildViews>
    <AutoGenerateBindingRedirects>true</AutoGenerateBindingRedirects>
    <NuGetPackageImportStamp>
    </NuGetPackageImportStamp>
    <Use64BitIISExpress />
  </PropertyGroup>
  <PropertyGroup Condition=" '$(Configuration)|$(Platform)' == 'Debug|AnyCPU' ">
    <DebugSymbols>true</DebugSymbols>
    <DebugType>full</DebugType>
    <Optimize>false</Optimize>
    <OutputPath>bin\</OutputPath>
    <DefineConstants>DEBUG;TRACE</DefineConstants>
    <ErrorReport>prompt</ErrorReport>
    <WarningLevel>4</WarningLevel>
    <Prefer32Bit>false</Prefer32Bit>
    <UseVSHostingProcess>true</UseVSHostingProcess>
    <CodeContractsEnableRuntimeChecking>False</CodeContractsEnableRuntimeChecking>
    <CodeContractsRuntimeOnlyPublicSurface>False</CodeContractsRuntimeOnlyPublicSurface>
    <CodeContractsRuntimeThrowOnFailure>True</CodeContractsRuntimeThrowOnFailure>
    <CodeContractsRuntimeCallSiteRequires>False</CodeContractsRuntimeCallSiteRequires>
    <CodeContractsRuntimeSkipQuantifiers>False</CodeContractsRuntimeSkipQuantifiers>
    <CodeContractsRunCodeAnalysis>False</CodeContractsRunCodeAnalysis>
    <CodeContractsNonNullObligations>False</CodeContractsNonNullObligations>
    <CodeContractsBoundsObligations>False</CodeContractsBoundsObligations>
    <CodeContractsArithmeticObligations>False</CodeContractsArithmeticObligations>
    <CodeContractsEnumObligations>False</CodeContractsEnumObligations>
    <CodeContractsRedundantAssumptions>False</CodeContractsRedundantAssumptions>
    <CodeContractsInferRequires>False</CodeContractsInferRequires>
    <CodeContractsInferEnsures>False</CodeContractsInferEnsures>
    <CodeContractsInferObjectInvariants>False</CodeContractsInferObjectInvariants>
    <CodeContractsSuggestAssumptions>False</CodeContractsSuggestAssumptions>
    <CodeContractsSuggestRequires>True</CodeContractsSuggestRequires>
    <CodeContractsSuggestEnsures>False</CodeContractsSuggestEnsures>
    <CodeContractsSuggestObjectInvariants>False</CodeContractsSuggestObjectInvariants>
    <CodeContractsRunInBackground>True</CodeContractsRunInBackground>
    <CodeContractsShowSquigglies>True</CodeContractsShowSquigglies>
    <CodeContractsUseBaseLine>False</CodeContractsUseBaseLine>
    <CodeContractsEmitXMLDocs>False</CodeContractsEmitXMLDocs>
    <CodeContractsCustomRewriterAssembly />
    <CodeContractsCustomRewriterClass />
    <CodeContractsLibPaths />
    <CodeContractsExtraRewriteOptions />
    <CodeContractsExtraAnalysisOptions />
    <CodeContractsBaseLineFile />
    <CodeContractsCacheAnalysisResults>True</CodeContractsCacheAnalysisResults>
    <CodeContractsRuntimeCheckingLevel>Full</CodeContractsRuntimeCheckingLevel>
    <CodeContractsReferenceAssembly>DoNotBuild</CodeContractsReferenceAssembly>
    <CodeContractsAnalysisWarningLevel>0</CodeContractsAnalysisWarningLevel>
    <PublishDatabases>false</PublishDatabases>
    <IncludeIisSettings>false</IncludeIisSettings>
  </PropertyGroup>
  <PropertyGroup Condition=" '$(Configuration)|$(Platform)' == 'Release|AnyCPU' ">
    <DebugType>pdbonly</DebugType>
    <Optimize>true</Optimize>
    <OutputPath>bin\</OutputPath>
    <DefineConstants>TRACE</DefineConstants>
    <ErrorReport>prompt</ErrorReport>
    <WarningLevel>4</WarningLevel>
    <Prefer32Bit>false</Prefer32Bit>
    <PublishDatabases>false</PublishDatabases>
  </PropertyGroup>
  <ItemGroup>
    <Reference Include="Microsoft.Build.Framework" />
    <Reference Include="Microsoft.Build.Utilities.v4.0" />
    <Reference Include="Microsoft.WindowsAzure.Diagnostics, Version=2.7.0.0, Culture=neutral, PublicKeyToken=31bf3856ad364e35, processorArchitecture=MSIL">
      <SpecificVersion>False</SpecificVersion>
      <HintPath>C:\Program Files\Microsoft SDKs\Azure\.NET SDK\v2.7\bin\plugins\Diagnostics\Microsoft.WindowsAzure.Diagnostics.dll</HintPath>
    </Reference>
    <Reference Include="Microsoft.WindowsAzure.ServiceRuntime, Version=2.7.0.0, Culture=neutral, PublicKeyToken=31bf3856ad364e35, processorArchitecture=MSIL">
      <SpecificVersion>False</SpecificVersion>
      <HintPath>C:\Program Files\Microsoft SDKs\Azure\.NET SDK\v2.7\ref\Microsoft.WindowsAzure.ServiceRuntime.dll</HintPath>
    </Reference>
    <Reference Include="MonAgentListener, Version=33.1.0.0, Culture=neutral, PublicKeyToken=31bf3856ad364e35, processorArchitecture=MSIL" />
    <Reference Include="System.ComponentModel.Composition" />
    <Reference Include="System.IdentityModel" />
    <Reference Include="System.Net" />
    <Reference Include="System.Net.Http.WebRequest" />
    <Reference Include="System.Runtime.Serialization" />
    <Reference Include="System.ServiceModel" />
    <Reference Include="System.ServiceModel.Activation" />
    <Reference Include="System.ServiceModel.Web" />
    <Reference Include="System.Transactions" />
    <Reference Include="System.Web.ApplicationServices" />
    <Reference Include="Microsoft.CSharp" />
    <Reference Include="System" />
    <Reference Include="System.Data" />
    <Reference Include="System.Web.DynamicData" />
    <Reference Include="System.Web.Entity" />
    <Reference Include="System.ComponentModel.DataAnnotations" />
    <Reference Include="System.Web" />
    <Reference Include="System.Web.Abstractions" />
    <Reference Include="System.Web.Extensions" />
    <Reference Include="System.Web.Routing" />
    <Reference Include="System.Configuration" />
    <Reference Include="System.Xml" />
  </ItemGroup>
  <ItemGroup>
    <Compile Include="ActionName.cs" />
    <Compile Include="App_Start\GalleryMachineKeyConfigurationProvider.cs" />
    <Compile Include="App_Start\LatestVersionRouteConstraint.cs" />
    <Compile Include="App_Start\NuGetODataV2FeedConfig.cs" />
    <Compile Include="App_Start\NuGetODataV1FeedConfig.cs" />
    <Compile Include="App_Start\NuGetODataConfig.cs" />
    <Compile Include="App_Start\StorageDependent.cs" />
    <Compile Include="App_Start\WebApiConfig.cs" />
    <Compile Include="App_Start\AutofacConfig.cs" />
    <Compile Include="Areas\Admin\Controllers\ApiKeysController.cs" />
    <Compile Include="Areas\Admin\Controllers\DeleteAccountController.cs" />
    <Compile Include="Areas\Admin\Controllers\DeleteController.cs" />
    <Compile Include="Areas\Admin\Controllers\FeaturesController.cs" />
    <Compile Include="Areas\Admin\Controllers\LockPackageController.cs" />
    <Compile Include="Areas\Admin\Controllers\ReservedNamespaceController.cs" />
    <Compile Include="Areas\Admin\Controllers\RevalidationController.cs" />
    <Compile Include="Areas\Admin\Controllers\SecurityPolicyController.cs" />
    <Compile Include="Areas\Admin\Controllers\SiteAdminsController.cs" />
    <Compile Include="Areas\Admin\Controllers\SupportRequestController.cs" />
    <Compile Include="Areas\Admin\Controllers\UpdateListedController.cs" />
    <Compile Include="Areas\Admin\Controllers\ValidationController.cs" />
    <Compile Include="Areas\Admin\DynamicData\FieldTemplates\Url_Edit.ascx.cs">
      <DependentUpon>Url_Edit.ascx</DependentUpon>
      <SubType>ASPXCodeBehind</SubType>
    </Compile>
    <Compile Include="Areas\Admin\DynamicData\FieldTemplates\Url_Edit.ascx.designer.cs">
      <DependentUpon>Url_Edit.ascx</DependentUpon>
    </Compile>
    <Compile Include="Areas\Admin\DynamicData\PageTemplates\ListDetails.aspx.cs">
      <DependentUpon>ListDetails.aspx</DependentUpon>
      <SubType>ASPXCodeBehind</SubType>
    </Compile>
    <Compile Include="Areas\Admin\DynamicData\PageTemplates\ListDetails.aspx.designer.cs">
      <DependentUpon>ListDetails.aspx</DependentUpon>
    </Compile>
    <Compile Include="Areas\Admin\Helpers.cs" />
    <Compile Include="Areas\Admin\Migrations\201602111647053_SupportRequestDbModel.cs" />
    <Compile Include="Areas\Admin\Migrations\201602111647053_SupportRequestDbModel.Designer.cs">
      <DependentUpon>201602111647053_SupportRequestDbModel.cs</DependentUpon>
    </Compile>
    <Compile Include="Areas\Admin\Migrations\201602191039005_PackageInfoIsOptional.cs" />
    <Compile Include="Areas\Admin\Migrations\201602191039005_PackageInfoIsOptional.Designer.cs">
      <DependentUpon>201602191039005_PackageInfoIsOptional.cs</DependentUpon>
    </Compile>
    <Compile Include="Areas\Admin\Migrations\201805221605033_DropPagerDutyColumn.cs" />
    <Compile Include="Areas\Admin\Migrations\201805221605033_DropPagerDutyColumn.Designer.cs">
      <DependentUpon>201805221605033_DropPagerDutyColumn.cs</DependentUpon>
    </Compile>
    <Compile Include="Areas\Admin\Models\DeletedStatus.cs" />
    <Compile Include="Areas\Admin\Migrations\SupportRequestMigrationsConfiguration.cs" />
    <Compile Include="Areas\Admin\Models\RevokeApiKeysRequest.cs" />
    <Compile Include="Areas\Admin\Services\RevalidationAdminService.cs" />
    <Compile Include="Areas\Admin\Services\ValidationAdminService.cs" />
    <Compile Include="Areas\Admin\ViewModels\DeleteAccountAsAdminViewModel.cs" />
    <Compile Include="Areas\Admin\ViewModels\FeatureFlagsFeatureViewModel.cs" />
    <Compile Include="Areas\Admin\ViewModels\FeatureFlagsFlightViewModel.cs" />
    <Compile Include="Areas\Admin\ViewModels\FeatureFlagsViewModel.cs" />
    <Compile Include="Areas\Admin\ViewModels\HardDeleteReflowBulkRequestConfirmation.cs" />
    <Compile Include="Areas\Admin\ViewModels\HardDeleteReflowBulkRequest.cs" />
    <Compile Include="Areas\Admin\ViewModels\HardDeleteReflowRequest.cs" />
    <Compile Include="Areas\Admin\ViewModels\IFeatureFlagsViewModel.cs" />
    <Compile Include="Areas\Admin\ViewModels\IModifyFeatureFlagsViewModel.cs" />
    <Compile Include="Areas\Admin\ViewModels\LockPackageViewModel.cs" />
    <Compile Include="Areas\Admin\ViewModels\ModifyFeatureFlagsFeatureViewModel.cs" />
    <Compile Include="Areas\Admin\ViewModels\ModifyFeatureFlagsFlightViewModel.cs" />
    <Compile Include="Areas\Admin\ViewModels\ApiKeyRevokeViewModel.cs" />
    <Compile Include="Areas\Admin\ViewModels\SiteAdminsViewModel.cs" />
    <Compile Include="Areas\Admin\ViewModels\NuGetPackageValidationViewModel.cs" />
    <Compile Include="Areas\Admin\ViewModels\RevalidationPageViewModel.cs" />
    <Compile Include="Areas\Admin\ViewModels\ValidationPageViewModel.cs" />
    <Compile Include="Areas\Admin\ViewModels\DeleteAccountSearchResult.cs" />
    <Compile Include="Areas\Admin\Services\ValidationEntityRepository.cs" />
    <Compile Include="Areas\Admin\ViewModels\PackageSearchResult.cs" />
    <Compile Include="Areas\Admin\ViewModels\HomeViewModel.cs" />
    <Compile Include="Areas\Admin\ViewModels\UserViewModel.cs" />
    <Compile Include="Areas\Admin\ViewModels\ReservedNamespaceResultModel.cs" />
    <Compile Include="Areas\Admin\ViewModels\ReservedNamespaceViewModel.cs" />
    <Compile Include="Areas\Admin\ViewModels\ReservedNamespaceSearchResult.cs" />
    <Compile Include="Areas\Admin\ViewModels\UserSecurityPolicySubscriptions.cs" />
    <Compile Include="Areas\Admin\ViewModels\UserSecurityPolicySearchResult.cs" />
    <Compile Include="Areas\Admin\ViewModels\SecurityPolicyViewModel.cs" />
    <Compile Include="Areas\Admin\ViewModels\SupportRequestAdminsViewModel.cs" />
    <Compile Include="Areas\Admin\ViewModels\SupportRequestAdminViewModel.cs" />
    <Compile Include="Areas\Admin\ViewModels\SupportRequestsViewModel.cs" />
    <Compile Include="Areas\Admin\ViewModels\SupportRequestViewModel.cs" />
    <Compile Include="Authentication\AuthDependenciesModule.cs" />
    <Compile Include="Controllers\ExperimentsController.cs" />
    <Compile Include="Controllers\ManageDeprecationJsonApiController.cs" />
    <Compile Include="ExtensionMethods.cs" />
    <Compile Include="Extensions\CakeBuildManagerExtensions.cs" />
    <Compile Include="Extensions\ImageExtensions.cs" />
    <Compile Include="Filters\AdminActionAttribute.cs" />
    <Compile Include="Helpers\AdminHelper.cs" />
    <Compile Include="Helpers\ValidationHelper.cs" />
    <Compile Include="Helpers\ViewModelExtensions\DeleteAccountListPackageItemViewModelFactory.cs" />
    <Compile Include="Helpers\ViewModelExtensions\DeletePackageViewModelFactory.cs" />
    <Compile Include="Helpers\ViewModelExtensions\DisplayLicenseViewModelFactory.cs" />
    <Compile Include="Helpers\ViewModelExtensions\DisplayPackageViewModelFactory.cs" />
    <Compile Include="Helpers\ViewModelExtensions\ListPackageItemRequiredSignerViewModelFactory.cs" />
    <Compile Include="Helpers\ViewModelExtensions\ListPackageItemViewModelFactory.cs" />
    <Compile Include="Helpers\ViewModelExtensions\ManagePackageViewModelFactory.cs" />
    <Compile Include="Helpers\ViewModelExtensions\PackageViewModelFactory.cs" />
    <Compile Include="Infrastructure\ABTestEnrollment.cs" />
    <Compile Include="Infrastructure\ABTestEnrollmentState.cs" />
    <Compile Include="Infrastructure\ABTestEnrollmentFactory.cs" />
    <Compile Include="Infrastructure\CookieBasedABTestService.cs" />
    <Compile Include="Infrastructure\Jobs\PackageVulnerabilitiesCacheRefreshJob.cs" />
    <Compile Include="Infrastructure\RequestValidationExceptionFilter.cs" />
    <Compile Include="Infrastructure\HttpStatusCodeWithHeadersResult.cs" />
    <Compile Include="Infrastructure\IABTestEnrollmentFactory.cs" />
    <Compile Include="Infrastructure\IABTestService.cs" />
    <Compile Include="Infrastructure\ILuceneDocumentFactory.cs" />
    <Compile Include="Infrastructure\ArrayModelBinder.cs" />
    <Compile Include="Infrastructure\ISearchServiceFactory.cs" />
    <Compile Include="Infrastructure\LuceneDocumentFactory.cs" />
    <Compile Include="Infrastructure\IHijackSearchServiceFactory.cs" />
    <Compile Include="Infrastructure\Lucene\Correlation\CorrelatingHttpClientHandler.cs" />
    <Compile Include="Infrastructure\Lucene\Correlation\WebApiCorrelationHandler.cs" />
    <Compile Include="Infrastructure\Lucene\HttpClientBuilderExtensions.cs" />
    <Compile Include="Infrastructure\Lucene\IIndexingJobFactory.cs" />
    <Compile Include="Infrastructure\Lucene\ISearchClient.cs" />
    <Compile Include="Infrastructure\Lucene\Models\SearchResults.cs" />
    <Compile Include="Infrastructure\Lucene\Models\SortOrder.cs" />
    <Compile Include="Infrastructure\Lucene\ServiceResponse.cs" />
    <Compile Include="Infrastructure\Mail\Messages\TwoFactorFeedbackMessage.cs" />
    <Compile Include="Infrastructure\Mail\Messages\SearchSideBySideMessage.cs" />
    <Compile Include="Infrastructure\HijackSearchServiceFactory.cs" />
    <Compile Include="Infrastructure\ODataCachedEndpoint.cs" />
    <Compile Include="Infrastructure\ODataCacheOutputAttribute.cs" />
    <Compile Include="Infrastructure\UserDeletedErrorFilter.cs" />
    <Compile Include="Infrastructure\SearchServiceFactory.cs" />
    <Compile Include="Migrations\201903020136235_CvesCanBeEmpty.cs" />
    <Compile Include="Migrations\201903020136235_CvesCanBeEmpty.Designer.cs">
      <DependentUpon>201903020136235_CvesCanBeEmpty.cs</DependentUpon>
    </Compile>
    <Compile Include="Migrations\201904081230004_AddIndexToUserSecurityPolicy.cs" />
    <Compile Include="Migrations\201904081230004_AddIndexToUserSecurityPolicy.Designer.cs">
      <DependentUpon>201904081230004_AddIndexToUserSecurityPolicy.cs</DependentUpon>
    </Compile>
    <Compile Include="Migrations\201904252152567_DeletedByOptional.cs" />
    <Compile Include="Migrations\201904252152567_DeletedByOptional.Designer.cs">
      <DependentUpon>201904252152567_DeletedByOptional.cs</DependentUpon>
    </Compile>
    <Compile Include="Migrations\201904292139301_RemoveVulnerabilityDataFromPackageDeprecationModel.cs" />
    <Compile Include="Migrations\201904292139301_RemoveVulnerabilityDataFromPackageDeprecationModel.Designer.cs">
      <DependentUpon>201904292139301_RemoveVulnerabilityDataFromPackageDeprecationModel.cs</DependentUpon>
    </Compile>
    <Compile Include="Migrations\201906262145129_EmbeddedIconFlag.cs" />
    <Compile Include="Migrations\201906262145129_EmbeddedIconFlag.Designer.cs">
      <DependentUpon>201906262145129_EmbeddedIconFlag.cs</DependentUpon>
    </Compile>
    <Compile Include="Migrations\201910291956170_AddPackageVulnerabilities.cs" />
    <Compile Include="Migrations\201910291956170_AddPackageVulnerabilities.Designer.cs">
      <DependentUpon>201910291956170_AddPackageVulnerabilities.cs</DependentUpon>
    </Compile>
    <Compile Include="Migrations\201911072143480_AddVulnerablePackageVersionRangeIdIndex.cs" />
    <Compile Include="Migrations\201911072143480_AddVulnerablePackageVersionRangeIdIndex.designer.cs">
      <DependentUpon>201911072143480_AddVulnerablePackageVersionRangeIdIndex.cs</DependentUpon>
    </Compile>
    <Compile Include="Migrations\201911132341290_AddVulnerablePackageVersionRangeFirstPatchedVersion.cs" />
    <Compile Include="Migrations\201911132341290_AddVulnerablePackageVersionRangeFirstPatchedVersion.designer.cs">
      <DependentUpon>201911132341290_AddVulnerablePackageVersionRangeFirstPatchedVersion.cs</DependentUpon>
    </Compile>
    <Compile Include="Migrations\201911160032363_AddCredentialRevocationSourceKeyColumn.cs" />
    <Compile Include="Migrations\201911160032363_AddCredentialRevocationSourceKeyColumn.designer.cs">
      <DependentUpon>201911160032363_AddCredentialRevocationSourceKeyColumn.cs</DependentUpon>
    </Compile>
    <Compile Include="Migrations\201912051135094_PackageVulnerabilityAdvisoryUrlRenameAndRequired.cs" />
    <Compile Include="Migrations\201912051135094_PackageVulnerabilityAdvisoryUrlRenameAndRequired.designer.cs">
      <DependentUpon>201912051135094_PackageVulnerabilityAdvisoryUrlRenameAndRequired.cs</DependentUpon>
    </Compile>
    <Compile Include="Migrations\202004030548285_AddPackageRename.cs" />
    <Compile Include="Migrations\202004030548285_AddPackageRename.designer.cs">
      <DependentUpon>202004030548285_AddPackageRename.cs</DependentUpon>
    </Compile>
    <Compile Include="Migrations\202006011927336_AddIndexToPackageDependencies.cs" />
    <Compile Include="Migrations\202006011927336_AddIndexToPackageDependencies.designer.cs">
      <DependentUpon>202006011927336_AddIndexToPackageDependencies.cs</DependentUpon>
    </Compile>
    <Compile Include="Migrations\202007220027197_AddEmbeddedReadmeTypeColumn.cs" />
    <Compile Include="Migrations\202007220027197_AddEmbeddedReadmeTypeColumn.designer.cs">
      <DependentUpon>202007220027197_AddEmbeddedReadmeTypeColumn.cs</DependentUpon>
    </Compile>
    <Compile Include="Migrations\202104062157118_AddVersionSpecificId.cs" />
    <Compile Include="Migrations\202104062157118_AddVersionSpecificId.designer.cs">
      <DependentUpon>202104062157118_AddVersionSpecificId.cs</DependentUpon>
    </Compile>
    <Compile Include="Modules\CookieComplianceHttpModule.cs" />
    <Compile Include="RequestModels\DeletePackagesApiRequest.cs" />
    <Compile Include="RequestModels\UpdateListedRequest.cs" />
    <Compile Include="Services\UploadPackageIdNamespaceConflict.cs" />
    <Compile Include="Services\ImageDomainValidator.cs" />
    <Compile Include="Services\IMarkdownService.cs" />
    <Compile Include="Services\IImageDomainValidator.cs" />
    <Compile Include="Services\IPackageVulnerabilitiesService.cs" />
    <Compile Include="Services\IPackageMetadataValidationService.cs" />
    <Compile Include="Services\IPackageVulnerabilitiesCacheService.cs" />
    <Compile Include="Services\MarkdownService.cs" />
    <Compile Include="Services\OwnerlessNamespaceIdConflictMessage.cs" />
    <Compile Include="Services\PackageVulnerabilitiesCacheService.cs" />
    <Compile Include="Services\PackageVulnerabilitiesService.cs" />
    <Compile Include="Services\PackageMetadataValidationService.cs" />
    <Compile Include="Services\ConfigurationIconFileProvider.cs" />
    <Compile Include="Services\IconUrlDeprecationValidationMessage.cs" />
    <Compile Include="Services\GravatarProxyResult.cs" />
    <Compile Include="Services\GravatarProxyService.cs" />
    <Compile Include="Services\IconUrlTemplateProcessor.cs" />
    <Compile Include="Services\IGravatarProxyService.cs" />
    <Compile Include="Services\IIconUrlTemplateProcessor.cs" />
    <Compile Include="Services\IIconUrlProvider.cs" />
    <Compile Include="Migrations\201905071526573_DevelopmentDependencyMetadata.cs" />
    <Compile Include="Migrations\201905071526573_DevelopmentDependencyMetadata.Designer.cs">
      <DependentUpon>201905071526573_DevelopmentDependencyMetadata.cs</DependentUpon>
    </Compile>
    <Compile Include="RequestModels\DeprecatePackageRequest.cs" />
    <Compile Include="Services\IPackageDeprecationManagementService.cs" />
    <Compile Include="Services\IPackageDeprecationService.cs" />
    <Compile Include="Queries\AutocompleteDatabasePackageIdsQuery.cs" />
    <Compile Include="Queries\AutocompleteDatabasePackageVersionsQuery.cs" />
    <Compile Include="Queries\AutocompleteServicePackageIdsQuery.cs" />
    <Compile Include="Queries\AutocompleteServicePackageVersionsQuery.cs" />
    <Compile Include="Queries\AutocompleteServiceQuery.cs" />
    <Compile Include="Queries\IAutocompletePackageVersionsQuery.cs" />
    <Compile Include="Queries\IAutocompletePackageIdsQuery.cs" />
    <Compile Include="Controllers\AccountsController.cs" />
    <Compile Include="Controllers\NuGetContext.cs" />
    <Compile Include="Controllers\OrganizationsController.cs" />
    <Compile Include="Controllers\ODataV1FeedController.cs" />
    <Compile Include="Controllers\ODataV2FeedController.cs" />
    <Compile Include="App_Start\OwinStartup.cs" />
    <Compile Include="Areas\Admin\DynamicData\OrderedFieldGenerator.cs" />
    <Compile Include="Areas\Admin\Controllers\LuceneController.cs" />
    <Compile Include="Areas\Admin\Models\LuceneInfoModel.cs" />
    <Compile Include="Configuration\SmtpUri.cs" />
    <Compile Include="Controllers\AppController.cs" />
    <Compile Include="Controllers\ErrorsController.cs" />
    <Compile Include="Controllers\PagesController.cs" />
    <Compile Include="Extensions\HttpExceptionExtensions.cs" />
    <Compile Include="Extensions\OrganizationExtensions.cs" />
    <Compile Include="Extensions\RouteExtensions.cs" />
    <Compile Include="Extensions\SimulatedErrorTypeExtensions.cs" />
    <Compile Include="Filters\ApiScopeRequiredAttribute.cs" />
    <Compile Include="Filters\UIAuthorizeAttribute.cs" />
    <Compile Include="Filters\ValidateRecaptchaResponseAttribute.cs" />
    <Compile Include="GalleryConstants.cs" />
    <Compile Include="GlobalSuppressions.cs" />
    <Compile Include="Helpers\TruncatedStream.cs" />
    <Compile Include="Helpers\GravatarHelper.cs" />
    <Compile Include="Helpers\LicenseExpressionRedirectUrlHelper.cs" />
    <Compile Include="Helpers\ObfuscationHelper.cs" />
    <Compile Include="Helpers\StreamHelper.cs" />
    <Compile Include="Helpers\TextHelper.cs" />
    <Compile Include="Helpers\ZipArchiveHelpers.cs" />
    <Compile Include="Helpers\RouteUrlTemplate.cs" />
    <Compile Include="Infrastructure\Lucene\HttpClientWrapper.cs" />
    <Compile Include="Infrastructure\Lucene\IResilientSearchClient.cs" />
    <Compile Include="Infrastructure\Lucene\IHttpClientWrapper.cs" />
    <Compile Include="Infrastructure\Lucene\ResilientSearchHttpClient.cs" />
    <Compile Include="Infrastructure\Lucene\SearchClientConfiguration.cs" />
    <Compile Include="Infrastructure\Lucene\SearchClientPolicies.cs" />
    <Compile Include="Infrastructure\Mail\ConfirmationEmailBuilder.cs" />
    <Compile Include="Infrastructure\Mail\EmailMessageFooter.cs" />
    <Compile Include="Infrastructure\Mail\Messages\AccountDeleteNoticeMessage.cs" />
    <Compile Include="Infrastructure\Mail\Messages\ContactOwnersMessage.cs" />
    <Compile Include="Infrastructure\Mail\Messages\ContactSupportMessage.cs" />
    <Compile Include="Infrastructure\Mail\Messages\CredentialAddedMessage.cs" />
    <Compile Include="Infrastructure\Mail\Messages\CredentialRemovedMessage.cs" />
    <Compile Include="Infrastructure\Mail\Messages\EmailChangeConfirmationMessage.cs" />
    <Compile Include="Infrastructure\Mail\Messages\EmailChangeNoticeToPreviousEmailAddressMessage.cs" />
    <Compile Include="Infrastructure\Mail\Messages\NewAccountMessage.cs" />
    <Compile Include="Infrastructure\Mail\Messages\OrganizationMemberRemovedMessage.cs" />
    <Compile Include="Infrastructure\Mail\Messages\OrganizationMembershipRequestCanceledMessage.cs" />
    <Compile Include="Infrastructure\Mail\Messages\OrganizationMembershipRequestDeclinedMessage.cs" />
    <Compile Include="Infrastructure\Mail\Messages\OrganizationMembershipRequestInitiatedMessage.cs" />
    <Compile Include="Infrastructure\Mail\Messages\OrganizationMembershipRequestMessage.cs" />
    <Compile Include="Infrastructure\Mail\Messages\OrganizationMemberUpdatedMessage.cs" />
    <Compile Include="Infrastructure\Mail\Messages\OrganizationTransformAcceptedMessage.cs" />
    <Compile Include="Infrastructure\Mail\Messages\OrganizationTransformInitiatedMessage.cs" />
    <Compile Include="Infrastructure\Mail\Messages\OrganizationTransformRejectedMessage.cs" />
    <Compile Include="Infrastructure\Mail\Messages\OrganizationTransformRequestMessage.cs" />
    <Compile Include="Infrastructure\Mail\Messages\PackageAddedWithWarningsMessage.cs" />
    <Compile Include="Infrastructure\Mail\Messages\PackageDeletedNoticeMessage.cs" />
    <Compile Include="Infrastructure\Mail\Messages\PasswordResetInstructionsMessage.cs" />
    <Compile Include="Infrastructure\Mail\Messages\ReportAbuseMessage.cs" />
    <Compile Include="Infrastructure\Mail\Messages\ReportMyPackageMessage.cs" />
    <Compile Include="Infrastructure\Mail\Messages\ReportPackageMessageBase.cs" />
    <Compile Include="Infrastructure\Mail\Messages\SigninAssistanceMessage.cs" />
    <Compile Include="Infrastructure\Mail\Requests\ReportPackageRequest.cs" />
    <Compile Include="Infrastructure\Lucene\GallerySearchClient.cs" />
    <Compile Include="Infrastructure\SyndicationAtomActionResult.cs" />
    <Compile Include="Migrations\201711082145351_AddAccountDelete.cs" />
    <Compile Include="Migrations\201711082145351_AddAccountDelete.Designer.cs">
      <DependentUpon>201711082145351_AddAccountDelete.cs</DependentUpon>
    </Compile>
    <Compile Include="Migrations\201711291842225_AddCertificate.cs" />
    <Compile Include="Migrations\201711291842225_AddCertificate.Designer.cs">
      <DependentUpon>201711291842225_AddCertificate.cs</DependentUpon>
    </Compile>
    <Compile Include="Migrations\201712052213307_AddPackageIdLocking.cs" />
    <Compile Include="Migrations\201712052213307_AddPackageIdLocking.Designer.cs">
      <DependentUpon>201712052213307_AddPackageIdLocking.cs</DependentUpon>
    </Compile>
    <Compile Include="Migrations\201712211850074_MembershipRequests.cs" />
    <Compile Include="Migrations\201712211850074_MembershipRequests.Designer.cs">
      <DependentUpon>201712211850074_MembershipRequests.cs</DependentUpon>
    </Compile>
    <Compile Include="Migrations\201801101337052_RemovePackageEdits.cs" />
    <Compile Include="Migrations\201801101337052_RemovePackageEdits.Designer.cs">
      <DependentUpon>201801101337052_RemovePackageEdits.cs</DependentUpon>
    </Compile>
    <Compile Include="Migrations\201803202317063_AddEnableMultiFactorAuthentication.cs" />
    <Compile Include="Migrations\201803202317063_AddEnableMultiFactorAuthentication.Designer.cs">
      <DependentUpon>201803202317063_AddEnableMultiFactorAuthentication.cs</DependentUpon>
    </Compile>
    <Compile Include="Migrations\201804171613337_AddCertificateRegistration.cs" />
    <Compile Include="Migrations\201804171613337_AddCertificateRegistration.Designer.cs">
      <DependentUpon>201804171613337_AddCertificateRegistration.cs</DependentUpon>
    </Compile>
    <Compile Include="Migrations\201804241507196_RemoveUserCertificateIsActive.cs" />
    <Compile Include="Migrations\201804241507196_RemoveUserCertificateIsActive.Designer.cs">
      <DependentUpon>201804241507196_RemoveUserCertificateIsActive.cs</DependentUpon>
    </Compile>
    <Compile Include="Migrations\201805012001354_AddUserCertificatesIndex.cs" />
    <Compile Include="Migrations\201805012001354_AddUserCertificatesIndex.Designer.cs">
      <DependentUpon>201805012001354_AddUserCertificatesIndex.cs</DependentUpon>
    </Compile>
    <Compile Include="Migrations\201805091846502_MakeCertificatesSha1ThumbprintRequired.cs" />
    <Compile Include="Migrations\201805091846502_MakeCertificatesSha1ThumbprintRequired.Designer.cs">
      <DependentUpon>201805091846502_MakeCertificatesSha1ThumbprintRequired.cs</DependentUpon>
    </Compile>
    <Compile Include="Migrations\201807031816101_AccountDeleteSignatureNotRequired.cs" />
    <Compile Include="Migrations\201807031816101_AccountDeleteSignatureNotRequired.Designer.cs">
      <DependentUpon>201807031816101_AccountDeleteSignatureNotRequired.cs</DependentUpon>
    </Compile>
    <Compile Include="Migrations\201807181816293_SymbolPackages.cs" />
    <Compile Include="Migrations\201807181816293_SymbolPackages.Designer.cs">
      <DependentUpon>201807181816293_SymbolPackages.cs</DependentUpon>
    </Compile>
    <Compile Include="Migrations\201807261747084_AddCertificateDetails.cs" />
    <Compile Include="Migrations\201807261747084_AddCertificateDetails.Designer.cs">
      <DependentUpon>201807261747084_AddCertificateDetails.cs</DependentUpon>
    </Compile>
    <Compile Include="Migrations\201807302212501_AddShortCertificateNames.cs" />
    <Compile Include="Migrations\201807302212501_AddShortCertificateNames.Designer.cs">
      <DependentUpon>201807302212501_AddShortCertificateNames.cs</DependentUpon>
    </Compile>
    <Compile Include="Migrations\201808010014291_AddRepositoryType.cs" />
    <Compile Include="Migrations\201808010014291_AddRepositoryType.Designer.cs">
      <DependentUpon>201808010014291_AddRepositoryType.cs</DependentUpon>
    </Compile>
    <Compile Include="Migrations\201808032317064_FixSymbolCreatedColumnEFIssue.cs" />
    <Compile Include="Migrations\201808032317064_FixSymbolCreatedColumnEFIssue.Designer.cs">
      <DependentUpon>201808032317064_FixSymbolCreatedColumnEFIssue.cs</DependentUpon>
    </Compile>
    <Compile Include="Migrations\201808312302101_AddIsVerifiedDownloadCountIdIndexForPackageRegistrationsTable.cs" />
    <Compile Include="Migrations\201808312302101_AddIsVerifiedDownloadCountIdIndexForPackageRegistrationsTable.Designer.cs">
      <DependentUpon>201808312302101_AddIsVerifiedDownloadCountIdIndexForPackageRegistrationsTable.cs</DependentUpon>
    </Compile>
    <Compile Include="Migrations\201811011725146_LicenseChanges.cs" />
    <Compile Include="Migrations\201811011725146_LicenseChanges.Designer.cs">
      <DependentUpon>201811011725146_LicenseChanges.cs</DependentUpon>
    </Compile>
    <Compile Include="Migrations\201811291758016_RemoveCuratedFeedEntities.cs" />
    <Compile Include="Migrations\201811291758016_RemoveCuratedFeedEntities.Designer.cs">
      <DependentUpon>201811291758016_RemoveCuratedFeedEntities.cs</DependentUpon>
    </Compile>
    <Compile Include="Migrations\201901142143060_AddDeprecationEntities.cs" />
    <Compile Include="Migrations\201901142143060_AddDeprecationEntities.Designer.cs">
      <DependentUpon>201901142143060_AddDeprecationEntities.cs</DependentUpon>
    </Compile>
    <Compile Include="Migrations\201902061444243_AddVulnerabilityEntities.cs" />
    <Compile Include="Migrations\201902061444243_AddVulnerabilityEntities.Designer.cs">
      <DependentUpon>201902061444243_AddVulnerabilityEntities.cs</DependentUpon>
    </Compile>
    <Compile Include="RequestModels\DeleteAccountRequest.cs" />
    <Compile Include="Migrations\201710301857232_Organizations.cs" />
    <Compile Include="Migrations\201710301857232_Organizations.Designer.cs">
      <DependentUpon>201710301857232_Organizations.cs</DependentUpon>
    </Compile>
    <Compile Include="Migrations\201711021733062_ApiKeyOwnerScope.cs" />
    <Compile Include="Migrations\201711021733062_ApiKeyOwnerScope.Designer.cs">
      <DependentUpon>201711021733062_ApiKeyOwnerScope.cs</DependentUpon>
    </Compile>
    <Compile Include="RequestModels\SimulatedErrorType.cs" />
    <Compile Include="Services\AsynchronousPackageValidationInitiator.cs" />
    <Compile Include="Infrastructure\Mail\BackgroundMarkdownMessageService.cs" />
    <Compile Include="Services\GalleryContentFileMetadataService.cs" />
    <Compile Include="Services\InvalidLicenseUrlValidationMessage.cs" />
    <Compile Include="Services\InvalidUrlEncodingForLicenseUrlValidationMessage.cs" />
    <Compile Include="Services\IPackageRenameService.cs" />
    <Compile Include="Services\ISearchSideBySideService.cs" />
    <Compile Include="Services\ISymbolPackageUploadService.cs" />
    <Compile Include="Services\ISymbolPackageFileService.cs" />
    <Compile Include="Services\ITyposquattingCheckListCacheService.cs" />
    <Compile Include="Services\ITyposquattingService.cs" />
    <Compile Include="Services\IValidationMessage.cs" />
    <Compile Include="Services\JsonValidationMessage.cs" />
    <Compile Include="Services\LicenseUrlDeprecationValidationMessage.cs" />
    <Compile Include="Services\PackageDeleteService.cs" />
    <Compile Include="Services\PackageDeprecationManagementService.cs" />
    <Compile Include="Services\PackageDeprecationService.cs" />
    <Compile Include="Services\PackageRenameService.cs" />
    <Compile Include="Services\PackageShouldNotBeSignedUserFixableValidationMessage.cs" />
    <Compile Include="Services\PlainTextOnlyValidationMessage.cs" />
    <Compile Include="Services\RenderedMarkdownResult.cs" />
    <Compile Include="Services\SearchSideBySideService.cs" />
    <Compile Include="Services\SymbolPackageValidationResult.cs" />
    <Compile Include="Services\FlatContainerContentFileMetadataService.cs" />
    <Compile Include="Infrastructure\Mail\MarkdownMessageService.cs" />
    <Compile Include="Services\SymbolPackageUploadService.cs" />
    <Compile Include="Services\SymbolPackageFileService.cs" />
    <Compile Include="Services\SymbolPackageService.cs" />
    <Compile Include="Services\TyposquattingCheckListCacheService.cs" />
    <Compile Include="Services\CertificateService.cs" />
    <Compile Include="Services\CertificateValidator.cs" />
    <Compile Include="Services\ICertificateService.cs" />
    <Compile Include="Services\ICertificateValidator.cs" />
    <Compile Include="Services\ImmediatePackageValidator.cs" />
    <Compile Include="Services\ISymbolPackageService.cs" />
    <Compile Include="Services\PackageCommitResult.cs" />
    <Compile Include="Services\IPackageValidationInitiator.cs" />
    <Compile Include="Infrastructure\HttpStatusCodeWithServerWarningResult.cs" />
    <Compile Include="Migrations\201704191802404_AddIndexPackageRegistrationKeySemVer.cs" />
    <Compile Include="Migrations\201704191802404_AddIndexPackageRegistrationKeySemVer.Designer.cs">
      <DependentUpon>201704191802404_AddIndexPackageRegistrationKeySemVer.cs</DependentUpon>
    </Compile>
    <Compile Include="Migrations\201704211454424_SecurityPolicies.cs" />
    <Compile Include="Migrations\201704211454424_SecurityPolicies.Designer.cs">
      <DependentUpon>201704211454424_SecurityPolicies.cs</DependentUpon>
    </Compile>
    <Compile Include="Migrations\201705032101231_SecurityPoliciesFix.cs" />
    <Compile Include="Migrations\201705032101231_SecurityPoliciesFix.Designer.cs">
      <DependentUpon>201705032101231_SecurityPoliciesFix.cs</DependentUpon>
    </Compile>
    <Compile Include="Migrations\201705031714183_AddIndexSemVerLevelKey.cs" />
    <Compile Include="Migrations\201705031714183_AddIndexSemVerLevelKey.Designer.cs">
      <DependentUpon>201705031714183_AddIndexSemVerLevelKey.cs</DependentUpon>
    </Compile>
    <Compile Include="Migrations\201705041614287_UserSecurityPolicies_SubscriptionColumn.cs" />
    <Compile Include="Migrations\201705041614287_UserSecurityPolicies_SubscriptionColumn.Designer.cs">
      <DependentUpon>201705041614287_UserSecurityPolicies_SubscriptionColumn.cs</DependentUpon>
    </Compile>
    <Compile Include="Migrations\201706061829243_AddSemVer2LatestVersionColumns.cs" />
    <Compile Include="Migrations\201706061829243_AddSemVer2LatestVersionColumns.Designer.cs">
      <DependentUpon>201706061829243_AddSemVer2LatestVersionColumns.cs</DependentUpon>
    </Compile>
    <Compile Include="Migrations\201706080632469_AddIndexIsLatestSemVer2.cs" />
    <Compile Include="Migrations\201706080632469_AddIndexIsLatestSemVer2.Designer.cs">
      <DependentUpon>201706080632469_AddIndexIsLatestSemVer2.cs</DependentUpon>
    </Compile>
    <Compile Include="Migrations\201706080930506_AddIndexSemVerLevelKeyPackageRegistrationKey.cs" />
    <Compile Include="Migrations\201706080930506_AddIndexSemVerLevelKeyPackageRegistrationKey.Designer.cs">
      <DependentUpon>201706080930506_AddIndexSemVerLevelKeyPackageRegistrationKey.cs</DependentUpon>
    </Compile>
    <Compile Include="Migrations\201706262349176_AddRepositoryURL_ReadMe.cs" />
    <Compile Include="Migrations\201706262349176_AddRepositoryURL_ReadMe.Designer.cs">
      <DependentUpon>201706262349176_AddRepositoryURL_ReadMe.cs</DependentUpon>
    </Compile>
    <Compile Include="Migrations\201708241907124_PrefixReservation.cs" />
    <Compile Include="Migrations\201708241907124_PrefixReservation.Designer.cs">
      <DependentUpon>201708241907124_PrefixReservation.cs</DependentUpon>
    </Compile>
    <Compile Include="Migrations\201709072246362_AddPackageLicenseReport2Sproc.cs" />
    <Compile Include="Migrations\201709072246362_AddPackageLicenseReport2Sproc.Designer.cs">
      <DependentUpon>201709072246362_AddPackageLicenseReport2Sproc.cs</DependentUpon>
    </Compile>
    <Compile Include="Migrations\201709111714021_AddPackageStatusKey.cs" />
    <Compile Include="Migrations\201709111714021_AddPackageStatusKey.Designer.cs">
      <DependentUpon>201709111714021_AddPackageStatusKey.cs</DependentUpon>
    </Compile>
    <Compile Include="Migrations\201709202249402_AddPackageOwnershipRequestsPage.cs" />
    <Compile Include="Migrations\201709202249402_AddPackageOwnershipRequestsPage.Designer.cs">
      <DependentUpon>201709202249402_AddPackageOwnershipRequestsPage.cs</DependentUpon>
    </Compile>
    <Compile Include="RequestModels\ReadMeRequest.cs" />
    <Compile Include="OData\Serializers\FeedPackageAnnotationStrategy.cs" />
    <Compile Include="OData\Serializers\IFeedPackageAnnotationStrategy.cs" />
    <Compile Include="OData\Serializers\V1FeedPackageAnnotationStrategy.cs" />
    <Compile Include="OData\Serializers\V2FeedPackageAnnotationStrategy.cs" />
    <Compile Include="Services\IReadMeService.cs" />
    <Compile Include="Services\IValidationService.cs" />
    <Compile Include="Services\PackageUploadService.cs" />
    <Compile Include="Services\IPackageUploadService.cs" />
    <Compile Include="Services\PackageValidationResult.cs" />
    <Compile Include="Services\PackageValidationResultType.cs" />
    <Compile Include="Services\ReadMeService.cs" />
    <Compile Include="Services\TyposquattingService.cs" />
    <Compile Include="Services\TyposquattingDistanceCalculation.cs" />
    <Compile Include="Services\TyposquattingStringNormalization.cs" />
    <Compile Include="Services\UpdateDeprecationError.cs" />
    <Compile Include="Services\ValidationService.cs" />
    <Compile Include="Telemetry\ClientInformationTelemetryEnricher.cs" />
    <Compile Include="Telemetry\ClientTelemetryPIIProcessor.cs" />
    <Compile Include="Telemetry\CustomerResourceIdEnricher.cs" />
    <Compile Include="Telemetry\KnownOperationNameEnricher.cs" />
    <Compile Include="Telemetry\QuietExceptionLogger.cs" />
    <Compile Include="Infrastructure\PasswordValidationAttribute.cs" />
    <Compile Include="Migrations\201602181939424_RemovePackageStatistics.cs" />
    <Compile Include="Migrations\201602181939424_RemovePackageStatistics.Designer.cs">
      <DependentUpon>201602181939424_RemovePackageStatistics.cs</DependentUpon>
    </Compile>
    <Compile Include="Migrations\201603111230347_RemoveSqlDownloadStatsAggregation.cs" />
    <Compile Include="Migrations\201603111230347_RemoveSqlDownloadStatsAggregation.Designer.cs">
      <DependentUpon>201603111230347_RemoveSqlDownloadStatsAggregation.cs</DependentUpon>
    </Compile>
    <Compile Include="Migrations\201603151731262_AddIndexForPackageDeletes.cs" />
    <Compile Include="Migrations\201603151731262_AddIndexForPackageDeletes.Designer.cs">
      <DependentUpon>201603151731262_AddIndexForPackageDeletes.cs</DependentUpon>
    </Compile>
    <Compile Include="Migrations\201604061724388_NotifyPackagePushed.cs" />
    <Compile Include="Migrations\201604061724388_NotifyPackagePushed.Designer.cs">
      <DependentUpon>201604061724388_NotifyPackagePushed.cs</DependentUpon>
    </Compile>
    <Compile Include="Migrations\201605250728584_AddAdditionalIndexForPackageDeletes.cs" />
    <Compile Include="Migrations\201605250728584_AddAdditionalIndexForPackageDeletes.Designer.cs">
      <DependentUpon>201605250728584_AddAdditionalIndexForPackageDeletes.cs</DependentUpon>
    </Compile>
    <Compile Include="Migrations\201605250755294_AddIndexForUserEmailAddress.cs" />
    <Compile Include="Migrations\201605250755294_AddIndexForUserEmailAddress.Designer.cs">
      <DependentUpon>201605250755294_AddIndexForUserEmailAddress.cs</DependentUpon>
    </Compile>
    <Compile Include="Migrations\201605310704169_RemoveOldCredentialColumnsFromUsersTable.cs" />
    <Compile Include="Migrations\201605310704169_RemoveOldCredentialColumnsFromUsersTable.Designer.cs">
      <DependentUpon>201605310704169_RemoveOldCredentialColumnsFromUsersTable.cs</DependentUpon>
    </Compile>
    <Compile Include="Migrations\201606012049351_AddIndexForCredentialsUserKey.cs" />
    <Compile Include="Migrations\201606012049351_AddIndexForCredentialsUserKey.Designer.cs">
      <DependentUpon>201606012049351_AddIndexForCredentialsUserKey.cs</DependentUpon>
    </Compile>
    <Compile Include="Migrations\201606012058492_AddIndexForPackageLicenseReportsPackageKey.cs" />
    <Compile Include="Migrations\201606012058492_AddIndexForPackageLicenseReportsPackageKey.Designer.cs">
      <DependentUpon>201606012058492_AddIndexForPackageLicenseReportsPackageKey.cs</DependentUpon>
    </Compile>
    <Compile Include="Migrations\201606020741056_CredentialExpires.cs" />
    <Compile Include="Migrations\201606020741056_CredentialExpires.Designer.cs">
      <DependentUpon>201606020741056_CredentialExpires.cs</DependentUpon>
    </Compile>
    <Compile Include="Migrations\201607190813558_CredentialDoesNotExpire.cs" />
    <Compile Include="Migrations\201607190813558_CredentialDoesNotExpire.Designer.cs">
      <DependentUpon>201607190813558_CredentialDoesNotExpire.cs</DependentUpon>
    </Compile>
    <Compile Include="Migrations\201607190842411_CredentialLastUsed.cs" />
    <Compile Include="Migrations\201607190842411_CredentialLastUsed.Designer.cs">
      <DependentUpon>201607190842411_CredentialLastUsed.cs</DependentUpon>
    </Compile>
    <Compile Include="Migrations\201608251939567_AddPackageTypes.cs" />
    <Compile Include="Migrations\201608251939567_AddPackageTypes.Designer.cs">
      <DependentUpon>201608251939567_AddPackageTypes.cs</DependentUpon>
    </Compile>
    <Compile Include="Migrations\201609092252096_AddIndexCredentialExpires.cs" />
    <Compile Include="Migrations\201609092252096_AddIndexCredentialExpires.Designer.cs">
      <DependentUpon>201609092252096_AddIndexCredentialExpires.cs</DependentUpon>
    </Compile>
    <Compile Include="Migrations\201609092255576_AddIndexUsersEmail.cs" />
    <Compile Include="Migrations\201609092255576_AddIndexUsersEmail.Designer.cs">
      <DependentUpon>201609092255576_AddIndexUsersEmail.cs</DependentUpon>
    </Compile>
    <Compile Include="Migrations\201610042351343_AddUserFailedLogin.cs" />
    <Compile Include="Migrations\201610042351343_AddUserFailedLogin.Designer.cs">
      <DependentUpon>201610042351343_AddUserFailedLogin.cs</DependentUpon>
    </Compile>
    <Compile Include="Migrations\201609211206577_ApiKeyDescription.cs" />
    <Compile Include="Migrations\201609211206577_ApiKeyDescription.Designer.cs">
      <DependentUpon>201609211206577_ApiKeyDescription.cs</DependentUpon>
    </Compile>
    <Compile Include="Migrations\201609260823310_ScopedCredential.cs" />
    <Compile Include="Migrations\201609260823310_ScopedCredential.Designer.cs">
      <DependentUpon>201609260823310_ScopedCredential.cs</DependentUpon>
    </Compile>
    <Compile Include="Migrations\201609270831462_AddExpirationColumn.cs" />
    <Compile Include="Migrations\201609270831462_AddExpirationColumn.Designer.cs">
      <DependentUpon>201609270831462_AddExpirationColumn.cs</DependentUpon>
    </Compile>
    <Compile Include="Migrations\201701120413341_AddScopeCredentialKey.cs" />
    <Compile Include="Migrations\201701120413341_AddScopeCredentialKey.Designer.cs">
      <DependentUpon>201701120413341_AddScopeCredentialKey.cs</DependentUpon>
    </Compile>
    <Compile Include="Migrations\201611240011320_AddTriggerForPackagesLastEdited.cs" />
    <Compile Include="Migrations\201611240011320_AddTriggerForPackagesLastEdited.Designer.cs">
      <DependentUpon>201611240011320_AddTriggerForPackagesLastEdited.cs</DependentUpon>
    </Compile>
    <Compile Include="Migrations\201703221228170_AddSemVerLevelKeyColumn.cs" />
    <Compile Include="Migrations\201703221228170_AddSemVerLevelKeyColumn.Designer.cs">
      <DependentUpon>201703221228170_AddSemVerLevelKeyColumn.cs</DependentUpon>
    </Compile>
    <Compile Include="OData\Conventions\CompositeODataKeyHelper.cs" />
    <Compile Include="OData\Conventions\EntitySetPropertyRoutingConvention.cs" />
    <Compile Include="OData\ODataServiceVersionHeaderPropagatingBatchHandler.cs" />
    <Compile Include="OData\QueryInterceptors\NormalizeVersionInterceptor.cs" />
    <Compile Include="OData\QueryAllowed\ODataQueryFilter.cs" />
    <Compile Include="OData\QueryAllowed\ODataQueryVerifier.cs" />
    <Compile Include="OData\QueryAllowed\ODataQueryRequest.cs" />
    <Compile Include="OData\QueryInterceptors\ODataRemoveSorter.cs" />
    <Compile Include="OData\SearchService\SearchAdaptorResult.cs" />
    <Compile Include="OData\SearchService\SearchHijacker.cs" />
    <Compile Include="Extensions\NumberExtensions.cs">
      <SubType>Code</SubType>
    </Compile>
    <Compile Include="Extensions\HttpRequestExtensions.cs" />
    <Compile Include="Helpers\HostMachine.cs" />
    <Compile Include="Infrastructure\DependencyResolverServiceProviderAdapter.cs" />
    <Compile Include="Infrastructure\Lucene\CloudDownloadCountServiceRefreshJob.cs" />
    <Compile Include="UrlHelperExtensions.cs" />
    <Compile Include="UrlHelperWrapper.cs" />
    <Compile Include="ViewModels\AddOrganizationViewModel.cs" />
    <Compile Include="ViewModels\AddPackageOwnerViewModel.cs" />
    <Compile Include="ViewModels\CompositeLicenseExpressionSegmentViewModel.cs" />
    <Compile Include="ViewModels\DeleteOrganizationViewModel.cs" />
    <Compile Include="ViewModels\DeleteUserViewModel.cs" />
    <Compile Include="ViewModels\DisplayLicenseViewModel.cs" />
    <Compile Include="ViewModels\ListCertificateItemViewModel.cs" />
    <Compile Include="ViewModels\GalleryHomeViewModel.cs" />
    <Compile Include="ViewModels\HandleOrganizationMembershipRequestModel.cs" />
    <Compile Include="ViewModels\ListPackageItemRequiredSignerViewModel.cs" />
    <Compile Include="ViewModels\ManagePackageViewModel.cs" />
    <Compile Include="ViewModels\BasicUserViewModel.cs" />
    <Compile Include="ViewModels\PendingOrganizationMigrationRequestViewModel.cs" />
    <Compile Include="ViewModels\SearchSideBySideViewModel.cs" />
    <Compile Include="ViewModels\SignerViewModel.cs" />
    <Compile Include="WebRole.cs" />
    <Compile Include="Areas\Admin\AdminAreaRegistration.cs" />
    <Compile Include="Areas\Admin\Controllers\AdminControllerBase.cs" />
    <Compile Include="Areas\Admin\Controllers\HomeController.cs" />
    <Compile Include="Areas\Admin\DynamicData\Content\GridViewPager.ascx.cs">
      <DependentUpon>GridViewPager.ascx</DependentUpon>
      <SubType>ASPXCodeBehind</SubType>
    </Compile>
    <Compile Include="Areas\Admin\DynamicData\Content\GridViewPager.ascx.designer.cs">
      <DependentUpon>GridViewPager.ascx</DependentUpon>
    </Compile>
    <Compile Include="Areas\Admin\DynamicData\Default.aspx.cs">
      <DependentUpon>Default.aspx</DependentUpon>
      <SubType>ASPXCodeBehind</SubType>
    </Compile>
    <Compile Include="Areas\Admin\DynamicData\Default.aspx.designer.cs">
      <DependentUpon>Default.aspx</DependentUpon>
    </Compile>
    <Compile Include="Areas\Admin\DynamicData\DynamicDataManager.cs" />
    <Compile Include="Areas\Admin\DynamicData\EntityTemplates\Default.ascx.cs">
      <DependentUpon>Default.ascx</DependentUpon>
      <SubType>ASPXCodeBehind</SubType>
    </Compile>
    <Compile Include="Areas\Admin\DynamicData\EntityTemplates\Default.ascx.designer.cs">
      <DependentUpon>Default.ascx</DependentUpon>
    </Compile>
    <Compile Include="Areas\Admin\DynamicData\EntityTemplates\Default_Edit.ascx.cs">
      <DependentUpon>Default_Edit.ascx</DependentUpon>
      <SubType>ASPXCodeBehind</SubType>
    </Compile>
    <Compile Include="Areas\Admin\DynamicData\EntityTemplates\Default_Edit.ascx.designer.cs">
      <DependentUpon>Default_Edit.ascx</DependentUpon>
    </Compile>
    <Compile Include="Areas\Admin\DynamicData\EntityTemplates\Default_Insert.ascx.cs">
      <DependentUpon>Default_Insert.ascx</DependentUpon>
      <SubType>ASPXCodeBehind</SubType>
    </Compile>
    <Compile Include="Areas\Admin\DynamicData\EntityTemplates\Default_Insert.ascx.designer.cs">
      <DependentUpon>Default_Insert.ascx</DependentUpon>
    </Compile>
    <Compile Include="Areas\Admin\DynamicData\FieldTemplates\Boolean.ascx.cs">
      <DependentUpon>Boolean.ascx</DependentUpon>
      <SubType>ASPXCodeBehind</SubType>
    </Compile>
    <Compile Include="Areas\Admin\DynamicData\FieldTemplates\Boolean.ascx.designer.cs">
      <DependentUpon>Boolean.ascx</DependentUpon>
    </Compile>
    <Compile Include="Areas\Admin\DynamicData\FieldTemplates\Boolean_Edit.ascx.cs">
      <DependentUpon>Boolean_Edit.ascx</DependentUpon>
      <SubType>ASPXCodeBehind</SubType>
    </Compile>
    <Compile Include="Areas\Admin\DynamicData\FieldTemplates\Boolean_Edit.ascx.designer.cs">
      <DependentUpon>Boolean_Edit.ascx</DependentUpon>
    </Compile>
    <Compile Include="Areas\Admin\DynamicData\FieldTemplates\Children.ascx.cs">
      <DependentUpon>Children.ascx</DependentUpon>
      <SubType>ASPXCodeBehind</SubType>
    </Compile>
    <Compile Include="Areas\Admin\DynamicData\FieldTemplates\Children.ascx.designer.cs">
      <DependentUpon>Children.ascx</DependentUpon>
    </Compile>
    <Compile Include="Areas\Admin\DynamicData\FieldTemplates\Children_Insert.ascx.cs">
      <DependentUpon>Children_Insert.ascx</DependentUpon>
      <SubType>ASPXCodeBehind</SubType>
    </Compile>
    <Compile Include="Areas\Admin\DynamicData\FieldTemplates\Children_Insert.ascx.designer.cs">
      <DependentUpon>Children_Insert.ascx</DependentUpon>
    </Compile>
    <Compile Include="Areas\Admin\DynamicData\FieldTemplates\DateTime.ascx.cs">
      <DependentUpon>DateTime.ascx</DependentUpon>
      <SubType>ASPXCodeBehind</SubType>
    </Compile>
    <Compile Include="Areas\Admin\DynamicData\FieldTemplates\DateTime.ascx.designer.cs">
      <DependentUpon>DateTime.ascx</DependentUpon>
    </Compile>
    <Compile Include="Areas\Admin\DynamicData\FieldTemplates\DateTime_Edit.ascx.cs">
      <DependentUpon>DateTime_Edit.ascx</DependentUpon>
      <SubType>ASPXCodeBehind</SubType>
    </Compile>
    <Compile Include="Areas\Admin\DynamicData\FieldTemplates\DateTime_Edit.ascx.designer.cs">
      <DependentUpon>DateTime_Edit.ascx</DependentUpon>
    </Compile>
    <Compile Include="Areas\Admin\DynamicData\FieldTemplates\Decimal_Edit.ascx.cs">
      <DependentUpon>Decimal_Edit.ascx</DependentUpon>
      <SubType>ASPXCodeBehind</SubType>
    </Compile>
    <Compile Include="Areas\Admin\DynamicData\FieldTemplates\Decimal_Edit.ascx.designer.cs">
      <DependentUpon>Decimal_Edit.ascx</DependentUpon>
    </Compile>
    <Compile Include="Areas\Admin\DynamicData\FieldTemplates\EmailAddress.ascx.cs">
      <DependentUpon>EmailAddress.ascx</DependentUpon>
      <SubType>ASPXCodeBehind</SubType>
    </Compile>
    <Compile Include="Areas\Admin\DynamicData\FieldTemplates\EmailAddress.ascx.designer.cs">
      <DependentUpon>EmailAddress.ascx</DependentUpon>
    </Compile>
    <Compile Include="Areas\Admin\DynamicData\FieldTemplates\Enumeration.ascx.cs">
      <DependentUpon>Enumeration.ascx</DependentUpon>
      <SubType>ASPXCodeBehind</SubType>
    </Compile>
    <Compile Include="Areas\Admin\DynamicData\FieldTemplates\Enumeration.ascx.designer.cs">
      <DependentUpon>Enumeration.ascx</DependentUpon>
    </Compile>
    <Compile Include="Areas\Admin\DynamicData\FieldTemplates\Enumeration_Edit.ascx.cs">
      <DependentUpon>Enumeration_Edit.ascx</DependentUpon>
      <SubType>ASPXCodeBehind</SubType>
    </Compile>
    <Compile Include="Areas\Admin\DynamicData\FieldTemplates\Enumeration_Edit.ascx.designer.cs">
      <DependentUpon>Enumeration_Edit.ascx</DependentUpon>
    </Compile>
    <Compile Include="Areas\Admin\DynamicData\FieldTemplates\ForeignKey.ascx.cs">
      <DependentUpon>ForeignKey.ascx</DependentUpon>
      <SubType>ASPXCodeBehind</SubType>
    </Compile>
    <Compile Include="Areas\Admin\DynamicData\FieldTemplates\ForeignKey.ascx.designer.cs">
      <DependentUpon>ForeignKey.ascx</DependentUpon>
    </Compile>
    <Compile Include="Areas\Admin\DynamicData\FieldTemplates\ForeignKey_Edit.ascx.cs">
      <DependentUpon>ForeignKey_Edit.ascx</DependentUpon>
      <SubType>ASPXCodeBehind</SubType>
    </Compile>
    <Compile Include="Areas\Admin\DynamicData\FieldTemplates\ForeignKey_Edit.ascx.designer.cs">
      <DependentUpon>ForeignKey_Edit.ascx</DependentUpon>
    </Compile>
    <Compile Include="Areas\Admin\DynamicData\FieldTemplates\Integer_Edit.ascx.cs">
      <DependentUpon>Integer_Edit.ascx</DependentUpon>
      <SubType>ASPXCodeBehind</SubType>
    </Compile>
    <Compile Include="Areas\Admin\DynamicData\FieldTemplates\Integer_Edit.ascx.designer.cs">
      <DependentUpon>Integer_Edit.ascx</DependentUpon>
    </Compile>
    <Compile Include="Areas\Admin\DynamicData\FieldTemplates\ManyToMany.ascx.cs">
      <DependentUpon>ManyToMany.ascx</DependentUpon>
      <SubType>ASPXCodeBehind</SubType>
    </Compile>
    <Compile Include="Areas\Admin\DynamicData\FieldTemplates\ManyToMany.ascx.designer.cs">
      <DependentUpon>ManyToMany.ascx</DependentUpon>
    </Compile>
    <Compile Include="Areas\Admin\DynamicData\FieldTemplates\ManyToMany_Edit.ascx.cs">
      <DependentUpon>ManyToMany_Edit.ascx</DependentUpon>
      <SubType>ASPXCodeBehind</SubType>
    </Compile>
    <Compile Include="Areas\Admin\DynamicData\FieldTemplates\ManyToMany_Edit.ascx.designer.cs">
      <DependentUpon>ManyToMany_Edit.ascx</DependentUpon>
    </Compile>
    <Compile Include="Areas\Admin\DynamicData\FieldTemplates\MultilineText_Edit.ascx.cs">
      <DependentUpon>MultilineText_Edit.ascx</DependentUpon>
      <SubType>ASPXCodeBehind</SubType>
    </Compile>
    <Compile Include="Areas\Admin\DynamicData\FieldTemplates\MultilineText_Edit.ascx.designer.cs">
      <DependentUpon>MultilineText_Edit.ascx</DependentUpon>
    </Compile>
    <Compile Include="Areas\Admin\DynamicData\FieldTemplates\Text.ascx.cs">
      <DependentUpon>Text.ascx</DependentUpon>
      <SubType>ASPXCodeBehind</SubType>
    </Compile>
    <Compile Include="Areas\Admin\DynamicData\FieldTemplates\Text.ascx.designer.cs">
      <DependentUpon>Text.ascx</DependentUpon>
    </Compile>
    <Compile Include="Areas\Admin\DynamicData\FieldTemplates\Text_Edit.ascx.cs">
      <DependentUpon>Text_Edit.ascx</DependentUpon>
      <SubType>ASPXCodeBehind</SubType>
    </Compile>
    <Compile Include="Areas\Admin\DynamicData\FieldTemplates\Text_Edit.ascx.designer.cs">
      <DependentUpon>Text_Edit.ascx</DependentUpon>
    </Compile>
    <Compile Include="Areas\Admin\DynamicData\FieldTemplates\Url.ascx.cs">
      <DependentUpon>Url.ascx</DependentUpon>
      <SubType>ASPXCodeBehind</SubType>
    </Compile>
    <Compile Include="Areas\Admin\DynamicData\FieldTemplates\Url.ascx.designer.cs">
      <DependentUpon>Url.ascx</DependentUpon>
    </Compile>
    <Compile Include="Areas\Admin\DynamicData\Filters\Boolean.ascx.cs">
      <DependentUpon>Boolean.ascx</DependentUpon>
      <SubType>ASPXCodeBehind</SubType>
    </Compile>
    <Compile Include="Areas\Admin\DynamicData\Filters\Boolean.ascx.designer.cs">
      <DependentUpon>Boolean.ascx</DependentUpon>
    </Compile>
    <Compile Include="Areas\Admin\DynamicData\Filters\Enumeration.ascx.cs">
      <DependentUpon>Enumeration.ascx</DependentUpon>
      <SubType>ASPXCodeBehind</SubType>
    </Compile>
    <Compile Include="Areas\Admin\DynamicData\Filters\Enumeration.ascx.designer.cs">
      <DependentUpon>Enumeration.ascx</DependentUpon>
    </Compile>
    <Compile Include="Areas\Admin\DynamicData\Filters\ForeignKey.ascx.cs">
      <DependentUpon>ForeignKey.ascx</DependentUpon>
      <SubType>ASPXCodeBehind</SubType>
    </Compile>
    <Compile Include="Areas\Admin\DynamicData\Filters\ForeignKey.ascx.designer.cs">
      <DependentUpon>ForeignKey.ascx</DependentUpon>
    </Compile>
    <Compile Include="Areas\Admin\DynamicData\PageTemplates\Details.aspx.cs">
      <DependentUpon>Details.aspx</DependentUpon>
      <SubType>ASPXCodeBehind</SubType>
    </Compile>
    <Compile Include="Areas\Admin\DynamicData\PageTemplates\Details.aspx.designer.cs">
      <DependentUpon>Details.aspx</DependentUpon>
    </Compile>
    <Compile Include="Areas\Admin\DynamicData\PageTemplates\Edit.aspx.cs">
      <DependentUpon>Edit.aspx</DependentUpon>
      <SubType>ASPXCodeBehind</SubType>
    </Compile>
    <Compile Include="Areas\Admin\DynamicData\PageTemplates\Edit.aspx.designer.cs">
      <DependentUpon>Edit.aspx</DependentUpon>
    </Compile>
    <Compile Include="Areas\Admin\DynamicData\PageTemplates\Insert.aspx.cs">
      <DependentUpon>Insert.aspx</DependentUpon>
      <SubType>ASPXCodeBehind</SubType>
    </Compile>
    <Compile Include="Areas\Admin\DynamicData\PageTemplates\Insert.aspx.designer.cs">
      <DependentUpon>Insert.aspx</DependentUpon>
    </Compile>
    <Compile Include="Areas\Admin\DynamicData\PageTemplates\List.aspx.cs">
      <DependentUpon>List.aspx</DependentUpon>
      <SubType>ASPXCodeBehind</SubType>
    </Compile>
    <Compile Include="Areas\Admin\DynamicData\PageTemplates\List.aspx.designer.cs">
      <DependentUpon>List.aspx</DependentUpon>
    </Compile>
    <Compile Include="Areas\Admin\DynamicData\Site.master.cs">
      <DependentUpon>Site.master</DependentUpon>
      <SubType>ASPXCodeBehind</SubType>
    </Compile>
    <Compile Include="Areas\Admin\DynamicData\Site.master.designer.cs">
      <DependentUpon>Site.master</DependentUpon>
    </Compile>
    <Compile Include="Controllers\StatisticsController.cs" />
    <Compile Include="OData\QueryInterceptors\CountInterceptor.cs">
      <SubType>Code</SubType>
    </Compile>
    <Compile Include="OData\QueryInterceptors\DisregardODataInterceptor.cs" />
    <Compile Include="OData\SearchService\SearchAdaptor.cs" />
    <Compile Include="OData\V1FeedPackage.cs">
      <SubType>Code</SubType>
    </Compile>
    <Compile Include="OData\PackageExtensions.cs">
      <SubType>Code</SubType>
    </Compile>
    <Compile Include="OData\V2FeedPackage.cs">
      <SubType>Code</SubType>
    </Compile>
    <Compile Include="Filters\ApiAuthorizeAttribute.cs" />
    <Compile Include="Filters\CacheFilter.cs" />
    <Compile Include="Filters\CompressFilter.cs" />
    <Compile Include="Filters\RequiresAccountConfirmationAttribute.cs" />
    <Compile Include="Helpers\AccordeonHelper.cs" />
    <Compile Include="Helpers\EnumHelper.cs" />
    <Compile Include="Helpers\FileHelper.cs" />
    <Compile Include="Helpers\HtmlExtensions.cs" />
    <Compile Include="Helpers\StringExtensions.cs" />
    <Compile Include="Helpers\StatisticsHelper.cs" />
    <Compile Include="Helpers\TreeView.cs" />
    <Compile Include="ImageResult.cs" />
    <Compile Include="Infrastructure\AntiForgeryErrorFilter.cs" />
    <Compile Include="Infrastructure\ApplicationVersionHelper.cs" />
    <Compile Include="Infrastructure\Lucene\ExternalSearchService.cs" />
    <Compile Include="Infrastructure\MandatoryAttribute.cs" />
    <Compile Include="Infrastructure\NotEqualAttribute.cs" />
    <Compile Include="Infrastructure\ReadOnlyModeErrorFilter.cs" />
    <Compile Include="Infrastructure\SafeRedirectResult.cs" />
    <Compile Include="Infrastructure\StatisticsReport.cs" />
    <Compile Include="Infrastructure\SubtextAttribute.cs" />
    <Compile Include="Infrastructure\HintAttribute.cs" />
    <Compile Include="Infrastructure\HttpHeaderValueProvider.cs" />
    <Compile Include="Infrastructure\HttpHeaderValueProviderFactory.cs" />
    <Compile Include="Infrastructure\HttpStatusCodeWithBodyResult.cs" />
    <Compile Include="Infrastructure\Jobs\NuGetJobCoordinator.cs" />
    <Compile Include="Infrastructure\Lucene\AnalysisHelper.cs" />
    <Compile Include="Infrastructure\Lucene\LuceneCommon.cs" />
    <Compile Include="Infrastructure\Lucene\LuceneIndexingJob.cs" />
    <Compile Include="Infrastructure\Lucene\LuceneIndexingService.cs" />
    <Compile Include="Infrastructure\Lucene\PerFieldAnalyzer.cs" />
    <Compile Include="Infrastructure\Lucene\NuGetSearchTerm.cs" />
    <Compile Include="Infrastructure\TracingHttpHandler.cs" />
    <Compile Include="Infrastructure\UserSafeException.cs" />
    <Compile Include="Migrations\201110060711357_Initial.cs">
      <SubType>Code</SubType>
    </Compile>
    <Compile Include="Migrations\201110060711357_Initial.Designer.cs">
      <DependentUpon>201110060711357_Initial.cs</DependentUpon>
    </Compile>
    <Compile Include="Migrations\201110102157002_PrereleaseChanges.cs">
      <SubType>Code</SubType>
    </Compile>
    <Compile Include="Migrations\201110102157002_PrereleaseChanges.Designer.cs">
      <DependentUpon>201110102157002_PrereleaseChanges.cs</DependentUpon>
    </Compile>
    <Compile Include="Migrations\201110180052097_GallerySettings.cs">
      <SubType>Code</SubType>
    </Compile>
    <Compile Include="Migrations\201110180052097_GallerySettings.Designer.cs">
      <DependentUpon>201110180052097_GallerySettings.cs</DependentUpon>
    </Compile>
    <Compile Include="Migrations\201110230649210_PackageOwnerRequests.cs">
      <SubType>Code</SubType>
    </Compile>
    <Compile Include="Migrations\201110230649210_PackageOwnerRequests.Designer.cs">
      <DependentUpon>201110230649210_PackageOwnerRequests.cs</DependentUpon>
    </Compile>
    <Compile Include="Migrations\201111022024584_PackageDependencyVersionSpec.cs">
      <SubType>Code</SubType>
    </Compile>
    <Compile Include="Migrations\201111022024584_PackageDependencyVersionSpec.Designer.cs">
      <DependentUpon>201111022024584_PackageDependencyVersionSpec.cs</DependentUpon>
    </Compile>
    <Compile Include="Migrations\201111022051010_PackageReleaseNotes.cs">
      <SubType>Code</SubType>
    </Compile>
    <Compile Include="Migrations\201111022051010_PackageReleaseNotes.Designer.cs">
      <DependentUpon>201111022051010_PackageReleaseNotes.cs</DependentUpon>
    </Compile>
    <Compile Include="Migrations\201111080239544_ListPackagesIndexes.cs">
      <SubType>Code</SubType>
    </Compile>
    <Compile Include="Migrations\201111080239544_ListPackagesIndexes.Designer.cs">
      <DependentUpon>201111080239544_ListPackagesIndexes.cs</DependentUpon>
    </Compile>
    <Compile Include="Migrations\201111080816426_DisplayPackageIndexes.cs">
      <SubType>Code</SubType>
    </Compile>
    <Compile Include="Migrations\201111080816426_DisplayPackageIndexes.Designer.cs">
      <DependentUpon>201111080816426_DisplayPackageIndexes.cs</DependentUpon>
    </Compile>
    <Compile Include="Migrations\201111081908453_MyPackagesIndexes.cs">
      <SubType>Code</SubType>
    </Compile>
    <Compile Include="Migrations\201111081908453_MyPackagesIndexes.Designer.cs">
      <DependentUpon>201111081908453_MyPackagesIndexes.cs</DependentUpon>
    </Compile>
    <Compile Include="Migrations\201111150729167_AddSmtpPassword.cs">
      <SubType>Code</SubType>
    </Compile>
    <Compile Include="Migrations\201111150729167_AddSmtpPassword.Designer.cs">
      <DependentUpon>201111150729167_AddSmtpPassword.cs</DependentUpon>
    </Compile>
    <Compile Include="Migrations\201111222338036_GalleryOwnerEmailSettings.cs">
      <SubType>Code</SubType>
    </Compile>
    <Compile Include="Migrations\201111222338036_GalleryOwnerEmailSettings.Designer.cs">
      <DependentUpon>201111222338036_GalleryOwnerEmailSettings.cs</DependentUpon>
    </Compile>
    <Compile Include="Migrations\201201031925005_AddPasswordHash.cs">
      <SubType>Code</SubType>
    </Compile>
    <Compile Include="Migrations\201201031925005_AddPasswordHash.Designer.cs">
      <DependentUpon>201201031925005_AddPasswordHash.cs</DependentUpon>
    </Compile>
    <Compile Include="Migrations\201203180016174_CuratedFeeds.cs" />
    <Compile Include="Migrations\201203180016174_CuratedFeeds.Designer.cs">
      <DependentUpon>201203180016174_CuratedFeeds.cs</DependentUpon>
    </Compile>
    <Compile Include="Migrations\201203180320147_ChangeCuratedFeedIdToName.cs" />
    <Compile Include="Migrations\201203180320147_ChangeCuratedFeedIdToName.Designer.cs">
      <DependentUpon>201203180320147_ChangeCuratedFeedIdToName.cs</DependentUpon>
    </Compile>
    <Compile Include="Migrations\201203182132476_CuratedPackages.cs" />
    <Compile Include="Migrations\201203182132476_CuratedPackages.Designer.cs">
      <DependentUpon>201203182132476_CuratedPackages.cs</DependentUpon>
    </Compile>
    <Compile Include="Migrations\201205172325056_FrameworkName.cs" />
    <Compile Include="Migrations\201205172325056_FrameworkName.Designer.cs">
      <DependentUpon>201205172325056_FrameworkName.cs</DependentUpon>
    </Compile>
    <Compile Include="Migrations\201206131919241_AddTargetFxToDependencies.cs" />
    <Compile Include="Migrations\201206131919241_AddTargetFxToDependencies.Designer.cs">
      <DependentUpon>201206131919241_AddTargetFxToDependencies.cs</DependentUpon>
    </Compile>
    <Compile Include="Migrations\201206250141447_ExecuteELMAHSql.cs" />
    <Compile Include="Migrations\201206250141447_ExecuteELMAHSql.Designer.cs">
      <DependentUpon>201206250141447_ExecuteELMAHSql.cs</DependentUpon>
    </Compile>
    <Compile Include="Migrations\201208171904586_Language.cs" />
    <Compile Include="Migrations\201208171904586_Language.Designer.cs">
      <DependentUpon>201208171904586_Language.cs</DependentUpon>
    </Compile>
    <Compile Include="Migrations\201208222206329_ColumnLengthOfPackageTable.cs" />
    <Compile Include="Migrations\201208222206329_ColumnLengthOfPackageTable.Designer.cs">
      <DependentUpon>201208222206329_ColumnLengthOfPackageTable.cs</DependentUpon>
    </Compile>
    <Compile Include="Migrations\201208222227425_PackageIndexes.cs" />
    <Compile Include="Migrations\201208222227425_PackageIndexes.Designer.cs">
      <DependentUpon>201208222227425_PackageIndexes.cs</DependentUpon>
    </Compile>
    <Compile Include="Migrations\201208230640333_PackageSortingIndexes.cs" />
    <Compile Include="Migrations\201208230640333_PackageSortingIndexes.Designer.cs">
      <DependentUpon>201208230640333_PackageSortingIndexes.cs</DependentUpon>
    </Compile>
    <Compile Include="Migrations\201208302051344_CreateAggregateStatisticsSP.cs" />
    <Compile Include="Migrations\201208302051344_CreateAggregateStatisticsSP.Designer.cs">
      <DependentUpon>201208302051344_CreateAggregateStatisticsSP.cs</DependentUpon>
    </Compile>
    <Compile Include="Migrations\201209181743161_AggregateStatsSp_ReduxLastUpdate.cs" />
    <Compile Include="Migrations\201209181743161_AggregateStatsSp_ReduxLastUpdate.Designer.cs">
      <DependentUpon>201209181743161_AggregateStatsSp_ReduxLastUpdate.cs</DependentUpon>
    </Compile>
    <Compile Include="Migrations\201210312146585_GallerySettings_TotalDownloadCount.cs" />
    <Compile Include="Migrations\201210312146585_GallerySettings_TotalDownloadCount.Designer.cs">
      <DependentUpon>201210312146585_GallerySettings_TotalDownloadCount.cs</DependentUpon>
    </Compile>
    <Compile Include="Migrations\201210312150156_AggregateStatistics_TotalDownloadCount.cs" />
    <Compile Include="Migrations\201210312150156_AggregateStatistics_TotalDownloadCount.Designer.cs">
      <DependentUpon>201210312150156_AggregateStatistics_TotalDownloadCount.cs</DependentUpon>
    </Compile>
    <Compile Include="Migrations\201211271813001_AddNuGetOperation.cs" />
    <Compile Include="Migrations\201211271813001_AddNuGetOperation.Designer.cs">
      <DependentUpon>201211271813001_AddNuGetOperation.cs</DependentUpon>
    </Compile>
    <Compile Include="Migrations\201301180132053_RemoveWorkItems.cs" />
    <Compile Include="Migrations\201301180132053_RemoveWorkItems.Designer.cs">
      <DependentUpon>201301180132053_RemoveWorkItems.cs</DependentUpon>
    </Compile>
    <Compile Include="Migrations\201302072118537_MovingGallerySettingsToConfiguration.cs" />
    <Compile Include="Migrations\201302072118537_MovingGallerySettingsToConfiguration.Designer.cs">
      <DependentUpon>201302072118537_MovingGallerySettingsToConfiguration.cs</DependentUpon>
    </Compile>
    <Compile Include="Migrations\201302282115583_AddMinRequiredVerisonColumn.cs" />
    <Compile Include="Migrations\201302282115583_AddMinRequiredVerisonColumn.Designer.cs">
      <DependentUpon>201302282115583_AddMinRequiredVerisonColumn.cs</DependentUpon>
    </Compile>
    <Compile Include="Migrations\201304020006512_UserLookupOptimization.cs" />
    <Compile Include="Migrations\201304020006512_UserLookupOptimization.Designer.cs">
      <DependentUpon>201304020006512_UserLookupOptimization.cs</DependentUpon>
    </Compile>
    <Compile Include="Migrations\201304251927587_UserCreatedDate.cs" />
    <Compile Include="Migrations\201304251927587_UserCreatedDate.Designer.cs">
      <DependentUpon>201304251927587_UserCreatedDate.cs</DependentUpon>
    </Compile>
    <Compile Include="Migrations\201304091828587_Contract_UniqueCuratedPackages.cs" />
    <Compile Include="Migrations\201304091828587_Contract_UniqueCuratedPackages.Designer.cs">
      <DependentUpon>201304091828587_Contract_UniqueCuratedPackages.cs</DependentUpon>
    </Compile>
    <Compile Include="Migrations\201306031734581_WidenStatisticsOperationColumn.cs" />
    <Compile Include="Migrations\201306031734581_WidenStatisticsOperationColumn.Designer.cs">
      <DependentUpon>201306031734581_WidenStatisticsOperationColumn.cs</DependentUpon>
    </Compile>
    <Compile Include="Migrations\201306031754328_SupportNewClientHeaders.cs" />
    <Compile Include="Migrations\201306031754328_SupportNewClientHeaders.Designer.cs">
      <DependentUpon>201306031754328_SupportNewClientHeaders.cs</DependentUpon>
    </Compile>
    <Compile Include="Migrations\201308051913351_EditableMetadata.cs" />
    <Compile Include="Migrations\201308051913351_EditableMetadata.Designer.cs">
      <DependentUpon>201308051913351_EditableMetadata.cs</DependentUpon>
    </Compile>
    <Compile Include="Migrations\201308292200027_PackageLastEditedTimestamp.cs" />
    <Compile Include="Migrations\201308292200027_PackageLastEditedTimestamp.Designer.cs">
      <DependentUpon>201308292200027_PackageLastEditedTimestamp.cs</DependentUpon>
    </Compile>
    <Compile Include="Migrations\201308302258388_AddPackageEditLastErrorColumn.cs" />
    <Compile Include="Migrations\201308302258388_AddPackageEditLastErrorColumn.Designer.cs">
      <DependentUpon>201308302258388_AddPackageEditLastErrorColumn.cs</DependentUpon>
    </Compile>
    <Compile Include="Migrations\201309092040124_LicenseReports.cs" />
    <Compile Include="Migrations\201309092040124_LicenseReports.Designer.cs">
      <DependentUpon>201309092040124_LicenseReports.cs</DependentUpon>
    </Compile>
    <Compile Include="Migrations\201309092041546_AddPackageLicenseReportSproc.cs" />
    <Compile Include="Migrations\201309092041546_AddPackageLicenseReportSproc.Designer.cs">
      <DependentUpon>201309092041546_AddPackageLicenseReportSproc.cs</DependentUpon>
    </Compile>
    <Compile Include="Migrations\201309101922464_NormalizedVersionColumn.cs" />
    <Compile Include="Migrations\201309101922464_NormalizedVersionColumn.Designer.cs">
      <DependentUpon>201309101922464_NormalizedVersionColumn.cs</DependentUpon>
    </Compile>
    <Compile Include="Migrations\201309172217450_CredentialsTable.cs" />
    <Compile Include="Migrations\201309172217450_CredentialsTable.Designer.cs">
      <DependentUpon>201309172217450_CredentialsTable.cs</DependentUpon>
    </Compile>
    <Compile Include="Migrations\201310281909048_PackageStatistics.cs" />
    <Compile Include="Migrations\201310281909048_PackageStatistics.Designer.cs">
      <DependentUpon>201310281909048_PackageStatistics.cs</DependentUpon>
    </Compile>
    <Compile Include="Migrations\201310301757446_RemoveOldCredentialColumns.cs" />
    <Compile Include="Migrations\201310301757446_RemoveOldCredentialColumns.Designer.cs">
      <DependentUpon>201310301757446_RemoveOldCredentialColumns.cs</DependentUpon>
    </Compile>
    <Compile Include="Migrations\201310301947399_AddCredentialDescriptionColumn.cs" />
    <Compile Include="Migrations\201310301947399_AddCredentialDescriptionColumn.Designer.cs">
      <DependentUpon>201310301947399_AddCredentialDescriptionColumn.cs</DependentUpon>
    </Compile>
    <Compile Include="Migrations\201311261928187_NullifyOldColumns.cs" />
    <Compile Include="Migrations\201311261928187_NullifyOldColumns.Designer.cs">
      <DependentUpon>201311261928187_NullifyOldColumns.cs</DependentUpon>
    </Compile>
    <Compile Include="Migrations\201505261416326_UniquePackageRegistration.cs" />
    <Compile Include="Migrations\201505261416326_UniquePackageRegistration.Designer.cs">
      <DependentUpon>201505261416326_UniquePackageRegistration.cs</DependentUpon>
    </Compile>
    <Compile Include="Migrations\201507171324501_AdditionalIndexesForPerformance.cs" />
    <Compile Include="Migrations\201507171324501_AdditionalIndexesForPerformance.Designer.cs">
      <DependentUpon>201507171324501_AdditionalIndexesForPerformance.cs</DependentUpon>
    </Compile>
    <Compile Include="Migrations\201508031046581_IndexPackagesLastUpdatedWithIsListed.cs" />
    <Compile Include="Migrations\201508031046581_IndexPackagesLastUpdatedWithIsListed.Designer.cs">
      <DependentUpon>201508031046581_IndexPackagesLastUpdatedWithIsListed.cs</DependentUpon>
    </Compile>
    <Compile Include="Migrations\201510010732458_EntityFramework6.cs" />
    <Compile Include="Migrations\201510010732458_EntityFramework6.Designer.cs">
      <DependentUpon>201510010732458_EntityFramework6.cs</DependentUpon>
    </Compile>
    <Compile Include="Migrations\201510011319560_PackageDelete.cs" />
    <Compile Include="Migrations\201510011319560_PackageDelete.Designer.cs">
      <DependentUpon>201510011319560_PackageDelete.cs</DependentUpon>
    </Compile>
    <Compile Include="Migrations\201511050008198_PackagesCreatedDateDefaultValue.cs" />
    <Compile Include="Migrations\201511050008198_PackagesCreatedDateDefaultValue.Designer.cs">
      <DependentUpon>201511050008198_PackagesCreatedDateDefaultValue.cs</DependentUpon>
    </Compile>
    <Compile Include="Migrations\MigrationsConfiguration.cs" />
    <Compile Include="Migrations\SqlResourceMigration.cs" />
    <Compile Include="OData\Conventions\ActionCountRoutingConvention.cs" />
    <Compile Include="OData\Conventions\ControllerAliasingODataRoutingConvention.cs" />
    <Compile Include="OData\Conventions\CompositeKeyRoutingConvention.cs" />
    <Compile Include="OData\Conventions\EntitySetCountRoutingConvention.cs" />
    <Compile Include="OData\Conventions\MethodNameActionRoutingConvention.cs" />
    <Compile Include="OData\NuGetODataController.cs" />
    <Compile Include="OData\Routing\CountODataPathHandler.cs" />
    <Compile Include="OData\Routing\CountPathSegment.cs" />
    <Compile Include="OData\Serializers\NuGetEntityTypeSerializer.cs" />
    <Compile Include="OData\Serializers\CustomSerializerProvider.cs" />
    <Compile Include="Infrastructure\Lucene\NuGetQueryParser.cs" />
    <Compile Include="RequestModels\DeletePackagesRequest.cs" />
    <Compile Include="RequestModels\EditPackageVersionRequest.cs" />
    <Compile Include="RequestModels\VerifyPackageRequest.cs" />
    <Compile Include="Services\ReflowPackageService.cs" />
    <Compile Include="ViewModels\ManageOrganizationsItemViewModel.cs" />
    <Compile Include="ViewModels\ManageOrganizationsViewModel.cs" />
    <Compile Include="ViewModels\ChangeEmailViewModel.cs" />
    <Compile Include="ViewModels\ChangeNotificationsViewModel.cs" />
    <Compile Include="ViewModels\ChangePasswordViewModel.cs" />
    <Compile Include="ViewModels\ListPackageOwnerViewModel.cs" />
    <Compile Include="ViewModels\OrganizationAccountViewModel.cs" />
    <Compile Include="ViewModels\OrganizationMemberViewModel.cs" />
    <Compile Include="ViewModels\DeleteAccountViewModel.cs" />
    <Compile Include="ViewModels\ApiKeyOwnerViewModel.cs" />
    <Compile Include="ViewModels\PackageOwnersResultViewModel.cs" />
    <Compile Include="ViewModels\ApiKeyListViewModel.cs" />
    <Compile Include="ViewModels\ApiKeyViewModel.cs" />
    <Compile Include="ViewModels\OwnerRequestsListItemViewModel.cs" />
    <Compile Include="ViewModels\PackageStatusSummary.cs" />
    <Compile Include="ViewModels\ReportViewModel.cs" />
    <Compile Include="ViewModels\ReservedNamespaceListViewModel.cs" />
    <Compile Include="ViewModels\ReservedNamespaceListItemViewModel.cs" />
    <Compile Include="ViewModels\OwnerRequestsListViewModel.cs" />
    <Compile Include="ViewModels\OwnerRequestsViewModel.cs" />
    <Compile Include="ViewModels\PackageHeadingModel.cs" />
    <Compile Include="ViewModels\PackageManagerViewModel.cs" />
    <Compile Include="ViewModels\ReportMyPackageViewModel.cs" />
    <Compile Include="ViewModels\PackageListSearchViewModel.cs" />
    <Compile Include="ViewModels\ThirdPartyPackageManagerViewModel.cs" />
    <Compile Include="ViewModels\TransformAccountFailedViewModel.cs" />
    <Compile Include="ViewModels\TransformAccountViewModel.cs" />
    <Compile Include="ViewModels\UserAccountViewModel.cs" />
    <Compile Include="WebApi\PlainTextResult.cs" />
    <Compile Include="WebApi\QueryResult.cs" />
    <Compile Include="WebApi\QueryResultDefaults.cs" />
    <Compile Include="WebApi\QueryResultExtensions.cs" />
    <Content Include="ApplicationInsights.config">
      <CopyToOutputDirectory>PreserveNewest</CopyToOutputDirectory>
      <SubType>Designer</SubType>
    </Content>
    <Content Include="App_404.aspx" />
    <Content Include="App_400.aspx" />
    <Content Include="App_500.aspx" />
    <Content Include="Areas\Admin\DynamicData\FieldTemplates\Url_Edit.ascx" />
    <Content Include="Areas\Admin\DynamicData\PageTemplates\ListDetails.aspx" />
    <Content Include="Content\admin\SupportRequestStyles.css" />
    <Content Include="Content\fabric.css" />
    <Content Include="Content\gallery\img\logo-og-600x600.png" />
    <Content Include="Content\gallery\img\rss-24x24.png" />
    <Content Include="Content\Images\icons\apiKey.png" />
    <Content Include="Content\Images\icons\apiKeyExpired.png" />
    <Content Include="Content\Images\icons\apiKeyLegacy.png" />
    <Content Include="Content\Images\icons\apiKeyNew.png" />
    <Content Include="Content\Images\icons\copy.png" />
    <Content Include="Content\Images\icons\delete.png" />
    <Content Include="Content\Images\icons\edit.png" />
    <Content Include="Content\Images\icons\expire.png" />
    <Content Include="Content\Images\icons\regenerate.png" />
    <Content Include="Content\gallery\css\bootstrap-theme.css" />
    <Content Include="Content\gallery\css\bootstrap.css" />
    <Content Include="Content\gallery\css\fabric.css" />
    <Content Include="Content\gallery\img\api-key-256x256.png" />
    <Content Include="Content\gallery\img\api-key-expired-256x256.png" />
    <Content Include="Content\gallery\img\api-key-expired.svg" />
    <Content Include="Content\gallery\img\api-key-legacy-256x256.png" />
    <Content Include="Content\gallery\img\api-key-legacy.svg" />
    <Content Include="Content\gallery\img\api-key-new-256x256.png" />
    <Content Include="Content\gallery\img\api-key-new.svg" />
    <Content Include="Content\gallery\img\api-key.svg" />
    <Content Include="Content\gallery\img\blue-circle-225x225.png" />
    <Content Include="Content\gallery\img\blue-circle.svg" />
    <Content Include="Content\gallery\img\circuit-board.svg" />
    <Content Include="Content\gallery\img\default-package-icon-256x256.png" />
    <Content Include="Content\gallery\img\default-package-icon.svg" />
    <Content Include="Content\gallery\img\dotnet-foundation-42x42.png" />
    <Content Include="Content\gallery\img\dotnet-foundation.svg" />
    <Content Include="Content\gallery\img\facebook-24x24.png" />
    <Content Include="Content\gallery\img\facebook.svg" />
    <Content Include="Content\gallery\img\git-32x32.png" />
    <Content Include="Content\gallery\img\git.svg" />
    <Content Include="Content\gallery\img\fuget-32x32.png" />
    <Content Include="Content\gallery\img\fuget.svg" />
    <Content Include="Content\gallery\img\github-32x32.png" />
    <Content Include="Content\gallery\img\github.svg" />
    <Content Include="Content\gallery\img\logo-footer-184x57.png" />
    <Content Include="Content\gallery\img\logo-footer.svg" />
    <Content Include="Content\gallery\img\logo-header-94x29.png" />
    <Content Include="Content\gallery\img\logo-header.svg" />
    <Content Include="Content\gallery\img\manage-organizations-260x150.png" />
    <Content Include="Content\gallery\img\manage-organizations.svg" />
    <Content Include="Content\gallery\img\microsoft-account-24x24.png" />
    <Content Include="Content\gallery\img\microsoft-account.svg" />
    <Content Include="Content\gallery\img\orange-circle-225x225.png" />
    <Content Include="Content\gallery\img\orange-circle.svg" />
    <Content Include="Content\gallery\img\purple-circle-225x225.png" />
    <Content Include="Content\gallery\img\purple-circle.svg" />
    <Content Include="Content\gallery\img\reserved-indicator-14x14.png" />
    <Content Include="Content\gallery\img\reserved-indicator-20x20.png" />
    <Content Include="Content\gallery\img\reserved-indicator-256x256.png" />
    <Content Include="Content\gallery\img\reserved-indicator-25x25.png" />
    <Content Include="Content\gallery\img\reserved-indicator.svg" />
    <Content Include="Content\gallery\img\rss-36x36.png" />
    <Content Include="Content\gallery\img\rss.svg" />
    <Content Include="Content\gallery\img\twitter-24x24.png" />
    <Content Include="Content\gallery\img\twitter-36x36.png" />
    <Content Include="Content\gallery\img\twitter.svg" />
    <Content Include="Content\themes\custom\images\animated-overlay.gif" />
    <Content Include="Content\themes\custom\images\ui-bg_flat_0_aaaaaa_40x100.png" />
    <Content Include="Content\themes\custom\images\ui-bg_flat_75_ffffff_40x100.png" />
    <Content Include="Content\themes\custom\images\ui-bg_glass_55_fbf9ee_1x400.png" />
    <Content Include="Content\themes\custom\images\ui-bg_glass_65_ffffff_1x400.png" />
    <Content Include="Content\themes\custom\images\ui-bg_glass_75_dadada_1x400.png" />
    <Content Include="Content\themes\custom\images\ui-bg_glass_75_e6e6e6_1x400.png" />
    <Content Include="Content\themes\custom\images\ui-bg_glass_95_fef1ec_1x400.png" />
    <Content Include="Content\themes\custom\images\ui-bg_highlight-soft_75_cccccc_1x100.png" />
    <Content Include="Content\themes\custom\images\ui-icons_222222_256x240.png" />
    <Content Include="Content\themes\custom\images\ui-icons_2e83ff_256x240.png" />
    <Content Include="Content\themes\custom\images\ui-icons_454545_256x240.png" />
    <Content Include="Content\themes\custom\images\ui-icons_888888_256x240.png" />
    <Content Include="Content\themes\custom\images\ui-icons_cd0a0a_256x240.png" />
    <Content Include="D3 LICENSE.txt" />
    <EmbeddedResource Include="Areas\Admin\Migrations\201805221605033_DropPagerDutyColumn.resx">
      <DependentUpon>201805221605033_DropPagerDutyColumn.cs</DependentUpon>
    </EmbeddedResource>
    <EmbeddedResource Include="Infrastructure\AddPackageLicenseReport2.Up.sql" />
    <EmbeddedResource Include="Infrastructure\AddPackageLicenseReport2.Down.sql" />
    <Content Include="Areas\Admin\DynamicData\Content\Images\web.config">
      <SubType>Designer</SubType>
    </Content>
    <Content Include="Areas\Admin\Views\Delete\Index.cshtml" />
    <Content Include="Content\Logos\dnf.png" />
    <Compile Include="Services\AppActivatorException.cs" />
    <Compile Include="Services\CloudDownloadCountService.cs" />
    <Compile Include="Services\ConfirmOwnershipResult.cs" />
    <Compile Include="Services\DownloadCountObjectMaterializedInterceptor.cs" />
    <Compile Include="Services\IDownloadCountService.cs" />
    <Compile Include="Services\IPackageDeleteService.cs" />
    <Compile Include="Services\IRawSearchService.cs" />
    <Compile Include="Services\IStatusService.cs" />
    <Compile Include="Services\JsonStatisticsService.cs" />
    <Compile Include="Services\CloudReportService.cs" />
    <Compile Include="Services\IReportService.cs" />
    <Compile Include="Services\IStatisticsService.cs" />
    <Compile Include="Services\FileSystemFileStorageService.cs" />
    <Compile Include="Services\IAggregateStatsService.cs" />
    <Compile Include="Services\ISearchService.cs" />
    <Compile Include="Services\IUploadFileService.cs" />
    <Compile Include="Services\LocalFileReference.cs" />
    <Compile Include="Services\NullReportService.cs" />
    <Compile Include="Services\NullStatisticsService.cs" />
    <Compile Include="Services\PackageFileService.cs" />
    <Compile Include="Services\PackageSearchResults.cs" />
    <Compile Include="Services\JsonAggregateStatsService.cs" />
    <Compile Include="Services\SearchResults.cs" />
    <Compile Include="Services\SqlAggregateStatsService.cs" />
    <Compile Include="Services\SearchFilter.cs" />
    <Compile Include="Services\StatisticsReportName.cs" />
    <Compile Include="Services\StatisticsReportNotFoundException.cs" />
    <Compile Include="Services\StatisticsReportResult.cs" />
    <Compile Include="Services\StatusService.cs" />
    <Compile Include="Services\UploadFileService.cs" />
    <Compile Include="ViewModels\AggregateStats.cs" />
    <Compile Include="ViewModels\ContactSupportViewModel.cs" />
    <Compile Include="ViewModels\DeletePackageViewModel.cs" />
    <Compile Include="ViewModels\LogOnViewModel.cs" />
    <Compile Include="ViewModels\StatisticsWeeklyUsageItem.cs" />
    <Compile Include="ViewModels\StatisticsNuGetUsageItem.cs" />
    <Compile Include="ViewModels\StatisticsFact.cs" />
    <Compile Include="ViewModels\StatisticsPivot.cs" />
    <Compile Include="ViewModels\StatisticsDimension.cs" />
    <Compile Include="ViewModels\StatisticsPackagesReport.cs" />
    <Compile Include="ViewModels\DependencySetsViewModel.cs" />
    <Compile Include="ViewModels\AccountViewModel.cs" />
    <Compile Include="ViewModels\ConfirmationViewModel.cs" />
    <Compile Include="ViewModels\PackageOwnerConfirmationModel.cs" />
    <Compile Include="ViewModels\StatisticsPackagesItemViewModel.cs" />
    <Compile Include="ViewModels\StatisticsPackagesViewModel.cs" />
    <Compile Include="App_Start\AppActivator.cs" />
    <Compile Include="Controllers\ApiController.cs" />
    <Compile Include="Controllers\JsonApiController.cs" />
    <Compile Include="Controllers\PackagesController.cs" />
    <Compile Include="Controllers\AuthenticationController.cs" />
    <Compile Include="Controllers\UsersController.cs" />
    <Compile Include="Infrastructure\CookieTempDataProvider.cs" />
    <Compile Include="Services\SearchExtensionMethods.cs" />
    <Compile Include="ViewModels\ContactOwnersViewModel.cs" />
    <Compile Include="ViewModels\PasswordResetViewModel.cs" />
    <Compile Include="ViewModels\IPackageVersionModel.cs" />
    <Compile Include="ViewModels\IPageableEnumerable.cs" />
    <Compile Include="App_Start\Routes.cs" />
    <Compile Include="Services\FileSystemService.cs" />
    <Compile Include="Services\IFileSystemService.cs" />
    <Compile Include="App_Start\DefaultDependenciesModule.cs" />
    <Compile Include="Services\FormsAuthenticationService.cs" />
    <Compile Include="Services\IFormsAuthenticationService.cs" />
    <Compile Include="Services\IPackageFileService.cs" />
    <Compile Include="RequestModels\DisplayPackageRequest.cs" />
    <Compile Include="Strings.Designer.cs">
      <DependentUpon>Strings.resx</DependentUpon>
      <AutoGen>True</AutoGen>
      <DesignTime>True</DesignTime>
    </Compile>
    <Compile Include="Properties\AssemblyInfo.cs" />
    <Compile Include="Properties\AssemblyInfo.*.cs" />
    <Compile Include="RequestModels\SubmitPackageRequest.cs" />
    <Compile Include="RouteName.cs" />
    <Compile Include="App_Start\VersionRouteConstraint.cs" />
    <Compile Include="ViewModels\DisplayPackageViewModel.cs" />
    <Compile Include="ViewModels\IPreviousNextPager.cs" />
    <Compile Include="ViewModels\ManagePackagesViewModel.cs" />
    <Compile Include="ViewModels\ListPackageItemViewModel.cs" />
    <Compile Include="ViewModels\PackageListViewModel.cs" />
    <Compile Include="ViewModels\PackageViewModel.cs" />
    <Compile Include="ViewModels\PasswordResetRequestViewModel.cs" />
    <Compile Include="ViewModels\PreviousNextPagerViewModel.cs" />
    <Compile Include="ViewModels\ReportAbuseViewModel.cs" />
    <Compile Include="ViewModels\TrivialPackageVersionModel.cs" />
    <Compile Include="ViewModels\UserProfileModel.cs" />
    <Content Include="Branding\Views\_ViewStart.cshtml" />
    <Content Include="App_Data\Files\Content\Privacy-Policy.md" />
    <Content Include="App_Data\Files\Content\ReadOnly.md" />
    <Content Include="App_Data\Files\Content\Team.json" />
    <Content Include="App_Data\Files\Content\Terms-Of-Use.md" />
    <Content Include="Branding\Views\web.config" />
    <Compile Include="Views\NuGetViewBase.cs" />
    <Content Include="Areas\Admin\Views\SupportRequest\Index.cshtml" />
    <Content Include="Areas\Admin\Views\SupportRequest\Admins.cshtml" />
    <EmbeddedResource Include="Migrations\201703221228170_AddSemVerLevelKeyColumn.resx">
      <DependentUpon>201703221228170_AddSemVerLevelKeyColumn.cs</DependentUpon>
    </EmbeddedResource>
    <EmbeddedResource Include="Migrations\201704191802404_AddIndexPackageRegistrationKeySemVer.resx">
      <DependentUpon>201704191802404_AddIndexPackageRegistrationKeySemVer.cs</DependentUpon>
    </EmbeddedResource>
    <EmbeddedResource Include="Migrations\201704211454424_SecurityPolicies.resx">
      <DependentUpon>201704211454424_SecurityPolicies.cs</DependentUpon>
    </EmbeddedResource>
    <EmbeddedResource Include="Migrations\201705032101231_SecurityPoliciesFix.resx">
      <DependentUpon>201705032101231_SecurityPoliciesFix.cs</DependentUpon>
    </EmbeddedResource>
    <EmbeddedResource Include="Migrations\201705031714183_AddIndexSemVerLevelKey.resx">
      <DependentUpon>201705031714183_AddIndexSemVerLevelKey.cs</DependentUpon>
    </EmbeddedResource>
    <EmbeddedResource Include="Migrations\201705041614287_UserSecurityPolicies_SubscriptionColumn.resx">
      <DependentUpon>201705041614287_UserSecurityPolicies_SubscriptionColumn.cs</DependentUpon>
    </EmbeddedResource>
    <EmbeddedResource Include="Migrations\201706061829243_AddSemVer2LatestVersionColumns.resx">
      <DependentUpon>201706061829243_AddSemVer2LatestVersionColumns.cs</DependentUpon>
    </EmbeddedResource>
    <EmbeddedResource Include="Migrations\201706080632469_AddIndexIsLatestSemVer2.resx">
      <DependentUpon>201706080632469_AddIndexIsLatestSemVer2.cs</DependentUpon>
    </EmbeddedResource>
    <EmbeddedResource Include="Migrations\201706080930506_AddIndexSemVerLevelKeyPackageRegistrationKey.resx">
      <DependentUpon>201706080930506_AddIndexSemVerLevelKeyPackageRegistrationKey.cs</DependentUpon>
    </EmbeddedResource>
    <EmbeddedResource Include="Migrations\201706262349176_AddRepositoryURL_ReadMe.resx">
      <DependentUpon>201706262349176_AddRepositoryURL_ReadMe.cs</DependentUpon>
    </EmbeddedResource>
    <EmbeddedResource Include="Migrations\201708241907124_PrefixReservation.resx">
      <DependentUpon>201708241907124_PrefixReservation.cs</DependentUpon>
    </EmbeddedResource>
    <EmbeddedResource Include="Migrations\201709072246362_AddPackageLicenseReport2Sproc.resx">
      <DependentUpon>201709072246362_AddPackageLicenseReport2Sproc.cs</DependentUpon>
    </EmbeddedResource>
    <EmbeddedResource Include="Migrations\201709111714021_AddPackageStatusKey.resx">
      <DependentUpon>201709111714021_AddPackageStatusKey.cs</DependentUpon>
    </EmbeddedResource>
    <EmbeddedResource Include="Migrations\201709202249402_AddPackageOwnershipRequestsPage.resx">
      <DependentUpon>201709202249402_AddPackageOwnershipRequestsPage.cs</DependentUpon>
    </EmbeddedResource>
    <EmbeddedResource Include="Migrations\201710301857232_Organizations.resx">
      <DependentUpon>201710301857232_Organizations.cs</DependentUpon>
    </EmbeddedResource>
    <EmbeddedResource Include="Migrations\201711021733062_ApiKeyOwnerScope.resx">
      <DependentUpon>201711021733062_ApiKeyOwnerScope.cs</DependentUpon>
    </EmbeddedResource>
    <EmbeddedResource Include="Migrations\201711082145351_AddAccountDelete.resx">
      <DependentUpon>201711082145351_AddAccountDelete.cs</DependentUpon>
    </EmbeddedResource>
    <EmbeddedResource Include="Migrations\201711291842225_AddCertificate.resx">
      <DependentUpon>201711291842225_AddCertificate.cs</DependentUpon>
    </EmbeddedResource>
    <EmbeddedResource Include="Migrations\201712052213307_AddPackageIdLocking.resx">
      <DependentUpon>201712052213307_AddPackageIdLocking.cs</DependentUpon>
    </EmbeddedResource>
    <EmbeddedResource Include="Migrations\201712211850074_MembershipRequests.resx">
      <DependentUpon>201712211850074_MembershipRequests.cs</DependentUpon>
    </EmbeddedResource>
    <EmbeddedResource Include="Migrations\201801101337052_RemovePackageEdits.resx">
      <DependentUpon>201801101337052_RemovePackageEdits.cs</DependentUpon>
    </EmbeddedResource>
    <EmbeddedResource Include="Migrations\201803202317063_AddEnableMultiFactorAuthentication.resx">
      <DependentUpon>201803202317063_AddEnableMultiFactorAuthentication.cs</DependentUpon>
    </EmbeddedResource>
    <EmbeddedResource Include="Migrations\201804171613337_AddCertificateRegistration.resx">
      <DependentUpon>201804171613337_AddCertificateRegistration.cs</DependentUpon>
    </EmbeddedResource>
    <EmbeddedResource Include="Migrations\201804241507196_RemoveUserCertificateIsActive.resx">
      <DependentUpon>201804241507196_RemoveUserCertificateIsActive.cs</DependentUpon>
    </EmbeddedResource>
    <EmbeddedResource Include="Migrations\201805012001354_AddUserCertificatesIndex.resx">
      <DependentUpon>201805012001354_AddUserCertificatesIndex.cs</DependentUpon>
    </EmbeddedResource>
    <EmbeddedResource Include="Migrations\201805091846502_MakeCertificatesSha1ThumbprintRequired.resx">
      <DependentUpon>201805091846502_MakeCertificatesSha1ThumbprintRequired.cs</DependentUpon>
    </EmbeddedResource>
    <EmbeddedResource Include="Migrations\201807031816101_AccountDeleteSignatureNotRequired.resx">
      <DependentUpon>201807031816101_AccountDeleteSignatureNotRequired.cs</DependentUpon>
    </EmbeddedResource>
    <EmbeddedResource Include="Migrations\201807181816293_SymbolPackages.resx">
      <DependentUpon>201807181816293_SymbolPackages.cs</DependentUpon>
    </EmbeddedResource>
    <EmbeddedResource Include="Migrations\201807261747084_AddCertificateDetails.resx">
      <DependentUpon>201807261747084_AddCertificateDetails.cs</DependentUpon>
    </EmbeddedResource>
    <EmbeddedResource Include="Migrations\201807302212501_AddShortCertificateNames.resx">
      <DependentUpon>201807302212501_AddShortCertificateNames.cs</DependentUpon>
    </EmbeddedResource>
    <EmbeddedResource Include="Migrations\201808010014291_AddRepositoryType.resx">
      <DependentUpon>201808010014291_AddRepositoryType.cs</DependentUpon>
    </EmbeddedResource>
    <EmbeddedResource Include="Migrations\201808032317064_FixSymbolCreatedColumnEFIssue.resx">
      <DependentUpon>201808032317064_FixSymbolCreatedColumnEFIssue.cs</DependentUpon>
    </EmbeddedResource>
    <EmbeddedResource Include="Migrations\201808312302101_AddIsVerifiedDownloadCountIdIndexForPackageRegistrationsTable.resx">
      <DependentUpon>201808312302101_AddIsVerifiedDownloadCountIdIndexForPackageRegistrationsTable.cs</DependentUpon>
    </EmbeddedResource>
    <EmbeddedResource Include="Migrations\201811011725146_LicenseChanges.resx">
      <DependentUpon>201811011725146_LicenseChanges.cs</DependentUpon>
    </EmbeddedResource>
    <EmbeddedResource Include="Migrations\201811291758016_RemoveCuratedFeedEntities.resx">
      <DependentUpon>201811291758016_RemoveCuratedFeedEntities.cs</DependentUpon>
    </EmbeddedResource>
    <EmbeddedResource Include="Migrations\201901142143060_AddDeprecationEntities.resx">
      <DependentUpon>201901142143060_AddDeprecationEntities.cs</DependentUpon>
    </EmbeddedResource>
    <EmbeddedResource Include="Migrations\201902061444243_AddVulnerabilityEntities.resx">
      <DependentUpon>201902061444243_AddVulnerabilityEntities.cs</DependentUpon>
    </EmbeddedResource>
    <EmbeddedResource Include="Migrations\201903020136235_CvesCanBeEmpty.resx">
      <DependentUpon>201903020136235_CvesCanBeEmpty.cs</DependentUpon>
    </EmbeddedResource>
    <EmbeddedResource Include="Migrations\201904081230004_AddIndexToUserSecurityPolicy.resx">
      <DependentUpon>201904081230004_AddIndexToUserSecurityPolicy.cs</DependentUpon>
    </EmbeddedResource>
    <EmbeddedResource Include="Migrations\201904252152567_DeletedByOptional.resx">
      <DependentUpon>201904252152567_DeletedByOptional.cs</DependentUpon>
    </EmbeddedResource>
    <EmbeddedResource Include="Migrations\201904292139301_RemoveVulnerabilityDataFromPackageDeprecationModel.resx">
      <DependentUpon>201904292139301_RemoveVulnerabilityDataFromPackageDeprecationModel.cs</DependentUpon>
    </EmbeddedResource>
    <EmbeddedResource Include="Migrations\201905071526573_DevelopmentDependencyMetadata.resx">
      <DependentUpon>201905071526573_DevelopmentDependencyMetadata.cs</DependentUpon>
    </EmbeddedResource>
    <EmbeddedResource Include="Migrations\201906262145129_EmbeddedIconFlag.resx">
      <DependentUpon>201906262145129_EmbeddedIconFlag.cs</DependentUpon>
    </EmbeddedResource>
    <EmbeddedResource Include="Migrations\201910291956170_AddPackageVulnerabilities.resx">
      <DependentUpon>201910291956170_AddPackageVulnerabilities.cs</DependentUpon>
    </EmbeddedResource>
    <EmbeddedResource Include="Migrations\201911072143480_AddVulnerablePackageVersionRangeIdIndex.resx">
      <DependentUpon>201911072143480_AddVulnerablePackageVersionRangeIdIndex.cs</DependentUpon>
    </EmbeddedResource>
    <EmbeddedResource Include="Migrations\201911132341290_AddVulnerablePackageVersionRangeFirstPatchedVersion.resx">
      <DependentUpon>201911132341290_AddVulnerablePackageVersionRangeFirstPatchedVersion.cs</DependentUpon>
    </EmbeddedResource>
    <EmbeddedResource Include="Migrations\201911160032363_AddCredentialRevocationSourceKeyColumn.resx">
      <DependentUpon>201911160032363_AddCredentialRevocationSourceKeyColumn.cs</DependentUpon>
    </EmbeddedResource>
    <EmbeddedResource Include="Migrations\201912051135094_PackageVulnerabilityAdvisoryUrlRenameAndRequired.resx">
      <DependentUpon>201912051135094_PackageVulnerabilityAdvisoryUrlRenameAndRequired.cs</DependentUpon>
    </EmbeddedResource>
    <EmbeddedResource Include="Migrations\202004030548285_AddPackageRename.resx">
      <DependentUpon>202004030548285_AddPackageRename.cs</DependentUpon>
    </EmbeddedResource>
    <EmbeddedResource Include="Migrations\202006011927336_AddIndexToPackageDependencies.resx">
      <DependentUpon>202006011927336_AddIndexToPackageDependencies.cs</DependentUpon>
    </EmbeddedResource>
    <EmbeddedResource Include="Migrations\202007220027197_AddEmbeddedReadmeTypeColumn.resx">
      <DependentUpon>202007220027197_AddEmbeddedReadmeTypeColumn.cs</DependentUpon>
    </EmbeddedResource>
    <EmbeddedResource Include="Migrations\202104062157118_AddVersionSpecificId.resx">
      <DependentUpon>202104062157118_AddVersionSpecificId.cs</DependentUpon>
    </EmbeddedResource>
    <EmbeddedResource Include="OData\QueryAllowed\Data\apiv1packages.json" />
    <EmbeddedResource Include="OData\QueryAllowed\Data\apiv1search.json" />
    <EmbeddedResource Include="OData\QueryAllowed\Data\apiv2getupdates.json" />
    <EmbeddedResource Include="OData\QueryAllowed\Data\apiv2packages.json" />
    <EmbeddedResource Include="OData\QueryAllowed\Data\apiv2search.json" />
    <Content Include="Areas\Admin\Views\SecurityPolicy\Index.cshtml" />
    <Content Include="Areas\Admin\Views\ReservedNamespace\Index.cshtml" />
    <Content Include="Areas\Admin\Views\DeleteAccount\Index.cshtml" />
    <Content Include="Areas\Admin\Views\Validation\Index.cshtml" />
    <Content Include="Areas\Admin\Views\DeleteAccount\DeleteAccountStatus.cshtml" />
    <Content Include="Areas\Admin\Views\Delete\Reflow.cshtml" />
    <Content Include="Areas\Admin\Views\Delete\_ReflowBulk.cshtml" />
    <Content Include="Areas\Admin\Views\Delete\_ReflowBulkConfirm.cshtml" />
    <Content Include="Areas\Admin\Views\LockPackage\Index.cshtml" />
    <Content Include="App_Data\Files\Content\Login-Discontinuation-Configuration.json" />
    <Content Include="Areas\Admin\Views\DeleteAccount\_DeleteUserAccountForm.cshtml" />
    <Content Include="App_Data\Files\Content\Certificates-Configuration.json" />
    <Content Include="Scripts\d3\README.md" />
    <Content Include="Scripts\d3\LICENSE" />
    <Content Include="Scripts\d3\CHANGES.md" />
    <Content Include="Scripts\d3\API.md" />
    <Content Include="NuGetGallery.dll.config">
      <CopyToOutputDirectory>Always</CopyToOutputDirectory>
    </Content>
    <Content Include="Areas\Admin\Views\Revalidation\Index.cshtml" />
    <Content Include="App_Data\Files\Content\Symbols-Configuration.json" />
    <Content Include="Scripts\gallery\instrumentation.js" />
    <Content Include="Scripts\gallery\knockout-3.5.1.js" />
    <Content Include="Scripts\gallery\page-list-packages.js" />
    <Content Include="Views\Shared\SiteMenu.cshtml">
      <SubType>Code</SubType>
    </Content>
    <Content Include="Views\Shared\Title.cshtml" />
    <Content Include="Views\Pages\Home.cshtml" />
    <Content Include="Views\Pages\Privacy.cshtml" />
    <Content Include="Views\Pages\Terms.cshtml" />
    <Content Include="Views\Pages\About.cshtml" />
    <Content Include="Views\Users\ApiKeys.cshtml" />
    <Content Include="Views\Shared\Gallery\Layout.cshtml" />
    <Content Include="Views\Shared\Gallery\Footer.cshtml" />
    <Content Include="Views\Shared\Gallery\Header.cshtml" />
    <Content Include="Views\Authentication\SignIn.cshtml" />
    <Content Include="Views\Pages\_PagesView.cshtml" />
    <Content Include="Views\Shared\_SearchBar.cshtml" />
    <Content Include="Views\Pages\Downloads.cshtml" />
    <Content Include="Views\Authentication\LinkExternal.cshtml" />
    <Content Include="Views\Authentication\_SignIn.cshtml" />
    <Content Include="Views\Authentication\_Register.cshtml" />
    <Content Include="Views\Shared\_PackageHeading.cshtml" />
    <Content Include="Views\Packages\_ImportReadMe.cshtml" />
    <Content Include="Views\Packages\_EditForm.cshtml" />
    <Content Include="Areas\Admin\Views\DeleteAccount\DeleteUserAccount.cshtml" />
    <Content Include="Views\Users\_UserPackagesListForDeletedAccount.cshtml" />
    <Content Include="Views\Users\DeleteAccount.cshtml" />
    <Content Include="Views\Authentication\SignInNuGetAccount.cshtml" />
    <Content Include="Views\Packages\_VerifyForm.cshtml" />
    <Content Include="Views\Packages\_VerifyMetadata.cshtml" />
    <Content Include="Views\Users\Organizations.cshtml" />
    <Content Include="Views\Users\TransformToOrganizationFailed.cshtml" />
    <Content Include="Views\Users\TransformToOrganization.cshtml" />
    <Content Include="Views\Packages\_ValidationIssue.cshtml" />
    <Content Include="Views\Organizations\ManageOrganization.cshtml" />
    <Content Include="Views\Shared\_ConfirmationResendForm.cshtml" />
    <Content Include="Views\Shared\_AccountProfilePicture.cshtml" />
    <Content Include="Views\Shared\_AccountChangeEmail.cshtml" />
    <Content Include="Views\Shared\_AccountChangeNotifications.cshtml" />
    <Content Include="Views\Users\_UserAccountChangePassword.cshtml" />
    <Content Include="Views\Users\_UserAccountChangeExternalCredential.cshtml" />
    <Content Include="Views\Shared\_AccountConfirmationNotices.cshtml" />
    <Content Include="Views\Users\_UserAccountLinkExternalCredential.cshtml" />
    <Content Include="Views\Pages\_TransformOrLink.cshtml" />
    <Content Include="Views\Organizations\_OrganizationAccountManageMembers.cshtml" />
    <Content Include="Views\Shared\_AutocompleteTemplate.cshtml" />
    <Content Include="Views\Authentication\_SigninAssistance.cshtml" />
    <Content Include="Views\Organizations\Add.cshtml" />
    <Content Include="Views\Organizations\HandleOrganizationMembershipRequest.cshtml" />
    <Content Include="Views\Users\_UserOrganizationsListForDeletedAccount.cshtml" />
    <Content Include="Views\Organizations\DeleteAccount.cshtml" />
    <Content Include="Views\Users\_DeleteUserAccountForm.cshtml" />
    <Content Include="Views\Organizations\_OrganizationMembersListForDeletedAccount.cshtml" />
    <Content Include="Views\Shared\_AccountCertificates.cshtml" />
  </ItemGroup>
  <ItemGroup>
    <Content Include="App_Offline-Planned.htm" />
    <Content Include="App_Offline-Unplanned.htm" />
    <Content Include="Areas\Admin\DynamicData\Content\GridViewPager.ascx" />
    <Content Include="Areas\Admin\DynamicData\Content\Images\Back.gif" />
    <Content Include="Areas\Admin\DynamicData\Content\Images\header_back.gif" />
    <Content Include="Areas\Admin\DynamicData\Content\Images\PgFirst.gif" />
    <Content Include="Areas\Admin\DynamicData\Content\Images\PgLast.gif" />
    <Content Include="Areas\Admin\DynamicData\Content\Images\PgNext.gif" />
    <Content Include="Areas\Admin\DynamicData\Content\Images\PgPrev.gif" />
    <Content Include="Areas\Admin\DynamicData\Content\Images\plus.gif" />
    <Content Include="Areas\Admin\DynamicData\Default.aspx" />
    <Content Include="Areas\Admin\DynamicData\EntityTemplates\Default.ascx" />
    <Content Include="Areas\Admin\DynamicData\EntityTemplates\Default_Edit.ascx" />
    <Content Include="Areas\Admin\DynamicData\EntityTemplates\Default_Insert.ascx" />
    <Content Include="Areas\Admin\DynamicData\FieldTemplates\Boolean.ascx" />
    <Content Include="Areas\Admin\DynamicData\FieldTemplates\Boolean_Edit.ascx" />
    <Content Include="Areas\Admin\DynamicData\FieldTemplates\Children.ascx" />
    <Content Include="Areas\Admin\DynamicData\FieldTemplates\Children_Insert.ascx" />
    <Content Include="Areas\Admin\DynamicData\FieldTemplates\DateTime.ascx" />
    <Content Include="Areas\Admin\DynamicData\FieldTemplates\DateTime_Edit.ascx" />
    <Content Include="Areas\Admin\DynamicData\FieldTemplates\Decimal_Edit.ascx" />
    <Content Include="Areas\Admin\DynamicData\FieldTemplates\EmailAddress.ascx" />
    <Content Include="Areas\Admin\DynamicData\FieldTemplates\Enumeration.ascx" />
    <Content Include="Areas\Admin\DynamicData\FieldTemplates\Enumeration_Edit.ascx" />
    <Content Include="Areas\Admin\DynamicData\FieldTemplates\ForeignKey.ascx" />
    <Content Include="Areas\Admin\DynamicData\FieldTemplates\ForeignKey_Edit.ascx" />
    <Content Include="Areas\Admin\DynamicData\FieldTemplates\Integer_Edit.ascx" />
    <Content Include="Areas\Admin\DynamicData\FieldTemplates\ManyToMany.ascx" />
    <Content Include="Areas\Admin\DynamicData\FieldTemplates\ManyToMany_Edit.ascx" />
    <Content Include="Areas\Admin\DynamicData\FieldTemplates\MultilineText_Edit.ascx" />
    <Content Include="Areas\Admin\DynamicData\FieldTemplates\Text.ascx" />
    <Content Include="Areas\Admin\DynamicData\FieldTemplates\Text_Edit.ascx" />
    <Content Include="Areas\Admin\DynamicData\FieldTemplates\Url.ascx" />
    <Content Include="Areas\Admin\DynamicData\Filters\Boolean.ascx" />
    <Content Include="Areas\Admin\DynamicData\Filters\Enumeration.ascx" />
    <Content Include="Areas\Admin\DynamicData\Filters\ForeignKey.ascx" />
    <Content Include="Areas\Admin\DynamicData\PageTemplates\Details.aspx" />
    <Content Include="Areas\Admin\DynamicData\PageTemplates\Edit.aspx" />
    <Content Include="Areas\Admin\DynamicData\PageTemplates\Insert.aspx" />
    <Content Include="Areas\Admin\DynamicData\PageTemplates\List.aspx" />
    <Content Include="Areas\Admin\DynamicData\Site.css" />
    <Content Include="Content\Images\errorPage.png" />
    <Content Include="Content\Images\icons\nuget_32_mono_b.png" />
    <Content Include="Content\Images\icons\nuget_32_mono_w.png" />
    <Content Include="Content\Images\YourPackage.png" />
    <Content Include="Content\Layout.css" />
    <Content Include="Content\PageStylings.css" />
    <Content Include="Content\Site.css" />
    <Content Include="Content\Images\headerbackground.png" />
    <Content Include="Content\Logos\hero.png">
      <BrowseToURL>hero.png</BrowseToURL>
    </Content>
    <Content Include="Content\Images\inputBackground.png" />
    <Content Include="Content\Logos\nugetlogo.png" />
    <Content Include="Content\Logos\nugetLogoFooter.png" />
    <Content Include="Content\Images\packageDefaultIcon-50x50.png" />
    <Content Include="Content\Images\packageDefaultIcon.png" />
    <Content Include="Content\Images\required.png" />
    <Content Include="Content\Images\searchButton.png" />
    <Content Include="Content\themes\custom\jquery-ui-1.10.3.custom.css" />
    <Content Include="Public\favicon.ico" />
    <Content Include="Public\opensearch.xml" />
    <EmbeddedResource Include="Areas\Admin\Migrations\201602111647053_SupportRequestDbModel.resx">
      <DependentUpon>201602111647053_SupportRequestDbModel.cs</DependentUpon>
    </EmbeddedResource>
    <EmbeddedResource Include="Areas\Admin\Migrations\201602191039005_PackageInfoIsOptional.resx">
      <DependentUpon>201602191039005_PackageInfoIsOptional.cs</DependentUpon>
    </EmbeddedResource>
    <EmbeddedResource Include="Infrastructure\Elmah.SqlServer.sql" />
    <EmbeddedResource Include="Infrastructure\AddPackageLicenseReport.sql" />
    <Content Include="Public\robots.txt" />
    <Content Include="App_Data\Files\Content\Trusted-Image-Domains.json" />
    <Content Include="App_Data\Files\Content\Typosquatting-Configuration.json" />
    <Content Include="App_Data\Files\Content\flags.json" />
    <Content Include="Areas\Admin\Views\DeleteAccount\DeleteOrganizationAccount.cshtml" />
    <Content Include="Areas\Admin\Views\Features\Index.cshtml" />
    <Content Include="Areas\Admin\Views\Features\_EditFeature.cshtml" />
    <Content Include="Areas\Admin\Views\Features\_AddFeature.cshtml" />
    <Content Include="Areas\Admin\Views\Features\_AddFlight.cshtml" />
    <Content Include="Areas\Admin\Views\Features\_EditFlight.cshtml" />
    <Content Include="App_Data\Files\Content\AB-Test-Configuration.json" />
    <Content Include="Areas\Admin\Views\SiteAdmins\Index.cshtml" />
    <Content Include="Areas\Admin\Views\ApiKeys\Index.cshtml" />
    <Content Include="App_Data\Files\Content\OData-Cache-Configuration.json" />
    <Content Include="App_Data\Files\Content\GitHubUsage.v1.json" />
    <Content Include="Scripts\d3\d3.js" />
    <Content Include="Scripts\gallery\async-file-upload.js" />
    <Content Include="Scripts\gallery\autocomplete.js" />
    <Content Include="Scripts\gallery\bootstrap.js" />
    <Content Include="Scripts\gallery\certificates.js" />
    <Content Include="Scripts\gallery\clamp.js" />
    <Content Include="Scripts\gallery\common-multi-select-dropdown.js" />
    <Content Include="Scripts\gallery\common.js" />
    <Content Include="Scripts\gallery\jquery-3.4.1.js" />
    <Content Include="Scripts\gallery\jquery-ui-1.10.3.js" />
    <Content Include="Scripts\gallery\jquery.validate-1.16.0.js" />
    <Content Include="Scripts\gallery\jquery.validate.unobtrusive-3.2.6.js" />
    <Content Include="Scripts\gallery\knockout-projections.js" />
    <Content Include="Scripts\gallery\md5.js" />
    <Content Include="Scripts\gallery\moment-2.18.1.js" />
    <Content Include="Scripts\gallery\page-about.js" />
    <Content Include="Scripts\gallery\page-account.js" />
    <Content Include="Scripts\gallery\page-add-organization.js" />
    <Content Include="Scripts\gallery\page-api-keys.js" />
    <Content Include="Scripts\gallery\page-delete-package.js" />
    <Content Include="Scripts\gallery\page-display-package.js" />
    <Content Include="Scripts\gallery\page-display-package-v2.js" />
    <Content Include="Scripts\gallery\page-edit-readme.js" />
    <Content Include="Scripts\gallery\page-home.js" />
    <Content Include="Scripts\gallery\page-manage-deprecation.js" />
    <Content Include="Scripts\gallery\page-manage-organization.js" />
    <Content Include="Scripts\gallery\page-manage-owners.js" />
    <Content Include="Scripts\gallery\page-manage-packages.js" />
    <Content Include="Scripts\gallery\page-signin.js" />
    <Content Include="Scripts\gallery\page-support-requests.js" />
    <Content Include="Scripts\gallery\stats-dimensions.js" />
    <Content Include="Scripts\gallery\stats-perpackagestatsgraphs.js" />
    <Content Include="Web.config">
      <SubType>Designer</SubType>
    </Content>
    <Content Include="Web.Debug.config">
      <DependentUpon>Web.config</DependentUpon>
    </Content>
    <Content Include="Web.Release.config">
      <DependentUpon>Web.config</DependentUpon>
    </Content>
    <Content Include="Views\web.config" />
    <Content Include="Views\_ViewStart.cshtml" />
    <Content Include="Views\Errors\InternalError.cshtml" />
    <Content Include="Views\Shared\Confirm.cshtml" />
    <Content Include="Views\Users\Thanks.cshtml" />
    <Content Include="Views\Users\Profiles.cshtml" />
    <Content Include="Views\Authentication\Register.cshtml" />
    <Content Include="Views\Packages\ContactOwners.cshtml" />
    <Content Include="Views\Packages\DisplayPackage.cshtml" />
    <Content Include="Views\Packages\DisplayPackageV2.cshtml" />
    <Content Include="Views\Shared\ListPackages.cshtml" />
    <Content Include="Views\Packages\ReportAbuse.cshtml" />
    <Content Include="Views\Packages\UploadPackage.cshtml" />
    <Content Include="Views\Shared\_ListPackage.cshtml" />
    <Content Include="Views\Users\Packages.cshtml" />
    <Content Include="App_Code\ViewHelpers.cshtml" />
    <Content Include="Views\Users\PasswordChanged.cshtml" />
    <Content Include="Views\Users\ForgotPassword.cshtml" />
    <Content Include="Views\Users\PasswordSent.cshtml" />
    <Content Include="Views\Users\ResetPassword.cshtml" />
    <Content Include="Views\Users\Account.cshtml" />
    <Content Include="Views\Packages\ConfirmOwner.cshtml" />
    <Content Include="Views\Errors\NotFound.cshtml" />
    <Content Include="Views\Packages\_ManageListing.cshtml" />
    <Content Include="Views\Packages\_ManageDocumentation.cshtml" />
    <Content Include="Views\Packages\_ManageOwners.cshtml" />
    <Content Include="api\Web.config" />
    <Compile Include="Infrastructure\Lucene\LuceneSearchService.cs" />
    <Content Include="Views\Shared\ConfirmationRequired.cshtml" />
    <Content Include="Views\Pages\Contact.cshtml" />
    <Content Include="Views\Shared\_DeletePackage.cshtml" />
    <Content Include="Views\Packages\DeleteSymbols.cshtml" />
    <Content Include="Views\Packages\Manage.cshtml" />
    <Content Include="Views\Packages\License.cshtml" />
    <Content Include="Views\Packages\_ManageDeprecation.cshtml" />
    <Content Include="Views\Shared\_MultiSelectDropdown.cshtml" />
    <Content Include="Views\Packages\_DisplayPackageDeprecation.cshtml" />
    <Content Include="Views\Experiments\SearchSideBySide.cshtml" />
    <Content Include="Views\Api\HealthProbeApi.cshtml" />
    <Content Include="Views\Pages\_Enable2FA.cshtml" />
    <Content Include="Views\Pages\SimulateError.cshtml" />
    <Content Include="Views\Packages\_DisplayPackageRenames.cshtml" />
    <Content Include="Views\Packages\_DisplayPackageVulnerabilities.cshtml" />
  </ItemGroup>
  <ItemGroup>
    <Service Include="{508349B6-6B84-4DF5-91F0-309BEEBAD82D}" />
  </ItemGroup>
  <ItemGroup>
    <EmbeddedResource Include="Migrations\201304251927587_UserCreatedDate.resx">
      <DependentUpon>201304251927587_UserCreatedDate.cs</DependentUpon>
    </EmbeddedResource>
    <EmbeddedResource Include="Migrations\201306031734581_WidenStatisticsOperationColumn.resx">
      <DependentUpon>201306031734581_WidenStatisticsOperationColumn.cs</DependentUpon>
    </EmbeddedResource>
    <EmbeddedResource Include="Migrations\201306031754328_SupportNewClientHeaders.resx">
      <DependentUpon>201306031754328_SupportNewClientHeaders.cs</DependentUpon>
    </EmbeddedResource>
    <EmbeddedResource Include="Migrations\201308051913351_EditableMetadata.resx">
      <DependentUpon>201308051913351_EditableMetadata.cs</DependentUpon>
    </EmbeddedResource>
    <EmbeddedResource Include="Migrations\201308292200027_PackageLastEditedTimestamp.resx">
      <DependentUpon>201308292200027_PackageLastEditedTimestamp.cs</DependentUpon>
    </EmbeddedResource>
    <EmbeddedResource Include="Migrations\201308302258388_AddPackageEditLastErrorColumn.resx">
      <DependentUpon>201308302258388_AddPackageEditLastErrorColumn.cs</DependentUpon>
    </EmbeddedResource>
    <EmbeddedResource Include="Migrations\201309092040124_LicenseReports.resx">
      <DependentUpon>201309092040124_LicenseReports.cs</DependentUpon>
    </EmbeddedResource>
    <EmbeddedResource Include="Migrations\201309092041546_AddPackageLicenseReportSproc.resx">
      <DependentUpon>201309092041546_AddPackageLicenseReportSproc.cs</DependentUpon>
    </EmbeddedResource>
    <EmbeddedResource Include="Migrations\201309101922464_NormalizedVersionColumn.resx">
      <DependentUpon>201309101922464_NormalizedVersionColumn.cs</DependentUpon>
    </EmbeddedResource>
    <EmbeddedResource Include="Migrations\201309172217450_CredentialsTable.resx">
      <DependentUpon>201309172217450_CredentialsTable.cs</DependentUpon>
    </EmbeddedResource>
    <EmbeddedResource Include="Migrations\201310281909048_PackageStatistics.resx">
      <DependentUpon>201310281909048_PackageStatistics.cs</DependentUpon>
    </EmbeddedResource>
    <EmbeddedResource Include="Migrations\201310301757446_RemoveOldCredentialColumns.resx">
      <DependentUpon>201310301757446_RemoveOldCredentialColumns.cs</DependentUpon>
    </EmbeddedResource>
    <EmbeddedResource Include="Migrations\201310301947399_AddCredentialDescriptionColumn.resx">
      <DependentUpon>201310301947399_AddCredentialDescriptionColumn.cs</DependentUpon>
    </EmbeddedResource>
    <EmbeddedResource Include="Migrations\201311261928187_NullifyOldColumns.resx">
      <DependentUpon>201311261928187_NullifyOldColumns.cs</DependentUpon>
    </EmbeddedResource>
    <EmbeddedResource Include="Migrations\201505261416326_UniquePackageRegistration.resx">
      <DependentUpon>201505261416326_UniquePackageRegistration.cs</DependentUpon>
    </EmbeddedResource>
    <EmbeddedResource Include="Migrations\201507171324501_AdditionalIndexesForPerformance.resx">
      <DependentUpon>201507171324501_AdditionalIndexesForPerformance.cs</DependentUpon>
    </EmbeddedResource>
    <EmbeddedResource Include="Migrations\201508031046581_IndexPackagesLastUpdatedWithIsListed.resx">
      <DependentUpon>201508031046581_IndexPackagesLastUpdatedWithIsListed.cs</DependentUpon>
    </EmbeddedResource>
    <EmbeddedResource Include="Migrations\201510010732458_EntityFramework6.resx">
      <DependentUpon>201510010732458_EntityFramework6.cs</DependentUpon>
    </EmbeddedResource>
    <EmbeddedResource Include="Migrations\201510011319560_PackageDelete.resx">
      <DependentUpon>201510011319560_PackageDelete.cs</DependentUpon>
    </EmbeddedResource>
    <EmbeddedResource Include="Migrations\201511050008198_PackagesCreatedDateDefaultValue.resx">
      <DependentUpon>201511050008198_PackagesCreatedDateDefaultValue.cs</DependentUpon>
    </EmbeddedResource>
    <EmbeddedResource Include="Migrations\201602181939424_RemovePackageStatistics.resx">
      <DependentUpon>201602181939424_RemovePackageStatistics.cs</DependentUpon>
    </EmbeddedResource>
    <EmbeddedResource Include="Migrations\201603111230347_RemoveSqlDownloadStatsAggregation.resx">
      <DependentUpon>201603111230347_RemoveSqlDownloadStatsAggregation.cs</DependentUpon>
    </EmbeddedResource>
    <EmbeddedResource Include="Migrations\201603151731262_AddIndexForPackageDeletes.resx">
      <DependentUpon>201603151731262_AddIndexForPackageDeletes.cs</DependentUpon>
    </EmbeddedResource>
    <EmbeddedResource Include="Migrations\201604061724388_NotifyPackagePushed.resx">
      <DependentUpon>201604061724388_NotifyPackagePushed.cs</DependentUpon>
    </EmbeddedResource>
    <EmbeddedResource Include="Migrations\201605250728584_AddAdditionalIndexForPackageDeletes.resx">
      <DependentUpon>201605250728584_AddAdditionalIndexForPackageDeletes.cs</DependentUpon>
    </EmbeddedResource>
    <EmbeddedResource Include="Migrations\201605250755294_AddIndexForUserEmailAddress.resx">
      <DependentUpon>201605250755294_AddIndexForUserEmailAddress.cs</DependentUpon>
    </EmbeddedResource>
    <EmbeddedResource Include="Migrations\201605310704169_RemoveOldCredentialColumnsFromUsersTable.resx">
      <DependentUpon>201605310704169_RemoveOldCredentialColumnsFromUsersTable.cs</DependentUpon>
    </EmbeddedResource>
    <EmbeddedResource Include="Migrations\201606012049351_AddIndexForCredentialsUserKey.resx">
      <DependentUpon>201606012049351_AddIndexForCredentialsUserKey.cs</DependentUpon>
    </EmbeddedResource>
    <EmbeddedResource Include="Migrations\201606012058492_AddIndexForPackageLicenseReportsPackageKey.resx">
      <DependentUpon>201606012058492_AddIndexForPackageLicenseReportsPackageKey.cs</DependentUpon>
    </EmbeddedResource>
    <EmbeddedResource Include="Migrations\201606020741056_CredentialExpires.resx">
      <DependentUpon>201606020741056_CredentialExpires.cs</DependentUpon>
    </EmbeddedResource>
    <EmbeddedResource Include="Migrations\201607190813558_CredentialDoesNotExpire.resx">
      <DependentUpon>201607190813558_CredentialDoesNotExpire.cs</DependentUpon>
    </EmbeddedResource>
    <EmbeddedResource Include="Migrations\201607190842411_CredentialLastUsed.resx">
      <DependentUpon>201607190842411_CredentialLastUsed.cs</DependentUpon>
    </EmbeddedResource>
    <EmbeddedResource Include="Migrations\201608251939567_AddPackageTypes.resx">
      <DependentUpon>201608251939567_AddPackageTypes.cs</DependentUpon>
    </EmbeddedResource>
    <EmbeddedResource Include="Migrations\201609092252096_AddIndexCredentialExpires.resx">
      <DependentUpon>201609092252096_AddIndexCredentialExpires.cs</DependentUpon>
    </EmbeddedResource>
    <EmbeddedResource Include="Migrations\201609092255576_AddIndexUsersEmail.resx">
      <DependentUpon>201609092255576_AddIndexUsersEmail.cs</DependentUpon>
    </EmbeddedResource>
    <EmbeddedResource Include="Migrations\201610042351343_AddUserFailedLogin.resx">
      <DependentUpon>201610042351343_AddUserFailedLogin.cs</DependentUpon>
    </EmbeddedResource>
    <EmbeddedResource Include="Migrations\201609211206577_ApiKeyDescription.resx">
      <DependentUpon>201609211206577_ApiKeyDescription.cs</DependentUpon>
    </EmbeddedResource>
    <EmbeddedResource Include="Migrations\201609260823310_ScopedCredential.resx">
      <DependentUpon>201609260823310_ScopedCredential.cs</DependentUpon>
    </EmbeddedResource>
    <EmbeddedResource Include="Migrations\201609270831462_AddExpirationColumn.resx">
      <DependentUpon>201609270831462_AddExpirationColumn.cs</DependentUpon>
    </EmbeddedResource>
    <EmbeddedResource Include="Migrations\201701120413341_AddScopeCredentialKey.resx">
      <DependentUpon>201701120413341_AddScopeCredentialKey.cs</DependentUpon>
    </EmbeddedResource>
    <EmbeddedResource Include="Migrations\201611240011320_AddTriggerForPackagesLastEdited.resx">
      <DependentUpon>201611240011320_AddTriggerForPackagesLastEdited.cs</DependentUpon>
    </EmbeddedResource>
    <EmbeddedResource Include="Strings.resx">
      <Generator>PublicResXFileCodeGenerator</Generator>
      <LastGenOutput>Strings.Designer.cs</LastGenOutput>
      <SubType>Designer</SubType>
    </EmbeddedResource>
  </ItemGroup>
  <ItemGroup>
    <Content Include="Views\Errors\ReadOnlyMode.cshtml" />
    <Content Include="Areas\Admin\DynamicData\Site.master" />
    <Content Include="Areas\Admin\DynamicData\web.config">
      <SubType>Designer</SubType>
    </Content>
    <Content Include="Areas\Admin\Views\Home\Index.cshtml" />
    <Content Include="Areas\Admin\Views\Web.config" />
    <Content Include="Areas\Admin\Views\_ViewStart.cshtml" />
    <Content Include="Areas\Admin\Views\Lucene\Index.cshtml">
      <SubType>Code</SubType>
    </Content>
    <Content Include="Views\Errors\BadRequest.cshtml" />
    <Content Include="Views\Packages\_PackageDependencies.cshtml" />
    <Content Include="Views\Statistics\Index.cshtml" />
    <Content Include="Views\Statistics\Packages.cshtml" />
    <Content Include="Views\Statistics\PackageVersions.cshtml" />
    <Content Include="Views\Statistics\PackageDownloadsByVersion.cshtml" />
    <Content Include="Views\Packages\ReportMyPackage.cshtml" />
    <Content Include="Views\Statistics\PackageDownloadsDetail.cshtml" />
    <Content Include="Views\Statistics\_PivotTable.cshtml" />
    <Content Include="Views\Statistics\_LastUpdated.cshtml" />
  </ItemGroup>
  <ItemGroup>
    <Folder Include="Areas\Admin\DynamicData\CustomPages\" />
    <Folder Include="Areas\Admin\Views\Shared\" />
    <Folder Include="Authentication\Providers\" />
    <Folder Include="Infrastructure\Authentication\" />
    <Folder Include="Security\" />
  </ItemGroup>
  <ItemGroup>
    <ProjectReference Include="..\NuGet.Services.Entities\NuGet.Services.Entities.csproj">
      <Project>{6262f4fc-29be-4226-b676-db391c89d396}</Project>
      <Name>NuGet.Services.Entities</Name>
    </ProjectReference>
    <ProjectReference Include="..\NuGetGallery.Core\NuGetGallery.Core.csproj">
      <Project>{097b2cdd-9623-4c34-93c2-d373d51f5b4e}</Project>
      <Name>NuGetGallery.Core</Name>
    </ProjectReference>
    <ProjectReference Include="..\NuGetGallery.Services\NuGetGallery.Services.csproj">
      <Project>{c7d5e850-33fa-4ec5-8d7f-b1c8dd5d48f9}</Project>
      <Name>NuGetGallery.Services</Name>
    </ProjectReference>
  </ItemGroup>
  <ItemGroup>
    <PackageReference Include="Autofac.Extensions.DependencyInjection">
      <Version>4.3.1</Version>
    </PackageReference>
    <PackageReference Include="Microsoft.Extensions.DependencyInjection">
      <Version>2.2.0</Version>
    </PackageReference>
    <PackageReference Include="Microsoft.Extensions.Http">
      <Version>2.2.0</Version>
    </PackageReference>
    <PackageReference Include="Microsoft.Extensions.Http.Polly">
      <Version>2.2.0</Version>
    </PackageReference>
    <PackageReference Include="NuGet.StrongName.AnglicanGeek.MarkdownMailer">
      <Version>1.2.0</Version>
    </PackageReference>
    <PackageReference Include="Autofac">
      <Version>4.6.2</Version>
    </PackageReference>
    <PackageReference Include="Autofac.Mvc5">
      <Version>4.0.2</Version>
    </PackageReference>
    <PackageReference Include="Autofac.Mvc5.Owin">
      <Version>4.0.1</Version>
    </PackageReference>
    <PackageReference Include="Autofac.Owin">
      <Version>4.2.0</Version>
    </PackageReference>
    <PackageReference Include="Autofac.WebApi2">
      <Version>4.1.0</Version>
    </PackageReference>
    <PackageReference Include="CommonMark.NET">
      <Version>0.15.1</Version>
    </PackageReference>
    <PackageReference Include="d3">
      <Version>5.4.0</Version>
    </PackageReference>
    <PackageReference Include="NuGet.StrongName.DynamicData.EFCodeFirstProvider">
      <Version>0.3.0</Version>
    </PackageReference>
    <PackageReference Include="NuGet.StrongName.elmah.corelibrary">
      <Version>1.2.2</Version>
    </PackageReference>
    <PackageReference Include="NuGet.StrongName.elmah.sqlserver">
      <Version>1.2.2</Version>
    </PackageReference>
    <PackageReference Include="NuGet.StrongName.elmah">
      <Version>1.2.2</Version>
    </PackageReference>
    <PackageReference Include="EntityFramework">
      <Version>6.4.0-preview3-19553-01</Version>
    </PackageReference>
    <PackageReference Include="Lucene.Net">
      <Version>3.0.3</Version>
    </PackageReference>
    <PackageReference Include="Lucene.Net.Contrib">
      <Version>3.0.3</Version>
    </PackageReference>
    <PackageReference Include="MicroBuild.Core">
      <Version>0.3.0</Version>
      <IncludeAssets>runtime; build; native; contentfiles; analyzers</IncludeAssets>
      <PrivateAssets>all</PrivateAssets>
    </PackageReference>
    <PackageReference Include="Microsoft.ApplicationInsights.TraceListener">
      <Version>2.2.0</Version>
    </PackageReference>
    <PackageReference Include="Microsoft.ApplicationInsights.Web">
      <Version>2.12.0</Version>
    </PackageReference>
    <PackageReference Include="Microsoft.AspNet.DynamicData.EFProvider">
      <Version>6.0.0</Version>
    </PackageReference>
    <PackageReference Include="Microsoft.AspNet.Identity.Core">
      <Version>1.0.0</Version>
    </PackageReference>
    <PackageReference Include="Microsoft.AspNet.Mvc">
      <Version>5.2.3</Version>
    </PackageReference>
    <PackageReference Include="Microsoft.AspNet.Razor">
      <Version>3.2.3</Version>
    </PackageReference>
    <PackageReference Include="Microsoft.AspNet.Web.Optimization">
      <Version>1.1.3</Version>
    </PackageReference>
    <PackageReference Include="Microsoft.AspNet.WebApi.Client">
      <Version>5.2.3</Version>
    </PackageReference>
    <PackageReference Include="Microsoft.AspNet.WebApi.Core">
      <Version>5.2.3</Version>
    </PackageReference>
    <PackageReference Include="Microsoft.AspNet.WebApi.MessageHandlers.Compression.StrongName">
      <Version>1.3.0</Version>
    </PackageReference>
    <PackageReference Include="Microsoft.AspNet.WebApi.OData">
      <Version>5.5.1</Version>
    </PackageReference>
    <PackageReference Include="Microsoft.AspNet.WebApi.WebHost">
      <Version>5.2.3</Version>
    </PackageReference>
    <PackageReference Include="Microsoft.AspNet.WebHelpers">
      <Version>3.2.3</Version>
    </PackageReference>
    <PackageReference Include="Microsoft.AspNet.WebPages">
      <Version>3.2.3</Version>
    </PackageReference>
    <PackageReference Include="Microsoft.AspNet.WebPages.Data">
      <Version>3.2.3</Version>
    </PackageReference>
    <PackageReference Include="Microsoft.AspNet.WebPages.WebData">
      <Version>3.2.3</Version>
    </PackageReference>
    <PackageReference Include="Microsoft.AspNetCore.Cryptography.Internal">
      <Version>1.0.0</Version>
    </PackageReference>
    <PackageReference Include="Microsoft.AspNetCore.Cryptography.KeyDerivation">
      <Version>1.0.0</Version>
    </PackageReference>
    <PackageReference Include="Microsoft.Bcl.Compression">
      <Version>3.9.85</Version>
    </PackageReference>
    <PackageReference Include="Microsoft.Data.Services">
      <Version>5.8.4</Version>
    </PackageReference>
    <PackageReference Include="Microsoft.Extensions.Logging">
      <Version>2.2.0</Version>
    </PackageReference>
    <PackageReference Include="Microsoft.Extensions.Logging.Abstractions">
      <Version>2.2.0</Version>
    </PackageReference>
    <PackageReference Include="Microsoft.Net.Http">
      <Version>2.2.29</Version>
    </PackageReference>
    <PackageReference Include="Microsoft.Owin">
      <Version>4.1.0</Version>
    </PackageReference>
    <PackageReference Include="Microsoft.Owin.Host.SystemWeb">
      <Version>4.1.0</Version>
    </PackageReference>
    <PackageReference Include="Microsoft.Owin.Security">
      <Version>4.1.0</Version>
    </PackageReference>
    <PackageReference Include="Microsoft.Owin.Security.Cookies">
      <Version>4.1.0</Version>
    </PackageReference>
    <PackageReference Include="Microsoft.Owin.Security.MicrosoftAccount">
      <Version>4.1.0</Version>
    </PackageReference>
    <PackageReference Include="Microsoft.Owin.Security.OpenIdConnect">
      <Version>4.1.0</Version>
    </PackageReference>
    <PackageReference Include="Microsoft.Web.Infrastructure">
      <Version>1.0.0</Version>
    </PackageReference>
    <PackageReference Include="Microsoft.Web.Xdt">
      <Version>2.1.2</Version>
    </PackageReference>
    <PackageReference Include="Microsoft.WindowsAzure.ConfigurationManager">
      <Version>3.1.0</Version>
    </PackageReference>
    <PackageReference Include="Modernizr">
      <Version>2.8.3</Version>
    </PackageReference>
    <PackageReference Include="Moment.js">
      <Version>2.24.0</Version>
    </PackageReference>
    <PackageReference Include="MvcTreeView">
      <Version>1.4.0</Version>
    </PackageReference>
    <PackageReference Include="NuGet.Configuration">
      <Version>6.0.0</Version>
    </PackageReference>
    <PackageReference Include="NuGet.Protocol">
      <Version>6.0.0</Version>
    </PackageReference>
    <PackageReference Include="NuGet.Services.Licenses">
<<<<<<< HEAD
      <Version>2.93.0</Version>
    </PackageReference>
    <PackageReference Include="NuGet.Services.Owin">
      <Version>2.93.0</Version>
    </PackageReference>
    <PackageReference Include="NuGet.Services.Sql">
      <Version>2.93.0</Version>
=======
      <Version>2.94.0</Version>
    </PackageReference>
    <PackageReference Include="NuGet.Services.Owin">
      <Version>2.94.0</Version>
    </PackageReference>
    <PackageReference Include="NuGet.Services.Sql">
      <Version>2.94.0</Version>
>>>>>>> df673700
    </PackageReference>
    <PackageReference Include="Owin">
      <Version>1.0.0</Version>
    </PackageReference>
    <PackageReference Include="NuGet.StrongName.QueryInterceptor">
      <Version>0.1.4237.2400</Version>
    </PackageReference>
    <PackageReference Include="RouteMagic">
      <Version>1.1.3</Version>
    </PackageReference>
    <PackageReference Include="SharpZipLib">
      <Version>1.1.0</Version>
    </PackageReference>
    <PackageReference Include="Strathweb.CacheOutput.WebApi2.StrongName">
      <Version>0.9.0</Version>
    </PackageReference>
    <PackageReference Include="System.Diagnostics.Debug">
      <Version>4.3.0</Version>
    </PackageReference>
    <PackageReference Include="System.Linq.Expressions">
      <Version>4.3.0</Version>
    </PackageReference>
    <PackageReference Include="System.Net.Http">
      <Version>4.3.4</Version>
    </PackageReference>
    <PackageReference Include="NuGet.StrongName.WebActivator">
      <Version>1.4.4</Version>
    </PackageReference>
    <PackageReference Include="WebActivatorEx">
      <Version>2.0.6</Version>
    </PackageReference>
    <PackageReference Include="NuGet.StrongName.WebBackgrounder.EntityFramework">
      <Version>0.1.0</Version>
    </PackageReference>
    <PackageReference Include="NuGet.StrongName.WebBackgrounder">
      <Version>0.2.0</Version>
    </PackageReference>
    <PackageReference Include="WebGrease">
      <Version>1.6.0</Version>
    </PackageReference>
    <PackageReference Include="WindowsAzure.Caching">
      <Version>1.7.0</Version>
    </PackageReference>
    <PackageReference Include="WindowsAzure.Storage">
      <Version>9.3.3</Version>
    </PackageReference>
  </ItemGroup>
  <ItemGroup>
    <Content Include="App_Data\Files\Content\Cache-Configuration.json" />
  </ItemGroup>
  <ItemGroup>
    <Content Include="App_Data\Files\Content\Query-Hint-Configuration.json" />
  </ItemGroup>
  <ItemGroup>
    <Content Include="Areas\Admin\Views\UpdateListed\Index.cshtml" />
  </ItemGroup>
  <PropertyGroup>
    <VisualStudioVersion Condition="'$(VisualStudioVersion)' == ''">10.0</VisualStudioVersion>
    <VSToolsPath Condition="'$(VSToolsPath)' == ''">$(MSBuildExtensionsPath32)\Microsoft\VisualStudio\v$(VisualStudioVersion)</VSToolsPath>
  </PropertyGroup>
  <Import Project="$(MSBuildBinPath)\Microsoft.CSharp.targets" />
  <PropertyGroup>
    <SignPath>..\..\build</SignPath>
    <SignPath Condition="'$(BUILD_SOURCESDIRECTORY)' != ''">$(BUILD_SOURCESDIRECTORY)\build</SignPath>
    <SignPath Condition="'$(NuGetBuildPath)' != ''">$(NuGetBuildPath)</SignPath>
    <SignType Condition="'$(SignType)' == ''">none</SignType>
  </PropertyGroup>
  <Import Project="$(SignPath)\sign.targets" Condition="Exists('$(SignPath)\sign.targets')" />
  <Import Project="$(SignPath)\sign.microbuild.targets" Condition="Exists('$(SignPath)\sign.microbuild.targets')" />
  <Import Project="$(NuGetBuildExtensions)" Condition="'$(NuGetBuildExtensions)' != '' And Exists('$(NuGetBuildExtensions)')" />
  <Import Project="$(VSToolsPath)\WebApplications\Microsoft.WebApplication.targets" Condition="'$(VSToolsPath)' != ''" />
  <Import Project="$(MSBuildExtensionsPath32)\Microsoft\VisualStudio\v10.0\WebApplications\Microsoft.WebApplication.targets" Condition="false" />
  <Target Name="MvcBuildViews" AfterTargets="AfterBuild" Condition="'$(MvcBuildViews)'=='true'">
    <AspNetCompiler VirtualPath="temp" PhysicalPath="$(WebProjectOutputDir)" />
  </Target>
  <ProjectExtensions>
    <VisualStudio>
      <FlavorProperties GUID="{349c5851-65df-11da-9384-00065b846f21}">
        <WebProjectProperties>
          <UseIIS>False</UseIIS>
          <AutoAssignPort>True</AutoAssignPort>
          <DevelopmentServerPort>80</DevelopmentServerPort>
          <DevelopmentServerVPath>/</DevelopmentServerVPath>
          <IISUrl>https://localhost</IISUrl>
          <NTLMAuthentication>False</NTLMAuthentication>
          <UseCustomServer>False</UseCustomServer>
          <CustomServerUrl>
          </CustomServerUrl>
          <SaveServerSettingsInUserFile>False</SaveServerSettingsInUserFile>
        </WebProjectProperties>
      </FlavorProperties>
    </VisualStudio>
  </ProjectExtensions>
  <PropertyGroup>
    <PreBuildEvent>
      copy "$(ProjectDir)..\Bootstrap\dist\css\bootstrap.css" "$(ProjectDir)Content\gallery\css" &gt;NUL
      copy "$(ProjectDir)..\Bootstrap\dist\css\bootstrap-theme.css" "$(ProjectDir)Content\gallery\css" &gt;NUL
      copy "$(ProjectDir)..\Bootstrap\dist\js\bootstrap.js" "$(ProjectDir)Scripts\gallery" &gt;NUL
    </PreBuildEvent>
  </PropertyGroup>
</Project><|MERGE_RESOLUTION|>--- conflicted
+++ resolved
@@ -2254,15 +2254,12 @@
       <Version>6.0.0</Version>
     </PackageReference>
     <PackageReference Include="NuGet.Services.Licenses">
-<<<<<<< HEAD
       <Version>2.93.0</Version>
     </PackageReference>
     <PackageReference Include="NuGet.Services.Owin">
       <Version>2.93.0</Version>
     </PackageReference>
     <PackageReference Include="NuGet.Services.Sql">
-      <Version>2.93.0</Version>
-=======
       <Version>2.94.0</Version>
     </PackageReference>
     <PackageReference Include="NuGet.Services.Owin">
@@ -2270,7 +2267,6 @@
     </PackageReference>
     <PackageReference Include="NuGet.Services.Sql">
       <Version>2.94.0</Version>
->>>>>>> df673700
     </PackageReference>
     <PackageReference Include="Owin">
       <Version>1.0.0</Version>
