--- conflicted
+++ resolved
@@ -2063,12 +2063,9 @@
     <PackageReference Include="Autofac.Extensions.DependencyInjection">
       <Version>4.3.1</Version>
     </PackageReference>
-<<<<<<< HEAD
     <PackageReference Include="Markdig.Signed">
       <Version>0.22.0</Version>
     </PackageReference>
-=======
->>>>>>> cf7178e2
     <PackageReference Include="Microsoft.Extensions.DependencyInjection">
       <Version>2.2.0</Version>
     </PackageReference>
@@ -2243,7 +2240,6 @@
       <Version>5.8.0-preview.3.6823</Version>
     </PackageReference>
     <PackageReference Include="NuGet.Services.Licenses">
-<<<<<<< HEAD
       <Version>2.78.0</Version>
     </PackageReference>
     <PackageReference Include="NuGet.Services.Owin">
@@ -2251,7 +2247,6 @@
     </PackageReference>
     <PackageReference Include="NuGet.Services.Sql">
       <Version>2.78.0</Version>
-=======
       <Version>2.79.0</Version>
     </PackageReference>
     <PackageReference Include="NuGet.Services.Owin">
@@ -2259,7 +2254,6 @@
     </PackageReference>
     <PackageReference Include="NuGet.Services.Sql">
       <Version>2.79.0</Version>
->>>>>>> cf7178e2
     </PackageReference>
     <PackageReference Include="Owin">
       <Version>1.0.0</Version>
