--- conflicted
+++ resolved
@@ -1133,9 +1133,7 @@
     <Compile Include="WebApi\QueryResult.cs" />
     <Compile Include="WebApi\QueryResultExtensions.cs" />
     <Content Include="App_Data\Files\Content\ReadOnly.md" />
-<<<<<<< HEAD
     <Content Include="ApplicationInsights.config" />
-=======
     <Content Include="ApplicationInsights.config">
       <CopyToOutputDirectory>PreserveNewest</CopyToOutputDirectory>
     </Content>
@@ -1143,7 +1141,6 @@
       <CopyToOutputDirectory>Always</CopyToOutputDirectory>
       <SubType>Designer</SubType>
     </Content>
->>>>>>> bfce6eed
     <Content Include="Areas\Admin\DynamicData\Content\Images\web.config">
       <SubType>Designer</SubType>
     </Content>
