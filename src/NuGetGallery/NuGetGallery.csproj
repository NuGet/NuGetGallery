--- conflicted
+++ resolved
@@ -2293,12 +2293,9 @@
     <PackageReference Include="WindowsAzure.Caching">
       <Version>1.7.0</Version>
     </PackageReference>
-<<<<<<< HEAD
     <PackageReference Include="WindowsAzure.ServiceBus">
       <Version>6.0.3</Version>
     </PackageReference>
-=======
->>>>>>> 97667385
     <PackageReference Include="WindowsAzure.Storage">
       <Version>9.3.3</Version>
     </PackageReference>
