﻿<?xml version="1.0" encoding="utf-8"?>
<configuration>
  <runtime>
    <assemblyBinding xmlns="urn:schemas-microsoft-com:asm.v1">
      <dependentAssembly>
<<<<<<< HEAD
=======
        <assemblyIdentity name="Microsoft.Data.OData" publicKeyToken="31bf3856ad364e35" culture="neutral" />
        <bindingRedirect oldVersion="0.0.0.0-5.6.2.0" newVersion="5.6.2.0" />
      </dependentAssembly>
      <dependentAssembly>
        <assemblyIdentity name="EntityFramework" publicKeyToken="b77a5c561934e089" culture="neutral" />
        <bindingRedirect oldVersion="0.0.0.0-5.0.0.0" newVersion="5.0.0.0" />
      </dependentAssembly>
      <dependentAssembly>
        <assemblyIdentity name="System.Web.Mvc" publicKeyToken="31bf3856ad364e35" culture="neutral" />
        <bindingRedirect oldVersion="0.0.0.0-5.2.3.0" newVersion="5.2.3.0" />
      </dependentAssembly>
      <dependentAssembly>
>>>>>>> f496863b
        <assemblyIdentity name="Newtonsoft.Json" publicKeyToken="30ad4fe6b2a6aeed" culture="neutral" />
        <bindingRedirect oldVersion="0.0.0.0-6.0.0.0" newVersion="6.0.0.0" />
      </dependentAssembly>
      <dependentAssembly>
        <assemblyIdentity name="Microsoft.Data.Edm" publicKeyToken="31bf3856ad364e35" culture="neutral" />
        <bindingRedirect oldVersion="0.0.0.0-5.6.5.0" newVersion="5.6.5.0" />
      </dependentAssembly>
      <dependentAssembly>
        <assemblyIdentity name="Microsoft.Data.Services.Client" publicKeyToken="31bf3856ad364e35" culture="neutral" />
        <bindingRedirect oldVersion="0.0.0.0-5.6.5.0" newVersion="5.6.5.0" />
      </dependentAssembly>
      <dependentAssembly>
        <assemblyIdentity name="Microsoft.Data.OData" publicKeyToken="31bf3856ad364e35" culture="neutral" />
        <bindingRedirect oldVersion="0.0.0.0-5.6.5.0" newVersion="5.6.5.0" />
      </dependentAssembly>
      <dependentAssembly>
<<<<<<< HEAD
        <assemblyIdentity name="EntityFramework" publicKeyToken="b77a5c561934e089" culture="neutral" />
        <bindingRedirect oldVersion="0.0.0.0-5.0.0.0" newVersion="5.0.0.0" />
      </dependentAssembly>
      <dependentAssembly>
        <assemblyIdentity name="System.Web.Mvc" publicKeyToken="31bf3856ad364e35" culture="neutral" />
        <bindingRedirect oldVersion="0.0.0.0-5.2.3.0" newVersion="5.2.3.0" />
=======
        <assemblyIdentity name="Microsoft.Data.Edm" publicKeyToken="31bf3856ad364e35" culture="neutral" />
        <bindingRedirect oldVersion="0.0.0.0-5.6.2.0" newVersion="5.6.2.0" />
      </dependentAssembly>
      <dependentAssembly>
        <assemblyIdentity name="System.Spatial" publicKeyToken="31bf3856ad364e35" culture="neutral" />
        <bindingRedirect oldVersion="0.0.0.0-5.6.2.0" newVersion="5.6.2.0" />
>>>>>>> f496863b
      </dependentAssembly>
      <dependentAssembly>
        <assemblyIdentity name="System.Web.WebPages" publicKeyToken="31bf3856ad364e35" culture="neutral" />
        <bindingRedirect oldVersion="0.0.0.0-3.0.0.0" newVersion="3.0.0.0" />
      </dependentAssembly>
      <dependentAssembly>
        <assemblyIdentity name="System.Net.Http.Formatting" publicKeyToken="31bf3856ad364e35" culture="neutral" />
        <bindingRedirect oldVersion="0.0.0.0-5.2.3.0" newVersion="5.2.3.0" />
      </dependentAssembly>
      <dependentAssembly>
        <assemblyIdentity name="System.Web.Http" publicKeyToken="31bf3856ad364e35" culture="neutral" />
        <bindingRedirect oldVersion="0.0.0.0-5.2.3.0" newVersion="5.2.3.0" />
      </dependentAssembly>
    </assemblyBinding>
  </runtime>
</configuration><|MERGE_RESOLUTION|>--- conflicted
+++ resolved
@@ -1,66 +1,58 @@
-﻿<?xml version="1.0" encoding="utf-8"?>
+<?xml version="1.0" encoding="utf-8"?>
 <configuration>
   <runtime>
     <assemblyBinding xmlns="urn:schemas-microsoft-com:asm.v1">
+			<dependentAssembly>
+				<assemblyIdentity name="System.Spatial" publicKeyToken="31BF3856AD364E35" culture="neutral"/>
+				<bindingRedirect oldVersion="0.0.0.0-5.6.5.0" newVersion="5.6.5.0"/>
+			</dependentAssembly>
+			<dependentAssembly>
+				<assemblyIdentity name="System.Web.WebPages.Deployment" publicKeyToken="31BF3856AD364E35" culture="neutral"/>
+				<bindingRedirect oldVersion="0.0.0.0-3.0.0.0" newVersion="3.0.0.0"/>
+			</dependentAssembly>
+			<dependentAssembly>
+				<assemblyIdentity name="System.Net.Http.Primitives" publicKeyToken="B03F5F7F11D50A3A" culture="neutral"/>
+				<bindingRedirect oldVersion="0.0.0.0-4.2.29.0" newVersion="4.2.29.0"/>
+			</dependentAssembly>
+			<dependentAssembly>
+				<assemblyIdentity name="System.Web.Http" publicKeyToken="31BF3856AD364E35" culture="neutral"/>
+				<bindingRedirect oldVersion="0.0.0.0-5.2.3.0" newVersion="5.2.3.0"/>
+			</dependentAssembly>
+			<dependentAssembly>
+				<assemblyIdentity name="System.Web.Razor" publicKeyToken="31BF3856AD364E35" culture="neutral"/>
+				<bindingRedirect oldVersion="0.0.0.0-3.0.0.0" newVersion="3.0.0.0"/>
+			</dependentAssembly>
       <dependentAssembly>
-<<<<<<< HEAD
-=======
-        <assemblyIdentity name="Microsoft.Data.OData" publicKeyToken="31bf3856ad364e35" culture="neutral" />
-        <bindingRedirect oldVersion="0.0.0.0-5.6.2.0" newVersion="5.6.2.0" />
+        <assemblyIdentity name="Newtonsoft.Json" publicKeyToken="30ad4fe6b2a6aeed" culture="neutral"/>
+        <bindingRedirect oldVersion="0.0.0.0-6.0.0.0" newVersion="6.0.0.0"/>
       </dependentAssembly>
       <dependentAssembly>
-        <assemblyIdentity name="EntityFramework" publicKeyToken="b77a5c561934e089" culture="neutral" />
-        <bindingRedirect oldVersion="0.0.0.0-5.0.0.0" newVersion="5.0.0.0" />
+        <assemblyIdentity name="Microsoft.Data.Edm" publicKeyToken="31bf3856ad364e35" culture="neutral"/>
+        <bindingRedirect oldVersion="0.0.0.0-5.6.5.0" newVersion="5.6.5.0"/>
       </dependentAssembly>
       <dependentAssembly>
-        <assemblyIdentity name="System.Web.Mvc" publicKeyToken="31bf3856ad364e35" culture="neutral" />
-        <bindingRedirect oldVersion="0.0.0.0-5.2.3.0" newVersion="5.2.3.0" />
+        <assemblyIdentity name="Microsoft.Data.Services.Client" publicKeyToken="31bf3856ad364e35" culture="neutral"/>
+        <bindingRedirect oldVersion="0.0.0.0-5.6.5.0" newVersion="5.6.5.0"/>
       </dependentAssembly>
       <dependentAssembly>
->>>>>>> f496863b
-        <assemblyIdentity name="Newtonsoft.Json" publicKeyToken="30ad4fe6b2a6aeed" culture="neutral" />
-        <bindingRedirect oldVersion="0.0.0.0-6.0.0.0" newVersion="6.0.0.0" />
+        <assemblyIdentity name="Microsoft.Data.OData" publicKeyToken="31bf3856ad364e35" culture="neutral"/>
+        <bindingRedirect oldVersion="0.0.0.0-5.6.5.0" newVersion="5.6.5.0"/>
       </dependentAssembly>
       <dependentAssembly>
-        <assemblyIdentity name="Microsoft.Data.Edm" publicKeyToken="31bf3856ad364e35" culture="neutral" />
-        <bindingRedirect oldVersion="0.0.0.0-5.6.5.0" newVersion="5.6.5.0" />
+        <assemblyIdentity name="EntityFramework" publicKeyToken="b77a5c561934e089" culture="neutral"/>
+        <bindingRedirect oldVersion="0.0.0.0-5.0.0.0" newVersion="5.0.0.0"/>
       </dependentAssembly>
       <dependentAssembly>
-        <assemblyIdentity name="Microsoft.Data.Services.Client" publicKeyToken="31bf3856ad364e35" culture="neutral" />
-        <bindingRedirect oldVersion="0.0.0.0-5.6.5.0" newVersion="5.6.5.0" />
+        <assemblyIdentity name="System.Web.Mvc" publicKeyToken="31bf3856ad364e35" culture="neutral"/>
+        <bindingRedirect oldVersion="0.0.0.0-5.2.3.0" newVersion="5.2.3.0"/>
       </dependentAssembly>
       <dependentAssembly>
-        <assemblyIdentity name="Microsoft.Data.OData" publicKeyToken="31bf3856ad364e35" culture="neutral" />
-        <bindingRedirect oldVersion="0.0.0.0-5.6.5.0" newVersion="5.6.5.0" />
+        <assemblyIdentity name="System.Web.WebPages" publicKeyToken="31bf3856ad364e35" culture="neutral"/>
+        <bindingRedirect oldVersion="0.0.0.0-3.0.0.0" newVersion="3.0.0.0"/>
       </dependentAssembly>
       <dependentAssembly>
-<<<<<<< HEAD
-        <assemblyIdentity name="EntityFramework" publicKeyToken="b77a5c561934e089" culture="neutral" />
-        <bindingRedirect oldVersion="0.0.0.0-5.0.0.0" newVersion="5.0.0.0" />
-      </dependentAssembly>
-      <dependentAssembly>
-        <assemblyIdentity name="System.Web.Mvc" publicKeyToken="31bf3856ad364e35" culture="neutral" />
-        <bindingRedirect oldVersion="0.0.0.0-5.2.3.0" newVersion="5.2.3.0" />
-=======
-        <assemblyIdentity name="Microsoft.Data.Edm" publicKeyToken="31bf3856ad364e35" culture="neutral" />
-        <bindingRedirect oldVersion="0.0.0.0-5.6.2.0" newVersion="5.6.2.0" />
-      </dependentAssembly>
-      <dependentAssembly>
-        <assemblyIdentity name="System.Spatial" publicKeyToken="31bf3856ad364e35" culture="neutral" />
-        <bindingRedirect oldVersion="0.0.0.0-5.6.2.0" newVersion="5.6.2.0" />
->>>>>>> f496863b
-      </dependentAssembly>
-      <dependentAssembly>
-        <assemblyIdentity name="System.Web.WebPages" publicKeyToken="31bf3856ad364e35" culture="neutral" />
-        <bindingRedirect oldVersion="0.0.0.0-3.0.0.0" newVersion="3.0.0.0" />
-      </dependentAssembly>
-      <dependentAssembly>
-        <assemblyIdentity name="System.Net.Http.Formatting" publicKeyToken="31bf3856ad364e35" culture="neutral" />
-        <bindingRedirect oldVersion="0.0.0.0-5.2.3.0" newVersion="5.2.3.0" />
-      </dependentAssembly>
-      <dependentAssembly>
-        <assemblyIdentity name="System.Web.Http" publicKeyToken="31bf3856ad364e35" culture="neutral" />
-        <bindingRedirect oldVersion="0.0.0.0-5.2.3.0" newVersion="5.2.3.0" />
+        <assemblyIdentity name="System.Net.Http.Formatting" publicKeyToken="31bf3856ad364e35" culture="neutral"/>
+        <bindingRedirect oldVersion="0.0.0.0-5.2.3.0" newVersion="5.2.3.0"/>
       </dependentAssembly>
     </assemblyBinding>
   </runtime>
