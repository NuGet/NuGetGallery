--- conflicted
+++ resolved
@@ -123,11 +123,8 @@
     <Reference Include="System.ComponentModel.Composition" />
     <Reference Include="System.ComponentModel.DataAnnotations" />
     <Reference Include="System.Core" />
-<<<<<<< HEAD
     <Reference Include="System.Data.Entity" />
-=======
     <Reference Include="System.Data.Services.Client" />
->>>>>>> d7283a51
     <Reference Include="System.Net" />
     <Reference Include="System.Net.Http">
       <Private>True</Private>
