// Copyright (c) .NET Foundation. All rights reserved.
// Licensed under the Apache License, Version 2.0. See License.txt in the project root for license information.

using System;
using Autofac;
using Azure.Identity;
using Azure.Storage.Blobs;
using Microsoft.Extensions.Configuration;
using Microsoft.Extensions.DependencyInjection;
using Microsoft.Extensions.Logging;
using Microsoft.Extensions.Options;
using NuGet.Jobs;
using NuGet.Jobs.Validation;
using NuGet.Jobs.Validation.PackageSigning.Configuration;
using NuGet.Jobs.Validation.PackageSigning.Messages;
using NuGet.Jobs.Validation.PackageSigning.Storage;
using NuGet.Services.Configuration;
using NuGet.Services.ServiceBus;
using NuGet.Services.Storage;

namespace Validation.PackageSigning.ValidateCertificate
{
    public class Job : SubscriptionProcessorJob<CertificateValidationMessage>
    {
        private const string CertificateStoreConfigurationSectionName = "CertificateStore";

        protected override void ConfigureJobServices(IServiceCollection services, IConfigurationRoot configurationRoot)
        {
            services.Configure<CertificateStoreConfiguration>(configurationRoot.GetSection(CertificateStoreConfigurationSectionName));
            SetupDefaultSubscriptionProcessorConfiguration(services, configurationRoot);

            services.AddTransient<IBrokeredMessageSerializer<CertificateValidationMessage>, CertificateValidationMessageSerializer>();
            services.AddTransient<IMessageHandler<CertificateValidationMessage>, CertificateValidationMessageHandler>();

            services.AddTransient<ICertificateStore>(p =>
            {
                var useStorageManagedIdentity = bool.Parse(configurationRoot[Constants.StorageUseManagedIdentityPropertyName]);
                var config = p.GetRequiredService<IOptionsSnapshot<CertificateStoreConfiguration>>().Value;

                BlobServiceClientFactory targetStorageAccount;
                if (useStorageManagedIdentity)
                {
                    var managedIdentityClientId =
                        string.IsNullOrEmpty(configurationRoot[Constants.StorageManagedIdentityClientIdPropertyName]) ?
                        configurationRoot[Constants.ManagedIdentityClientIdKey] :
                        configurationRoot[Constants.StorageManagedIdentityClientIdPropertyName];
<<<<<<< HEAD
                    var storageAccountUri = AzureStorage.GetPrimaryBlobServiceUri(config.DataStorageAccount);
                    var managedIdentity = new ManagedIdentityCredential(managedIdentityClientId);
                    targetStorageAccount = new BlobServiceClient(storageAccountUri, managedIdentity);
=======
                    var storageAccountUri = AzureStorage.GetPrimaryServiceUri(config.DataStorageAccount);
                    var managedIdentityCredential = new ManagedIdentityCredential(managedIdentityClientId);
                    targetStorageAccount = new BlobServiceClientFactory(storageAccountUri, managedIdentityCredential);
>>>>>>> 2f545dd4
                }
                else
                {
                    targetStorageAccount = new BlobServiceClientFactory(AzureStorageFactory.PrepareConnectionString(config.DataStorageAccount));
                }

                var storageFactory = new AzureStorageFactory(
                    targetStorageAccount,
                    config.ContainerName,
                    enablePublicAccess: false,
                    LoggerFactory.CreateLogger<AzureStorage>());
                var storage = storageFactory.Create();

                return new CertificateStore(storage, LoggerFactory.CreateLogger<CertificateStore>());
            });

            services.AddTransient<ICertificateVerifier, OnlineCertificateVerifier>();
            services.AddTransient<ICertificateValidationService, CertificateValidationService>();
            services.AddTransient<ITelemetryService, TelemetryService>();
            services.AddTransient<ISubscriptionProcessorTelemetryService, TelemetryService>();
        }

        protected override void ConfigureAutofacServices(ContainerBuilder containerBuilder, IConfigurationRoot configurationRoot)
        {
            ConfigureDefaultSubscriptionProcessor(containerBuilder);
        }
    }
}<|MERGE_RESOLUTION|>--- conflicted
+++ resolved
@@ -44,15 +44,9 @@
                         string.IsNullOrEmpty(configurationRoot[Constants.StorageManagedIdentityClientIdPropertyName]) ?
                         configurationRoot[Constants.ManagedIdentityClientIdKey] :
                         configurationRoot[Constants.StorageManagedIdentityClientIdPropertyName];
-<<<<<<< HEAD
-                    var storageAccountUri = AzureStorage.GetPrimaryBlobServiceUri(config.DataStorageAccount);
-                    var managedIdentity = new ManagedIdentityCredential(managedIdentityClientId);
-                    targetStorageAccount = new BlobServiceClient(storageAccountUri, managedIdentity);
-=======
                     var storageAccountUri = AzureStorage.GetPrimaryServiceUri(config.DataStorageAccount);
                     var managedIdentityCredential = new ManagedIdentityCredential(managedIdentityClientId);
                     targetStorageAccount = new BlobServiceClientFactory(storageAccountUri, managedIdentityCredential);
->>>>>>> 2f545dd4
                 }
                 else
                 {
