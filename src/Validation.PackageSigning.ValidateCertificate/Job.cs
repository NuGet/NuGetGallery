--- conflicted
+++ resolved
@@ -37,7 +37,6 @@
 
             services.AddTransient<ICertificateStore>(p =>
             {
-<<<<<<< HEAD
                 var storageMsiConfiguration = p.GetRequiredService<StorageMsiConfiguration>();
                 var config = p.GetRequiredService<IOptionsSnapshot<CertificateStoreConfiguration>>().Value;
 
@@ -45,15 +44,6 @@
                 if (storageMsiConfiguration.UseManagedIdentity)
                 {
                     var managedIdentityClientId = storageMsiConfiguration.ManagedIdentityClientId;
-=======
-                var useStorageManagedIdentity = bool.Parse(configurationRoot[StorageUseManagedIdentityPropertyName]);
-                var config = p.GetRequiredService<IOptionsSnapshot<CertificateStoreConfiguration>>().Value;
-
-                BlobServiceClient targetStorageAccount;
-                if (useStorageManagedIdentity)
-                {
-                    var managedIdentityClientId = configurationRoot[StorageManagedIdentityClientIdPropertyName];
->>>>>>> 86547082
                     var storageAccountUri = GetStorageUri(config.DataStorageAccount);
                     var managedIdentity = new ManagedIdentityCredential(managedIdentityClientId);
                     targetStorageAccount = new BlobServiceClient(storageAccountUri, managedIdentity);
