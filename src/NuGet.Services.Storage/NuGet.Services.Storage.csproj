--- conflicted
+++ resolved
@@ -7,11 +7,8 @@
   </PropertyGroup>
 
   <ItemGroup>
-<<<<<<< HEAD
     <PackageReference Include="Azure.Data.Tables" />
-=======
     <PackageReference Include="Azure.Identity" />
->>>>>>> 2f545dd4
     <PackageReference Include="Azure.Storage.Blobs" />
     <PackageReference Include="Azure.Storage.Queues" />
     <PackageReference Include="Microsoft.Extensions.Logging.Abstractions" />
