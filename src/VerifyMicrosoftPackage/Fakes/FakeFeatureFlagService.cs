// Copyright (c) .NET Foundation. All rights reserved.
// Licensed under the Apache License, Version 2.0. See License.txt in the project root for license information.

using System;
using System.Collections.Generic;
using NuGet.Services.Entities;
using NuGetGallery;

namespace NuGet.VerifyMicrosoftPackage.Fakes
{
    public class FakeFeatureFlagService : IFeatureFlagService
    {
        public bool IsAlternateStatisticsSourceEnabled() => throw new NotImplementedException();

        public bool IsAsyncAccountDeleteEnabled() => throw new NotImplementedException();

        public bool IsSelfServiceAccountDeleteEnabled() => throw new NotImplementedException();

        public bool IsTyposquattingEnabled() => throw new NotImplementedException();

        public bool IsTyposquattingEnabled(User user) => throw new NotImplementedException();

        public bool IsPackagesAtomFeedEnabled() => throw new NotImplementedException();

        public bool IsPackagesAtomFeedCombinedAuthorsEnabled() => throw new NotImplementedException();

        public bool IsManageDeprecationEnabled(User user, PackageRegistration registration) => throw new NotImplementedException();

        public bool IsManageDeprecationEnabled(User user, IEnumerable<Package> allVersions) => throw new NotImplementedException();

        public bool IsManageDeprecationApiEnabled(User user) => throw new NotImplementedException();

        public bool IsDisplayVulnerabilitiesEnabled() => throw new NotImplementedException();

        public bool IsManagePackagesVulnerabilitiesEnabled() => throw new NotImplementedException();

        public bool IsDisplayFuGetLinksEnabled() => throw new NotImplementedException();

        public bool AreEmbeddedIconsEnabled(User user) => throw new NotImplementedException();

        public bool IsForceFlatContainerIconsEnabled() => throw new NotImplementedException();

        public bool IsSearchSideBySideEnabled(User user) => throw new NotImplementedException();

        public bool IsGitHubUsageEnabled(User user) => throw new NotImplementedException();

        public bool IsAdvancedSearchEnabled(User user) => throw new NotImplementedException();

        public bool IsPackageDependentsEnabled(User user) => throw new NotImplementedException();

        public bool IsODataDatabaseReadOnlyEnabled() => throw new NotImplementedException();

        public bool IsABTestingEnabled(User user) => throw new NotImplementedException();

        public bool IsPreviewHijackEnabled() => throw new NotImplementedException();

        public bool IsGravatarProxyEnabled() => throw new NotImplementedException();

        public bool ProxyGravatarEnSubdomain() => throw new NotImplementedException();

        public bool AreDynamicODataCacheDurationsEnabled() => throw new NotImplementedException();

        public bool IsShowEnable2FADialogEnabled() => throw new NotImplementedException();

        public bool IsGet2FADismissFeedbackEnabled() => throw new NotImplementedException();

        public bool IsPackageRenamesEnabled(User user) => throw new NotImplementedException();

        public bool ArePatternSetTfmHeuristicsEnabled() => true;

        public bool AreEmbeddedReadmesEnabled(User user) => throw new NotImplementedException();

        public bool IsODataV1GetAllEnabled() => throw new NotImplementedException();

        public bool IsODataV1GetAllCountEnabled() => throw new NotImplementedException();

        public bool IsODataV1GetSpecificNonHijackedEnabled() => throw new NotImplementedException();

        public bool IsODataV1FindPackagesByIdNonHijackedEnabled() => throw new NotImplementedException();

        public bool IsODataV1FindPackagesByIdCountNonHijackedEnabled() => throw new NotImplementedException();

        public bool IsODataV1SearchNonHijackedEnabled() => throw new NotImplementedException();

        public bool IsODataV1SearchCountNonHijackedEnabled() => throw new NotImplementedException();

        public bool IsODataV2GetAllNonHijackedEnabled() => throw new NotImplementedException();

        public bool IsODataV2GetAllCountNonHijackedEnabled() => throw new NotImplementedException();

        public bool IsODataV2GetSpecificNonHijackedEnabled() => throw new NotImplementedException();

        public bool IsODataV2FindPackagesByIdNonHijackedEnabled() => throw new NotImplementedException();

        public bool IsODataV2FindPackagesByIdCountNonHijackedEnabled() => throw new NotImplementedException();

        public bool IsODataV2SearchNonHijackedEnabled() => throw new NotImplementedException();

        public bool IsLicenseMdRenderingEnabled(User user) => throw new NotImplementedException();

        public bool IsODataV2SearchCountNonHijackedEnabled() => throw new NotImplementedException();

        public bool IsShowReportAbuseSafetyChangesEnabled() => throw new NotImplementedException();

        public bool IsAllowAadContentSafetyReportsEnabled() => throw new NotImplementedException();

        public bool IsMarkdigMdRenderingEnabled() => throw new NotImplementedException();

        public bool IsMarkdigMdSyntaxHighlightEnabled() => throw new NotImplementedException();

        public bool IsDeletePackageApiEnabled(User user) => throw new NotImplementedException();

        public bool IsImageAllowlistEnabled() => throw new NotImplementedException();

        public bool IsDisplayBannerEnabled() => throw new NotImplementedException();

        public bool IsDisplayNuGetPackageExplorerLinkEnabled() => throw new NotImplementedException();

        public bool IsDisplayNuGetTrendsLinksEnabled() => throw new NotImplementedException();

        public bool IsDisplayTargetFrameworkEnabled(User user) => throw new NotImplementedException();

        public bool IsComputeTargetFrameworkEnabled() => throw new NotImplementedException();

        public bool IsRecentPackagesNoIndexEnabled() => throw new NotImplementedException();

        public bool IsNewAccount2FAEnforcementEnabled() => throw new NotImplementedException();

        public bool IsNuGetAccountPasswordLoginEnabled() => throw new NotImplementedException();

        public bool IsDisplayUploadWarningV2Enabled(User user) => throw new NotImplementedException();

        public bool IsDisplayPackageReadmeWarningEnabled(User user) => throw new NotImplementedException();

        public bool IsFrameworkFilteringEnabled(User user) => throw new NotImplementedException();

        public bool IsDisplayTfmBadgesEnabled(User user) => throw new NotImplementedException();

        public bool IsAdvancedFrameworkFilteringEnabled(User user) => throw new NotImplementedException();

        public bool CanUseFederatedCredentials(User user) => throw new NotImplementedException();

        public bool IsTrustedPublishingEnabled(User user) => throw new NotImplementedException();

        public bool IsProfileLoadOptimizationEnabled() => throw new NotImplementedException();

<<<<<<< HEAD
        public bool IsReducedVersionListsEnabled() => throw new NotImplementedException();
=======
        public bool IsProfileLoadOptimizationV2Enabled() => throw new NotImplementedException();

        public bool IsMcpServerPackageFilteringEnabled() => throw new NotImplementedException();

        public bool IsMcpServerPackageDisplayEnabled() => throw new NotImplementedException();
>>>>>>> 0a992d5c
    }
}<|MERGE_RESOLUTION|>--- conflicted
+++ resolved
@@ -144,14 +144,12 @@
 
         public bool IsProfileLoadOptimizationEnabled() => throw new NotImplementedException();
 
-<<<<<<< HEAD
-        public bool IsReducedVersionListsEnabled() => throw new NotImplementedException();
-=======
         public bool IsProfileLoadOptimizationV2Enabled() => throw new NotImplementedException();
 
         public bool IsMcpServerPackageFilteringEnabled() => throw new NotImplementedException();
 
         public bool IsMcpServerPackageDisplayEnabled() => throw new NotImplementedException();
->>>>>>> 0a992d5c
+
+        public bool IsReducedVersionListsEnabled() => throw new NotImplementedException();
     }
 }