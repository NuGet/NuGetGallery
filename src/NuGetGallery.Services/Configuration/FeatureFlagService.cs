﻿// Copyright (c) .NET Foundation. All rights reserved.
// Licensed under the Apache License, Version 2.0. See License.txt in the project root for license information.

using System;
using System.Collections.Generic;
using System.Linq;
using NuGet.Services.Entities;
using NuGet.Services.FeatureFlags;
using NuGetGallery.Features;

namespace NuGetGallery
{
    public class FeatureFlagService : IFeatureFlagService
    {
        private const string GalleryPrefix = "NuGetGallery.";

        private const string ABTestingFlightName = GalleryPrefix + "ABTesting";
        private const string AsyncAccountDeleteFeatureName = GalleryPrefix + "AsyncAccountDelete";
        private const string SelfServiceAccountDeleteFeatureName = GalleryPrefix + "SelfServiceAccountDelete";
        private const string EmbeddedIconFlightName = GalleryPrefix + "EmbeddedIcons";
        private const string ForceFlatContainerIconsFeatureName = GalleryPrefix + "ForceFlatContainerIcons";
        private const string GitHubUsageFlightName = GalleryPrefix + "GitHubUsage";
<<<<<<< HEAD
        private const string PackageDependentsFlightName = GalleryPrefix + "PackageDependents"; // Maybe on string name
=======
        private const string PackageDependentsFlightName = GalleryPrefix + "PackageDependents";
>>>>>>> ee25a4ec
        private const string ManageDeprecationFeatureName = GalleryPrefix + "ManageDeprecation";
        private const string ManageDeprecationForManyVersionsFeatureName = GalleryPrefix + "ManageDeprecationMany";
        private const string ManageDeprecationApiFeatureName = GalleryPrefix + "ManageDeprecationApi";
        private const string ODataReadOnlyDatabaseFeatureName = GalleryPrefix + "ODataReadOnlyDatabase";
        private const string PackagesAtomFeedFeatureName = GalleryPrefix + "PackagesAtomFeed";
        private const string SearchSideBySideFlightName = GalleryPrefix + "SearchSideBySide";
        private const string TyposquattingFeatureName = GalleryPrefix + "Typosquatting";
        private const string TyposquattingFlightName = GalleryPrefix + "TyposquattingFlight";
        private const string PreviewHijackFeatureName = GalleryPrefix + "PreviewHijack";
        private const string GravatarProxyFeatureName = GalleryPrefix + "GravatarProxy";
        private const string GravatarProxyEnSubdomainFeatureName = GalleryPrefix + "GravatarProxyEnSubdomain";
        private const string ODataCacheDurationsFeatureName = GalleryPrefix + "ODataCacheDurations";
        private const string ShowEnable2FADialog = GalleryPrefix + "ShowEnable2FADialog";
        private const string Get2FADismissFeedback = GalleryPrefix + "Get2FADismissFeedback";
        private const string UsabillaOnEveryPageFeatureName = GalleryPrefix + "UsabillaEveryPage";
        private const string PackageRenamesFeatureName = GalleryPrefix + "PackageRenames";

        private readonly IFeatureFlagClient _client;

        public FeatureFlagService(IFeatureFlagClient client)
        {
            _client = client ?? throw new ArgumentNullException(nameof(client));
        }

        public bool IsAsyncAccountDeleteEnabled()
        {
            return _client.IsEnabled(AsyncAccountDeleteFeatureName, defaultValue: false);
        }

        public bool IsSelfServiceAccountDeleteEnabled()
        {
            return _client.IsEnabled(SelfServiceAccountDeleteFeatureName, defaultValue: false);
        }

        public bool IsTyposquattingEnabled()
        {
            return _client.IsEnabled(TyposquattingFeatureName, defaultValue: false);
        }

        public bool IsTyposquattingEnabled(User user)
        {
            return _client.IsEnabled(TyposquattingFlightName, user, defaultValue: false);
        }

        public bool IsPackagesAtomFeedEnabled()
        {
            return _client.IsEnabled(PackagesAtomFeedFeatureName, defaultValue: false);
        }

        /// <summary>
        /// The number of versions a package needs to have before it should be flighted using <see cref="ManageDeprecationForManyVersionsFeatureName"/> instead of <see cref="ManageDeprecationFeatureName"/>.
        /// </summary>
        private const int _manageDeprecationForManyVersionsThreshold = 500;

        public bool IsManageDeprecationEnabled(User user, PackageRegistration registration)
        {
            if (registration == null)
            {
                throw new ArgumentNullException(nameof(registration));
            }

            return IsManageDeprecationEnabled(user, registration.Packages);
        }

        public bool IsManageDeprecationEnabled(User user, IEnumerable<Package> allVersions)
        {
            if (allVersions == null)
            {
                throw new ArgumentNullException(nameof(allVersions));
            }

            if (!_client.IsEnabled(ManageDeprecationFeatureName, user, defaultValue: false))
            {
                return false;
            }

            return allVersions.Count() < _manageDeprecationForManyVersionsThreshold
                || _client.IsEnabled(ManageDeprecationForManyVersionsFeatureName, user, defaultValue: true);
        }

        public bool IsManageDeprecationApiEnabled(User user)
        {
            return _client.IsEnabled(ManageDeprecationApiFeatureName, user, defaultValue: false);
        }

        public bool AreEmbeddedIconsEnabled(User user)
        {
            return _client.IsEnabled(EmbeddedIconFlightName, user, defaultValue: false);
        }

        public bool IsForceFlatContainerIconsEnabled()
        {
            return _client.IsEnabled(ForceFlatContainerIconsFeatureName, defaultValue: false);
        }

        private bool IsEnabled(string flight, User user, bool defaultValue)
        {
            return _client.IsEnabled(flight, user, defaultValue);
        }

        public bool IsODataDatabaseReadOnlyEnabled()
        {
            return _client.IsEnabled(ODataReadOnlyDatabaseFeatureName, defaultValue: false);
        }

        public bool IsSearchSideBySideEnabled(User user)
        {
            return _client.IsEnabled(SearchSideBySideFlightName, user, defaultValue: false);
        }

        public bool IsGitHubUsageEnabled(User user)
        {
            return _client.IsEnabled(GitHubUsageFlightName, user, defaultValue: false);
        }

        public bool IsPackageDependentsEnabled(User user)
        {
            return _client.IsEnabled(PackageDependentsFlightName, user, defaultValue: false);
        }

        public bool IsABTestingEnabled(User user)
        {
            return _client.IsEnabled(ABTestingFlightName, user, defaultValue: false);
        }

        public bool IsPreviewHijackEnabled()
        {
            return _client.IsEnabled(PreviewHijackFeatureName, defaultValue: false);
        }

        public bool IsGravatarProxyEnabled()
        {
            return _client.IsEnabled(GravatarProxyFeatureName, defaultValue: false);
        }

        public bool ProxyGravatarEnSubdomain()
        {
            return _client.IsEnabled(GravatarProxyEnSubdomainFeatureName, defaultValue: false);
        }

        public bool AreDynamicODataCacheDurationsEnabled()
        {
            return _client.IsEnabled(ODataCacheDurationsFeatureName, defaultValue: false);
        }

        public bool IsShowEnable2FADialogEnabled()
        {
            return _client.IsEnabled(ShowEnable2FADialog, defaultValue: false);
        }

        public bool IsGet2FADismissFeedbackEnabled()
        {
            return _client.IsEnabled(Get2FADismissFeedback, defaultValue: false);
        }

        public bool IsUsabillaButtonEnabledOnEveryPage()
        {
            return _client.IsEnabled(UsabillaOnEveryPageFeatureName, defaultValue: false);
        }

        public bool IsPackageRenamesEnabled(User user)
        {
            return _client.IsEnabled(PackageRenamesFeatureName, user, defaultValue: false);
        }
    }
}<|MERGE_RESOLUTION|>--- conflicted
+++ resolved
@@ -20,11 +20,7 @@
         private const string EmbeddedIconFlightName = GalleryPrefix + "EmbeddedIcons";
         private const string ForceFlatContainerIconsFeatureName = GalleryPrefix + "ForceFlatContainerIcons";
         private const string GitHubUsageFlightName = GalleryPrefix + "GitHubUsage";
-<<<<<<< HEAD
-        private const string PackageDependentsFlightName = GalleryPrefix + "PackageDependents"; // Maybe on string name
-=======
         private const string PackageDependentsFlightName = GalleryPrefix + "PackageDependents";
->>>>>>> ee25a4ec
         private const string ManageDeprecationFeatureName = GalleryPrefix + "ManageDeprecation";
         private const string ManageDeprecationForManyVersionsFeatureName = GalleryPrefix + "ManageDeprecationMany";
         private const string ManageDeprecationApiFeatureName = GalleryPrefix + "ManageDeprecationApi";
