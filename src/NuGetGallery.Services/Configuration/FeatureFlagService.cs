﻿// Copyright (c) .NET Foundation. All rights reserved.
// Licensed under the Apache License, Version 2.0. See License.txt in the project root for license information.

using System;
using System.Collections.Generic;
using System.Linq;
using NuGet.Services.Entities;
using NuGet.Services.FeatureFlags;
using NuGetGallery.Features;

namespace NuGetGallery
{
    public class FeatureFlagService : IFeatureFlagService
    {
        private const string GalleryPrefix = "NuGetGallery.";

        private const string ABTestingFlightName = GalleryPrefix + "ABTesting";
        private const string AsyncAccountDeleteFeatureName = GalleryPrefix + "AsyncAccountDelete";
        private const string SelfServiceAccountDeleteFeatureName = GalleryPrefix + "SelfServiceAccountDelete";
        private const string EmbeddedIconFlightName = GalleryPrefix + "EmbeddedIcons";
        private const string ForceFlatContainerIconsFeatureName = GalleryPrefix + "ForceFlatContainerIcons";
        private const string GitHubUsageFlightName = GalleryPrefix + "GitHubUsage";
        private const string AdvancedSearchFlightName = GalleryPrefix + "AdvancedSearch";
        private const string PackageDependentsFlightName = GalleryPrefix + "PackageDependents";
        private const string ManageDeprecationFeatureName = GalleryPrefix + "ManageDeprecation";
        private const string ManageDeprecationForManyVersionsFeatureName = GalleryPrefix + "ManageDeprecationMany";
        private const string ManageDeprecationApiFeatureName = GalleryPrefix + "ManageDeprecationApi";
        private const string ODataReadOnlyDatabaseFeatureName = GalleryPrefix + "ODataReadOnlyDatabase";
        private const string PackagesAtomFeedFeatureName = GalleryPrefix + "PackagesAtomFeed";
        private const string SearchSideBySideFlightName = GalleryPrefix + "SearchSideBySide";
        private const string TyposquattingFeatureName = GalleryPrefix + "Typosquatting";
        private const string TyposquattingFlightName = GalleryPrefix + "TyposquattingFlight";
        private const string PreviewHijackFeatureName = GalleryPrefix + "PreviewHijack";
        private const string GravatarProxyFeatureName = GalleryPrefix + "GravatarProxy";
        private const string GravatarProxyEnSubdomainFeatureName = GalleryPrefix + "GravatarProxyEnSubdomain";
        private const string ODataCacheDurationsFeatureName = GalleryPrefix + "ODataCacheDurations";
        private const string ShowEnable2FADialog = GalleryPrefix + "ShowEnable2FADialog";
        private const string Get2FADismissFeedback = GalleryPrefix + "Get2FADismissFeedback";
        private const string UsabillaOnEveryPageFeatureName = GalleryPrefix + "UsabillaEveryPage";
        private const string PackageRenamesFeatureName = GalleryPrefix + "PackageRenames";
        private const string EmbeddedReadmeFlightName = GalleryPrefix + "EmbeddedReadmes";
        private const string LicenseMdRenderingFlightName = GalleryPrefix + "LicenseMdRendering";
<<<<<<< HEAD
        private const string MarkdigMdRenderingFlightName = GalleryPrefix + "MarkdigMdRendering";
=======
        private const string DeletePackageApiFlightName = GalleryPrefix + "DeletePackageApi";
>>>>>>> cf7178e2

        private const string ODataV1GetAllNonHijackedFeatureName = GalleryPrefix + "ODataV1GetAllNonHijacked";
        private const string ODataV1GetAllCountNonHijackedFeatureName = GalleryPrefix + "ODataV1GetAllCountNonHijacked";
        private const string ODataV1GetSpecificNonHijackedFeatureName = GalleryPrefix + "ODataV1GetSpecificNonHijacked";
        private const string ODataV1FindPackagesByIdNonHijackedFeatureName = GalleryPrefix + "ODataV1FindPackagesByIdNonHijacked";
        private const string ODataV1FindPackagesByIdCountNonHijackedFeatureName = GalleryPrefix + "ODataV1FindPackagesByIdCountNonHijacked";
        private const string ODataV1SearchNonHijackedFeatureName = GalleryPrefix + "ODataV1SearchNonHijacked";
        private const string ODataV1SearchCountNonHijackedFeatureName = GalleryPrefix + "ODataV1SearchCountNonHijacked";

        private const string ODataV2GetAllNonHijackedFeatureName = GalleryPrefix + "ODataV2GetAllNonHijacked";
        private const string ODataV2GetAllCountNonHijackedFeatureName = GalleryPrefix + "ODataV2GetAllCountNonHijacked";
        private const string ODataV2GetSpecificNonHijackedFeatureName = GalleryPrefix + "ODataV2GetSpecificNonHijacked";
        private const string ODataV2FindPackagesByIdNonHijackedFeatureName = GalleryPrefix + "ODataV2FindPackagesByIdNonHijacked";
        private const string ODataV2FindPackagesByIdCountNonHijackedFeatureName = GalleryPrefix + "ODataV2FindPackagesByIdCountNonHijacked";
        private const string ODataV2SearchNonHijackedFeatureName = GalleryPrefix + "ODataV2SearchNonHijacked";
        private const string ODataV2SearchCountNonHijackedFeatureName = GalleryPrefix + "ODataV2SearchCountNonHijacked";

        private readonly IFeatureFlagClient _client;

        public FeatureFlagService(IFeatureFlagClient client)
        {
            _client = client ?? throw new ArgumentNullException(nameof(client));
        }

        public bool IsAsyncAccountDeleteEnabled()
        {
            return _client.IsEnabled(AsyncAccountDeleteFeatureName, defaultValue: false);
        }

        public bool IsSelfServiceAccountDeleteEnabled()
        {
            return _client.IsEnabled(SelfServiceAccountDeleteFeatureName, defaultValue: false);
        }

        public bool IsTyposquattingEnabled()
        {
            return _client.IsEnabled(TyposquattingFeatureName, defaultValue: false);
        }

        public bool IsTyposquattingEnabled(User user)
        {
            return _client.IsEnabled(TyposquattingFlightName, user, defaultValue: false);
        }

        public bool IsPackagesAtomFeedEnabled()
        {
            return _client.IsEnabled(PackagesAtomFeedFeatureName, defaultValue: false);
        }

        /// <summary>
        /// The number of versions a package needs to have before it should be flighted using <see cref="ManageDeprecationForManyVersionsFeatureName"/> instead of <see cref="ManageDeprecationFeatureName"/>.
        /// </summary>
        private const int _manageDeprecationForManyVersionsThreshold = 500;

        public bool IsManageDeprecationEnabled(User user, PackageRegistration registration)
        {
            if (registration == null)
            {
                throw new ArgumentNullException(nameof(registration));
            }

            return IsManageDeprecationEnabled(user, registration.Packages);
        }

        public bool IsManageDeprecationEnabled(User user, IEnumerable<Package> allVersions)
        {
            if (allVersions == null)
            {
                throw new ArgumentNullException(nameof(allVersions));
            }

            if (!_client.IsEnabled(ManageDeprecationFeatureName, user, defaultValue: false))
            {
                return false;
            }

            return allVersions.Count() < _manageDeprecationForManyVersionsThreshold
                || _client.IsEnabled(ManageDeprecationForManyVersionsFeatureName, user, defaultValue: true);
        }

        public bool IsManageDeprecationApiEnabled(User user)
        {
            return _client.IsEnabled(ManageDeprecationApiFeatureName, user, defaultValue: false);
        }

        public bool AreEmbeddedIconsEnabled(User user)
        {
            return _client.IsEnabled(EmbeddedIconFlightName, user, defaultValue: false);
        }

        public bool IsForceFlatContainerIconsEnabled()
        {
            return _client.IsEnabled(ForceFlatContainerIconsFeatureName, defaultValue: false);
        }

        public bool IsODataDatabaseReadOnlyEnabled()
        {
            return _client.IsEnabled(ODataReadOnlyDatabaseFeatureName, defaultValue: false);
        }

        public bool IsSearchSideBySideEnabled(User user)
        {
            return _client.IsEnabled(SearchSideBySideFlightName, user, defaultValue: false);
        }

        public bool IsGitHubUsageEnabled(User user)
        {
            return _client.IsEnabled(GitHubUsageFlightName, user, defaultValue: false);
        }

        public bool IsAdvancedSearchEnabled(User user)
        {
            return _client.IsEnabled(AdvancedSearchFlightName, user, defaultValue: false);
        }

        public bool IsPackageDependentsEnabled(User user)
        {
            return _client.IsEnabled(PackageDependentsFlightName, user, defaultValue: false);
        }

        public bool IsABTestingEnabled(User user)
        {
            return _client.IsEnabled(ABTestingFlightName, user, defaultValue: false);
        }

        public bool IsPreviewHijackEnabled()
        {
            return _client.IsEnabled(PreviewHijackFeatureName, defaultValue: false);
        }

        public bool IsGravatarProxyEnabled()
        {
            return _client.IsEnabled(GravatarProxyFeatureName, defaultValue: false);
        }

        public bool ProxyGravatarEnSubdomain()
        {
            return _client.IsEnabled(GravatarProxyEnSubdomainFeatureName, defaultValue: false);
        }

        public bool AreDynamicODataCacheDurationsEnabled()
        {
            return _client.IsEnabled(ODataCacheDurationsFeatureName, defaultValue: false);
        }

        public bool IsShowEnable2FADialogEnabled()
        {
            return _client.IsEnabled(ShowEnable2FADialog, defaultValue: false);
        }

        public bool IsGet2FADismissFeedbackEnabled()
        {
            return _client.IsEnabled(Get2FADismissFeedback, defaultValue: false);
        }

        public bool IsUsabillaButtonEnabledOnEveryPage()
        {
            return _client.IsEnabled(UsabillaOnEveryPageFeatureName, defaultValue: false);
        }

        public bool IsPackageRenamesEnabled(User user)
        {
            return _client.IsEnabled(PackageRenamesFeatureName, user, defaultValue: false);
        }

        public bool AreEmbeddedReadmesEnabled(User user)
        {
            return _client.IsEnabled(EmbeddedReadmeFlightName, user, defaultValue: false);
        }

        public bool IsODataV1GetAllEnabled()
        {
            return _client.IsEnabled(ODataV1GetAllNonHijackedFeatureName, defaultValue: true);
        }

        public bool IsODataV1GetAllCountEnabled()
        {
            return _client.IsEnabled(ODataV1GetAllCountNonHijackedFeatureName, defaultValue: true);
        }

        public bool IsODataV1GetSpecificNonHijackedEnabled()
        {
            return _client.IsEnabled(ODataV1GetSpecificNonHijackedFeatureName, defaultValue: true);
        }

        public bool IsODataV1FindPackagesByIdNonHijackedEnabled()
        {
            return _client.IsEnabled(ODataV1FindPackagesByIdNonHijackedFeatureName, defaultValue: true);
        }

        public bool IsODataV1FindPackagesByIdCountNonHijackedEnabled()
        {
            return _client.IsEnabled(ODataV1FindPackagesByIdCountNonHijackedFeatureName, defaultValue: true);
        }

        public bool IsODataV1SearchNonHijackedEnabled()
        {
            return _client.IsEnabled(ODataV1SearchNonHijackedFeatureName, defaultValue: true);
        }

        public bool IsODataV1SearchCountNonHijackedEnabled()
        {
            return _client.IsEnabled(ODataV1SearchCountNonHijackedFeatureName, defaultValue: true);
        }

        public bool IsODataV2GetAllNonHijackedEnabled()
        {
            return _client.IsEnabled(ODataV2GetAllNonHijackedFeatureName, defaultValue: true);
        }

        public bool IsODataV2GetAllCountNonHijackedEnabled()
        {
            return _client.IsEnabled(ODataV2GetAllCountNonHijackedFeatureName, defaultValue: true);
        }

        public bool IsODataV2GetSpecificNonHijackedEnabled()
        {
            return _client.IsEnabled(ODataV2GetSpecificNonHijackedFeatureName, defaultValue: true);
        }

        public bool IsODataV2FindPackagesByIdNonHijackedEnabled()
        {
            return _client.IsEnabled(ODataV2FindPackagesByIdNonHijackedFeatureName, defaultValue: true);
        }

        public bool IsODataV2FindPackagesByIdCountNonHijackedEnabled()
        {
            return _client.IsEnabled(ODataV2FindPackagesByIdCountNonHijackedFeatureName, defaultValue: true);
        }

        public bool IsODataV2SearchNonHijackedEnabled()
        {
            return _client.IsEnabled(ODataV2SearchNonHijackedFeatureName, defaultValue: true);
        }

        public bool IsLicenseMdRenderingEnabled(User user)
        {
            return _client.IsEnabled(LicenseMdRenderingFlightName, user, defaultValue: false);
        }

        public bool IsODataV2SearchCountNonHijackedEnabled()
        {
            return _client.IsEnabled(ODataV2SearchCountNonHijackedFeatureName, defaultValue: true);
        }

<<<<<<< HEAD
        public bool IsMarkdigMdRenderingEnabled()
        {
            return _client.IsEnabled(MarkdigMdRenderingFlightName, defaultValue: false);
=======
        public bool IsDeletePackageApiEnabled(User user)
        {
            return _client.IsEnabled(DeletePackageApiFlightName, user, defaultValue: false);
>>>>>>> cf7178e2
        }
    }
}<|MERGE_RESOLUTION|>--- conflicted
+++ resolved
@@ -40,11 +40,8 @@
         private const string PackageRenamesFeatureName = GalleryPrefix + "PackageRenames";
         private const string EmbeddedReadmeFlightName = GalleryPrefix + "EmbeddedReadmes";
         private const string LicenseMdRenderingFlightName = GalleryPrefix + "LicenseMdRendering";
-<<<<<<< HEAD
         private const string MarkdigMdRenderingFlightName = GalleryPrefix + "MarkdigMdRendering";
-=======
         private const string DeletePackageApiFlightName = GalleryPrefix + "DeletePackageApi";
->>>>>>> cf7178e2
 
         private const string ODataV1GetAllNonHijackedFeatureName = GalleryPrefix + "ODataV1GetAllNonHijacked";
         private const string ODataV1GetAllCountNonHijackedFeatureName = GalleryPrefix + "ODataV1GetAllCountNonHijacked";
@@ -290,15 +287,14 @@
             return _client.IsEnabled(ODataV2SearchCountNonHijackedFeatureName, defaultValue: true);
         }
 
-<<<<<<< HEAD
         public bool IsMarkdigMdRenderingEnabled()
         {
             return _client.IsEnabled(MarkdigMdRenderingFlightName, defaultValue: false);
-=======
+        }
+        
         public bool IsDeletePackageApiEnabled(User user)
         {
             return _client.IsEnabled(DeletePackageApiFlightName, user, defaultValue: false);
->>>>>>> cf7178e2
         }
     }
 }