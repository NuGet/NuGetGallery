--- conflicted
+++ resolved
@@ -67,13 +67,10 @@
         private const string FederatedCredentialsFeatureName = GalleryPrefix + "FederatedCredentials";
         private const string TrustedPublishingFeatureName = GalleryPrefix + "TrustedPublishing";
         private const string ProfileLoadOptimization = GalleryPrefix + "ProfileLoadOptimization";
-<<<<<<< HEAD
         private const string ProfileLoadOptimizationV2 = GalleryPrefix + "ProfileLoadOptimizationV2";
-=======
         private const string McpServerPackageFilteringFeatureName = GalleryPrefix + "McpServerPackageFiltering";
         private const string McpServerPackageDisplayFeatureName = GalleryPrefix + "McpServerPackageDisplay";
         private const string EnableApiKeyV5ForOIDCFeatureName = GalleryPrefix + "EnableApiKeyV5ForOIDC";
->>>>>>> 29568397
 
         private const string ODataV1GetAllNonHijackedFeatureName = GalleryPrefix + "ODataV1GetAllNonHijacked";
         private const string ODataV1GetAllCountNonHijackedFeatureName = GalleryPrefix + "ODataV1GetAllCountNonHijacked";
@@ -453,11 +450,11 @@
             return _client.IsEnabled(ProfileLoadOptimization, defaultValue: true);
         }
 
-<<<<<<< HEAD
         public bool IsProfileLoadOptimizationV2Enabled()
         {
             return _client.IsEnabled(ProfileLoadOptimizationV2, defaultValue: false);
-=======
+        }
+
         public bool IsMcpServerPackageFilteringEnabled()
         {
             return _client.IsEnabled(McpServerPackageFilteringFeatureName, defaultValue: false);
@@ -471,7 +468,6 @@
         public bool IsApiKeyV5EnabledForOIDC(User user)
         {
             return _client.IsEnabled(EnableApiKeyV5ForOIDCFeatureName, user, defaultValue: false);
->>>>>>> 29568397
         }
     }
 }