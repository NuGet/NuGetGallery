﻿// Copyright (c) .NET Foundation. All rights reserved.
// Licensed under the Apache License, Version 2.0. See License.txt in the project root for license information.

using System.Collections.Generic;
using NuGet.Services.Entities;

namespace NuGetGallery
{
    public interface IFeatureFlagService
    {
        /// <summary>
        /// Whether account deletes are performed asychronously or not.
        /// If true, account deletes will be attempted to be performed asychronously
        /// and fall back to old method if the async delete fails
        /// </summary>
        bool IsAsyncAccountDeleteEnabled();

        /// <summary>
        /// Whether account deletes requested by user are handled automatically or not.
        /// If true, user account deletes will be deleted automatically if possible
        /// and send alert mail to user if not.
        /// </summary>
        bool IsSelfServiceAccountDeleteEnabled();

        /// <summary>
        /// Whether typosquatting detection is enabled on package uploads. If true, new packages
        /// cannot have an id that is similar to existing packages' ids.
        /// </summary>
        bool IsTyposquattingEnabled();

        /// <summary>
        /// Whether typosquatting detection is enabled for a specific user's package uploads. If true,
        /// new packages from this user cannot have an id that is similar to existing packages' ids.
        /// </summary>
        /// <param name="user"></param>
        bool IsTyposquattingEnabled(User user);

        /// <summary>
        /// Whether the packages Atom feed is enabled. If true, users can subscribe to new package versions using a
        /// feed reader on a per package ID basis.
        /// </summary>
        bool IsPackagesAtomFeedEnabled();

        /// <summary>
        /// Whether or not the user can manage their package's deprecation state.
        /// </summary>
        bool IsManageDeprecationEnabled(User user, PackageRegistration registration);

        /// <summary>
        /// Whether or not the user can manage their package's deprecation state.
        /// </summary>
        bool IsManageDeprecationEnabled(User user, IEnumerable<Package> allVersions);

        /// <summary>
        /// Whether or not the user can manage their package's deprecation state through the API.
        /// </summary>
        bool IsManageDeprecationApiEnabled(User user);

        /// <summary>
        /// Whether the user is allowed to publish packages with an embedded icon.
        /// </summary>
        bool AreEmbeddedIconsEnabled(User user);

        /// <summary>
        /// Whether the icons are assumed to be present in flat container.
        /// </summary>
        /// <returns></returns>
        bool IsForceFlatContainerIconsEnabled();

        /// <summary>
        /// Whether the user is able to access the search side-by-side experiment.
        /// </summary>
        bool IsSearchSideBySideEnabled(User user);

        /// <summary>
        /// Whether a user can see the "GitHub Usage" section in a package's display page as well
        /// as the added "GitHub Usage count" in the "Statistics" section
        /// </summary>
        /// <param name="user">The user to test for the Flight</param>
        /// <returns>Whether or not the Flight is enabled for the user</returns>
        bool IsGitHubUsageEnabled(User user);

        /// <summary>
        /// Whether a user can see the "Advanced Search" panel in the packages list view as well as use the 
        /// advanced search request parameters
        /// </summary>
        /// <param name="user">The user to test for the Flight</param>
        /// <returns>Whether or not the Flight is enabled for the user</returns>
        bool IsAdvancedSearchEnabled(User user);

        /// <summary>
        /// Whether a user can see the "Package Dependents" section in a package's display page. Also, no
        /// data is gathered from the database
        /// </summary>
        /// <param name="user">The user to test for the Flight</param>
        /// <returns>Whether or not the Flight is enabled for the user</returns>
        bool IsPackageDependentsEnabled(User user);

        /// <summary>
        /// Whether the OData controllers use the read-only replica.
        /// </summary>
        bool IsODataDatabaseReadOnlyEnabled();

        /// <summary>
        /// Whether the user can participate in A/B tests.
        /// </summary>
        bool IsABTestingEnabled(User user);

        /// <summary>
        /// Whether using the preview search to hijack OData queries is enabled.
        /// </summary>
        bool IsPreviewHijackEnabled();

        /// <summary>
        /// Whether Gravatar images should be proxied.
        /// </summary>
        bool IsGravatarProxyEnabled();

        /// <summary>
        /// Whether the "en.gravatar.com" subdomain should be used to proxy Gravatar images.
        /// This is ignored if <see cref="IsGravatarProxyEnabled"/> is <see langword="false"/>.
        /// </summary>
        bool ProxyGravatarEnSubdomain();

        /// <summary>
        /// Whether or not to check the content object service for OData cache durations.
        /// </summary>
        bool AreDynamicODataCacheDurationsEnabled();

        /// <summary>
        /// Whether the qualified users should be shown the dialog box to enable multi-factor authentication
        /// </summary>
        bool IsShowEnable2FADialogEnabled();

        /// <summary>
        /// Whether we should get feedback from the users when they dismiss enabling multi-factor authentication
        /// </summary>
        bool IsGet2FADismissFeedbackEnabled();

        /// <summary>
        /// Whether we should enable the Usabilla feedback button on every page.
        /// </summary>
        bool IsUsabillaButtonEnabledOnEveryPage();

        /// <summary>
        /// Whether the user is able to see or manage the package renames information.
        /// </summary>
        bool IsPackageRenamesEnabled(User user);

        /// <summary>
        /// Whether the user is able to publish the package with an embedded readme file.
        /// </summary>
        bool AreEmbeddedReadmesEnabled(User user);

        /// <summary>
        /// Whether the /Packages() endpoint is enabled for the V1 OData API.
        /// </summary>
        bool IsODataV1GetAllEnabled();

        /// <summary>
        /// Whether the /Packages()/$count endpoint is enabled for the V1 OData API.
        /// </summary>
        bool IsODataV1GetAllCountEnabled();

        /// <summary>
        /// Whether the /Packages(Id=,Version=) endpoint is enabled for non-hijacked queries for the V1 OData API.
        /// </summary>
        bool IsODataV1GetSpecificNonHijackedEnabled();

        /// <summary>
        /// Whether the /FindPackagesById() endpoint is enabled for non-hijacked queries for the V1 OData API.
        /// </summary>
        bool IsODataV1FindPackagesByIdNonHijackedEnabled();

        /// <summary>
        /// Whether the /FindPackagesById()/$count endpoint is enabled for non-hijacked queries for the V1 OData API.
        /// </summary>
        bool IsODataV1FindPackagesByIdCountNonHijackedEnabled();

        /// <summary>
        /// Whether the /Search() endpoint is enabled for non-hijacked queries for the V1 OData API.
        /// </summary>
        bool IsODataV1SearchNonHijackedEnabled();

        /// <summary>
        /// Whether the /Search()/$count endpoint is enabled for non-hijacked queries for the V1 OData API.
        /// </summary>
        bool IsODataV1SearchCountNonHijackedEnabled();

        /// <summary>
        /// Whether the /Packages() endpoint is enabled for non-hijacked queries for the V2 OData API.
        /// </summary>
        bool IsODataV2GetAllNonHijackedEnabled();

        /// <summary>
        /// Whether the /Packages()/$count endpoint is enabled for non-hijacked queries for the V2 OData API.
        /// </summary>
        bool IsODataV2GetAllCountNonHijackedEnabled();

        /// <summary>
        /// Whether the /Packages(Id=,Version=) endpoint is enabled for non-hijacked queries for the V2 OData API.
        /// </summary>
        bool IsODataV2GetSpecificNonHijackedEnabled();

        /// <summary>
        /// Whether the /FindPackagesById() endpoint is enabled for non-hijacked queries for the V2 OData API.
        /// </summary>
        bool IsODataV2FindPackagesByIdNonHijackedEnabled();

        /// <summary>
        /// Whether the /FindPackagesById()/$count endpoint is enabled for non-hijacked queries for the V2 OData API.
        /// </summary>
        bool IsODataV2FindPackagesByIdCountNonHijackedEnabled();

        /// <summary>
        /// Whether the /Search() endpoint is enabled for non-hijacked queries for the V2 OData API.
        /// </summary>
        bool IsODataV2SearchNonHijackedEnabled();

        /// <summary>
        /// Whether rendering licence Markdown content to HTML is enabled
        /// </summary>
        bool IsLicenseMdRenderingEnabled(User user);

        /// Whether the /Search()/$count endpoint is enabled for non-hijacked queries for the V2 OData API.
        /// </summary>
        bool IsODataV2SearchCountNonHijackedEnabled();

        /// <summary>
<<<<<<< HEAD
        /// Whether rending Markdown content to HTML using Markdig is enabaled
        /// </summary>
        bool IsMarkdigMdRenderingEnabled();
=======
        /// Whether or not the user can delete a package through the API.
        /// </summary>
        bool IsDeletePackageApiEnabled(User user);
>>>>>>> cf7178e2
    }
}<|MERGE_RESOLUTION|>--- conflicted
+++ resolved
@@ -227,14 +227,12 @@
         bool IsODataV2SearchCountNonHijackedEnabled();
 
         /// <summary>
-<<<<<<< HEAD
         /// Whether rending Markdown content to HTML using Markdig is enabaled
         /// </summary>
         bool IsMarkdigMdRenderingEnabled();
-=======
+        
         /// Whether or not the user can delete a package through the API.
         /// </summary>
         bool IsDeletePackageApiEnabled(User user);
->>>>>>> cf7178e2
     }
 }