// Copyright (c) .NET Foundation. All rights reserved.
// Licensed under the Apache License, Version 2.0. See License.txt in the project root for license information.

using System;
using NuGet.Services.Messaging.Email;

namespace NuGetGallery.Configuration
{
    public interface IAppConfiguration : IMessageServiceConfiguration
    {
        /// <summary>
        /// Gets the location in which the Lucene Index is stored
        /// </summary>
        LuceneIndexLocation LuceneIndexLocation { get; set; }

        /// <summary>
        /// Gets the name of the environment in which the gallery is deployed
        /// </summary>
        string Environment { get; set; }

        /// <summary>
        /// Gets the warning banner text 
        /// </summary>
        string WarningBanner { get; set; }

        /// <summary>
        /// Gets a setting indicating if SSL is required for all operations once logged in.
        /// </summary>
        bool RequireSSL { get; set; }

        /// <summary>
        /// Gets the port used for SSL
        /// </summary>
        int SSLPort { get; set; }

        /// <summary>
        /// A string containing a path exluded from forcing the HTTP to HTTPS redirection.
        /// To provide multiple paths separate them with ;
        /// </summary>
        /// <example>/api/health-probe</example>
        string[] ForceSslExclusion { get; set; }

        /// <summary>
        /// The Azure Storage connection string used for auditing.
        /// </summary>
        string AzureStorage_Auditing_ConnectionString { get; set; }

        /// <summary>
        /// The Azure Storage connection string used for user certificates.
        /// </summary>
        string AzureStorage_UserCertificates_ConnectionString { get; set; }

        /// <summary>
        /// The Azure Storage connection string used for static content.
        /// </summary>
        string AzureStorage_Content_ConnectionString { get; set; }

        /// <summary>
        /// The Azure Storage connection string used for Elmah error logs.
        /// </summary>
        string AzureStorage_Errors_ConnectionString { get; set; }

        /// <summary>
        /// The Azure Storage connection string used for packages, after upload.
        /// </summary>
        string AzureStorage_Packages_ConnectionString { get; set; }

        /// <summary>
        /// The Azure Storage connection string used for flatContainer, after upload.
        /// </summary>
        string AzureStorage_FlatContainer_ConnectionString { get; set; }

        /// <summary>
        /// The Azure Storage connection string used for statistics.
        /// </summary>
        string AzureStorage_Statistics_ConnectionString { get; set; }

        /// <summary>
        /// The Azure Storage connection string used for package uploads, before publishing.
        /// </summary>
        string AzureStorage_Uploads_ConnectionString { get; set; }

        /// <summary>
        /// The Azure storage connection string used for RevalidateCertificate job admin panel.
        /// </summary>
        string AzureStorage_Revalidation_ConnectionString { get; set; }

        /// <summary>
        /// Gets a setting if Read Access Geo Redundant is enabled in azure storage
        /// </summary>
        bool AzureStorageReadAccessGeoRedundant { get; set; }

        /// <summary>
        /// How frequently the feature flags should be refreshed.
        /// </summary>
        TimeSpan FeatureFlagsRefreshInterval { get; set; }

        /// <summary>
        /// Gets a boolean indicating whether DB admin through web UI should be accesible.
        /// </summary>
        bool AdminPanelDatabaseAccessEnabled { get; set; }

        /// <summary>
        /// Gets a boolean indicating whether asynchronous package validation is enabled.
        /// </summary>
        bool AsynchronousPackageValidationEnabled { get; set; }

        /// <summary>
        /// Only makes sense if <see cref="AsynchronousPackageValidationEnabled"/> is set to true.
        /// Indicates whether async package validation will be run in blocking mode.
        /// Running in blocking mode means that the package will not be available for download
        /// until it successfully passed all validations.
        /// </summary>
        bool BlockingAsynchronousPackageValidationEnabled { get; set; }

        /// <summary>
        /// If <see cref="AsynchronousPackageValidationEnabled"/> is set to true,
        /// this is the delay that downstream validations should wait before starting
        /// to process a package.
        /// </summary>
        TimeSpan AsynchronousPackageValidationDelay { get; set; }

        /// <summary>
        /// The upper bound for package validations. A notice will be displayed if a package's validation exceeds this value.
        /// </summary>
        TimeSpan ValidationExpectedTime { get; set; }

        /// <summary>
        /// Gets a boolean indicating whether NuGet password logins are deprecated.
        /// </summary>
        bool DeprecateNuGetPasswordLogins { get; set; }

        /// <summary>
        /// Gets a boolean indicating if the site requires that email addresses be confirmed
        /// </summary>
        bool ConfirmEmailAddresses { get; set; }

        /// <summary>
        /// Gets a boolean indicating if the site is in read only mode
        /// </summary>
        bool ReadOnlyMode { get; set; }

        /// <summary>
        /// Gets if only service feeds should be registered
        /// </summary>
        bool FeedOnlyMode { get; set; }

        /// <summary>
        /// Gets the local directory in which to store files.
        /// </summary>
        string FileStorageDirectory { get; set; }

        /// <summary>
        /// Gets the site brand name i.e. 'NuGet Gallery' by default. Cobranding feature.
        /// </summary>
        string Brand { get; set; }

        /// <summary>
        /// Gets the storage mechanism used by this instance of the gallery
        /// </summary>
        StorageType StorageType { get; set; }

        /// <summary>
        /// Gets the URI of the SMTP host to use. Or null if SMTP is not being used. Use <see cref="NuGetGallery.Configuration.SmtpUri"/> to parse it
        /// </summary>
        Uri SmtpUri { get; set; }

        /// <summary>
        /// Gets the SQL Connection string used to connect to the database
        /// </summary>
        string SqlConnectionString { get; set; }

        /// <summary>
        /// Gets the SQL Connection string used to connect to the database read only replica.
        /// </summary>
        string SqlReadOnlyReplicaConnectionString { get; set; }

        /// <summary>
        /// Gets the SQL Connection string used to connect to the database for support requests
        /// </summary>
        string SqlConnectionStringSupportRequest { get; set; }

        /// <summary>
        /// Gets the SQL Connection string used to connect to the database for validations
        /// </summary>
        string SqlConnectionStringValidation { get; set; }

        /// <summary>
        /// Gets the host name of the Azure CDN being used
        /// </summary>
        string AzureCdnHost { get; set; }

        /// <summary>
        /// Gets the App ID of the Facebook app associated with this deployment
        /// </summary>
        string FacebookAppId { get; set; }

        /// <summary>
        /// Gets the Application Insights instrumentation key associated with this deployment.
        /// </summary>
        string AppInsightsInstrumentationKey { get; set; }

        /// <summary>
        /// Gets the Application Insights sampling percentage associated with this deployment.
        /// </summary>
        double AppInsightsSamplingPercentage { get; set; }

        /// <summary>
        /// Gets the protocol-independent site root
        /// </summary>
        string SiteRoot { get; set; }

        /// <summary>
        /// Private key for verifying recaptcha user response.
        /// </summary>
        string ReCaptchaPrivateKey { get; set; }

        /// <summary>
        /// Public key for verifying recaptcha user response.
        /// </summary>
        string ReCaptchaPublicKey { get; set; }

        /// <summary>
        /// Gets the Google Analytics Property ID being used, if any.
        /// </summary>
        string GoogleAnalyticsPropertyId { get; set; }

        /// <summary>
        /// Gets a boolean indicating if perf logs should be collected
        /// </summary>
        bool CollectPerfLogs { get; set; }

        /// <summary>
        /// Gets a boolean indicating if the search index should be updated automatically in the background
        /// </summary>
        bool AutoUpdateSearchIndex { get; set; }

        /// <summary>
        /// Gets a string indicating which authentication provider(s) are supported for administrators. 
        /// When specified, the gallery will ensure admin users are logging in using any of the specified authentication providers.
        /// Blank means any authentication provider can be used by administrators.
        /// </summary>
        string EnforcedAuthProviderForAdmin { get; set; }

        /// <summary>
        /// The required format for a user password.
        /// </summary>
        string UserPasswordRegex { get; set; }

        /// <summary>
        /// A message to show the user, to explain password requirements.
        /// </summary>
        string UserPasswordHint { get; set; }

        /// <summary>
        /// Defines the time after which V1 API keys expire.
        /// </summary>
        int ExpirationInDaysForApiKeyV1 { get; set; }

        /// <summary>
        /// Defines the number of days before the API key expires when the server should emit a warning to the client.
        /// </summary>
        int WarnAboutExpirationInDaysForApiKeyV1 { get; set; }

        /// <summary>
        /// Defines a semi-colon separated list of domains for the alternate site root for gallery, used for MSA authentication by AADv2
        /// </summary>
        string AlternateSiteRootList { get; set; }

        /// <summary>
        /// Configuration to enable manual setting of the machine key for session persistence across deployments/slots.
        /// </summary>
        bool EnableMachineKeyConfiguration { get; set; }

        /// <summary>
        /// Defines the encryption aglorithm that is used for encrypting and decrypting forms authentication data.
        /// </summary>
        string MachineKeyDecryption { get; set; }

        /// <summary>
        /// Defines the key that is sued to encrypt and decrypt data, or the process by which the key is generated.
        /// </summary>
        string MachineKeyDecryptionKey { get; set; }

        /// <summary>
        /// Defines the hashing algorithm used for validating forms authentication and view state data.
        /// </summary>
        string MachineKeyValidationAlgorithm { get; set; }

        /// <summary>
        /// Defines the key that is used to validate forms authentication and view state data, or the process by which the key is generated.
        /// </summary>
        string MachineKeyValidationKey { get; set; }

        /// <summary>
        /// Gets/sets a bool that indicates if the OData requests will be filtered.
        /// </summary>
        bool IsODataFilterEnabled { get; set; }

        /// <summary>
        /// Gets/sets a string that is a link to the status page
        /// </summary>
        string ExternalStatusUrl { get; set; }

        /// <summary>
        /// Gets/sets a string that is a link to an external about page
        /// </summary>
        string ExternalAboutUrl { get; set; }

        /// <summary>
        /// Gets/sets a string that is a link to an external privacy policy
        /// </summary>
        string ExternalPrivacyPolicyUrl { get; set; }

        /// <summary>
        /// Gets/sets a string that is a link to an external terms of use document
        /// </summary>
        string ExternalTermsOfUseUrl { get; set; }

        /// <summary>
        /// Gets/sets a string that is a link to the brand
        /// </summary>
        string ExternalBrandingUrl { get; set; }

        /// <summary>
        /// Gets/sets a string that is brand string to display in the footer, this also
        /// accepts a single {0} string format token which is replaced by the UTC year
        /// </summary>
        string ExternalBrandingMessage { get; set; }

        /// <summary>
        /// Get/Sets a string to a url that details trademarks. If unset, the link will not appear.
        /// </summary>
        string TrademarksUrl { get; set; }

        /// <summary>
        /// Gets/Sets a flag indicating if default security policies should be enforced.
        /// </summary>
        bool EnforceDefaultSecurityPolicies { get; set; }

        /// <summary>
        /// Whether or not the gallery is running as a hosted web service. This should always be true unless the
        /// gallery code is being used inside a console application.
        /// </summary>
        bool IsHosted { get; set; }

        /// <summary>
        /// Whether or not to synchronously reject signed packages on push/upload when no certificate is uploaded
        /// by the owner.
        /// </summary>
        bool RejectSignedPackagesWithNoRegisteredCertificate { get; set; }

        /// <summary>
        /// Whether or not to synchronously reject packages on push/upload that have too many package entries.
        /// </summary>
        bool RejectPackagesWithTooManyPackageEntries { get; set; }

        /// <summary>
        /// Whether or not to block search engines from indexing the web pages using the "noindex" meta tag.
        /// </summary>
        bool BlockSearchEngineIndexing { get; set; }

        /// <summary>
        /// The name of zero or more curated feeds that are redirected to the main feed.
        /// </summary>
        string[] RedirectedCuratedFeeds { get; set; }

        /// <summary>
        /// Gets or sets a flag indicating whether asynchronous email service is enabled.
        /// </summary>
        bool AsynchronousEmailServiceEnabled { get; set; }

        /// <summary>
        /// Indicates whether packages that specify the license the "old" way (with a "licenseUrl" node only) should be rejected.
        /// </summary>
        bool BlockLegacyLicenseUrl { get; set; }

        /// <summary>
        /// Indicates whether packages that don't specify any license information (no license URL, no license expression,
        /// no embedded license) are allowed into Gallery.
        /// </summary>
        bool AllowLicenselessPackages { get; set; }

        /// <summary>
        /// The URL for the primary search endpoint, for stable behavior.
        /// </summary>
        Uri SearchServiceUriPrimary { get; set; }

        /// <summary>
        /// The URL for the secondary search endpoint, for stable behavior.
        /// </summary>
        Uri SearchServiceUriSecondary { get; set; }

        /// <summary>
        /// The URL for the primary search endpoint, for preview behavior.
        /// </summary>
        Uri PreviewSearchServiceUriPrimary { get; set; }

        /// <summary>
        /// The URL for the secondary search endpoint, for preview behavior.
        /// </summary>
        Uri PreviewSearchServiceUriSecondary { get; set; }

        /// <summary>
        /// The time in seconds for the circuit breaker delay. (The time the circuit breaker will stay in open state)
        /// </summary>
        int SearchCircuitBreakerDelayInSeconds { get; set; }

        /// <summary>
        /// The wait time in milliseconds for the WaitAndRetry policy.
        /// </summary>
        int SearchCircuitBreakerWaitAndRetryIntervalInMilliseconds { get; set; }

        /// <summary>
        /// A request will fail after this number of retries. In total a request will fail after this number of retries + 1.
        /// </summary>
        int SearchCircuitBreakerWaitAndRetryCount { get; set; }

        /// <summary>
        /// CircuitBreaker will open after this number of consecutive failed requests.
        /// </summary>
        int SearchCircuitBreakerBreakAfterCount { get; set; }

        /// <summary>
        /// The Search timeout per request in milliseconds.
        /// </summary>
<<<<<<< HEAD
        int SearchHttpClientTimeoutInMilliseconds { get; set; }

        /// <summary>
        /// Indicates whether the contents of the IconUrl package metadata should be ignored.
        /// Specifically, Gallery will not expose those URLs in its responses and will assume
        /// that the icon was copied to the embedded icon storage location in the V3 indexing
        /// process (see <see cref="EmbeddedIconUrlTemplate"/>).
        /// </summary>
        bool IgnoreIconUrl { get; set; }

        /// <summary>
        /// Template for the storage URL for packages with embedded icons.
        /// When expanded the '{id-lower}' will be replaced with the package id in lowercase,
        /// '{version-lower}' will be replaced with the normalized package version in lowercase.
        /// </summary>
        string EmbeddedIconUrlTemplate { get; set; }
=======
        int SearchHttpRequestTimeoutInMilliseconds { get; set; }
>>>>>>> 485645c4
    }
}<|MERGE_RESOLUTION|>--- conflicted
+++ resolved
@@ -424,8 +424,7 @@
         /// <summary>
         /// The Search timeout per request in milliseconds.
         /// </summary>
-<<<<<<< HEAD
-        int SearchHttpClientTimeoutInMilliseconds { get; set; }
+        int SearchHttpRequestTimeoutInMilliseconds { get; set; }
 
         /// <summary>
         /// Indicates whether the contents of the IconUrl package metadata should be ignored.
@@ -441,8 +440,5 @@
         /// '{version-lower}' will be replaced with the normalized package version in lowercase.
         /// </summary>
         string EmbeddedIconUrlTemplate { get; set; }
-=======
-        int SearchHttpRequestTimeoutInMilliseconds { get; set; }
->>>>>>> 485645c4
     }
 }