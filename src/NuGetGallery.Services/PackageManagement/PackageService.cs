﻿// Copyright (c) .NET Foundation. All rights reserved.
// Licensed under the Apache License, Version 2.0. See License.txt in the project root for license information.

using System;
using System.Collections.Generic;
using System.Data.Common;
using System.Data.Entity;
using System.IO;
using System.Linq;
using System.Threading;
using System.Threading.Tasks;
using NuGet.Frameworks;
using NuGet.Packaging;
using NuGet.Packaging.Core;
using NuGet.Services.Entities;
using NuGet.Versioning;
using NuGetGallery.Auditing;
using NuGetGallery.Packaging;
using NuGetGallery.Security;

namespace NuGetGallery
{
    public class PackageService : CorePackageService, IPackageService
    {
        private readonly IAuditingService _auditingService;
        private readonly ITelemetryService _telemetryService;
        private readonly ISecurityPolicyService _securityPolicyService;
        private readonly IEntitiesContext _entitiesContext;

        public PackageService(
            IEntityRepository<PackageRegistration> packageRegistrationRepository,
            IEntityRepository<Package> packageRepository,
            IEntityRepository<Certificate> certificateRepository,
            IAuditingService auditingService,
            ITelemetryService telemetryService,
            ISecurityPolicyService securityPolicyService,
<<<<<<< HEAD
            IEntitiesContext context)
=======
            IEntitiesContext entitiesContext)
>>>>>>> ee25a4ec
            : base(packageRepository, packageRegistrationRepository, certificateRepository)
        {
            _auditingService = auditingService ?? throw new ArgumentNullException(nameof(auditingService));
            _telemetryService = telemetryService ?? throw new ArgumentNullException(nameof(telemetryService));
            _securityPolicyService = securityPolicyService ?? throw new ArgumentNullException(nameof(securityPolicyService));
<<<<<<< HEAD
            _entitiesContext = context;
=======
            _entitiesContext = entitiesContext ?? throw new ArgumentNullException(nameof(entitiesContext));
>>>>>>> ee25a4ec
        }

        /// <summary>
        /// When no exceptions thrown, this method ensures the package metadata is valid.
        /// </summary>
        /// <param name="packageArchiveReader">
        /// The <see cref="PackageArchiveReader"/> instance providing the package metadata.
        /// </param>
        /// <exception cref="InvalidPackageException">
        /// This exception will be thrown when a package metadata property violates a data validation constraint.
        /// </exception>
        public async Task EnsureValid(PackageArchiveReader packageArchiveReader)
        {
            try
            {
                var packageMetadata = PackageMetadata.FromNuspecReader(
                    packageArchiveReader.GetNuspecReader(),
                    strict: true);

                if (packageMetadata.IsSymbolsPackage())
                {
                    throw new InvalidPackageException(ServicesStrings.UploadPackage_SymbolsPackageNotAllowed);
                }

                PackageHelper.ValidateNuGetPackageMetadata(packageMetadata);

                var supportedFrameworks = GetSupportedFrameworks(packageArchiveReader).Select(fn => fn.ToShortNameOrNull()).ToArray();
                if (!supportedFrameworks.AnySafe(sf => sf == null))
                {
                    ValidateSupportedFrameworks(supportedFrameworks);
                }

                // This will throw if the package contains an entry which will extract outside of the target extraction directory
                await packageArchiveReader.ValidatePackageEntriesAsync(CancellationToken.None);
            }
            catch (Exception exception) when (exception is EntityException || exception is PackagingException)
            {
                // Wrap the exception for consistency of this API.
                throw new InvalidPackageException(exception.Message, exception);
            }
        }

        /// <summary>
        /// Validates and creates a <see cref="Package"/> entity from a NuGet package archive.
        /// </summary>
        /// <param name="nugetPackage">A <see cref="PackageArchiveReader"/> instance from which package metadata can be read.</param>
        /// <param name="packageStreamMetadata">The <see cref="PackageStreamMetadata"/> instance providing metadata about the package stream.</param>
        /// <param name="owner">The <see cref="User"/> creating the package.</param>
        /// <param name="commitChanges"><c>True</c> to commit the changes to the data store and notify the indexing service; otherwise <c>false</c>.</param>
        /// <returns>Returns the created <see cref="Package"/> entity.</returns>
        /// <exception cref="InvalidPackageException">
        /// This exception will be thrown when a package metadata property violates a data validation constraint.
        /// </exception>
        public async Task<Package> CreatePackageAsync(PackageArchiveReader nugetPackage, PackageStreamMetadata packageStreamMetadata, User owner, User currentUser, bool isVerified)
        {
            PackageMetadata packageMetadata;
            PackageRegistration packageRegistration;

            try
            {
                packageMetadata = PackageMetadata.FromNuspecReader(
                    nugetPackage.GetNuspecReader(),
                    strict: true);

                PackageHelper.ValidateNuGetPackageMetadata(packageMetadata);

                packageRegistration = CreateOrGetPackageRegistration(owner, packageMetadata, isVerified);
            }
            catch (Exception exception) when (exception is EntityException || exception is PackagingException)
            {
                // Wrap the exception for consistency of this API.
                throw new InvalidPackageException(exception.Message, exception);
            }

            var package = CreatePackageFromNuGetPackage(packageRegistration, nugetPackage, packageMetadata, packageStreamMetadata, currentUser);
            packageRegistration.Packages.Add(package);
            await UpdateIsLatestAsync(packageRegistration, commitChanges: false);

            return package;
        }

        public IQueryable<PackageRegistration> GetAllPackageRegistrations()
        {
            return _packageRegistrationRepository.GetAll();
        }

        public override PackageRegistration FindPackageRegistrationById(string packageId)
        {
            if (packageId == null)
            {
                throw new ArgumentNullException(nameof(packageId));
            }

            return _packageRegistrationRepository.GetAll()
                .Include(pr => pr.Owners)
                .SingleOrDefault(pr => pr.Id == packageId);
        }

        public virtual IReadOnlyCollection<Package> FindPackagesById(
            string id,
            PackageDeprecationFieldsToInclude deprecationFields = PackageDeprecationFieldsToInclude.None)
        {
            return GetPackagesByIdQueryable(id, deprecationFields).ToList();
        }

<<<<<<< HEAD
        public CreatePackageDependents GetPackageDependents(string id)
        {
            CreatePackageDependents res = new CreatePackageDependents();
         
            var conn = _entitiesContext.GetDatabase().Connection;
            conn.Open();
            res.PackageList = GetListOfDependents(id, conn);
            res.TotalDownloads = showTotalDownloads(id, conn);
            return res;
        }

        public IReadOnlyCollection<PackageDependent> GetListOfDependents(String id, DbConnection conn)
        {
            var packageDependentsList = new List<PackageDependent>();
            using (var comm2 = conn.CreateCommand())
            {
                comm2.CommandText = @"SELECT TOP 10 PackageRegistrations.id, PackageRegistrations.DownloadCount, Packages.Description
	                FROM PackageDependencies 
	                INNER JOIN Packages ON Packages.[key] = PackageDependencies.PackageKey
	                INNER JOIN PackageRegistrations ON Packages.PackageRegistrationKey = PackageRegistrations.[key]
	                WHERE PackageDependencies.id = @id AND Packages.IsLatest = 1
	                GROUP BY PackageRegistrations.id, PackageRegistrations.DownloadCount, Packages.Description
                    ORDER BY PackageRegistrations.DownloadCount DESC";

                var parameter = comm2.CreateParameter();
                parameter.ParameterName = "@id";
                parameter.Value = id;


                comm2.Parameters.Add(parameter);
                using (DbDataReader reader = comm2.ExecuteReader())
                {
                    while (reader.Read())
                    {
                        var packageDepen = new PackageDependent();
                        packageDepen.Id = (String)reader["id"];
                        packageDepen.DownloadCount = (int)reader["DownloadCount"];
                        packageDepen.Description = (String)reader["Description"];
                        packageDependentsList.Add(packageDepen);
                    }
                }
            }
            return packageDependentsList;
        }

        public int showTotalDownloads(String id, DbConnection conn)
        {
           
            int result = 0;

            using (var comm2 = conn.CreateCommand())
            {
                comm2.CommandText = @"SELECT COUNT(Distinct Packages.PackageRegistrationKey) AS DependentCount
	                FROM PackageDependencies 
	                INNER JOIN Packages ON Packages.[key] = PackageDependencies.PackageKey
	                WHERE PackageDependencies.id = @id AND Packages.IsLatest = 1";


                var parameter = comm2.CreateParameter();
                parameter.ParameterName = "@id";
                parameter.Value = id;


                comm2.Parameters.Add(parameter);
                using (DbDataReader reader = comm2.ExecuteReader()) //Check here
                {
                    if (reader.Read())
                    {
                        // result = reader.GetInt32(0); 
                        result = (int)reader["DependentCount"]; // Go from here
                    }

                }
            }
            return result;
=======
        public PackageDependents GetPackageDependents(string id)
        {
            if (string.IsNullOrWhiteSpace(id))
            {
                throw new ArgumentNullException(nameof(id));
            }
            
            PackageDependents result = new PackageDependents();
            result.TopPackages = GetListOfDependents(id);
            result.TotalPackageCount = GetDependentCount(id);
            return result;
        }

        private IReadOnlyCollection<PackageDependent> GetListOfDependents(string id)
        {
            var packageDependentsList = new List<PackageDependent>();
            var listPackages = (from pd in _entitiesContext.PackageDependencies
                                join p in _entitiesContext.Packages on pd.PackageKey equals p.Key
                                join pr in _entitiesContext.PackageRegistrations on p.PackageRegistrationKey equals pr.Key
                                where p.IsLatestSemVer2 && pd.Id == id
                                group 1 by new { pr.Id, pr.DownloadCount, p.Description } into ng
                                orderby ng.Key.DownloadCount descending
                                select new { ng.Key.Id, ng.Key.DownloadCount, ng.Key.Description }
                                ).Take(5).ToList();

            foreach(var pd in listPackages)
            {
                var packageDependent = new PackageDependent();
                packageDependent.Description = pd.Description;
                packageDependent.DownloadCount = pd.DownloadCount;
                packageDependent.Id = pd.Id;
                packageDependentsList.Add(packageDependent);
            }

            return packageDependentsList;
        }

        private int GetDependentCount(string id)
        {
            var totalCount = (from pd in _entitiesContext.PackageDependencies
                              join p in _entitiesContext.Packages on pd.PackageKey equals p.Key
                              where pd.Id == id && p.IsLatestSemVer2
                              group 1 by p.PackageRegistrationKey
                              ).Count();

            return totalCount;
>>>>>>> ee25a4ec
        }

        public virtual IReadOnlyCollection<Package> FindPackagesById(
            string id,
            bool includePackageRegistration)
        {
            if (id == null)
            {
                throw new ArgumentNullException(nameof(id));
            }

            var packages = GetPackagesByIdQueryable(
                id,
                includeLicenseReports: false,
                includePackageRegistration: includePackageRegistration,
                includeUser: false,
                includeSymbolPackages: false,
                includeDeprecation: false,
                includeDeprecationRelationships: false);

            return packages.ToList();
        }

        public virtual Package FindPackageByIdAndVersion(
            string id,
            string version,
            int? semVerLevelKey = null,
            bool allowPrerelease = true)
        {
            if (string.IsNullOrWhiteSpace(id))
            {
                throw new ArgumentNullException(nameof(id));
            }

            Package package = null;
            if (!string.IsNullOrEmpty(version))
            {
                package = FindPackageByIdAndVersionStrict(id, version);
            }

            // Package version not found: fallback to latest version.
            if (package == null)
            {
                // Optimization: Every time we look at a package we almost always want to see
                // all the other packages with the same ID via the PackageRegistration property.
                // This resulted in a gnarly query.
                // Instead, we can always query for all packages with the ID.
                IEnumerable<Package> packagesQuery = GetPackagesByIdQueryable(id);

                if (string.IsNullOrEmpty(version) && !allowPrerelease)
                {
                    // If there's a specific version given, don't bother filtering by prerelease. 
                    // You could be asking for a prerelease package.
                    packagesQuery = packagesQuery.Where(p => !p.IsPrerelease);
                }

                var packageVersions = packagesQuery.ToList();

                package = FilterLatestPackageHelper(packageVersions, semVerLevelKey, allowPrerelease);
            }

            return package;
        }

        public virtual Package FilterExactPackage(
            IReadOnlyCollection<Package> packages,
            string version)
        {
            var normalizedVersion = NuGetVersionFormatter.Normalize(version);
            return packages.SingleOrDefault(p => string.Equals(
                p.NormalizedVersion,
                normalizedVersion,
                StringComparison.OrdinalIgnoreCase));
        }

        public virtual Package FilterLatestPackage(
            IReadOnlyCollection<Package> packages,
            int? semVerLevelKey = SemVerLevelKey.SemVer2,
            bool allowPrerelease = true)
        {
            return FilterLatestPackageHelper(
                // Filter out prereleases in the list if prereleases are not allowed.
                packages?.Where(p => allowPrerelease || !p.IsPrerelease).ToList(),
                semVerLevelKey,
                allowPrerelease);
        }

        /// <inheritdoc />
        public Package FilterLatestPackageBySuffix(IReadOnlyCollection<Package> packages, string version, bool prerelease)
        {
            IEnumerable<Package> GetSortedFiltered(IEnumerable<Package> localPackages, bool applyPrereleaseFilter = true)
            {
                var semvered = localPackages
                    .Select(package => new {package, semVer= NuGetVersion.Parse(package.NormalizedVersion)})
                    .ToList();
                
                return semvered
                    .Where(d => d.semVer.IsPrerelease == prerelease || !applyPrereleaseFilter)
                    .OrderByDescending(d => d.semVer)
                    .Select(d => d.package)
                    .ToList();
            }

            Package GetPrereleaseByVersion()
            {
                if (string.IsNullOrEmpty(version))
                {
                    return GetSortedFiltered(packages)
                        .FirstOrDefault();
                }
                else
                {
                    return GetSortedFiltered(packages.Where(package => package.NormalizedVersion.IndexOf(version, StringComparison.InvariantCultureIgnoreCase) >= 0))
                        .FirstOrDefault();
                }
            }
            
            Package GetLatestPrerelease()
            {
                return GetSortedFiltered(packages)
                    .FirstOrDefault();
            }
            
            Package GetLatestStable()
            {
                return GetSortedFiltered(packages, false)
                    .FirstOrDefault();
            }

            return GetPrereleaseByVersion() ?? GetLatestPrerelease() ?? GetLatestStable();
        }

        private static Package FilterLatestPackageHelper(
            IReadOnlyCollection<Package> packages,
            int? semVerLevelKey,
            bool allowPrerelease)
        {
            if (packages == null)
            {
                throw new ArgumentNullException(nameof(packages));
            }

            Package package = null;

            // Fallback behavior: collect the latest version.
            // Check SemVer-level and allow-prerelease constraints.
            if (semVerLevelKey == SemVerLevelKey.SemVer2)
            {
                package = packages.FirstOrDefault(p => p.IsLatestStableSemVer2);

                if (package == null && allowPrerelease)
                {
                    package = packages.FirstOrDefault(p => p.IsLatestSemVer2);
                }
            }

            // Fallback behavior: collect the latest version.
            // If SemVer-level is not defined, 
            // or SemVer-level = 2.0.0 and no package was marked as SemVer2-latest,
            // then check for packages marked as non-SemVer2 latest.
            if (semVerLevelKey == SemVerLevelKey.Unknown
                || (semVerLevelKey == SemVerLevelKey.SemVer2 && package == null))
            {
                package = packages.FirstOrDefault(p => p.IsLatestStable);

                if (package == null && allowPrerelease)
                {
                    package = packages.FirstOrDefault(p => p.IsLatest);
                }
            }

            // If we couldn't find a package marked as latest, then return the most recent one.
            // Prereleases were already filtered out if appropriate.
            if (package == null)
            {
                package = packages.OrderByDescending(p => p.Version).FirstOrDefault();
            }

            return package;
        }

        public IEnumerable<Package> FindPackagesByOwner(User user, bool includeUnlisted, bool includeVersions = false)
        {
            return GetPackagesForOwners(new[] { user.Key }, includeUnlisted, includeVersions);
        }

        /// <summary>
        /// Find packages by owner, including organization owners that the user belongs to.
        /// </summary>
        public IEnumerable<Package> FindPackagesByAnyMatchingOwner(
            User user,
            bool includeUnlisted,
            bool includeVersions = false)
        {
            var ownerKeys = user.Organizations.Select(org => org.OrganizationKey).ToList();
            ownerKeys.Insert(0, user.Key);

            return GetPackagesForOwners(ownerKeys, includeUnlisted, includeVersions);
        }

        private IEnumerable<Package> GetPackagesForOwners(IEnumerable<int> ownerKeys, bool includeUnlisted, bool includeVersions)
        {
            IQueryable<Package> packages = _packageRepository.GetAll()
                .Where(p => p.PackageRegistration.Owners.Any(o => ownerKeys.Contains(o.Key)));

            if (!includeUnlisted)
            {
                packages = packages.Where(p => p.Listed);
            }

            if (!includeVersions)
            {
                // Do a best effort of retrieving the latest version. Note that UpdateIsLatest has had concurrency issues
                // where sometimes packages no rows with IsLatest set. In this case, we'll just select the last inserted
                // row (descending [Key]) as opposed to reading all rows into memory and sorting on NuGetVersion.
                packages = packages
                    .GroupBy(p => p.PackageRegistrationKey)
                    .Select(g => g
                        // order booleans desc so that true (1) comes first
                        .OrderByDescending(p => p.IsLatestStableSemVer2)
                        .ThenByDescending(p => p.IsLatestStable)
                        .ThenByDescending(p => p.IsLatestSemVer2)
                        .ThenByDescending(p => p.IsLatest)
                        .ThenByDescending(p => p.Listed)
                        .ThenByDescending(p => p.Key)
                        .FirstOrDefault());
            }

            return packages
                .Include(p => p.PackageRegistration)
                .Include(p => p.PackageRegistration.Owners)
                .Include(p => p.PackageRegistration.RequiredSigners)
                .ToList();
        }

        public IQueryable<PackageRegistration> FindPackageRegistrationsByOwner(User user)
        {
            return _packageRegistrationRepository.GetAll().Where(p => p.Owners.Any(o => o.Key == user.Key));
        }

        public IEnumerable<Package> FindDependentPackages(Package package)
        {
            // Grab all candidates
            var candidateDependents = (from p in _packageRepository.GetAll()
                                       from d in p.Dependencies
                                       where d.Id == package.PackageRegistration.Id
                                       select d).Include(pk => pk.Package.PackageRegistration).ToList();
            // Now filter by version range.
            var packageVersion = new NuGetVersion(package.Version);
            var dependents = from d in candidateDependents
                             where VersionRange.Parse(d.VersionSpec).Satisfies(packageVersion)
                             select d;

            return dependents.Select(d => d.Package);
        }

        public async Task PublishPackageAsync(string id, string version, bool commitChanges = true)
        {
            var package = FindPackageByIdAndVersionStrict(id, version);

            if (package == null)
            {
                throw new EntityException(ServicesStrings.PackageWithIdAndVersionNotFound, id, version);
            }

            await PublishPackageAsync(package, commitChanges);
        }

        public async Task PublishPackageAsync(Package package, bool commitChanges = true)
        {
            if (package == null)
            {
                throw new ArgumentNullException(nameof(package));
            }

            package.Published = DateTime.UtcNow;
            package.Listed = true;

            await UpdateIsLatestAsync(package.PackageRegistration, commitChanges: false);

            if (commitChanges)
            {
                await _packageRepository.CommitChangesAsync();
            }
        }

        public async Task AddPackageOwnerAsync(PackageRegistration package, User newOwner, bool commitChanges = true)
        {
            package.Owners.Add(newOwner);

            if (commitChanges)
            {
                await _packageRepository.CommitChangesAsync();
            }

            if (_securityPolicyService.IsSubscribed(newOwner, AutomaticallyOverwriteRequiredSignerPolicy.PolicyName))
            {
                await SetRequiredSignerAsync(package, newOwner, commitChanges);
            }
        }

        public async Task RemovePackageOwnerAsync(PackageRegistration package, User user, bool commitChanges = true)
        {
            // To support the delete account scenario, the admin can delete the last owner of a package.
            package.Owners.Remove(user);

            if (commitChanges)
            {
                await _packageRepository.CommitChangesAsync();
            }
        }

        public bool WillPackageBeOrphanedIfOwnerRemoved(PackageRegistration packageRegistration, User ownerToRemove)
        {
            // If the registration has no packages, no packages will be orphaned if the owner is removed. 
            if (!packageRegistration.Packages.Any())
            {
                return false;
            }
            return WillPackageBeOrphanedIfOwnerRemovedHelper(packageRegistration.Owners, ownerToRemove);
        }

        private bool WillPackageBeOrphanedIfOwnerRemovedHelper(IEnumerable<User> owners, User ownerToRemove)
        {
            // Iterate through each owner, attempting to find a user that is not the owner we are removing.
            foreach (var owner in owners)
            {
                if (owner.MatchesUser(ownerToRemove))
                {
                    continue;
                }

                if (owner is Organization organization)
                {
                    // The package will still be orphaned if it is owned by an orphaned organization.
                    // Iterate through the organization owner's members to determine if it has any members that are not the member we are removing.
                    if (!WillPackageBeOrphanedIfOwnerRemovedHelper(
                        organization.Members.Select(m => m.Member),
                        ownerToRemove))
                    {
                        return false;
                    }
                }
                else
                {
                    // The package will not be orphaned because it is owned by a user that is not the owner we are removing.
                    return false;
                }
            }

            // The package will be orphaned because we did not find an owner that is not the owner we are removing.
            return true;
        }

        private PackageRegistration CreateOrGetPackageRegistration(User owner, PackageMetadata packageMetadata, bool isVerified)
        {
            var packageRegistration = FindPackageRegistrationById(packageMetadata.Id);

            if (packageRegistration == null)
            {

                packageRegistration = new PackageRegistration
                {
                    Id = packageMetadata.Id,
                    IsVerified = isVerified
                };

                packageRegistration.Owners.Add(owner);

                _packageRegistrationRepository.InsertOnCommit(packageRegistration);
            }

            return packageRegistration;
        }

        private Package CreatePackageFromNuGetPackage(PackageRegistration packageRegistration, PackageArchiveReader nugetPackage, PackageMetadata packageMetadata, PackageStreamMetadata packageStreamMetadata, User user)
        {
            var package = packageRegistration.Packages.SingleOrDefault(pv => pv.Version == packageMetadata.Version.OriginalVersion);

            if (package != null)
            {
                throw new PackageAlreadyExistsException(
                    string.Format(ServicesStrings.PackageExistsAndCannotBeModified, packageRegistration.Id, package.Version));
            }

            package = new Package();
            package.PackageRegistration = packageRegistration;

            package = EnrichPackageFromNuGetPackage(package, nugetPackage, packageMetadata, packageStreamMetadata, user);

            return package;
        }

        public virtual Package EnrichPackageFromNuGetPackage(
            Package package,
            PackageArchiveReader packageArchive,
            PackageMetadata packageMetadata,
            PackageStreamMetadata packageStreamMetadata,
            User user)
        {
            // Version must always be the exact string from the nuspec, which OriginalVersion will return to us.
            // However, we do also store a normalized copy for looking up later.
            package.Version = packageMetadata.Version.OriginalVersion;
            package.NormalizedVersion = packageMetadata.Version.ToNormalizedString();

            package.Description = packageMetadata.Description;
            package.ReleaseNotes = packageMetadata.ReleaseNotes;
            package.HashAlgorithm = packageStreamMetadata.HashAlgorithm;
            package.Hash = packageStreamMetadata.Hash;
            package.PackageFileSize = packageStreamMetadata.Size;
            package.Language = packageMetadata.Language;
            package.Copyright = packageMetadata.Copyright;
            package.FlattenedAuthors = packageMetadata.Authors.Flatten();
            package.IsPrerelease = packageMetadata.Version.IsPrerelease;
            package.Listed = true;
            package.RequiresLicenseAcceptance = packageMetadata.RequireLicenseAcceptance;
            package.DevelopmentDependency = packageMetadata.DevelopmentDependency;
            package.Summary = packageMetadata.Summary;
            package.Tags = PackageHelper.ParseTags(packageMetadata.Tags);
            package.Title = packageMetadata.Title;
            package.User = user;

            package.IconUrl = packageMetadata.IconUrl.ToEncodedUrlStringOrNull();
            package.LicenseUrl = packageMetadata.LicenseUrl.ToEncodedUrlStringOrNull();
            package.ProjectUrl = packageMetadata.ProjectUrl.ToEncodedUrlStringOrNull();
            package.RepositoryUrl = packageMetadata.RepositoryUrl.ToEncodedUrlStringOrNull();
            package.RepositoryType = packageMetadata.RepositoryType;
            package.MinClientVersion = packageMetadata.MinClientVersion.ToStringOrNull();

#pragma warning disable 618 // TODO: remove Package.Authors completely once production services definitely no longer need it
            foreach (var author in packageMetadata.Authors)
            {
                package.Authors.Add(new PackageAuthor { Name = author });
            }
#pragma warning restore 618

            var supportedFrameworks = GetSupportedFrameworks(packageArchive)
                .ToArray();

            if (!supportedFrameworks.Any(fx => fx != null && fx.IsAny))
            {
                var supportedFrameworkNames = supportedFrameworks
                                .Select(fn => fn.ToShortNameOrNull())
                                .Where(fn => fn != null)
                                .ToArray();

                ValidateSupportedFrameworks(supportedFrameworkNames);

                foreach (var supportedFramework in supportedFrameworkNames)
                {
                    package.SupportedFrameworks.Add(new PackageFramework { TargetFramework = supportedFramework });
                }
            }

            package.Dependencies = packageMetadata
                .GetDependencyGroups()
                .AsPackageDependencyEnumerable()
                .ToList();

            package.PackageTypes = packageMetadata
                .GetPackageTypes()
                .AsPackageTypeEnumerable()
                .ToList();

            package.FlattenedDependencies = package.Dependencies.Flatten();

            package.FlattenedPackageTypes = package.PackageTypes.Flatten();

            // Identify the SemVerLevelKey using the original package version string and package dependencies
            package.SemVerLevelKey = SemVerLevelKey.ForPackage(packageMetadata.Version, package.Dependencies);

            package.EmbeddedLicenseType = GetEmbeddedLicenseType(packageMetadata);
            package.LicenseExpression = GetLicenseExpression(packageMetadata);
            package.HasEmbeddedIcon = !string.IsNullOrWhiteSpace(packageMetadata.IconFile);

            return package;
        }

        public virtual IEnumerable<NuGetFramework> GetSupportedFrameworks(PackageArchiveReader package)
        {
            return package.GetSupportedFrameworks();
        }

        private static EmbeddedLicenseFileType GetEmbeddedLicenseType(PackageMetadata packageMetadata)
        {
            if (LicenseType.File != packageMetadata.LicenseMetadata?.Type)
            {
                return EmbeddedLicenseFileType.Absent;
            }

            return GetEmbeddedLicenseType(packageMetadata.LicenseMetadata.License);
        }

        private string GetLicenseExpression(PackageMetadata packageMetadata)
        {
            if (LicenseType.Expression != packageMetadata.LicenseMetadata?.Type)
            {
                return null;
            }

            return packageMetadata.LicenseMetadata.License;
        }

        private static EmbeddedLicenseFileType GetEmbeddedLicenseType(string licenseFileName)
        {
            const string MarkdownFileExtension = ".md";
            const string TextFileExtension = ".txt";

            var extension = Path.GetExtension(licenseFileName);

            if (MarkdownFileExtension.Equals(extension, StringComparison.OrdinalIgnoreCase))
            {
                return EmbeddedLicenseFileType.Markdown;
            }

            if (TextFileExtension.Equals(extension, StringComparison.OrdinalIgnoreCase) || string.Empty == extension)
            {
                return EmbeddedLicenseFileType.PlainText;
            }

            throw new ArgumentException($"Invalid file name: {licenseFileName}");
        }

        private static void ValidateSupportedFrameworks(string[] supportedFrameworks)
        {
            // Frameworks within the portable profile are not allowed to have profiles themselves.
            // Ensure portable framework does not contain more than one hyphen.
            var invalidPortableFramework = supportedFrameworks.FirstOrDefault(fx =>
                !string.IsNullOrEmpty(fx)
                && fx.StartsWith("portable-", StringComparison.OrdinalIgnoreCase)
                && fx.Split('-').Length > 2);

            if (invalidPortableFramework != null)
            {
                throw new EntityException(
                    ServicesStrings.InvalidPortableFramework, invalidPortableFramework);
            }
        }

        public async Task SetLicenseReportVisibilityAsync(Package package, bool visible, bool commitChanges = true)
        {
            if (package == null)
            {
                throw new ArgumentNullException(nameof(package));
            }
            package.HideLicenseReport = !visible;
            if (commitChanges)
            {
                await _packageRepository.CommitChangesAsync();
            }
        }

        public async Task IncrementDownloadCountAsync(string id, string version, bool commitChanges = true)
        {
            var package = FindPackageByIdAndVersionStrict(id, version);
            if (package != null)
            {
                package.DownloadCount++;
                package.PackageRegistration.DownloadCount++;
                if (commitChanges)
                {
                    await _packageRepository.CommitChangesAsync();
                }
            }
        }

        public virtual async Task UpdatePackageVerifiedStatusAsync(IReadOnlyCollection<PackageRegistration> packageRegistrationList, bool isVerified, bool commitChanges = true)
        {
            var packageRegistrationIdSet = new HashSet<string>(packageRegistrationList.Select(prl => prl.Id));
            var allPackageRegistrations = _packageRegistrationRepository.GetAll();
            var packageRegistrationsToUpdate = allPackageRegistrations
                .Where(pr => packageRegistrationIdSet.Contains(pr.Id))
                .ToList();

            if (packageRegistrationsToUpdate.Count > 0)
            {
                packageRegistrationsToUpdate
                    .ForEach(pru => pru.IsVerified = isVerified);

                if (commitChanges)
                {
                    await _packageRegistrationRepository.CommitChangesAsync();
                }
            }
        }

        /// <summary>
        /// Asynchronously sets the signer as the required signer on all package registrations owned by the signer.
        /// </summary>
        /// <param name="signer">A user.</param>
        /// <returns>A task that represents the asynchronous operation.</returns>
        /// <exception cref="ArgumentNullException">Thrown if <paramref name="signer" /> is <c>null</c>.</exception>
        public async Task SetRequiredSignerAsync(User signer)
        {
            if (signer == null)
            {
                throw new ArgumentNullException(nameof(signer));
            }

            var registrations = FindPackageRegistrationsByOwner(signer);
            var auditRecords = new List<PackageRegistrationAuditRecord>();
            var packageIds = new List<string>();
            var isCommitRequired = false;

            foreach (var registration in registrations)
            {
                string previousRequiredSigner = null;
                string newRequiredSigner = null;

                if (!registration.RequiredSigners.Contains(signer))
                {
                    previousRequiredSigner = registration.RequiredSigners.FirstOrDefault()?.Username;

                    registration.RequiredSigners.Clear();

                    isCommitRequired = true;

                    registration.RequiredSigners.Add(signer);

                    newRequiredSigner = signer.Username;

                    var auditRecord = PackageRegistrationAuditRecord.CreateForSetRequiredSigner(
                        registration,
                        previousRequiredSigner,
                        newRequiredSigner);

                    auditRecords.Add(auditRecord);
                    packageIds.Add(registration.Id);
                }
            }

            if (isCommitRequired)
            {
                await _packageRegistrationRepository.CommitChangesAsync();

                foreach (var auditRecord in auditRecords)
                {
                    await _auditingService.SaveAuditRecordAsync(auditRecord);
                }

                foreach (var packageId in packageIds)
                {
                    _telemetryService.TrackRequiredSignerSet(packageId);
                }
            }
        }

        /// <summary>
        /// Asynchronously sets the signer as the required signer on a single package registration owned by the signer.
        /// </summary>
        /// <param name="registration">A package registration.</param>
        /// <param name="signer">A user.  May be <c>null</c>.</param>
        /// <returns>A task that represents the asynchronous operation.</returns>
        /// <exception cref="ArgumentNullException">Thrown if <paramref name="registration" /> is <c>null</c>.</exception>
        public async Task SetRequiredSignerAsync(PackageRegistration registration, User signer, bool commitChanges = true)
        {
            if (registration == null)
            {
                throw new ArgumentNullException(nameof(registration));
            }

            var isCommitRequired = false;

            string previousRequiredSigner = null;
            string newRequiredSigner = null;

            if (signer == null)
            {
                var currentRequiredSigner = registration.RequiredSigners.FirstOrDefault();

                if (currentRequiredSigner != null)
                {
                    previousRequiredSigner = currentRequiredSigner.Username;

                    registration.RequiredSigners.Clear();

                    isCommitRequired = true;
                }
            }
            else if (!registration.RequiredSigners.Contains(signer))
            {
                previousRequiredSigner = registration.RequiredSigners.FirstOrDefault()?.Username;

                registration.RequiredSigners.Clear();

                isCommitRequired = true;

                registration.RequiredSigners.Add(signer);

                newRequiredSigner = signer.Username;
            }

            if (isCommitRequired)
            {
                if (commitChanges)
                {
                    await _packageRegistrationRepository.CommitChangesAsync();
                }

                var auditRecord = PackageRegistrationAuditRecord.CreateForSetRequiredSigner(
                    registration,
                    previousRequiredSigner,
                    newRequiredSigner);

                await _auditingService.SaveAuditRecordAsync(auditRecord);

                _telemetryService.TrackRequiredSignerSet(registration.Id);
            }
        }
    }
}<|MERGE_RESOLUTION|>--- conflicted
+++ resolved
@@ -34,21 +34,13 @@
             IAuditingService auditingService,
             ITelemetryService telemetryService,
             ISecurityPolicyService securityPolicyService,
-<<<<<<< HEAD
-            IEntitiesContext context)
-=======
             IEntitiesContext entitiesContext)
->>>>>>> ee25a4ec
             : base(packageRepository, packageRegistrationRepository, certificateRepository)
         {
             _auditingService = auditingService ?? throw new ArgumentNullException(nameof(auditingService));
             _telemetryService = telemetryService ?? throw new ArgumentNullException(nameof(telemetryService));
             _securityPolicyService = securityPolicyService ?? throw new ArgumentNullException(nameof(securityPolicyService));
-<<<<<<< HEAD
-            _entitiesContext = context;
-=======
             _entitiesContext = entitiesContext ?? throw new ArgumentNullException(nameof(entitiesContext));
->>>>>>> ee25a4ec
         }
 
         /// <summary>
@@ -154,83 +146,6 @@
             return GetPackagesByIdQueryable(id, deprecationFields).ToList();
         }
 
-<<<<<<< HEAD
-        public CreatePackageDependents GetPackageDependents(string id)
-        {
-            CreatePackageDependents res = new CreatePackageDependents();
-         
-            var conn = _entitiesContext.GetDatabase().Connection;
-            conn.Open();
-            res.PackageList = GetListOfDependents(id, conn);
-            res.TotalDownloads = showTotalDownloads(id, conn);
-            return res;
-        }
-
-        public IReadOnlyCollection<PackageDependent> GetListOfDependents(String id, DbConnection conn)
-        {
-            var packageDependentsList = new List<PackageDependent>();
-            using (var comm2 = conn.CreateCommand())
-            {
-                comm2.CommandText = @"SELECT TOP 10 PackageRegistrations.id, PackageRegistrations.DownloadCount, Packages.Description
-	                FROM PackageDependencies 
-	                INNER JOIN Packages ON Packages.[key] = PackageDependencies.PackageKey
-	                INNER JOIN PackageRegistrations ON Packages.PackageRegistrationKey = PackageRegistrations.[key]
-	                WHERE PackageDependencies.id = @id AND Packages.IsLatest = 1
-	                GROUP BY PackageRegistrations.id, PackageRegistrations.DownloadCount, Packages.Description
-                    ORDER BY PackageRegistrations.DownloadCount DESC";
-
-                var parameter = comm2.CreateParameter();
-                parameter.ParameterName = "@id";
-                parameter.Value = id;
-
-
-                comm2.Parameters.Add(parameter);
-                using (DbDataReader reader = comm2.ExecuteReader())
-                {
-                    while (reader.Read())
-                    {
-                        var packageDepen = new PackageDependent();
-                        packageDepen.Id = (String)reader["id"];
-                        packageDepen.DownloadCount = (int)reader["DownloadCount"];
-                        packageDepen.Description = (String)reader["Description"];
-                        packageDependentsList.Add(packageDepen);
-                    }
-                }
-            }
-            return packageDependentsList;
-        }
-
-        public int showTotalDownloads(String id, DbConnection conn)
-        {
-           
-            int result = 0;
-
-            using (var comm2 = conn.CreateCommand())
-            {
-                comm2.CommandText = @"SELECT COUNT(Distinct Packages.PackageRegistrationKey) AS DependentCount
-	                FROM PackageDependencies 
-	                INNER JOIN Packages ON Packages.[key] = PackageDependencies.PackageKey
-	                WHERE PackageDependencies.id = @id AND Packages.IsLatest = 1";
-
-
-                var parameter = comm2.CreateParameter();
-                parameter.ParameterName = "@id";
-                parameter.Value = id;
-
-
-                comm2.Parameters.Add(parameter);
-                using (DbDataReader reader = comm2.ExecuteReader()) //Check here
-                {
-                    if (reader.Read())
-                    {
-                        // result = reader.GetInt32(0); 
-                        result = (int)reader["DependentCount"]; // Go from here
-                    }
-
-                }
-            }
-            return result;
-=======
         public PackageDependents GetPackageDependents(string id)
         {
             if (string.IsNullOrWhiteSpace(id))
@@ -277,7 +192,6 @@
                               ).Count();
 
             return totalCount;
->>>>>>> ee25a4ec
         }
 
         public virtual IReadOnlyCollection<Package> FindPackagesById(
