﻿// Copyright (c) .NET Foundation. All rights reserved.
// Licensed under the Apache License, Version 2.0. See License.txt in the project root for license information.

using System;
using System.Collections.Generic;
using System.Data.Common;
using System.Data.Entity;
using System.IO;
using System.Linq;
using System.Threading;
using System.Threading.Tasks;
using NuGet.Frameworks;
using NuGet.Packaging;
using NuGet.Packaging.Core;
using NuGet.Services.Entities;
using NuGet.Versioning;
using NuGetGallery.Auditing;
using NuGetGallery.Packaging;
using NuGetGallery.Security;

namespace NuGetGallery
{
    public class PackageService : CorePackageService, IPackageService
    {
        private readonly IAuditingService _auditingService;
        private readonly ITelemetryService _telemetryService;
        private readonly ISecurityPolicyService _securityPolicyService;
        private readonly IEntitiesContext _entitiesContext;
        private const int packagesDisplayed = 5;

        public PackageService(
            IEntityRepository<PackageRegistration> packageRegistrationRepository,
            IEntityRepository<Package> packageRepository,
            IEntityRepository<Certificate> certificateRepository,
            IAuditingService auditingService,
            ITelemetryService telemetryService,
            ISecurityPolicyService securityPolicyService,
            IEntitiesContext entitiesContext)
            : base(packageRepository, packageRegistrationRepository, certificateRepository)
        {
            _auditingService = auditingService ?? throw new ArgumentNullException(nameof(auditingService));
            _telemetryService = telemetryService ?? throw new ArgumentNullException(nameof(telemetryService));
            _securityPolicyService = securityPolicyService ?? throw new ArgumentNullException(nameof(securityPolicyService));
            _entitiesContext = entitiesContext ?? throw new ArgumentNullException(nameof(entitiesContext));
        }

        /// <summary>
        /// When no exceptions thrown, this method ensures the package metadata is valid.
        /// </summary>
        /// <param name="packageArchiveReader">
        /// The <see cref="PackageArchiveReader"/> instance providing the package metadata.
        /// </param>
        /// <exception cref="InvalidPackageException">
        /// This exception will be thrown when a package metadata property violates a data validation constraint.
        /// </exception>
        public async Task EnsureValid(PackageArchiveReader packageArchiveReader)
        {
            try
            {
                var packageMetadata = PackageMetadata.FromNuspecReader(
                    packageArchiveReader.GetNuspecReader(),
                    strict: true);

                if (packageMetadata.IsSymbolsPackage())
                {
                    throw new InvalidPackageException(ServicesStrings.UploadPackage_SymbolsPackageNotAllowed);
                }

                PackageHelper.ValidateNuGetPackageMetadata(packageMetadata);

                var supportedFrameworks = GetSupportedFrameworks(packageArchiveReader).Select(fn => fn.ToShortNameOrNull()).ToArray();
                if (!supportedFrameworks.AnySafe(sf => sf == null))
                {
                    ValidateSupportedFrameworks(supportedFrameworks);
                }

                // This will throw if the package contains an entry which will extract outside of the target extraction directory
                await packageArchiveReader.ValidatePackageEntriesAsync(CancellationToken.None);
            }
            catch (Exception exception) when (exception is EntityException || exception is PackagingException)
            {
                // Wrap the exception for consistency of this API.
                throw new InvalidPackageException(exception.Message, exception);
            }
        }

        /// <summary>
        /// Validates and creates a <see cref="Package"/> entity from a NuGet package archive.
        /// </summary>
        /// <param name="nugetPackage">A <see cref="PackageArchiveReader"/> instance from which package metadata can be read.</param>
        /// <param name="packageStreamMetadata">The <see cref="PackageStreamMetadata"/> instance providing metadata about the package stream.</param>
        /// <param name="owner">The <see cref="User"/> creating the package.</param>
        /// <param name="commitChanges"><c>True</c> to commit the changes to the data store and notify the indexing service; otherwise <c>false</c>.</param>
        /// <returns>Returns the created <see cref="Package"/> entity.</returns>
        /// <exception cref="InvalidPackageException">
        /// This exception will be thrown when a package metadata property violates a data validation constraint.
        /// </exception>
        public async Task<Package> CreatePackageAsync(PackageArchiveReader nugetPackage, PackageStreamMetadata packageStreamMetadata, User owner, User currentUser, bool isVerified)
        {
            PackageMetadata packageMetadata;
            PackageRegistration packageRegistration;

            try
            {
                packageMetadata = PackageMetadata.FromNuspecReader(
                    nugetPackage.GetNuspecReader(),
                    strict: true);

                PackageHelper.ValidateNuGetPackageMetadata(packageMetadata);

                packageRegistration = CreateOrGetPackageRegistration(owner, packageMetadata, isVerified);
            }
            catch (Exception exception) when (exception is EntityException || exception is PackagingException)
            {
                // Wrap the exception for consistency of this API.
                throw new InvalidPackageException(exception.Message, exception);
            }

            var package = CreatePackageFromNuGetPackage(packageRegistration, nugetPackage, packageMetadata, packageStreamMetadata, currentUser);
            packageRegistration.Packages.Add(package);
            await UpdateIsLatestAsync(packageRegistration, commitChanges: false);

            return package;
        }

        public IQueryable<PackageRegistration> GetAllPackageRegistrations()
        {
            return _packageRegistrationRepository.GetAll();
        }

        public override PackageRegistration FindPackageRegistrationById(string packageId)
        {
            if (packageId == null)
            {
                throw new ArgumentNullException(nameof(packageId));
            }

            return _packageRegistrationRepository.GetAll()
                .Include(pr => pr.Owners)
                .SingleOrDefault(pr => pr.Id == packageId);
        }

        public virtual IReadOnlyCollection<Package> FindPackagesById(
            string id,
            PackageDeprecationFieldsToInclude deprecationFields = PackageDeprecationFieldsToInclude.None)
        {
            return GetPackagesByIdQueryable(id, deprecationFields).ToList();
        }

        public PackageDependents GetPackageDependents(string id)
        {
            if (string.IsNullOrWhiteSpace(id))
            {
                throw new ArgumentNullException(nameof(id));
            }
            
            PackageDependents result = new PackageDependents();
            result.TopPackages = GetListOfDependents(id);
            result.TotalPackageCount = GetDependentCount(id);
            return result;
        }

        private IReadOnlyCollection<PackageDependent> GetListOfDependents(string id)
        {
<<<<<<< HEAD
            int packagesDisplayed = 5;
            var packageDependentsList = new List<PackageDependent>();
=======
>>>>>>> 95da6d9d
            var listPackages = (from pd in _entitiesContext.PackageDependencies
                                join p in _entitiesContext.Packages on pd.PackageKey equals p.Key
                                join pr in _entitiesContext.PackageRegistrations on p.PackageRegistrationKey equals pr.Key
                                where p.IsLatestSemVer2 && pd.Id == id
                                group 1 by new { pr.Id, pr.DownloadCount, p.Description } into ng
                                orderby ng.Key.DownloadCount descending
<<<<<<< HEAD
                                select new { ng.Key.Id, ng.Key.DownloadCount, ng.Key.Description }
=======
                                select new PackageDependent { Id = ng.Key.Id, DownloadCount = ng.Key.DownloadCount, Description = ng.Key.Description }
>>>>>>> 95da6d9d
                                ).Take(packagesDisplayed).ToList();

            return listPackages;
        }

        private int GetDependentCount(string id)
        {
            var totalCount = (from pd in _entitiesContext.PackageDependencies
                              join p in _entitiesContext.Packages on pd.PackageKey equals p.Key
                              where pd.Id == id && p.IsLatestSemVer2
                              group 1 by p.PackageRegistrationKey
                              ).Count();

            return totalCount;
        }

        public virtual IReadOnlyCollection<Package> FindPackagesById(
            string id,
            bool includePackageRegistration)
        {
            if (id == null)
            {
                throw new ArgumentNullException(nameof(id));
            }

            var packages = GetPackagesByIdQueryable(
                id,
                includeLicenseReports: false,
                includePackageRegistration: includePackageRegistration,
                includeUser: false,
                includeSymbolPackages: false,
                includeDeprecation: false,
                includeDeprecationRelationships: false);

            return packages.ToList();
        }

        public virtual Package FindPackageByIdAndVersion(
            string id,
            string version,
            int? semVerLevelKey = null,
            bool allowPrerelease = true)
        {
            if (string.IsNullOrWhiteSpace(id))
            {
                throw new ArgumentNullException(nameof(id));
            }

            Package package = null;
            if (!string.IsNullOrEmpty(version))
            {
                package = FindPackageByIdAndVersionStrict(id, version);
            }

            // Package version not found: fallback to latest version.
            if (package == null)
            {
                // Optimization: Every time we look at a package we almost always want to see
                // all the other packages with the same ID via the PackageRegistration property.
                // This resulted in a gnarly query.
                // Instead, we can always query for all packages with the ID.
                IEnumerable<Package> packagesQuery = GetPackagesByIdQueryable(id);

                if (string.IsNullOrEmpty(version) && !allowPrerelease)
                {
                    // If there's a specific version given, don't bother filtering by prerelease. 
                    // You could be asking for a prerelease package.
                    packagesQuery = packagesQuery.Where(p => !p.IsPrerelease);
                }

                var packageVersions = packagesQuery.ToList();

                package = FilterLatestPackageHelper(packageVersions, semVerLevelKey, allowPrerelease);
            }

            return package;
        }

        public virtual Package FilterExactPackage(
            IReadOnlyCollection<Package> packages,
            string version)
        {
            var normalizedVersion = NuGetVersionFormatter.Normalize(version);
            return packages.SingleOrDefault(p => string.Equals(
                p.NormalizedVersion,
                normalizedVersion,
                StringComparison.OrdinalIgnoreCase));
        }

        public virtual Package FilterLatestPackage(
            IReadOnlyCollection<Package> packages,
            int? semVerLevelKey = SemVerLevelKey.SemVer2,
            bool allowPrerelease = true)
        {
            return FilterLatestPackageHelper(
                // Filter out prereleases in the list if prereleases are not allowed.
                packages?.Where(p => allowPrerelease || !p.IsPrerelease).ToList(),
                semVerLevelKey,
                allowPrerelease);
        }

        /// <inheritdoc />
        public Package FilterLatestPackageBySuffix(IReadOnlyCollection<Package> packages, string version, bool prerelease)
        {
            IEnumerable<Package> GetSortedFiltered(IEnumerable<Package> localPackages, bool applyPrereleaseFilter = true)
            {
                var semvered = localPackages
                    .Select(package => new {package, semVer= NuGetVersion.Parse(package.NormalizedVersion)})
                    .ToList();
                
                return semvered
                    .Where(d => d.semVer.IsPrerelease == prerelease || !applyPrereleaseFilter)
                    .OrderByDescending(d => d.semVer)
                    .Select(d => d.package)
                    .ToList();
            }

            Package GetPrereleaseByVersion()
            {
                if (string.IsNullOrEmpty(version))
                {
                    return GetSortedFiltered(packages)
                        .FirstOrDefault();
                }
                else
                {
                    return GetSortedFiltered(packages.Where(package => package.NormalizedVersion.IndexOf(version, StringComparison.InvariantCultureIgnoreCase) >= 0))
                        .FirstOrDefault();
                }
            }
            
            Package GetLatestPrerelease()
            {
                return GetSortedFiltered(packages)
                    .FirstOrDefault();
            }
            
            Package GetLatestStable()
            {
                return GetSortedFiltered(packages, false)
                    .FirstOrDefault();
            }

            return GetPrereleaseByVersion() ?? GetLatestPrerelease() ?? GetLatestStable();
        }

        private static Package FilterLatestPackageHelper(
            IReadOnlyCollection<Package> packages,
            int? semVerLevelKey,
            bool allowPrerelease)
        {
            if (packages == null)
            {
                throw new ArgumentNullException(nameof(packages));
            }

            Package package = null;

            // Fallback behavior: collect the latest version.
            // Check SemVer-level and allow-prerelease constraints.
            if (semVerLevelKey == SemVerLevelKey.SemVer2)
            {
                package = packages.FirstOrDefault(p => p.IsLatestStableSemVer2);

                if (package == null && allowPrerelease)
                {
                    package = packages.FirstOrDefault(p => p.IsLatestSemVer2);
                }
            }

            // Fallback behavior: collect the latest version.
            // If SemVer-level is not defined, 
            // or SemVer-level = 2.0.0 and no package was marked as SemVer2-latest,
            // then check for packages marked as non-SemVer2 latest.
            if (semVerLevelKey == SemVerLevelKey.Unknown
                || (semVerLevelKey == SemVerLevelKey.SemVer2 && package == null))
            {
                package = packages.FirstOrDefault(p => p.IsLatestStable);

                if (package == null && allowPrerelease)
                {
                    package = packages.FirstOrDefault(p => p.IsLatest);
                }
            }

            // If we couldn't find a package marked as latest, then return the most recent one.
            // Prereleases were already filtered out if appropriate.
            if (package == null)
            {
                package = packages.OrderByDescending(p => p.Version).FirstOrDefault();
            }

            return package;
        }

        public IEnumerable<Package> FindPackagesByOwner(User user, bool includeUnlisted, bool includeVersions = false)
        {
            return GetPackagesForOwners(new[] { user.Key }, includeUnlisted, includeVersions);
        }

        /// <summary>
        /// Find packages by owner, including organization owners that the user belongs to.
        /// </summary>
        public IEnumerable<Package> FindPackagesByAnyMatchingOwner(
            User user,
            bool includeUnlisted,
            bool includeVersions = false)
        {
            var ownerKeys = user.Organizations.Select(org => org.OrganizationKey).ToList();
            ownerKeys.Insert(0, user.Key);

            return GetPackagesForOwners(ownerKeys, includeUnlisted, includeVersions);
        }

        private IEnumerable<Package> GetPackagesForOwners(IEnumerable<int> ownerKeys, bool includeUnlisted, bool includeVersions)
        {
            IQueryable<Package> packages = _packageRepository.GetAll()
                .Where(p => p.PackageRegistration.Owners.Any(o => ownerKeys.Contains(o.Key)));

            if (!includeUnlisted)
            {
                packages = packages.Where(p => p.Listed);
            }

            if (!includeVersions)
            {
                // Do a best effort of retrieving the latest version. Note that UpdateIsLatest has had concurrency issues
                // where sometimes packages no rows with IsLatest set. In this case, we'll just select the last inserted
                // row (descending [Key]) as opposed to reading all rows into memory and sorting on NuGetVersion.
                packages = packages
                    .GroupBy(p => p.PackageRegistrationKey)
                    .Select(g => g
                        // order booleans desc so that true (1) comes first
                        .OrderByDescending(p => p.IsLatestStableSemVer2)
                        .ThenByDescending(p => p.IsLatestStable)
                        .ThenByDescending(p => p.IsLatestSemVer2)
                        .ThenByDescending(p => p.IsLatest)
                        .ThenByDescending(p => p.Listed)
                        .ThenByDescending(p => p.Key)
                        .FirstOrDefault());
            }

            return packages
                .Include(p => p.PackageRegistration)
                .Include(p => p.PackageRegistration.Owners)
                .Include(p => p.PackageRegistration.RequiredSigners)
                .ToList();
        }

        public IQueryable<PackageRegistration> FindPackageRegistrationsByOwner(User user)
        {
            return _packageRegistrationRepository.GetAll().Where(p => p.Owners.Any(o => o.Key == user.Key));
        }

        public IEnumerable<Package> FindDependentPackages(Package package)
        {
            // Grab all candidates
            var candidateDependents = (from p in _packageRepository.GetAll()
                                       from d in p.Dependencies
                                       where d.Id == package.PackageRegistration.Id
                                       select d).Include(pk => pk.Package.PackageRegistration).ToList();
            // Now filter by version range.
            var packageVersion = new NuGetVersion(package.Version);
            var dependents = from d in candidateDependents
                             where VersionRange.Parse(d.VersionSpec).Satisfies(packageVersion)
                             select d;

            return dependents.Select(d => d.Package);
        }

        public async Task PublishPackageAsync(string id, string version, bool commitChanges = true)
        {
            var package = FindPackageByIdAndVersionStrict(id, version);

            if (package == null)
            {
                throw new EntityException(ServicesStrings.PackageWithIdAndVersionNotFound, id, version);
            }

            await PublishPackageAsync(package, commitChanges);
        }

        public async Task PublishPackageAsync(Package package, bool commitChanges = true)
        {
            if (package == null)
            {
                throw new ArgumentNullException(nameof(package));
            }

            package.Published = DateTime.UtcNow;
            package.Listed = true;

            await UpdateIsLatestAsync(package.PackageRegistration, commitChanges: false);

            if (commitChanges)
            {
                await _packageRepository.CommitChangesAsync();
            }
        }

        public async Task AddPackageOwnerAsync(PackageRegistration package, User newOwner, bool commitChanges = true)
        {
            package.Owners.Add(newOwner);

            if (commitChanges)
            {
                await _packageRepository.CommitChangesAsync();
            }

            if (_securityPolicyService.IsSubscribed(newOwner, AutomaticallyOverwriteRequiredSignerPolicy.PolicyName))
            {
                await SetRequiredSignerAsync(package, newOwner, commitChanges);
            }
        }

        public async Task RemovePackageOwnerAsync(PackageRegistration package, User user, bool commitChanges = true)
        {
            // To support the delete account scenario, the admin can delete the last owner of a package.
            package.Owners.Remove(user);

            if (commitChanges)
            {
                await _packageRepository.CommitChangesAsync();
            }
        }

        public bool WillPackageBeOrphanedIfOwnerRemoved(PackageRegistration packageRegistration, User ownerToRemove)
        {
            // If the registration has no packages, no packages will be orphaned if the owner is removed. 
            if (!packageRegistration.Packages.Any())
            {
                return false;
            }
            return WillPackageBeOrphanedIfOwnerRemovedHelper(packageRegistration.Owners, ownerToRemove);
        }

        private bool WillPackageBeOrphanedIfOwnerRemovedHelper(IEnumerable<User> owners, User ownerToRemove)
        {
            // Iterate through each owner, attempting to find a user that is not the owner we are removing.
            foreach (var owner in owners)
            {
                if (owner.MatchesUser(ownerToRemove))
                {
                    continue;
                }

                if (owner is Organization organization)
                {
                    // The package will still be orphaned if it is owned by an orphaned organization.
                    // Iterate through the organization owner's members to determine if it has any members that are not the member we are removing.
                    if (!WillPackageBeOrphanedIfOwnerRemovedHelper(
                        organization.Members.Select(m => m.Member),
                        ownerToRemove))
                    {
                        return false;
                    }
                }
                else
                {
                    // The package will not be orphaned because it is owned by a user that is not the owner we are removing.
                    return false;
                }
            }

            // The package will be orphaned because we did not find an owner that is not the owner we are removing.
            return true;
        }

        private PackageRegistration CreateOrGetPackageRegistration(User owner, PackageMetadata packageMetadata, bool isVerified)
        {
            var packageRegistration = FindPackageRegistrationById(packageMetadata.Id);

            if (packageRegistration == null)
            {

                packageRegistration = new PackageRegistration
                {
                    Id = packageMetadata.Id,
                    IsVerified = isVerified
                };

                packageRegistration.Owners.Add(owner);

                _packageRegistrationRepository.InsertOnCommit(packageRegistration);
            }

            return packageRegistration;
        }

        private Package CreatePackageFromNuGetPackage(PackageRegistration packageRegistration, PackageArchiveReader nugetPackage, PackageMetadata packageMetadata, PackageStreamMetadata packageStreamMetadata, User user)
        {
            var package = packageRegistration.Packages.SingleOrDefault(pv => pv.Version == packageMetadata.Version.OriginalVersion);

            if (package != null)
            {
                throw new PackageAlreadyExistsException(
                    string.Format(ServicesStrings.PackageExistsAndCannotBeModified, packageRegistration.Id, package.Version));
            }

            package = new Package();
            package.PackageRegistration = packageRegistration;

            package = EnrichPackageFromNuGetPackage(package, nugetPackage, packageMetadata, packageStreamMetadata, user);

            return package;
        }

        public virtual Package EnrichPackageFromNuGetPackage(
            Package package,
            PackageArchiveReader packageArchive,
            PackageMetadata packageMetadata,
            PackageStreamMetadata packageStreamMetadata,
            User user)
        {
            // Version must always be the exact string from the nuspec, which OriginalVersion will return to us.
            // However, we do also store a normalized copy for looking up later.
            package.Version = packageMetadata.Version.OriginalVersion;
            package.NormalizedVersion = packageMetadata.Version.ToNormalizedString();

            package.Description = packageMetadata.Description;
            package.ReleaseNotes = packageMetadata.ReleaseNotes;
            package.HashAlgorithm = packageStreamMetadata.HashAlgorithm;
            package.Hash = packageStreamMetadata.Hash;
            package.PackageFileSize = packageStreamMetadata.Size;
            package.Language = packageMetadata.Language;
            package.Copyright = packageMetadata.Copyright;
            package.FlattenedAuthors = packageMetadata.Authors.Flatten();
            package.IsPrerelease = packageMetadata.Version.IsPrerelease;
            package.Listed = true;
            package.RequiresLicenseAcceptance = packageMetadata.RequireLicenseAcceptance;
            package.DevelopmentDependency = packageMetadata.DevelopmentDependency;
            package.Summary = packageMetadata.Summary;
            package.Tags = PackageHelper.ParseTags(packageMetadata.Tags);
            package.Title = packageMetadata.Title;
            package.User = user;

            package.IconUrl = packageMetadata.IconUrl.ToEncodedUrlStringOrNull();
            package.LicenseUrl = packageMetadata.LicenseUrl.ToEncodedUrlStringOrNull();
            package.ProjectUrl = packageMetadata.ProjectUrl.ToEncodedUrlStringOrNull();
            package.RepositoryUrl = packageMetadata.RepositoryUrl.ToEncodedUrlStringOrNull();
            package.RepositoryType = packageMetadata.RepositoryType;
            package.MinClientVersion = packageMetadata.MinClientVersion.ToStringOrNull();

#pragma warning disable 618 // TODO: remove Package.Authors completely once production services definitely no longer need it
            foreach (var author in packageMetadata.Authors)
            {
                package.Authors.Add(new PackageAuthor { Name = author });
            }
#pragma warning restore 618

            var supportedFrameworks = GetSupportedFrameworks(packageArchive)
                .ToArray();

            if (!supportedFrameworks.Any(fx => fx != null && fx.IsAny))
            {
                var supportedFrameworkNames = supportedFrameworks
                                .Select(fn => fn.ToShortNameOrNull())
                                .Where(fn => fn != null)
                                .ToArray();

                ValidateSupportedFrameworks(supportedFrameworkNames);

                foreach (var supportedFramework in supportedFrameworkNames)
                {
                    package.SupportedFrameworks.Add(new PackageFramework { TargetFramework = supportedFramework });
                }
            }

            package.Dependencies = packageMetadata
                .GetDependencyGroups()
                .AsPackageDependencyEnumerable()
                .ToList();

            package.PackageTypes = packageMetadata
                .GetPackageTypes()
                .AsPackageTypeEnumerable()
                .ToList();

            package.FlattenedDependencies = package.Dependencies.Flatten();

            package.FlattenedPackageTypes = package.PackageTypes.Flatten();

            // Identify the SemVerLevelKey using the original package version string and package dependencies
            package.SemVerLevelKey = SemVerLevelKey.ForPackage(packageMetadata.Version, package.Dependencies);

            package.EmbeddedLicenseType = GetEmbeddedLicenseType(packageMetadata);
            package.LicenseExpression = GetLicenseExpression(packageMetadata);
            package.HasEmbeddedIcon = !string.IsNullOrWhiteSpace(packageMetadata.IconFile);

            return package;
        }

        public virtual IEnumerable<NuGetFramework> GetSupportedFrameworks(PackageArchiveReader package)
        {
            return package.GetSupportedFrameworks();
        }

        private static EmbeddedLicenseFileType GetEmbeddedLicenseType(PackageMetadata packageMetadata)
        {
            if (LicenseType.File != packageMetadata.LicenseMetadata?.Type)
            {
                return EmbeddedLicenseFileType.Absent;
            }

            return GetEmbeddedLicenseType(packageMetadata.LicenseMetadata.License);
        }

        private string GetLicenseExpression(PackageMetadata packageMetadata)
        {
            if (LicenseType.Expression != packageMetadata.LicenseMetadata?.Type)
            {
                return null;
            }

            return packageMetadata.LicenseMetadata.License;
        }

        private static EmbeddedLicenseFileType GetEmbeddedLicenseType(string licenseFileName)
        {
            const string MarkdownFileExtension = ".md";
            const string TextFileExtension = ".txt";

            var extension = Path.GetExtension(licenseFileName);

            if (MarkdownFileExtension.Equals(extension, StringComparison.OrdinalIgnoreCase))
            {
                return EmbeddedLicenseFileType.Markdown;
            }

            if (TextFileExtension.Equals(extension, StringComparison.OrdinalIgnoreCase) || string.Empty == extension)
            {
                return EmbeddedLicenseFileType.PlainText;
            }

            throw new ArgumentException($"Invalid file name: {licenseFileName}");
        }

        private static void ValidateSupportedFrameworks(string[] supportedFrameworks)
        {
            // Frameworks within the portable profile are not allowed to have profiles themselves.
            // Ensure portable framework does not contain more than one hyphen.
            var invalidPortableFramework = supportedFrameworks.FirstOrDefault(fx =>
                !string.IsNullOrEmpty(fx)
                && fx.StartsWith("portable-", StringComparison.OrdinalIgnoreCase)
                && fx.Split('-').Length > 2);

            if (invalidPortableFramework != null)
            {
                throw new EntityException(
                    ServicesStrings.InvalidPortableFramework, invalidPortableFramework);
            }
        }

        public async Task SetLicenseReportVisibilityAsync(Package package, bool visible, bool commitChanges = true)
        {
            if (package == null)
            {
                throw new ArgumentNullException(nameof(package));
            }
            package.HideLicenseReport = !visible;
            if (commitChanges)
            {
                await _packageRepository.CommitChangesAsync();
            }
        }

        public async Task IncrementDownloadCountAsync(string id, string version, bool commitChanges = true)
        {
            var package = FindPackageByIdAndVersionStrict(id, version);
            if (package != null)
            {
                package.DownloadCount++;
                package.PackageRegistration.DownloadCount++;
                if (commitChanges)
                {
                    await _packageRepository.CommitChangesAsync();
                }
            }
        }

        public virtual async Task UpdatePackageVerifiedStatusAsync(IReadOnlyCollection<PackageRegistration> packageRegistrationList, bool isVerified, bool commitChanges = true)
        {
            var packageRegistrationIdSet = new HashSet<string>(packageRegistrationList.Select(prl => prl.Id));
            var allPackageRegistrations = _packageRegistrationRepository.GetAll();
            var packageRegistrationsToUpdate = allPackageRegistrations
                .Where(pr => packageRegistrationIdSet.Contains(pr.Id))
                .ToList();

            if (packageRegistrationsToUpdate.Count > 0)
            {
                packageRegistrationsToUpdate
                    .ForEach(pru => pru.IsVerified = isVerified);

                if (commitChanges)
                {
                    await _packageRegistrationRepository.CommitChangesAsync();
                }
            }
        }

        /// <summary>
        /// Asynchronously sets the signer as the required signer on all package registrations owned by the signer.
        /// </summary>
        /// <param name="signer">A user.</param>
        /// <returns>A task that represents the asynchronous operation.</returns>
        /// <exception cref="ArgumentNullException">Thrown if <paramref name="signer" /> is <c>null</c>.</exception>
        public async Task SetRequiredSignerAsync(User signer)
        {
            if (signer == null)
            {
                throw new ArgumentNullException(nameof(signer));
            }

            var registrations = FindPackageRegistrationsByOwner(signer);
            var auditRecords = new List<PackageRegistrationAuditRecord>();
            var packageIds = new List<string>();
            var isCommitRequired = false;

            foreach (var registration in registrations)
            {
                string previousRequiredSigner = null;
                string newRequiredSigner = null;

                if (!registration.RequiredSigners.Contains(signer))
                {
                    previousRequiredSigner = registration.RequiredSigners.FirstOrDefault()?.Username;

                    registration.RequiredSigners.Clear();

                    isCommitRequired = true;

                    registration.RequiredSigners.Add(signer);

                    newRequiredSigner = signer.Username;

                    var auditRecord = PackageRegistrationAuditRecord.CreateForSetRequiredSigner(
                        registration,
                        previousRequiredSigner,
                        newRequiredSigner);

                    auditRecords.Add(auditRecord);
                    packageIds.Add(registration.Id);
                }
            }

            if (isCommitRequired)
            {
                await _packageRegistrationRepository.CommitChangesAsync();

                foreach (var auditRecord in auditRecords)
                {
                    await _auditingService.SaveAuditRecordAsync(auditRecord);
                }

                foreach (var packageId in packageIds)
                {
                    _telemetryService.TrackRequiredSignerSet(packageId);
                }
            }
        }

        /// <summary>
        /// Asynchronously sets the signer as the required signer on a single package registration owned by the signer.
        /// </summary>
        /// <param name="registration">A package registration.</param>
        /// <param name="signer">A user.  May be <c>null</c>.</param>
        /// <returns>A task that represents the asynchronous operation.</returns>
        /// <exception cref="ArgumentNullException">Thrown if <paramref name="registration" /> is <c>null</c>.</exception>
        public async Task SetRequiredSignerAsync(PackageRegistration registration, User signer, bool commitChanges = true)
        {
            if (registration == null)
            {
                throw new ArgumentNullException(nameof(registration));
            }

            var isCommitRequired = false;

            string previousRequiredSigner = null;
            string newRequiredSigner = null;

            if (signer == null)
            {
                var currentRequiredSigner = registration.RequiredSigners.FirstOrDefault();

                if (currentRequiredSigner != null)
                {
                    previousRequiredSigner = currentRequiredSigner.Username;

                    registration.RequiredSigners.Clear();

                    isCommitRequired = true;
                }
            }
            else if (!registration.RequiredSigners.Contains(signer))
            {
                previousRequiredSigner = registration.RequiredSigners.FirstOrDefault()?.Username;

                registration.RequiredSigners.Clear();

                isCommitRequired = true;

                registration.RequiredSigners.Add(signer);

                newRequiredSigner = signer.Username;
            }

            if (isCommitRequired)
            {
                if (commitChanges)
                {
                    await _packageRegistrationRepository.CommitChangesAsync();
                }

                var auditRecord = PackageRegistrationAuditRecord.CreateForSetRequiredSigner(
                    registration,
                    previousRequiredSigner,
                    newRequiredSigner);

                await _auditingService.SaveAuditRecordAsync(auditRecord);

                _telemetryService.TrackRequiredSignerSet(registration.Id);
            }
        }
    }
}<|MERGE_RESOLUTION|>--- conflicted
+++ resolved
@@ -162,22 +162,13 @@
 
         private IReadOnlyCollection<PackageDependent> GetListOfDependents(string id)
         {
-<<<<<<< HEAD
-            int packagesDisplayed = 5;
-            var packageDependentsList = new List<PackageDependent>();
-=======
->>>>>>> 95da6d9d
             var listPackages = (from pd in _entitiesContext.PackageDependencies
                                 join p in _entitiesContext.Packages on pd.PackageKey equals p.Key
                                 join pr in _entitiesContext.PackageRegistrations on p.PackageRegistrationKey equals pr.Key
                                 where p.IsLatestSemVer2 && pd.Id == id
                                 group 1 by new { pr.Id, pr.DownloadCount, p.Description } into ng
                                 orderby ng.Key.DownloadCount descending
-<<<<<<< HEAD
-                                select new { ng.Key.Id, ng.Key.DownloadCount, ng.Key.Description }
-=======
                                 select new PackageDependent { Id = ng.Key.Id, DownloadCount = ng.Key.DownloadCount, Description = ng.Key.Description }
->>>>>>> 95da6d9d
                                 ).Take(packagesDisplayed).ToList();
 
             return listPackages;
