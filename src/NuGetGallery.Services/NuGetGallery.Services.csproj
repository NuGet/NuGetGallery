--- conflicted
+++ resolved
@@ -292,17 +292,14 @@
       <Version>5.0.0-preview1.5665</Version>
     </PackageReference>
     <PackageReference Include="NuGet.Services.KeyVault">
-<<<<<<< HEAD
       <Version>2.58.0</Version>
     </PackageReference>
     <PackageReference Include="NuGet.Services.Logging">
       <Version>2.58.0</Version>
-=======
       <Version>2.57.0</Version>
     </PackageReference>
     <PackageReference Include="NuGet.Services.Logging">
       <Version>2.57.0</Version>
->>>>>>> fea3dc11
     </PackageReference>
     <PackageReference Include="NuGet.StrongName.WebBackgrounder">
       <Version>0.2.0</Version>
