﻿<?xml version="1.0" encoding="utf-8"?>
<Project ToolsVersion="15.0" xmlns="http://schemas.microsoft.com/developer/msbuild/2003">
  <Import Project="$(MSBuildExtensionsPath)\$(MSBuildToolsVersion)\Microsoft.Common.props" Condition="Exists('$(MSBuildExtensionsPath)\$(MSBuildToolsVersion)\Microsoft.Common.props')" />
  <PropertyGroup>
    <Configuration Condition=" '$(Configuration)' == '' ">Debug</Configuration>
    <Platform Condition=" '$(Platform)' == '' ">AnyCPU</Platform>
    <ProjectGuid>{C7D5E850-33FA-4EC5-8D7F-B1C8DD5D48F9}</ProjectGuid>
    <OutputType>Library</OutputType>
    <AppDesignerFolder>Properties</AppDesignerFolder>
    <RootNamespace>NuGetGallery.Services</RootNamespace>
    <AssemblyName>NuGetGallery.Services</AssemblyName>
    <TargetFrameworkVersion>v4.6.2</TargetFrameworkVersion>
    <FileAlignment>512</FileAlignment>
    <Deterministic>true</Deterministic>
  </PropertyGroup>
  <PropertyGroup Condition=" '$(Configuration)|$(Platform)' == 'Debug|AnyCPU' ">
    <DebugSymbols>true</DebugSymbols>
    <DebugType>full</DebugType>
    <Optimize>false</Optimize>
    <OutputPath>bin\Debug\</OutputPath>
    <DefineConstants>DEBUG;TRACE</DefineConstants>
    <ErrorReport>prompt</ErrorReport>
    <WarningLevel>4</WarningLevel>
  </PropertyGroup>
  <PropertyGroup Condition=" '$(Configuration)|$(Platform)' == 'Release|AnyCPU' ">
    <DebugType>pdbonly</DebugType>
    <Optimize>true</Optimize>
    <OutputPath>bin\Release\</OutputPath>
    <DefineConstants>TRACE</DefineConstants>
    <ErrorReport>prompt</ErrorReport>
    <WarningLevel>4</WarningLevel>
  </PropertyGroup>
  <ItemGroup>
    <Reference Include="Microsoft.WindowsAzure.ServiceRuntime, Version=2.7.0.0, Culture=neutral, PublicKeyToken=31bf3856ad364e35, processorArchitecture=MSIL" />
    <Reference Include="System" />
    <Reference Include="System.Configuration" />
    <Reference Include="System.Core" />
    <Reference Include="System.Web.Extensions" />
    <Reference Include="System.Xml.Linq" />
    <Reference Include="System.Data.DataSetExtensions" />
    <Reference Include="Microsoft.CSharp" />
    <Reference Include="System.Data" />
    <Reference Include="System.Xml" />
  </ItemGroup>
  <ItemGroup>
    <Compile Include="AccountManagement\AccountDeletionOrphanPackagePolicy.cs" />
    <Compile Include="AccountManagement\DeleteAccountService.cs" />
    <Compile Include="AccountManagement\DeleteAccountStatus.cs" />
    <Compile Include="AccountManagement\IDeleteAccountService.cs" />
    <Compile Include="Authentication\ApiKeyV3.cs" />
    <Compile Include="Authentication\ApiKeyV4.cs" />
    <Compile Include="Authentication\ApiScopeEvaluationResult.cs" />
    <Compile Include="Authentication\ApiScopeEvaluator.cs" />
    <Compile Include="Authentication\AsyncFileUpload\AsyncFileUploadExtensions.cs" />
    <Compile Include="Authentication\AsyncFileUpload\AsyncFileUploadModule.cs" />
    <Compile Include="Authentication\AsyncFileUpload\AsyncFileUploadProgress.cs" />
    <Compile Include="Authentication\AsyncFileUpload\AsyncFileUploadRequestParser.cs" />
    <Compile Include="Authentication\AuthenticatedUser.cs" />
    <Compile Include="Authentication\AuthenticateExternalLoginResult.cs" />
    <Compile Include="Authentication\AuthenticationService.cs" />
    <Compile Include="Authentication\AuthenticationTypes.cs" />
    <Compile Include="Authentication\ChallengeResult.cs" />
    <Compile Include="Authentication\CredentialKind.cs" />
    <Compile Include="Authentication\CredentialViewModel.cs" />
    <Compile Include="Authentication\Providers\ApiKey\ApiKeyAuthenticationExtensions.cs" />
    <Compile Include="Authentication\Providers\ApiKey\ApiKeyAuthenticationHandler.cs" />
    <Compile Include="Authentication\Providers\ApiKey\ApiKeyAuthenticationMiddleware.cs" />
    <Compile Include="Authentication\Providers\ApiKey\ApiKeyAuthenticationOptions.cs" />
    <Compile Include="Authentication\Providers\ApiKey\ApiKeyAuthenticator.cs" />
    <Compile Include="Authentication\Providers\ApiKey\ApiKeyAuthenticatorConfiguration.cs" />
    <Compile Include="Authentication\Providers\AuthenticationPolicy.cs" />
    <Compile Include="Authentication\Providers\Authenticator.cs" />
    <Compile Include="Authentication\Providers\AuthenticatorConfiguration.cs" />
    <Compile Include="Authentication\Providers\AuthenticatorT.cs" />
    <Compile Include="Authentication\Providers\AuthenticatorUI.cs" />
    <Compile Include="Authentication\Providers\AzureActiveDirectoryV2\AzureActiveDirectoryV2Authenticator.cs" />
    <Compile Include="Authentication\Providers\AzureActiveDirectoryV2\AzureActiveDirectoryV2AuthenticatorConfiguration.cs" />
    <Compile Include="Authentication\Providers\AzureActiveDirectory\AzureActiveDirectoryAuthenticator.cs" />
    <Compile Include="Authentication\Providers\AzureActiveDirectory\AzureActiveDirectoryAuthenticatorConfiguration.cs" />
    <Compile Include="Authentication\Providers\LocalUser\LocalUserAuthenticator.cs" />
    <Compile Include="Authentication\Providers\MicrosoftAccount\MicrosoftAccountAuthenticator.cs" />
    <Compile Include="Authentication\Providers\MicrosoftAccount\MicrosoftAccountAuthenticatorConfiguration.cs" />
    <Compile Include="Authentication\ScopeViewModel.cs" />
    <Compile Include="Authentication\CredentialBuilder.cs" />
    <Compile Include="Authentication\CredentialValidator.cs" />
    <Compile Include="Authentication\FeedOnlyModeException.cs" />
    <Compile Include="Authentication\IApiScopeEvaluator.cs" />
    <Compile Include="Authentication\IAuthenticationService.cs" />
    <Compile Include="Authentication\ICredentialBuilder.cs" />
    <Compile Include="Authentication\ICredentialValidator.cs" />
    <Compile Include="Authentication\IdentityInformation.cs" />
    <Compile Include="Authentication\LegacyHasher.cs" />
    <Compile Include="Authentication\NuGetPackagePattern.cs" />
    <Compile Include="Authentication\NuGetScopes.cs" />
    <Compile Include="Authentication\PasswordAuthenticationResult.cs" />
    <Compile Include="Authentication\PasswordResetResult.cs" />
    <Compile Include="Authentication\V3Hasher.cs" />
    <Compile Include="Configuration\ABTestConfiguration.cs" />
    <Compile Include="Configuration\AppConfiguration.cs" />
    <Compile Include="Configuration\CertificatesConfiguration.cs" />
<<<<<<< HEAD
    <Compile Include="Configuration\ConfigurationService.cs" />
    <Compile Include="Configuration\FeatureConfiguration.cs" />
=======
    <Compile Include="Configuration\IABTestConfiguration.cs" />
>>>>>>> 4543c645
    <Compile Include="Configuration\IAppConfiguration.cs" />
    <Compile Include="Configuration\ICertificatesConfiguration.cs" />
    <Compile Include="Configuration\IGalleryConfigurationService.cs" />
    <Compile Include="Configuration\ILoginDiscontinuationConfiguration.cs" />
    <Compile Include="Configuration\IPackageDeleteConfiguration.cs" />
    <Compile Include="Configuration\IServiceBusConfiguration.cs" />
    <Compile Include="Configuration\ISymbolsConfiguration.cs" />
    <Compile Include="Configuration\ITyposquattingConfiguration.cs" />
    <Compile Include="Configuration\LoginDiscontinuationConfiguration.cs" />
    <Compile Include="Configuration\PackageDeleteConfiguration.cs" />
    <Compile Include="Configuration\SecretReader\EmptySecretReaderFactory.cs" />
    <Compile Include="Configuration\SecretReader\SecretReaderFactory.cs" />
    <Compile Include="Configuration\ServiceBusConfiguration.cs" />
    <Compile Include="Configuration\SymbolsConfiguration.cs" />
    <Compile Include="Configuration\TyposquattingConfiguration.cs" />
    <Compile Include="Diagnostics\DiagnosticsService.cs" />
    <Compile Include="Diagnostics\ElmahHandleErrorAttribute.cs" />
    <Compile Include="Diagnostics\PerfCounters.cs" />
    <Compile Include="Diagnostics\PerfEvent.cs" />
    <Compile Include="Diagnostics\ProcessPerfEvents.cs" />
    <Compile Include="Diagnostics\SendErrorsToTelemetryAttribute.cs" />
    <Compile Include="Diagnostics\TraceDiagnosticsSource.cs" />
    <Compile Include="Diagnostics\TraceDiagnosticsSourceScope.cs" />
    <Compile Include="Extensions\Base32Encoder.cs" />
    <Compile Include="Extensions\ClaimsExtensions.cs" />
    <Compile Include="Extensions\CredentialExtensions.cs" />
    <Compile Include="Extensions\DateTimeExtensions.cs" />
    <Compile Include="Extensions\HttpContextBaseExtensions.cs" />
    <Compile Include="Extensions\IEnumerableExtensions.cs" />
    <Compile Include="Extensions\IOwinContextExtensions.cs" />
    <Compile Include="Extensions\ObjectExtensions.cs" />
    <Compile Include="Extensions\PackageExtensions.cs" />
    <Compile Include="Extensions\PrincipalExtensions.cs" />
    <Compile Include="Extensions\ScopeExtensions.cs" />
    <Compile Include="Extensions\UriExtensions.cs" />
    <Compile Include="Extensions\UserExtensions.cs" />
    <Compile Include="Helpers\MailAddressConverter.cs" />
    <Compile Include="Helpers\StringArrayConverter.cs" />
    <Compile Include="Helpers\UploadHelper.cs" />
    <Compile Include="Models\LuceneIndexLocation.cs" />
    <Compile Include="Models\ReportPackageReason.cs" />
    <Compile Include="Models\StorageType.cs" />
    <Compile Include="PackageManagement\ActionOnNewPackageContext.cs" />
    <Compile Include="PackageManagement\IPackageOwnerRequestService.cs" />
    <Compile Include="PackageManagement\IIndexingService.cs" />
    <Compile Include="PackageManagement\IPackageOwnershipManagementService.cs" />
    <Compile Include="PackageManagement\IPackageService.cs" />
    <Compile Include="PackageManagement\IPackageUpdateService.cs" />
    <Compile Include="PackageManagement\IReservedNamespaceService.cs" />
    <Compile Include="PackageManagement\PackageDeleteDecision.cs" />
    <Compile Include="PackageManagement\PackageHelper.cs" />
    <Compile Include="PackageManagement\PackageOwnerRequestService.cs" />
    <Compile Include="PackageManagement\PackageOwnershipManagementService.cs" />
    <Compile Include="PackageManagement\PackageService.cs" />
    <Compile Include="PackageManagement\ReservedNamespaceService.cs" />
    <Compile Include="Permissions\ActionRequiringAccountPermissions.cs" />
    <Compile Include="Permissions\ActionRequiringEntityPermissions.cs" />
    <Compile Include="Permissions\ActionRequiringPackagePermissions.cs" />
    <Compile Include="Permissions\ActionRequiringReservedNamespacePermissions.cs" />
    <Compile Include="Permissions\ActionsRequiringPermissions.cs" />
    <Compile Include="Permissions\IActionRequiringEntityPermissions.cs" />
    <Compile Include="Permissions\PermissionsCheckResult.cs" />
    <Compile Include="Permissions\PermissionsHelpers.cs" />
    <Compile Include="Permissions\PermissionsRequirement.cs" />
    <Compile Include="PackageManagement\PackageUpdateService.cs" />
    <Compile Include="Properties\AssemblyInfo.cs" />
    <Compile Include="Providers\DateTimeProvider.cs" />
    <Compile Include="Providers\IDateTimeProvider.cs" />
    <Compile Include="Security\AllowLocalHttpRedirectPolicy.cs" />
    <Compile Include="Security\AutomaticOverwriteRequiredSignerPolicy.cs" />
    <Compile Include="Security\ControlRequiredSignerPolicy.cs" />
    <Compile Include="Security\DefaultSubscription.cs" />
    <Compile Include="Security\ISecurityPolicyService.cs" />
    <Compile Include="Security\ISourceDestinationRedirectPolicy.cs" />
    <Compile Include="Security\IUserSecurityPolicySubscription.cs" />
    <Compile Include="Security\MicrosoftTeamSubscription.cs" />
    <Compile Include="Security\NoLessSecureDestinationRedirectPolicy.cs" />
    <Compile Include="Security\PackageSecurityPolicyEvaluationContext.cs" />
    <Compile Include="Security\PackageSecurityPolicyHandler.cs" />
    <Compile Include="Security\RequiredSignerPolicy.cs" />
    <Compile Include="Security\RequireMinProtocolVersionForPushPolicy.cs" />
    <Compile Include="Security\RequireOrganizationTenantPolicy.cs" />
    <Compile Include="Security\RequirePackageMetadataCompliancePolicy.cs" />
    <Compile Include="Security\RequirePackageVerifyScopePolicy.cs" />
    <Compile Include="Security\SecurityPolicyAction.cs" />
    <Compile Include="Security\SecurityPolicyHandler.cs" />
    <Compile Include="Security\SecurityPolicyResult.cs" />
    <Compile Include="Security\SecurityPolicyService.cs" />
    <Compile Include="Security\UserSecurityPolicyEvaluationContext.cs" />
    <Compile Include="Security\UserSecurityPolicyHandler.cs" />
    <Compile Include="Security\UserSecurityPolicySubscriptionContext.cs" />
    <Compile Include="Storage\CloudBlobFileStorageService.cs" />
    <Compile Include="Storage\ContentObjectService.cs" />
    <Compile Include="Storage\ContentService.cs" />
    <Compile Include="Storage\HttpContextCacheService.cs" />
    <Compile Include="Storage\ICacheService.cs" />
    <Compile Include="Storage\IContentObjectService.cs" />
    <Compile Include="Storage\IContentService.cs" />
    <Compile Include="Storage\IFileStorageService.cs" />
    <Compile Include="SupportRequest\Admin.cs" />
    <Compile Include="SupportRequest\History.cs" />
    <Compile Include="SupportRequest\Issue.cs" />
    <Compile Include="SupportRequest\IssueStatus.cs" />
    <Compile Include="SupportRequest\ISupportRequestService.cs" />
    <Compile Include="SupportRequest\Models\IssueStatusKeys.cs" />
    <Compile Include="SupportRequest\Models\ISupportRequestDbContext.cs" />
    <Compile Include="SupportRequest\Models\SupportRequestDbContext.cs" />
    <Compile Include="SupportRequest\SupportRequestService.cs" />
    <Compile Include="Telemetry\ITelemetryClient.cs" />
    <Compile Include="Telemetry\ITelemetryService.cs" />
    <Compile Include="Telemetry\Obfuscator.cs" />
    <Compile Include="Telemetry\QuietLog.cs" />
    <Compile Include="Telemetry\TelemetryClientWrapper.cs" />
    <Compile Include="Telemetry\TelemetryService.cs" />
    <Compile Include="Telemetry\UserPackageDeleteEvent.cs" />
    <Compile Include="Telemetry\UserPackageDeleteOutcome.cs" />
    <Compile Include="UserManagement\IUserService.cs" />
    <Compile Include="UserManagement\UserService.cs" />
    <Compile Include="ServicesConstants.cs" />
    <Compile Include="ServicesStrings.Designer.cs">
      <DependentUpon>ServicesStrings.resx</DependentUpon>
      <AutoGen>True</AutoGen>
      <DesignTime>True</DesignTime>
    </Compile>
  </ItemGroup>
  <ItemGroup>
    <ProjectReference Include="..\NuGet.Services.Entities\NuGet.Services.Entities.csproj">
      <Project>{6262f4fc-29be-4226-b676-db391c89d396}</Project>
      <Name>NuGet.Services.Entities</Name>
    </ProjectReference>
    <ProjectReference Include="..\NuGetGallery.Core\NuGetGallery.Core.csproj">
      <Project>{097b2cdd-9623-4c34-93c2-d373d51f5b4e}</Project>
      <Name>NuGetGallery.Core</Name>
    </ProjectReference>
  </ItemGroup>
  <ItemGroup>
    <PackageReference Include="EntityFramework">
      <Version>6.1.3</Version>
    </PackageReference>
    <PackageReference Include="MicroBuild.Core">
      <Version>0.3.0</Version>
      <IncludeAssets>runtime; build; native; contentfiles; analyzers</IncludeAssets>
      <PrivateAssets>all</PrivateAssets>
    </PackageReference>
    <PackageReference Include="Microsoft.ApplicationInsights">
      <Version>2.3.0</Version>
    </PackageReference>
    <PackageReference Include="Microsoft.AspNet.Mvc">
      <Version>5.2.3</Version>
    </PackageReference>
    <PackageReference Include="Microsoft.ApplicationInsights">
      <Version>2.2.0</Version>
    </PackageReference>
    <PackageReference Include="Microsoft.AspNet.Mvc">
      <Version>5.2.3</Version>
    </PackageReference>
    <PackageReference Include="Microsoft.AspNetCore.Cryptography.KeyDerivation">
      <Version>1.0.0</Version>
    </PackageReference>
    <PackageReference Include="Microsoft.Owin">
      <Version>3.0.1</Version>
    </PackageReference>
    <PackageReference Include="Microsoft.Owin.Host.SystemWeb">
      <Version>3.0.1</Version>
    </PackageReference>
    <PackageReference Include="Microsoft.Owin.Security">
      <Version>3.0.1</Version>
    </PackageReference>
    <PackageReference Include="Microsoft.Owin.Security.Cookies">
      <Version>3.0.1</Version>
    </PackageReference>
    <PackageReference Include="Microsoft.Owin.Security.MicrosoftAccount">
      <Version>3.0.1</Version>
    </PackageReference>
    <PackageReference Include="Microsoft.Owin.Security.OpenIdConnect">
      <Version>3.0.1</Version>
    </PackageReference>
    <PackageReference Include="NuGet.Packaging">
      <Version>5.0.0-preview1.5665</Version>
    </PackageReference>
    <PackageReference Include="NuGet.Protocol">
      <Version>5.0.0-preview1.5665</Version>
    </PackageReference>
    <PackageReference Include="NuGet.Services.KeyVault">
      <Version>2.50.0</Version>
    </PackageReference>
    <PackageReference Include="NuGet.Services.Logging">
      <Version>2.52.0</Version>
    </PackageReference>
    <PackageReference Include="NuGet.StrongName.WebBackgrounder">
      <Version>0.2.0</Version>
    </PackageReference>
    <PackageReference Include="System.Runtime">
      <Version>4.3.1</Version>
    </PackageReference>
  </ItemGroup>
  <ItemGroup>
    <EmbeddedResource Include="ServicesStrings.resx">
      <Generator>PublicResXFileCodeGenerator</Generator>
      <LastGenOutput>ServicesStrings.Designer.cs</LastGenOutput>
      <SubType>Designer</SubType>
      <CustomToolNamespace>NuGetGallery</CustomToolNamespace>
    </EmbeddedResource>
  </ItemGroup>
  <Import Project="$(MSBuildToolsPath)\Microsoft.CSharp.targets" />
  <PropertyGroup>
    <SignPath>..\..\build</SignPath>
    <SignPath Condition="'$(BUILD_SOURCESDIRECTORY)' != ''">$(BUILD_SOURCESDIRECTORY)\build</SignPath>
    <SignPath Condition="'$(NuGetBuildPath)' != ''">$(NuGetBuildPath)</SignPath>
    <SignType Condition="'$(SignType)' == ''">none</SignType>
  </PropertyGroup>
  <Import Project="$(SignPath)\sign.targets" Condition="Exists('$(SignPath)\sign.targets')" />
  <Import Project="$(SignPath)\sign.microbuild.targets" Condition="Exists('$(SignPath)\sign.microbuild.targets')" />
</Project><|MERGE_RESOLUTION|>--- conflicted
+++ resolved
@@ -98,12 +98,9 @@
     <Compile Include="Configuration\ABTestConfiguration.cs" />
     <Compile Include="Configuration\AppConfiguration.cs" />
     <Compile Include="Configuration\CertificatesConfiguration.cs" />
-<<<<<<< HEAD
     <Compile Include="Configuration\ConfigurationService.cs" />
     <Compile Include="Configuration\FeatureConfiguration.cs" />
-=======
     <Compile Include="Configuration\IABTestConfiguration.cs" />
->>>>>>> 4543c645
     <Compile Include="Configuration\IAppConfiguration.cs" />
     <Compile Include="Configuration\ICertificatesConfiguration.cs" />
     <Compile Include="Configuration\IGalleryConfigurationService.cs" />
