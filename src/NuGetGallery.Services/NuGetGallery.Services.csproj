﻿<?xml version="1.0" encoding="utf-8"?>
<Project ToolsVersion="15.0" xmlns="http://schemas.microsoft.com/developer/msbuild/2003">
  <Import Project="$(MSBuildExtensionsPath)\$(MSBuildToolsVersion)\Microsoft.Common.props" Condition="Exists('$(MSBuildExtensionsPath)\$(MSBuildToolsVersion)\Microsoft.Common.props')" />
  <Import Project="..\..\sign.thirdparty.props" />
  <PropertyGroup>
    <Configuration Condition=" '$(Configuration)' == '' ">Debug</Configuration>
    <Platform Condition=" '$(Platform)' == '' ">AnyCPU</Platform>
    <ProjectGuid>{C7D5E850-33FA-4EC5-8D7F-B1C8DD5D48F9}</ProjectGuid>
    <OutputType>Library</OutputType>
    <AppDesignerFolder>Properties</AppDesignerFolder>
    <RootNamespace>NuGetGallery.Services</RootNamespace>
    <AssemblyName>NuGetGallery.Services</AssemblyName>
    <TargetFrameworkVersion>v4.7.2</TargetFrameworkVersion>
    <FileAlignment>512</FileAlignment>
    <Deterministic>true</Deterministic>
  </PropertyGroup>
  <PropertyGroup Condition=" '$(Configuration)|$(Platform)' == 'Debug|AnyCPU' ">
    <DebugSymbols>true</DebugSymbols>
    <DebugType>full</DebugType>
    <Optimize>false</Optimize>
    <OutputPath>bin\Debug\</OutputPath>
    <DefineConstants>DEBUG;TRACE</DefineConstants>
    <ErrorReport>prompt</ErrorReport>
    <WarningLevel>4</WarningLevel>
  </PropertyGroup>
  <PropertyGroup Condition=" '$(Configuration)|$(Platform)' == 'Release|AnyCPU' ">
    <DebugType>pdbonly</DebugType>
    <Optimize>true</Optimize>
    <OutputPath>bin\Release\</OutputPath>
    <DefineConstants>TRACE</DefineConstants>
    <ErrorReport>prompt</ErrorReport>
    <WarningLevel>4</WarningLevel>
  </PropertyGroup>
  <ItemGroup>
    <Reference Include="Microsoft.WindowsAzure.ServiceRuntime, Version=2.7.0.0, Culture=neutral, PublicKeyToken=31bf3856ad364e35, processorArchitecture=MSIL" />
    <Reference Include="System" />
    <Reference Include="System.Configuration" />
    <Reference Include="System.Core" />
    <Reference Include="System.Web.Extensions" />
    <Reference Include="System.Xml.Linq" />
    <Reference Include="System.Data.DataSetExtensions" />
    <Reference Include="Microsoft.CSharp" />
    <Reference Include="System.Data" />
    <Reference Include="System.Xml" />
  </ItemGroup>
  <ItemGroup>
    <Compile Include="AccountManagement\AccountDeleteMessage.cs" />
    <Compile Include="AccountManagement\AccountDeleteMessageSerializer.cs" />
    <Compile Include="AccountManagement\AccountDeletionOrphanPackagePolicy.cs" />
    <Compile Include="AccountManagement\AsynchronousDeleteAccountService.cs" />
    <Compile Include="AccountManagement\DeleteAccountService.cs" />
    <Compile Include="AccountManagement\DeleteAccountStatus.cs" />
    <Compile Include="AccountManagement\IDeleteAccountService.cs" />
    <Compile Include="AccountManagement\CurrentUserDeletedException.cs" />
    <Compile Include="Authentication\ApiKeyV3.cs" />
    <Compile Include="Authentication\ApiKeyV4.cs" />
    <Compile Include="Authentication\ApiScopeEvaluationResult.cs" />
    <Compile Include="Authentication\ApiScopeEvaluator.cs" />
    <Compile Include="Authentication\AsyncFileUpload\AsyncFileUploadExtensions.cs" />
    <Compile Include="Authentication\AsyncFileUpload\AsyncFileUploadModule.cs" />
    <Compile Include="Authentication\AsyncFileUpload\AsyncFileUploadProgress.cs" />
    <Compile Include="Authentication\AsyncFileUpload\AsyncFileUploadRequestParser.cs" />
    <Compile Include="Authentication\AuthenticatedUser.cs" />
    <Compile Include="Authentication\AuthenticateExternalLoginResult.cs" />
    <Compile Include="Authentication\AuthenticationService.cs" />
    <Compile Include="Authentication\AuthenticationTypes.cs" />
    <Compile Include="Authentication\ChallengeResult.cs" />
    <Compile Include="Authentication\CredentialKind.cs" />
    <Compile Include="Authentication\CredentialViewModel.cs" />
    <Compile Include="Authentication\Providers\ApiKey\ApiKeyAuthenticationExtensions.cs" />
    <Compile Include="Authentication\Providers\ApiKey\ApiKeyAuthenticationHandler.cs" />
    <Compile Include="Authentication\Providers\ApiKey\ApiKeyAuthenticationMiddleware.cs" />
    <Compile Include="Authentication\Providers\ApiKey\ApiKeyAuthenticationOptions.cs" />
    <Compile Include="Authentication\Providers\ApiKey\ApiKeyAuthenticator.cs" />
    <Compile Include="Authentication\Providers\ApiKey\ApiKeyAuthenticatorConfiguration.cs" />
    <Compile Include="Authentication\Providers\AuthenticationPolicy.cs" />
    <Compile Include="Authentication\Providers\Authenticator.cs" />
    <Compile Include="Authentication\Providers\AuthenticatorConfiguration.cs" />
    <Compile Include="Authentication\Providers\AuthenticatorT.cs" />
    <Compile Include="Authentication\Providers\AuthenticatorUI.cs" />
    <Compile Include="Authentication\Providers\AzureActiveDirectoryV2\AzureActiveDirectoryV2Authenticator.cs" />
    <Compile Include="Authentication\Providers\AzureActiveDirectoryV2\AzureActiveDirectoryV2AuthenticatorConfiguration.cs" />
    <Compile Include="Authentication\Providers\AzureActiveDirectory\AzureActiveDirectoryAuthenticator.cs" />
    <Compile Include="Authentication\Providers\AzureActiveDirectory\AzureActiveDirectoryAuthenticatorConfiguration.cs" />
    <Compile Include="Authentication\Providers\LocalUser\LocalUserAuthenticator.cs" />
    <Compile Include="Authentication\Providers\MicrosoftAccount\MicrosoftAccountAuthenticator.cs" />
    <Compile Include="Authentication\Providers\MicrosoftAccount\MicrosoftAccountAuthenticatorConfiguration.cs" />
    <Compile Include="Authentication\ScopeViewModel.cs" />
    <Compile Include="Authentication\CredentialBuilder.cs" />
    <Compile Include="Authentication\CredentialValidator.cs" />
    <Compile Include="Authentication\FeedOnlyModeException.cs" />
    <Compile Include="Authentication\IApiScopeEvaluator.cs" />
    <Compile Include="Authentication\IAuthenticationService.cs" />
    <Compile Include="Authentication\ICredentialBuilder.cs" />
    <Compile Include="Authentication\ICredentialValidator.cs" />
    <Compile Include="Authentication\IdentityInformation.cs" />
    <Compile Include="Authentication\LegacyHasher.cs" />
    <Compile Include="Authentication\NuGetPackagePattern.cs" />
    <Compile Include="Authentication\NuGetScopes.cs" />
    <Compile Include="Authentication\PasswordAuthenticationResult.cs" />
    <Compile Include="Authentication\PasswordResetResult.cs" />
    <Compile Include="Authentication\V3Hasher.cs" />
    <Compile Include="Configuration\ABTestConfiguration.cs" />
    <Compile Include="Configuration\AppConfiguration.cs" />
    <Compile Include="Configuration\CacheConfiguration.cs" />
    <Compile Include="Configuration\CertificatesConfiguration.cs" />
    <Compile Include="Configuration\ConfigurationService.cs" />
    <Compile Include="Configuration\FeatureConfiguration.cs" />
    <Compile Include="Configuration\FeatureFlagService.cs" />
    <Compile Include="Configuration\IABTestConfiguration.cs" />
    <Compile Include="Configuration\IAppConfiguration.cs" />
    <Compile Include="Configuration\ICacheConfiguration.cs" />
    <Compile Include="Configuration\ICertificatesConfiguration.cs" />
    <Compile Include="Configuration\IFeatureFlagService.cs" />
    <Compile Include="Configuration\IGalleryConfigurationService.cs" />
    <Compile Include="Configuration\ILoginDiscontinuationConfiguration.cs" />
    <Compile Include="Configuration\IPackageDeleteConfiguration.cs" />
    <Compile Include="Configuration\IODataCacheConfiguration.cs" />
    <Compile Include="Configuration\IQueryHintConfiguration.cs" />
    <Compile Include="Configuration\IServiceBusConfiguration.cs" />
    <Compile Include="Configuration\ISymbolsConfiguration.cs" />
    <Compile Include="Configuration\ITyposquattingConfiguration.cs" />
    <Compile Include="Configuration\LoginDiscontinuationConfiguration.cs" />
    <Compile Include="Configuration\ODataCacheConfiguration.cs" />
    <Compile Include="Configuration\PackageDeleteConfiguration.cs" />
    <Compile Include="Configuration\QueryHintConfiguration.cs" />
    <Compile Include="Configuration\SecretReader\EmptySecretReaderFactory.cs" />
    <Compile Include="Configuration\SecretReader\SecretReaderFactory.cs" />
    <Compile Include="Configuration\ServiceBusConfiguration.cs" />
    <Compile Include="Configuration\SymbolsConfiguration.cs" />
    <Compile Include="Configuration\TyposquattingConfiguration.cs" />
    <Compile Include="Diagnostics\DiagnosticsService.cs" />
    <Compile Include="Diagnostics\ElmahHandleErrorAttribute.cs" />
    <Compile Include="Diagnostics\SendErrorsToTelemetryAttribute.cs" />
    <Compile Include="Diagnostics\TraceDiagnosticsSource.cs" />
    <Compile Include="Extensions\Base32Encoder.cs" />
    <Compile Include="Extensions\ClaimsExtensions.cs" />
    <Compile Include="Extensions\CredentialExtensions.cs" />
    <Compile Include="Extensions\DateTimeExtensions.cs" />
    <Compile Include="Extensions\HttpContextBaseExtensions.cs" />
    <Compile Include="Extensions\IEnumerableExtensions.cs" />
    <Compile Include="Extensions\IOwinContextExtensions.cs" />
    <Compile Include="Extensions\ObjectExtensions.cs" />
    <Compile Include="Extensions\PackageExtensions.cs" />
    <Compile Include="Extensions\PrincipalExtensions.cs" />
    <Compile Include="Extensions\ScopeExtensions.cs" />
    <Compile Include="Extensions\UriExtensions.cs" />
    <Compile Include="Extensions\UserExtensions.cs" />
    <Compile Include="Helpers\LatestPackageRouteVerifier.cs" />
    <Compile Include="Helpers\MailAddressConverter.cs" />
    <Compile Include="Helpers\UploadHelper.cs" />
    <Compile Include="Models\LuceneIndexLocation.cs" />
    <Compile Include="Models\PackageDependent.cs" />
    <Compile Include="Models\PackageDependents.cs" />
    <Compile Include="Models\ReportPackageReason.cs" />
    <Compile Include="Models\StorageType.cs" />
    <Compile Include="PackageManagement\ActionOnNewPackageContext.cs" />
    <Compile Include="PackageManagement\IPackageFilter.cs" />
    <Compile Include="PackageManagement\IPackageOwnerRequestService.cs" />
    <Compile Include="PackageManagement\IIndexingService.cs" />
    <Compile Include="PackageManagement\IPackageOwnershipManagementService.cs" />
    <Compile Include="PackageManagement\IPackageService.cs" />
    <Compile Include="PackageManagement\IPackageUpdateService.cs" />
    <Compile Include="PackageManagement\IPackageVulnerabilityService.cs" />
    <Compile Include="PackageManagement\IReservedNamespaceService.cs" />
    <Compile Include="PackageManagement\PackageDeleteDecision.cs" />
    <Compile Include="PackageManagement\PackageFilter.cs" />
    <Compile Include="PackageManagement\PackageFilterContext.cs" />
    <Compile Include="PackageManagement\PackageHelper.cs" />
    <Compile Include="PackageManagement\PackageOwnerRequestService.cs" />
    <Compile Include="PackageManagement\PackageOwnershipManagementService.cs" />
    <Compile Include="PackageManagement\PackageService.cs" />
    <Compile Include="PackageManagement\PackageVulnerabilityService.cs" />
    <Compile Include="PackageManagement\ReservedNamespaceService.cs" />
    <Compile Include="Permissions\ActionRequiringAccountPermissions.cs" />
    <Compile Include="Permissions\ActionRequiringEntityPermissions.cs" />
    <Compile Include="Permissions\ActionRequiringPackagePermissions.cs" />
    <Compile Include="Permissions\ActionRequiringReservedNamespacePermissions.cs" />
    <Compile Include="Permissions\ActionsRequiringPermissions.cs" />
    <Compile Include="Permissions\IActionRequiringEntityPermissions.cs" />
    <Compile Include="Permissions\PermissionsCheckResult.cs" />
    <Compile Include="Permissions\PermissionsHelpers.cs" />
    <Compile Include="Permissions\PermissionsRequirement.cs" />
    <Compile Include="PackageManagement\PackageUpdateService.cs" />
    <Compile Include="Properties\AssemblyInfo.cs" />
    <Compile Include="Properties\AssemblyInfo.*.cs" />
    <Compile Include="Providers\DateTimeProvider.cs" />
    <Compile Include="Providers\IDateTimeProvider.cs" />
    <Compile Include="Providers\RuntimeServiceProvider.cs" />
    <Compile Include="Security\AllowLocalHttpRedirectPolicy.cs" />
    <Compile Include="Security\AutomaticOverwriteRequiredSignerPolicy.cs" />
    <Compile Include="Security\ControlRequiredSignerPolicy.cs" />
    <Compile Include="Security\DefaultSubscription.cs" />
    <Compile Include="Security\ISecurityPolicyService.cs" />
    <Compile Include="Security\ISourceDestinationRedirectPolicy.cs" />
    <Compile Include="Security\IUserSecurityPolicySubscription.cs" />
    <Compile Include="Security\MicrosoftTeamSubscription.cs" />
    <Compile Include="Security\NoLessSecureDestinationRedirectPolicy.cs" />
    <Compile Include="Security\PackageSecurityPolicyEvaluationContext.cs" />
    <Compile Include="Security\PackageSecurityPolicyHandler.cs" />
    <Compile Include="Security\RequiredSignerPolicy.cs" />
    <Compile Include="Security\RequireMinProtocolVersionForPushPolicy.cs" />
    <Compile Include="Security\RequireOrganizationTenantPolicy.cs" />
    <Compile Include="Security\RequirePackageMetadataCompliancePolicy.cs" />
    <Compile Include="Security\RequirePackageMetadataComplianceUtility.cs" />
    <Compile Include="Security\RequirePackageMetadataState.cs" />
    <Compile Include="Security\RequirePackageVerifyScopePolicy.cs" />
    <Compile Include="Security\SecurityPolicyAction.cs" />
    <Compile Include="Security\SecurityPolicyHandler.cs" />
    <Compile Include="Security\SecurityPolicyResult.cs" />
    <Compile Include="Security\SecurityPolicyService.cs" />
    <Compile Include="Security\UserSecurityPolicyEvaluationContext.cs" />
    <Compile Include="Security\UserSecurityPolicyHandler.cs" />
    <Compile Include="Security\UserSecurityPolicySubscriptionContext.cs" />
    <Compile Include="Storage\CloudBlobFileStorageService.cs" />
    <Compile Include="Storage\ContentObjectService.cs" />
    <Compile Include="Storage\ContentService.cs" />
    <Compile Include="Storage\HttpContextCacheService.cs" />
    <Compile Include="Storage\ICacheService.cs" />
    <Compile Include="Storage\IContentObjectService.cs" />
    <Compile Include="Storage\IContentService.cs" />
    <Compile Include="Storage\IFileStorageService.cs" />
    <Compile Include="SupportRequest\Admin.cs" />
    <Compile Include="SupportRequest\History.cs" />
    <Compile Include="SupportRequest\Issue.cs" />
    <Compile Include="SupportRequest\IssueStatus.cs" />
    <Compile Include="SupportRequest\ISupportRequestService.cs" />
    <Compile Include="SupportRequest\Models\IssueStatusKeys.cs" />
    <Compile Include="SupportRequest\Models\ISupportRequestDbContext.cs" />
    <Compile Include="SupportRequest\Models\SupportRequestDbContext.cs" />
    <Compile Include="SupportRequest\SupportRequestService.cs" />
    <Compile Include="Telemetry\ITelemetryClient.cs" />
    <Compile Include="Telemetry\ITelemetryService.cs" />
    <Compile Include="Telemetry\Obfuscator.cs" />
    <Compile Include="Telemetry\QuietLog.cs" />
    <Compile Include="Telemetry\TelemetryClientWrapper.cs" />
    <Compile Include="Telemetry\TelemetryService.cs" />
    <Compile Include="Telemetry\UserPackageDeleteEvent.cs" />
    <Compile Include="Telemetry\UserPackageDeleteOutcome.cs" />
    <Compile Include="UserManagement\IUserService.cs" />
    <Compile Include="UserManagement\UserService.cs" />
    <Compile Include="ServicesConstants.cs" />
    <Compile Include="ServicesStrings.Designer.cs">
      <DependentUpon>ServicesStrings.resx</DependentUpon>
      <AutoGen>True</AutoGen>
      <DesignTime>True</DesignTime>
    </Compile>
  </ItemGroup>
  <ItemGroup>
    <ProjectReference Include="..\NuGet.Services.Entities\NuGet.Services.Entities.csproj">
      <Project>{6262f4fc-29be-4226-b676-db391c89d396}</Project>
      <Name>NuGet.Services.Entities</Name>
    </ProjectReference>
    <ProjectReference Include="..\NuGetGallery.Core\NuGetGallery.Core.csproj">
      <Project>{097b2cdd-9623-4c34-93c2-d373d51f5b4e}</Project>
      <Name>NuGetGallery.Core</Name>
    </ProjectReference>
  </ItemGroup>
  <ItemGroup>
    <PackageReference Include="EntityFramework">
      <Version>6.4.0-preview3-19553-01</Version>
    </PackageReference>
    <PackageReference Include="MicroBuild.Core">
      <Version>0.3.0</Version>
      <IncludeAssets>runtime; build; native; contentfiles; analyzers</IncludeAssets>
      <PrivateAssets>all</PrivateAssets>
    </PackageReference>
    <PackageReference Include="Microsoft.ApplicationInsights">
      <Version>2.12.0</Version>
    </PackageReference>
    <PackageReference Include="Microsoft.AspNet.Mvc">
      <Version>5.2.3</Version>
    </PackageReference>
    <PackageReference Include="Microsoft.ApplicationInsights">
      <Version>2.2.0</Version>
    </PackageReference>
    <PackageReference Include="Microsoft.AspNet.Mvc">
      <Version>5.2.3</Version>
    </PackageReference>
    <PackageReference Include="Microsoft.AspNetCore.Cryptography.KeyDerivation">
      <Version>1.0.0</Version>
    </PackageReference>
    <PackageReference Include="Microsoft.Owin">
      <Version>4.1.0</Version>
    </PackageReference>
    <PackageReference Include="Microsoft.Owin.Host.SystemWeb">
      <Version>4.1.0</Version>
    </PackageReference>
    <PackageReference Include="Microsoft.Owin.Security">
      <Version>4.1.0</Version>
    </PackageReference>
    <PackageReference Include="Microsoft.Owin.Security.Cookies">
      <Version>4.1.0</Version>
    </PackageReference>
    <PackageReference Include="Microsoft.Owin.Security.MicrosoftAccount">
      <Version>4.1.0</Version>
    </PackageReference>
    <PackageReference Include="Microsoft.Owin.Security.OpenIdConnect">
      <Version>4.1.0</Version>
    </PackageReference>
    <PackageReference Include="NuGet.Packaging">
      <Version>5.8.0-preview.3.6823</Version>
    </PackageReference>
    <PackageReference Include="NuGet.Protocol">
      <Version>5.8.0-preview.3.6823</Version>
    </PackageReference>
    <PackageReference Include="NuGet.Services.Configuration">
<<<<<<< HEAD
      <Version>2.78.0</Version>
    </PackageReference>
    <PackageReference Include="NuGet.Services.Logging">
      <Version>2.78.0</Version>
=======
      <Version>2.79.0</Version>
    </PackageReference>
    <PackageReference Include="NuGet.Services.Logging">
      <Version>2.79.0</Version>
>>>>>>> cf7178e2
    </PackageReference>
    <PackageReference Include="NuGet.StrongName.WebBackgrounder">
      <Version>0.2.0</Version>
    </PackageReference>
    <PackageReference Include="System.Runtime">
      <Version>4.3.1</Version>
    </PackageReference>
  </ItemGroup>
  <ItemGroup>
    <EmbeddedResource Include="ServicesStrings.resx">
      <Generator>PublicResXFileCodeGenerator</Generator>
      <LastGenOutput>ServicesStrings.Designer.cs</LastGenOutput>
      <SubType>Designer</SubType>
      <CustomToolNamespace>NuGetGallery</CustomToolNamespace>
    </EmbeddedResource>
  </ItemGroup>
  <Import Project="$(MSBuildToolsPath)\Microsoft.CSharp.targets" />
  <PropertyGroup>
    <SignPath>..\..\build</SignPath>
    <SignPath Condition="'$(BUILD_SOURCESDIRECTORY)' != ''">$(BUILD_SOURCESDIRECTORY)\build</SignPath>
    <SignPath Condition="'$(NuGetBuildPath)' != ''">$(NuGetBuildPath)</SignPath>
    <SignType Condition="'$(SignType)' == ''">none</SignType>
  </PropertyGroup>
  <Import Project="$(SignPath)\sign.targets" Condition="Exists('$(SignPath)\sign.targets')" />
  <Import Project="$(SignPath)\sign.microbuild.targets" Condition="Exists('$(SignPath)\sign.microbuild.targets')" />
</Project><|MERGE_RESOLUTION|>--- conflicted
+++ resolved
@@ -305,17 +305,14 @@
       <Version>5.8.0-preview.3.6823</Version>
     </PackageReference>
     <PackageReference Include="NuGet.Services.Configuration">
-<<<<<<< HEAD
       <Version>2.78.0</Version>
     </PackageReference>
     <PackageReference Include="NuGet.Services.Logging">
       <Version>2.78.0</Version>
-=======
       <Version>2.79.0</Version>
     </PackageReference>
     <PackageReference Include="NuGet.Services.Logging">
       <Version>2.79.0</Version>
->>>>>>> cf7178e2
     </PackageReference>
     <PackageReference Include="NuGet.StrongName.WebBackgrounder">
       <Version>0.2.0</Version>
