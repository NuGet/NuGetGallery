--- conflicted
+++ resolved
@@ -147,10 +147,7 @@
     <Compile Include="Helpers\UploadHelper.cs" />
     <Compile Include="Models\LuceneIndexLocation.cs" />
     <Compile Include="Models\PackageDependent.cs" />
-<<<<<<< HEAD
-=======
     <Compile Include="Models\PackageDependents.cs" />
->>>>>>> ee25a4ec
     <Compile Include="Models\ReportPackageReason.cs" />
     <Compile Include="Models\StorageType.cs" />
     <Compile Include="PackageManagement\ActionOnNewPackageContext.cs" />
