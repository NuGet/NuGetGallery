<Project Sdk="Microsoft.NET.Sdk">

  <PropertyGroup>
    <TargetFrameworks>net472;netstandard2.1</TargetFrameworks>
    <PackageVersion Condition="'$(PackageVersion)' == ''">$(GalleryPackageVersion)</PackageVersion>
    <Description>Services library for NuGet Gallery Frontend and Backend</Description>
  </PropertyGroup>

  <ItemGroup Condition="'$(TargetFramework)' == 'netstandard2.1'">
    <Compile Remove="AccountManagement\*.cs" />
    <Compile Remove="Authentication\**\*.cs" />
    <Compile Remove="Configuration\**\*.cs" />
    <Compile Remove="Diagnostics\*.cs" />
    <Compile Remove="Extensions\*.cs" />
    <Compile Remove="Helpers\*.cs" />
    <Compile Remove="Mail\**\*.cs" />
    <Compile Remove="PackageManagement\*.cs" />
    <Compile Remove="Permissions\*.cs" />
    <Compile Remove="Properties\*.cs" />
    <Compile Remove="Providers\*.cs" />
    <Compile Remove="Security\*.cs" />
    <Compile Remove="Storage\*.cs" />
    <Compile Remove="SupportRequest\ISupportRequestService.cs" />
    <Compile Remove="SupportRequest\SupportRequestService.cs" />
    <Compile Remove="Telemetry\ITelemetryService.cs" />
    <Compile Remove="Telemetry\Obfuscator.cs" />
    <Compile Remove="Telemetry\QuietLog.cs" />
    <Compile Remove="Telemetry\TelemetryService.cs" />
    <Compile Remove="Telemetry\UserPackageDeleteEvent.cs" />
    <Compile Remove="Telemetry\UserPackageDeleteOutcome.cs" />
    <Compile Remove="UserManagement\*.cs" />
  </ItemGroup>

  <ItemGroup Condition="'$(TargetFramework)' == 'net472'">
    <Reference Include="System.Configuration" />
    <Reference Include="System.Web.Extensions" />
  </ItemGroup>

  <ItemGroup>
    <ProjectReference Include="..\NuGetGallery.Core\NuGetGallery.Core.csproj" />
  </ItemGroup>

  <ItemGroup>
    <PackageReference Include="Microsoft.ApplicationInsights" />
    <PackageReference Include="Microsoft.Identity.Web" />
<<<<<<< HEAD
    <PackageReference Include="Microsoft.Security.Utilities.Core" />
=======
    <PackageReference Include="System.Text.Json" />
>>>>>>> 7e0c8f9c
  </ItemGroup>

  <ItemGroup Condition="'$(TargetFramework)' == 'net472'">
    <PackageReference Include="Microsoft.AspNet.Mvc" />
    <PackageReference Include="Microsoft.AspNetCore.Cryptography.KeyDerivation" />
    <PackageReference Include="Microsoft.Owin" />
    <PackageReference Include="Microsoft.Owin.Host.SystemWeb" />
    <PackageReference Include="Microsoft.Owin.Security" />
    <PackageReference Include="Microsoft.Owin.Security.Cookies" />
    <PackageReference Include="Microsoft.Owin.Security.MicrosoftAccount" />
    <PackageReference Include="Microsoft.Owin.Security.OpenIdConnect" />
    <PackageReference Include="NuGet.Protocol" />
    <PackageReference Include="NuGet.StrongName.WebBackgrounder" />
    <PackageReference Include="System.Runtime" />
  </ItemGroup>

  <ItemGroup Condition="'$(TargetFramework)' == 'net472'">
    <ProjectReference Include="..\NuGet.Services.Configuration\NuGet.Services.Configuration.csproj" />
    <ProjectReference Include="..\NuGet.Services.Logging\NuGet.Services.Logging.csproj" />
  </ItemGroup>
  
  <ItemGroup>
    <Compile Update="ServicesStrings.Designer.cs">
      <DesignTime>True</DesignTime>
      <AutoGen>True</AutoGen>
      <DependentUpon>ServicesStrings.resx</DependentUpon>
    </Compile>
  </ItemGroup>

  <ItemGroup>
    <EmbeddedResource Update="ServicesStrings.resx" StronglyTypedNamespace="NuGetGallery" StronglyTypedLanguage="C#">
      <Generator>PublicResXFileCodeGenerator</Generator>
      <LastGenOutput>ServicesStrings.Designer.cs</LastGenOutput>
      <CustomToolNamespace>NuGetGallery</CustomToolNamespace>
    </EmbeddedResource>
  </ItemGroup>

</Project><|MERGE_RESOLUTION|>--- conflicted
+++ resolved
@@ -43,11 +43,8 @@
   <ItemGroup>
     <PackageReference Include="Microsoft.ApplicationInsights" />
     <PackageReference Include="Microsoft.Identity.Web" />
-<<<<<<< HEAD
     <PackageReference Include="Microsoft.Security.Utilities.Core" />
-=======
     <PackageReference Include="System.Text.Json" />
->>>>>>> 7e0c8f9c
   </ItemGroup>
 
   <ItemGroup Condition="'$(TargetFramework)' == 'net472'">
