--- conflicted
+++ resolved
@@ -406,16 +406,15 @@
             int testPercentage);
 
         /// <summary>
-<<<<<<< HEAD
+        /// Track how long it takes to populate the vulnerabilities cache
+        /// </summary>
+        /// <param name="duration">Refresh duration for vulnerabilities cache</param>
+        void TrackVulnerabilitiesCacheRefreshDuration(TimeSpan duration);
+
+        /// <summary>
         /// Tracks the current process uptime.
         /// </summary>
         /// <param name="uptime">The uptime to report.</param>
         void TrackInstanceUptime(TimeSpan uptime);
-=======
-        /// Track how long it takes to populate the vulnerabilities cache
-        /// </summary>
-        /// <param name="duration">Refresh duration for vulnerabilities cache</param>
-        void TrackVulnerabilitiesCacheRefreshDuration(TimeSpan duration);
->>>>>>> 5c5e8f9d
     }
 }