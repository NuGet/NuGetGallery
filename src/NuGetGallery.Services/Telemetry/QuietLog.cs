--- conflicted
+++ resolved
@@ -21,7 +21,8 @@
         {
             var aggregateExceptionId = Guid.NewGuid().ToString();
 
-            if (e is AggregateException aggregateException)
+            var aggregateException = e as AggregateException;
+            if (aggregateException != null)
             {
                 LogHandledExceptionCore(aggregateException, aggregateExceptionId);
 
@@ -41,33 +42,6 @@
             }
         }
 
-<<<<<<< HEAD
-        public static void LogHandledException(Exception e, ErrorLog errorLog)
-        {
-            var aggregateExceptionId = Guid.NewGuid().ToString();
-
-            if (e is AggregateException aggregateException)
-            {
-                LogHandledExceptionCore(aggregateException, aggregateExceptionId, errorLog);
-
-                foreach (var innerException in aggregateException.InnerExceptions)
-                {
-                    LogHandledExceptionCore(innerException, aggregateExceptionId, errorLog);
-                }
-            }
-            else
-            {
-                LogHandledExceptionCore(e, aggregateExceptionId, errorLog);
-
-                if (e.InnerException != null)
-                {
-                    LogHandledExceptionCore(e.InnerException, aggregateExceptionId, errorLog);
-                }
-            }
-        }
-
-=======
->>>>>>> 17b24e4c
         private static void LogHandledExceptionCore(Exception e, string aggregateExceptionId)
         {
             try
