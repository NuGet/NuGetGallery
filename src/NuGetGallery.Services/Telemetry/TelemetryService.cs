--- conflicted
+++ resolved
@@ -91,11 +91,8 @@
             public const string ABTestEvaluated = "ABTestEvaluated";
             public const string PackagePushDisconnect = "PackagePushDisconnect";
             public const string SymbolPackagePushDisconnect = "SymbolPackagePushDisconnect";
-<<<<<<< HEAD
+            public const string VulnerabilitiesCacheRefreshDurationMs = "VulnerabilitiesCacheRefreshDurationMs";
             public const string InstanceUptime = "InstanceUptimeInDays";
-=======
-            public const string VulnerabilitiesCacheRefreshDurationMs = "VulnerabilitiesCacheRefreshDurationMs";
->>>>>>> 5c5e8f9d
         }
 
         private readonly IDiagnosticsSource _diagnosticsSource;
