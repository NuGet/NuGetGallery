--- conflicted
+++ resolved
@@ -10,11 +10,7 @@
     public interface IEntitiesContext : IReadOnlyEntitiesContext
     {
         DbSet<Certificate> Certificates { get; set; }
-<<<<<<< HEAD
-=======
-        DbSet<Package> Packages { get; set; }
         DbSet<PackageDeprecation> Deprecations { get; set; }
->>>>>>> a2059ded
         DbSet<PackageRegistration> PackageRegistrations { get; set; }
         DbSet<Credential> Credentials { get; set; }
         DbSet<Scope> Scopes { get; set; }
