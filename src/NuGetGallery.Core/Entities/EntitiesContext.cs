--- conflicted
+++ resolved
@@ -22,11 +22,7 @@
         /// (and read only mode is don't care).
         /// </summary>
         public EntitiesContext()
-<<<<<<< HEAD
             : base("Gallery.SqlServer") // Use the connection string in a web.config (if one is found)
-=======
-            : base("Gallery.SqlServer" /* Default to the one specified in web.config */)
->>>>>>> 33d7cf1b
         {
         }
 
