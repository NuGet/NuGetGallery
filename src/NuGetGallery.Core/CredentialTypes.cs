--- conflicted
+++ resolved
@@ -31,11 +31,11 @@
             return type.StartsWith(Password.Prefix, StringComparison.OrdinalIgnoreCase);
         }
 
-<<<<<<< HEAD
         public static bool IsApiKey(string type)
         {
             return type.StartsWith(ApiKey.Prefix, StringComparison.OrdinalIgnoreCase);
-=======
+        }
+
         internal static List<string> SupportedCredentialTypes = new List<string> { Password.Sha1, Password.Pbkdf2, Password.V3, ApiKeyV1 };
 
         /// <summary>
@@ -48,7 +48,6 @@
         {
             return SupportedCredentialTypes.Any(credType => string.Compare(credential.Type, credType, StringComparison.OrdinalIgnoreCase) == 0)
                     || credential.Type.StartsWith(ExternalPrefix, StringComparison.OrdinalIgnoreCase);
->>>>>>> b48163f8
         }
     }
 }