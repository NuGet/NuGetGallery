--- conflicted
+++ resolved
@@ -1,15 +1,9 @@
 ﻿<?xml version="1.0" encoding="utf-8"?>
 <configuration>
-<<<<<<< HEAD
-  <startup>
-    <supportedRuntime version="v4.0" sku=".NETFramework,Version=v4.5.2" />
-  </startup>
-=======
   <configSections>
     <!-- For more information on Entity Framework configuration, visit http://go.microsoft.com/fwlink/?LinkID=237468 -->
     <section name="entityFramework" type="System.Data.Entity.Internal.ConfigFile.EntityFrameworkSection, EntityFramework, Version=6.0.0.0, Culture=neutral, PublicKeyToken=b77a5c561934e089" requirePermission="false" />
   </configSections>
->>>>>>> d7283a51
   <runtime>
     <assemblyBinding xmlns="urn:schemas-microsoft-com:asm.v1">
       <dependentAssembly>
@@ -30,8 +24,6 @@
       </dependentAssembly>
     </assemblyBinding>
   </runtime>
-<<<<<<< HEAD
-=======
   <startup>
     <supportedRuntime version="v4.0" sku=".NETFramework,Version=v4.5.2" />
   </startup>
@@ -45,5 +37,4 @@
       <provider invariantName="System.Data.SqlClient" type="System.Data.Entity.SqlServer.SqlProviderServices, EntityFramework.SqlServer" />
     </providers>
   </entityFramework>
->>>>>>> d7283a51
 </configuration>