--- conflicted
+++ resolved
@@ -41,14 +41,12 @@
   </ItemGroup>
 
   <ItemGroup>
-<<<<<<< HEAD
     <PackageReference Include="Azure.Core" />
     <PackageReference Include="Azure.Identity" />
     <PackageReference Include="Azure.Storage.Blobs" />
     <PackageReference Include="EntityFramework" />
     <PackageReference Include="NuGet.Packaging" />
     <PackageReference Include="NuGet.Services.FeatureFlags" />
-=======
     <PackageReference Include="Azure.Core" Version="1.39.0" />
     <PackageReference Include="Azure.Identity" Version="1.11.4" />
     <PackageReference Include="Azure.Storage.Blobs" Version="12.20.0" />
@@ -59,7 +57,6 @@
     <PackageReference Include="NuGet.Services.FeatureFlags">
       <Version>$(ServerCommonPackageVersion)</Version>
     </PackageReference>
->>>>>>> 57d0d1cc
   </ItemGroup>
   
   <ItemGroup Condition="'$(TargetFramework)' == 'net472'">
