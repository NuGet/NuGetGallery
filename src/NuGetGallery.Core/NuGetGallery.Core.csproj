--- conflicted
+++ resolved
@@ -203,11 +203,7 @@
   </ItemGroup>
   <ItemGroup>
     <PackageReference Include="NuGet.Services.Messaging.Email">
-<<<<<<< HEAD
-      <Version>2.36.0-sb-noemailrecipients-2192794</Version>
-=======
       <Version>2.36.0</Version>
->>>>>>> 9855ce7f
     </PackageReference>
     <PackageReference Include="NuGet.StrongName.AnglicanGeek.MarkdownMailer">
       <Version>1.2.0</Version>
@@ -240,11 +236,7 @@
       <PrivateAssets>all</PrivateAssets>
     </PackageReference>
     <PackageReference Include="NuGet.Packaging">
-<<<<<<< HEAD
-      <Version>4.8.0</Version>
-=======
       <Version>5.0.0-preview1.5665</Version>
->>>>>>> 9855ce7f
     </PackageReference>
     <PackageReference Include="WindowsAzure.Storage">
       <Version>7.1.2</Version>
