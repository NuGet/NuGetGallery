﻿<?xml version="1.0" encoding="utf-8"?>
<Project ToolsVersion="15.0" DefaultTargets="Build" xmlns="http://schemas.microsoft.com/developer/msbuild/2003">
  <Import Project="$(MSBuildExtensionsPath)\$(MSBuildToolsVersion)\Microsoft.Common.props" Condition="Exists('$(MSBuildExtensionsPath)\$(MSBuildToolsVersion)\Microsoft.Common.props')" />
  <Import Project="..\..\sign.thirdparty.props" />
  <PropertyGroup>
    <Configuration Condition=" '$(Configuration)' == '' ">Debug</Configuration>
    <Platform Condition=" '$(Platform)' == '' ">AnyCPU</Platform>
    <ProjectGuid>{097B2CDD-9623-4C34-93C2-D373D51F5B4E}</ProjectGuid>
    <OutputType>Library</OutputType>
    <AppDesignerFolder>Properties</AppDesignerFolder>
    <RootNamespace>NuGetGallery</RootNamespace>
    <AssemblyName>NuGetGallery.Core</AssemblyName>
    <TargetFrameworkVersion>v4.7.2</TargetFrameworkVersion>
    <FileAlignment>512</FileAlignment>
    <AutoGenerateBindingRedirects>true</AutoGenerateBindingRedirects>
    <RuntimeIdentifier>win</RuntimeIdentifier>
    <NoWarn>$(NoWarn);NU5104</NoWarn>
    <NuGetPackageImportStamp>
    </NuGetPackageImportStamp>
    <BuildPackage>true</BuildPackage>
    <TargetFrameworkProfile />
  </PropertyGroup>
  <PropertyGroup>
    <Description>Core support library for NuGet Gallery Frontend and Backend</Description>
    <PackageId Condition="'$(PackageId)' == ''">$(MSBuildProjectName)</PackageId>
    <Authors>.NET Foundation</Authors>
    <PackageLicenseUrl>https://github.com/NuGet/NuGetGallery/blob/master/LICENSE.txt</PackageLicenseUrl>
    <PackageProjectUrl>https://github.com/NuGet/NuGetGallery</PackageProjectUrl>
    <Copyright>© .NET Foundation. All rights reserved.</Copyright>
    <IncludeSymbols Condition="'$(IncludeSymbols)' == ''">true</IncludeSymbols>
    <NoPackageAnalysis Condition="'$(NoPackageAnalysis)' == ''">true</NoPackageAnalysis>
  </PropertyGroup>
  <PropertyGroup Condition=" '$(Configuration)|$(Platform)' == 'Debug|AnyCPU' ">
    <DebugSymbols>true</DebugSymbols>
    <DebugType>full</DebugType>
    <Optimize>false</Optimize>
    <OutputPath>bin\Debug\</OutputPath>
    <DefineConstants>DEBUG;TRACE</DefineConstants>
    <ErrorReport>prompt</ErrorReport>
    <WarningLevel>4</WarningLevel>
    <TreatWarningsAsErrors>true</TreatWarningsAsErrors>
  </PropertyGroup>
  <PropertyGroup Condition=" '$(Configuration)|$(Platform)' == 'Release|AnyCPU' ">
    <DebugType>pdbonly</DebugType>
    <Optimize>true</Optimize>
    <OutputPath>bin\Release\</OutputPath>
    <DefineConstants>TRACE</DefineConstants>
    <ErrorReport>prompt</ErrorReport>
    <WarningLevel>4</WarningLevel>
  </PropertyGroup>
  <ItemGroup>
    <Reference Include="System" />
    <Reference Include="System.ComponentModel.DataAnnotations" />
    <Reference Include="System.Configuration" />
    <Reference Include="System.Core" />
    <Reference Include="System.Data.Services.Client" />
    <Reference Include="System.Web" />
    <Reference Include="System.Xml.Linq" />
    <Reference Include="System.Data.DataSetExtensions" />
    <Reference Include="Microsoft.CSharp" />
    <Reference Include="System.Data" />
    <Reference Include="System.Xml" />
  </ItemGroup>
  <ItemGroup>
    <Compile Include="Auditing\AggregateAuditingService.cs" />
    <Compile Include="Auditing\AuditedEntities\AuditedFeatureFlagFlight.cs" />
    <Compile Include="Auditing\AuditedEntities\AuditedFeatureFlagFeature.cs" />
    <Compile Include="Auditing\AuditedFeatureFlagsAction.cs" />
    <Compile Include="Auditing\AuditedCertificateAction.cs" />
    <Compile Include="Auditing\AuditedDeleteAccountAction.cs" />
    <Compile Include="Auditing\AuditedEntities\AuditedPackageDeprecation.cs" />
    <Compile Include="Auditing\FeatureFlagsAuditRecord.cs" />
    <Compile Include="Auditing\CertificateAuditRecord.cs" />
    <Compile Include="Auditing\Obfuscation\ObfuscateAttribute.cs" />
    <Compile Include="Auditing\Obfuscation\ObfuscationType.cs" />
    <Compile Include="Auditing\Obfuscation\ObfuscatorJsonConverter.cs" />
    <Compile Include="Auditing\AuditedEntities\AuditedPackage.cs" />
    <Compile Include="Auditing\AuditedEntities\AuditedPackageIdentifier.cs" />
    <Compile Include="Auditing\AuditedAuthenticatedOperationAction.cs" />
    <Compile Include="Auditing\AuditedEntities\AuditedReservedNamespace.cs" />
    <Compile Include="Auditing\AuditedEntities\AuditedUserSecurityPolicy.cs" />
    <Compile Include="Auditing\AuditedSecurityPolicyAction.cs" />
    <Compile Include="Auditing\AuditedReservedNamespaceAction.cs" />
    <Compile Include="Auditing\AuditEntry.cs" />
    <Compile Include="Auditing\AuditActor.cs" />
    <Compile Include="Auditing\AuditingService.cs" />
    <Compile Include="Auditing\AuditRecord.cs" />
    <Compile Include="Auditing\FailedAuthenticatedOperationAuditRecord.cs" />
    <Compile Include="Auditing\Obfuscation\Obfuscator.cs" />
    <Compile Include="Auditing\DeleteAccountAuditRecord.cs" />
    <Compile Include="Auditing\ReservedNamespaceAuditRecord.cs" />
    <Compile Include="Auditing\UserSecurityPolicyAuditRecord.cs" />
    <Compile Include="Auditing\FileSystemAuditingService.cs" />
    <Compile Include="Auditing\CloudAuditingService.cs" />
    <Compile Include="Auditing\CredentialAuditRecord.cs" />
    <Compile Include="Auditing\AuditedPackageAction.cs" />
    <Compile Include="Auditing\IAuditingService.cs" />
    <Compile Include="Auditing\PackageAuditReasons.cs" />
    <Compile Include="Auditing\AuditedPackageRegistrationAction.cs" />
    <Compile Include="Auditing\AuditedEntities\AuditedPackageRegistration.cs" />
    <Compile Include="Auditing\PackageRegistrationAuditRecord.cs" />
    <Compile Include="Auditing\AuditedUserAction.cs" />
    <Compile Include="Auditing\PackageAuditRecord.cs" />
    <Compile Include="Auditing\ScopeAuditRecord.cs" />
    <Compile Include="Auditing\UserAuditRecord.cs" />
    <Compile Include="Authentication\AuthenticationExtensions.cs" />
    <Compile Include="Authentication\CredentialTypeInfo.cs" />
    <Compile Include="Certificates\CertificateFile.cs" />
    <Compile Include="Cookies\CookieComplianceServiceBase.cs" />
    <Compile Include="Cookies\CookieConsentMessage.cs" />
    <Compile Include="Cookies\ICookieComplianceService.cs" />
    <Compile Include="Cookies\NullCookieComplianceService.cs" />
    <Compile Include="CoreConstants.cs" />
    <Compile Include="CredentialTypes.cs" />
    <Compile Include="Completion.cs" />
    <Compile Include="Diagnostics\DiagnosticsServiceExtensions.cs" />
    <Compile Include="Diagnostics\IDiagnosticsService.cs" />
    <Compile Include="Diagnostics\IDiagnosticsSource.cs" />
    <Compile Include="Diagnostics\NullDiagnosticsSource.cs" />
    <Compile Include="DisposableAction.cs" />
    <Compile Include="Entities\DatabaseWrapper.cs" />
    <Compile Include="Entities\DbContextTransactionWrapper.cs" />
    <Compile Include="Entities\ReadOnlyEntitiesContext.cs" />
    <Compile Include="Entities\IReadOnlyEntitiesContext.cs" />
    <Compile Include="Entities\ReadOnlyEntityRepository.cs" />
    <Compile Include="Entities\IDatabase.cs" />
    <Compile Include="Entities\IDbContextTransaction.cs" />
    <Compile Include="Entities\EntitiesConfiguration.cs" />
    <Compile Include="Entities\EntitiesContext.cs" />
    <Compile Include="Entities\Interception\ObjectMaterializedInterception.cs" />
    <Compile Include="Entities\Interception\ObjectMaterializedInterceptingDbContext.cs" />
    <Compile Include="Entities\EntityRepository.cs" />
    <Compile Include="Entities\GallerySetting.cs" />
    <Compile Include="Entities\IEntitiesContext.cs" />
    <Compile Include="Entities\Interception\IObjectMaterializedInterceptor.cs" />
    <Compile Include="Entities\IEntityRepository.cs" />
    <Compile Include="Entities\IReadOnlyEntityRepository.cs" />
    <Compile Include="Entities\ReadOnlyModeException.cs" />
    <Compile Include="Entities\SuspendDbExecutionStrategy.cs" />
    <Compile Include="Extensions\DiagnosticsSourceExtensions.cs" />
    <Compile Include="Extensions\EntitiesContextExtensions.cs" />
    <Compile Include="Extensions\PackageValidationSetExtensions.cs" />
    <Compile Include="Extensions\StorageExceptionExtensions.cs" />
    <Compile Include="Extensions\UserExtensionsCore.cs" />
    <Compile Include="Extensions\ValidationIssueExtensions.cs" />
    <Compile Include="Features\EditableFeatureFlagFileStorageService.cs" />
    <Compile Include="Features\FeatureFlagClientExtensions.cs" />
    <Compile Include="Features\FeatureFlagFileStorageService.cs" />
    <Compile Include="Features\FeatureFlagReference.cs" />
    <Compile Include="Features\FeatureFlagSaveResult.cs" />
    <Compile Include="Features\IEditableFeatureFlagStorageService.cs" />
    <Compile Include="GitHub\GitHubUsageConfiguration.cs" />
    <Compile Include="GitHub\IGitHubUsageConfiguration.cs" />
    <Compile Include="GitHub\NuGetPackageGitHubInformation.cs" />
    <Compile Include="GitHub\RepositoryInformation.cs" />
    <Compile Include="ICloudStorageStatusDependency.cs" />
    <Compile Include="Infrastructure\AzureEntityList.cs" />
    <Compile Include="Infrastructure\ElmahException.cs" />
    <Compile Include="Infrastructure\Mail\EmailRecipientsHelper.cs" />
    <Compile Include="Infrastructure\Mail\Messages\PackageAddedMessage.cs" />
    <Compile Include="Infrastructure\Mail\Messages\PackageValidationFailedMessage.cs" />
    <Compile Include="Infrastructure\Mail\Messages\PackageValidationTakingTooLongMessage.cs" />
    <Compile Include="Infrastructure\Mail\Messages\SymbolPackageAddedMessage.cs" />
    <Compile Include="Infrastructure\Mail\Messages\SymbolPackageValidationFailedMessage.cs" />
    <Compile Include="Infrastructure\Mail\Messages\SymbolPackageValidationTakingTooLongMessage.cs" />
    <Compile Include="Infrastructure\MessageQueue.cs" />
    <Compile Include="Infrastructure\TableErrorLog.cs" />
    <Compile Include="Authentication\NuGetClaims.cs" />
    <Compile Include="PackageMetadataExtensions.cs" />
    <Compile Include="PackageReaderCoreExtensions.cs" />
    <Compile Include="Packaging\InvalidPackageException.cs" />
    <Compile Include="Packaging\ManifestValidator.cs" />
    <Compile Include="Packaging\PackageIdValidator.cs" />
    <Compile Include="Packaging\PackageMetadata.cs" />
    <Compile Include="Packaging\PackageMetadataStrings.cs" />
    <Compile Include="Packaging\PackageStreamMetadata.cs" />
    <Compile Include="Properties\AssemblyInfo.cs" />
    <Compile Include="Properties\AssemblyInfo.*.cs" />
    <Compile Include="NuGetVersionExtensions.cs" />
    <Compile Include="SemVerLevelKey.cs" />
    <Compile Include="Services\AccessConditionWrapper.cs" />
    <Compile Include="Services\CloudBlobClientWrapper.cs" />
    <Compile Include="Services\CloudBlobContainerWrapper.cs" />
    <Compile Include="Services\CloudBlobCoreFileStorageService.cs" />
    <Compile Include="Services\CloudBlobWrapper.cs" />
    <Compile Include="Services\CloudFileReference.cs" />
    <Compile Include="Services\CoreLicenseFileService.cs" />
    <Compile Include="Services\CorePackageFileService.cs" />
    <Compile Include="Services\CoreSymbolPackageService.cs" />
    <Compile Include="Services\CorePackageService.cs" />
    <Compile Include="Services\CryptographyService.cs" />
    <Compile Include="Services\FileNameHelper.cs" />
    <Compile Include="Services\GalleryCloudBlobContainerInformationProvider.cs" />
    <Compile Include="Services\ICloudBlobContainerInformationProvider.cs" />
    <Compile Include="Services\IContentFileMetadataService.cs" />
    <Compile Include="Services\ICoreLicenseFileService.cs" />
    <Compile Include="Services\IStringTemplateProcessor.cs" />
    <Compile Include="Services\PackageAlreadyExistsException.cs" />
    <Compile Include="Services\FileAlreadyExistsException.cs" />
    <Compile Include="Services\FileUriPermissions.cs" />
    <Compile Include="Services\IAccessCondition.cs" />
    <Compile Include="Services\ICloudBlobClient.cs" />
    <Compile Include="Services\ICloudBlobContainer.cs" />
    <Compile Include="Services\ICorePackageFileService.cs" />
    <Compile Include="Services\ICoreSymbolPackageService.cs" />
    <Compile Include="Services\ICorePackageService.cs" />
    <Compile Include="Services\IFileReference.cs" />
    <Compile Include="Services\ICoreFileStorageService.cs" />
    <Compile Include="Services\IFileMetadataService.cs" />
    <Compile Include="Services\IRevalidationStateService.cs" />
    <Compile Include="Services\ISimpleCloudBlob.cs" />
    <Compile Include="Services\PackageDeprecationFieldsToInclude.cs" />
    <Compile Include="Services\StringReplaceTemplateProcessor.cs" />
    <Compile Include="Services\SymbolPackageFileServiceMetadata.cs" />
    <Compile Include="Services\PackageFileServiceMetadata.cs" />
    <Compile Include="Services\RevalidationState.cs" />
    <Compile Include="Services\RevalidationStateService.cs" />
    <Compile Include="Services\TestableStorageClientException.cs" />
    <Compile Include="StreamExtensions.cs" />
    <Compile Include="CoreStrings.Designer.cs">
      <AutoGen>True</AutoGen>
      <DesignTime>True</DesignTime>
      <DependentUpon>CoreStrings.resx</DependentUpon>
    </Compile>
    <Compile Include="Unit.cs" />
  </ItemGroup>
  <ItemGroup>
    <None Include="app.config" />
  </ItemGroup>
  <ItemGroup>
    <EmbeddedResource Include="CoreStrings.resx">
      <Generator>PublicResXFileCodeGenerator</Generator>
      <LastGenOutput>CoreStrings.Designer.cs</LastGenOutput>
      <SubType>Designer</SubType>
    </EmbeddedResource>
  </ItemGroup>
  <ItemGroup>
    <EmbeddedResource Include="Infrastructure\MigrateUserToOrganization.sql" />
  </ItemGroup>
  <ItemGroup>
    <PackageReference Include="NuGet.Services.FeatureFlags">
<<<<<<< HEAD
      <Version>2.58.0</Version>
    </PackageReference>
    <PackageReference Include="NuGet.Services.Messaging.Email">
      <Version>2.58.0</Version>
    </PackageReference>
    <PackageReference Include="NuGet.Services.Validation">
      <Version>2.58.0</Version>
    </PackageReference>
    <PackageReference Include="NuGet.Services.Validation.Issues">
      <Version>2.58.0</Version>
=======
      <Version>2.57.0</Version>
    </PackageReference>
    <PackageReference Include="NuGet.Services.Messaging.Email">
      <Version>2.57.0</Version>
    </PackageReference>
    <PackageReference Include="NuGet.Services.Validation">
      <Version>2.57.0</Version>
    </PackageReference>
    <PackageReference Include="NuGet.Services.Validation.Issues">
      <Version>2.57.0</Version>
>>>>>>> fea3dc11
    </PackageReference>
    <PackageReference Include="NuGet.StrongName.AnglicanGeek.MarkdownMailer">
      <Version>1.2.0</Version>
    </PackageReference>
    <PackageReference Include="NuGet.StrongName.elmah.corelibrary">
      <Version>1.2.2</Version>
    </PackageReference>
    <PackageReference Include="EntityFramework">
      <Version>6.2.0</Version>
    </PackageReference>
    <PackageReference Include="MicroBuild.Core">
      <Version>0.3.0</Version>
      <IncludeAssets>runtime; build; native; contentfiles; analyzers</IncludeAssets>
      <PrivateAssets>all</PrivateAssets>
    </PackageReference>
    <PackageReference Include="Microsoft.Azure.KeyVault.Core">
      <Version>1.0.0</Version>
    </PackageReference>
    <PackageReference Include="Microsoft.Data.Services.Client">
      <Version>5.8.4</Version>
    </PackageReference>
    <PackageReference Include="Microsoft.WindowsAzure.ConfigurationManager">
      <Version>3.1.0</Version>
    </PackageReference>
    <PackageReference Include="NuGet.Build.Tasks.Pack">
      <Version>4.8.0</Version>
      <PrivateAssets>all</PrivateAssets>
    </PackageReference>
    <PackageReference Include="NuGet.Packaging">
      <Version>5.0.0-preview1.5665</Version>
    </PackageReference>
    <PackageReference Include="WindowsAzure.Storage">
      <Version>9.3.3</Version>
    </PackageReference>
  </ItemGroup>
  <ItemGroup>
    <ProjectReference Include="..\NuGet.Services.Entities\NuGet.Services.Entities.csproj">
      <Project>{6262f4fc-29be-4226-b676-db391c89d396}</Project>
      <Name>NuGet.Services.Entities</Name>
    </ProjectReference>
  </ItemGroup>
  <Import Project="$(MSBuildToolsPath)\Microsoft.CSharp.targets" />
  <PropertyGroup>
    <SignPath>..\..\build</SignPath>
    <SignPath Condition="'$(BUILD_SOURCESDIRECTORY)' != ''">$(BUILD_SOURCESDIRECTORY)\build</SignPath>
    <SignPath Condition="'$(NuGetBuildPath)' != ''">$(NuGetBuildPath)</SignPath>
    <SignType Condition="'$(SignType)' == ''">none</SignType>
  </PropertyGroup>
  <Import Project="$(SignPath)\sign.targets" Condition="Exists('$(SignPath)\sign.targets')" />
  <Import Project="$(SignPath)\sign.microbuild.targets" Condition="Exists('$(SignPath)\sign.microbuild.targets')" />
</Project><|MERGE_RESOLUTION|>--- conflicted
+++ resolved
@@ -239,7 +239,6 @@
   </ItemGroup>
   <ItemGroup>
     <PackageReference Include="NuGet.Services.FeatureFlags">
-<<<<<<< HEAD
       <Version>2.58.0</Version>
     </PackageReference>
     <PackageReference Include="NuGet.Services.Messaging.Email">
@@ -250,7 +249,6 @@
     </PackageReference>
     <PackageReference Include="NuGet.Services.Validation.Issues">
       <Version>2.58.0</Version>
-=======
       <Version>2.57.0</Version>
     </PackageReference>
     <PackageReference Include="NuGet.Services.Messaging.Email">
@@ -261,7 +259,6 @@
     </PackageReference>
     <PackageReference Include="NuGet.Services.Validation.Issues">
       <Version>2.57.0</Version>
->>>>>>> fea3dc11
     </PackageReference>
     <PackageReference Include="NuGet.StrongName.AnglicanGeek.MarkdownMailer">
       <Version>1.2.0</Version>
