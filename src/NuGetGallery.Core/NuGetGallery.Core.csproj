--- conflicted
+++ resolved
@@ -113,14 +113,6 @@
     <Compile Include="Diagnostics\IDiagnosticsSource.cs" />
     <Compile Include="Diagnostics\NullDiagnosticsSource.cs" />
     <Compile Include="DisposableAction.cs" />
-<<<<<<< HEAD
-    <Compile Include="EmbeddedLicenseFileType.cs" />
-    <Compile Include="Entities\Certificate.cs" />
-    <Compile Include="Entities\Credential.cs" />
-    <Compile Include="Entities\CuratedFeed.cs" />
-    <Compile Include="Entities\CuratedPackage.cs" />
-=======
->>>>>>> 0146ed30
     <Compile Include="Entities\DatabaseWrapper.cs" />
     <Compile Include="Entities\DbContextTransactionWrapper.cs" />
     <Compile Include="Entities\IDatabase.cs" />
@@ -211,7 +203,7 @@
   </ItemGroup>
   <ItemGroup>
     <PackageReference Include="NuGet.Services.Entities">
-      <Version>2.31.0</Version>
+      <Version>2.32.0-agr-license-2170862</Version>
     </PackageReference>
     <PackageReference Include="NuGet.Services.Messaging">
       <Version>2.31.0</Version>
@@ -247,11 +239,7 @@
       <PrivateAssets>all</PrivateAssets>
     </PackageReference>
     <PackageReference Include="NuGet.Packaging">
-<<<<<<< HEAD
       <Version>5.0.0-preview1.5626</Version>
-=======
-      <Version>4.8.0</Version>
->>>>>>> 0146ed30
     </PackageReference>
     <PackageReference Include="NuGet.Services.Validation">
       <Version>2.31.0</Version>
