--- conflicted
+++ resolved
@@ -645,22 +645,6 @@
             }
         }
 
-<<<<<<< HEAD
-        private static string GetCacheControlForCopy(string folderName)
-        {
-            switch (folderName)
-            {
-                case CoreConstants.Folders.PackagesFolderName:
-                case CoreConstants.Folders.SymbolPackagesFolderName:
-                    return CoreConstants.DefaultCacheControl;
-
-                default:
-                    return null;
-            }
-        }
-
-=======
->>>>>>> 36acf289
         private static string GetCacheControl(string folderName)
         {
             switch (folderName)
