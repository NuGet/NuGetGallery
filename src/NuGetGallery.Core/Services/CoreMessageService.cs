﻿// Copyright (c) .NET Foundation. All rights reserved.
// Licensed under the Apache License, Version 2.0. See License.txt in the project root for license information.

using System;
<<<<<<< HEAD
using System.Collections.ObjectModel;
=======
using System.Collections.Generic;
>>>>>>> 073b40b3
using System.Globalization;
using System.Linq;
using System.Net.Mail;
using System.Text;
using System.Threading.Tasks;
using AnglicanGeek.MarkdownMailer;
using NuGet.Services.Validation;
using NuGet.Services.Validation.Issues;

namespace NuGetGallery.Services
{
    public class CoreMessageService : ICoreMessageService
    {
        private static readonly ReadOnlyCollection<TimeSpan> RetryDelays = Array.AsReadOnly(new[] {
            TimeSpan.FromSeconds(0.1),
            TimeSpan.FromSeconds(1),
            TimeSpan.FromSeconds(10)
        });

        public CoreMessageService(IMailSender mailSender, ICoreMessageServiceConfiguration coreConfiguration)
        {
            MailSender = mailSender ?? throw new ArgumentNullException(nameof(mailSender));
            CoreConfiguration = coreConfiguration ?? throw new ArgumentNullException(nameof(coreConfiguration));
        }

        public IMailSender MailSender { get; protected set; }
        public ICoreMessageServiceConfiguration CoreConfiguration { get; protected set; }

<<<<<<< HEAD
        public async Task SendPackageAddedNoticeAsync(Package package, string packageUrl, string packageSupportUrl, string emailSettingsUrl)
=======
        public void SendPackageAddedNotice(Package package, string packageUrl, string packageSupportUrl, string emailSettingsUrl, IEnumerable<string> warningMessages = null)
>>>>>>> 073b40b3
        {
            bool hasWarnings = warningMessages != null && warningMessages.Any();

            string subject;
            var warningMessagesPlaceholder = string.Empty;
            if (hasWarnings)
            {
                subject = $"[{CoreConfiguration.GalleryOwner.DisplayName}] Package published with warnings - {package.PackageRegistration.Id} {package.Version}";
                warningMessagesPlaceholder = Environment.NewLine + string.Join(Environment.NewLine, warningMessages);
            }
            else
            {
                subject = $"[{CoreConfiguration.GalleryOwner.DisplayName}] Package published - {package.PackageRegistration.Id} {package.Version}";
            }

            string body = $@"The package [{package.PackageRegistration.Id} {package.Version}]({packageUrl}) was recently published on {CoreConfiguration.GalleryOwner.DisplayName} by {package.User.Username}. If this was not intended, please [contact support]({packageSupportUrl}).
{warningMessagesPlaceholder}

-----------------------------------------------
<em style=""font-size: 0.8em;"">
    To stop receiving emails as an owner of this package, sign in to the {CoreConfiguration.GalleryOwner.DisplayName} and
    [change your email notification settings]({emailSettingsUrl}).
</em>";

            using (var mailMessage = new MailMessage())
            {
                mailMessage.Subject = subject;
                mailMessage.Body = body;
                mailMessage.From = CoreConfiguration.GalleryNoReplyAddress;

                AddOwnersSubscribedToPackagePushedNotification(package.PackageRegistration, mailMessage);

                if (mailMessage.To.Any())
                {
                    await SendMessageAsync(mailMessage);
                }
            }
        }

<<<<<<< HEAD
        public async Task SendPackageValidationFailedNoticeAsync(Package package, PackageValidationSet validationSet, string packageUrl, string packageSupportUrl, string announcementsUrl, string twitterUrl)
=======
        public void SendPackageAddedWithWarningsNotice(Package package, string packageUrl, string packageSupportUrl, IEnumerable<string> warningMessages)
        {
            var subject = $"[{CoreConfiguration.GalleryOwner.DisplayName}] Package pushed with warnings - {package.PackageRegistration.Id} {package.Version}";
            var warningMessagesPlaceholder = Environment.NewLine + string.Join(Environment.NewLine, warningMessages);

            string body = $@"The package [{package.PackageRegistration.Id} {package.Version}]({packageUrl}) was recently pushed to {CoreConfiguration.GalleryOwner.DisplayName} by {package.User.Username}. If this was not intended, please [contact support]({packageSupportUrl}).
{warningMessagesPlaceholder}
";

            using (var mailMessage = new MailMessage())
            {
                mailMessage.Subject = subject;
                mailMessage.Body = body;
                mailMessage.From = CoreConfiguration.GalleryNoReplyAddress;

                AddOwnersSubscribedToPackagePushedNotification(package.PackageRegistration, mailMessage);

                if (mailMessage.To.Any())
                {
                    SendMessage(mailMessage, copySender: false);
                }
            }
        }

        public void SendPackageValidationFailedNotice(Package package, PackageValidationSet validationSet, string packageUrl, string packageSupportUrl, string announcementsUrl, string twitterUrl)
>>>>>>> 073b40b3
        {
            var validationIssues = validationSet.GetValidationIssues();

            var subject = $"[{CoreConfiguration.GalleryOwner.DisplayName}] Package validation failed - {package.PackageRegistration.Id} {package.Version}";
            var bodyBuilder = new StringBuilder();
            bodyBuilder.Append($@"The package [{package.PackageRegistration.Id} {package.Version}]({packageUrl}) failed validation because of the following reason(s):
");

            foreach (var validationIssue in validationIssues)
            {
                bodyBuilder.Append($@"
- {ParseValidationIssue(validationIssue, announcementsUrl, twitterUrl)}");
            }

            bodyBuilder.Append($@"

Your package was not published on {CoreConfiguration.GalleryOwner.DisplayName} and is not available for consumption.

");

            if (validationIssues.Any(i => i.IssueCode == ValidationIssueCode.Unknown))
            {
                bodyBuilder.Append($"Please [contact support]({packageSupportUrl}) to help fix your package.");
            }
            else
            {
                var issuePluralString = validationIssues.Count() > 1 ? "all the issues" : "the issue";
                bodyBuilder.Append($"You can reupload your package once you've fixed {issuePluralString} with it.");
            }

            using (var mailMessage = new MailMessage())
            {
                mailMessage.Subject = subject;
                mailMessage.Body = bodyBuilder.ToString();
                mailMessage.From = CoreConfiguration.GalleryNoReplyAddress;

                AddAllOwnersToMailMessage(package.PackageRegistration, mailMessage);

                if (mailMessage.To.Any())
                {
                    await SendMessageAsync(mailMessage);
                }
            }
        }

        private static string ParseValidationIssue(ValidationIssue validationIssue, string announcementsUrl, string twitterUrl)
        {
            switch (validationIssue.IssueCode)
            {
                case ValidationIssueCode.PackageIsSigned:
                    return $"This package could not be published since it is signed. We do not accept signed packages at this moment. To be notified about package signing and more, watch our [Announcements]({announcementsUrl}) page or follow us on [Twitter]({twitterUrl}).";
                case ValidationIssueCode.ClientSigningVerificationFailure:
                    var clientIssue = (ClientSigningVerificationFailure)validationIssue;
                    return clientIssue != null 
                        ? $"**{clientIssue.ClientCode}**: {clientIssue.ClientMessage}" 
                        : "This package's signature was unable to be verified.";
                case ValidationIssueCode.PackageIsZip64:
                    return "Zip64 packages are not supported.";
                case ValidationIssueCode.OnlyAuthorSignaturesSupported:
                    return "Signed packages must only have an author signature. Other signature types are not supported.";
                case ValidationIssueCode.AuthorAndRepositoryCounterSignaturesNotSupported:
                    return "Author countersignatures and repository countersignatures are not supported.";
                case ValidationIssueCode.OnlySignatureFormatVersion1Supported:
                    return "**NU3007:** Package signatures must have format version 1.";
                case ValidationIssueCode.AuthorCounterSignaturesNotSupported:
                    return "Author countersignatures are not supported.";
                case ValidationIssueCode.PackageIsNotSigned:
                    return "This package must be signed with a registered certificate. [Read more...](https://aka.ms/nuget-signed-ref)";
                case ValidationIssueCode.PackageIsSignedWithUnauthorizedCertificate:
                    var certIssue = (UnauthorizedCertificateFailure)validationIssue;
                    return $"The package was signed, but the signing certificate {(certIssue != null ? $"(SHA-1 thumbprint {certIssue.Sha1Thumbprint})" : "")} is not associated with your account. You must register this certificate to publish signed packages. [Read more...](https://aka.ms/nuget-signed-ref)";
                default:
                    return "There was an unknown failure when validating your package.";
            }
        }

        public async Task SendValidationTakingTooLongNoticeAsync(Package package, string packageUrl)
        {
            string subject = "[{0}] Package validation taking longer than expected - {1} {2}";
            string body = "It is taking longer than expected for your package [{1} {2}]({3}) to get published.\n\n" +
                "We are looking into it and there is no action on you at this time. We’ll send you an email notification when your package has been published.\n\n" +
                "Thank you for your patience.";

            body = string.Format(
                CultureInfo.CurrentCulture,
                body,
                CoreConfiguration.GalleryOwner.DisplayName,
                package.PackageRegistration.Id,
                package.Version,
                packageUrl);

            subject = string.Format(
                CultureInfo.CurrentCulture,
                subject, 
                CoreConfiguration.GalleryOwner.DisplayName,
                package.PackageRegistration.Id,
                package.Version);

            using (var mailMessage = new MailMessage())
            {
                mailMessage.Subject = subject;
                mailMessage.Body = body;
                mailMessage.From = CoreConfiguration.GalleryNoReplyAddress;

                AddOwnersSubscribedToPackagePushedNotification(package.PackageRegistration, mailMessage);

                if (mailMessage.To.Any())
                {
                    await SendMessageAsync(mailMessage);
                }
            }
        }


        protected static void AddAllOwnersToMailMessage(PackageRegistration packageRegistration, MailMessage mailMessage)
        {
            foreach (var owner in packageRegistration.Owners)
            {
                mailMessage.To.Add(owner.ToMailAddress());
            }
        }

        protected static void AddOwnersToMailMessage(PackageRegistration packageRegistration, MailMessage mailMessage)
        {
            foreach (var owner in packageRegistration.Owners.Where(o => o.EmailAllowed))
            {
                mailMessage.To.Add(owner.ToMailAddress());
            }
        }

        protected static void AddOwnersSubscribedToPackagePushedNotification(PackageRegistration packageRegistration, MailMessage mailMessage)
        {
            foreach (var owner in packageRegistration.Owners.Where(o => o.NotifyPackagePushed))
            {
                mailMessage.To.Add(owner.ToMailAddress());
            }
        }

        protected virtual async Task SendMessageAsync(MailMessage mailMessage)
        {
            int attempt = 0;
            bool success = false;
            while (!success)
            {
                try
                {
                    await AttemptSendMessageAsync(mailMessage, attempt + 1);
                    success = true;
                }
                catch (SmtpException)
                {
                    if (attempt < RetryDelays.Count)
                    {
                        await Task.Delay(RetryDelays[attempt]);
                        attempt++;
                    }
                    else
                    {
                        throw;
                    }
                }
            }
        }

        protected virtual Task AttemptSendMessageAsync(MailMessage mailMessage, int attemptNumber)
        {
            // AnglicanGeek.MarkdownMailer doesn't have an async overload
            MailSender.Send(mailMessage);
            return Task.CompletedTask;
        }

        protected async Task SendMessageToSenderAsync(MailMessage mailMessage)
        {
            using (var senderCopy = new MailMessage(
                CoreConfiguration.GalleryOwner,
                mailMessage.ReplyToList.First()))
            {
                senderCopy.Subject = mailMessage.Subject + " [Sender Copy]";
                senderCopy.Body = string.Format(
                        CultureInfo.CurrentCulture,
                        "You sent the following message via {0}: {1}{1}{2}",
                        CoreConfiguration.GalleryOwner.DisplayName,
                        Environment.NewLine,
                        mailMessage.Body);
                senderCopy.ReplyToList.Add(mailMessage.ReplyToList.First());
                await SendMessageAsync(senderCopy);
            }
        }
    }
}<|MERGE_RESOLUTION|>--- conflicted
+++ resolved
@@ -2,11 +2,8 @@
 // Licensed under the Apache License, Version 2.0. See License.txt in the project root for license information.
 
 using System;
-<<<<<<< HEAD
 using System.Collections.ObjectModel;
-=======
 using System.Collections.Generic;
->>>>>>> 073b40b3
 using System.Globalization;
 using System.Linq;
 using System.Net.Mail;
@@ -35,11 +32,7 @@
         public IMailSender MailSender { get; protected set; }
         public ICoreMessageServiceConfiguration CoreConfiguration { get; protected set; }
 
-<<<<<<< HEAD
-        public async Task SendPackageAddedNoticeAsync(Package package, string packageUrl, string packageSupportUrl, string emailSettingsUrl)
-=======
-        public void SendPackageAddedNotice(Package package, string packageUrl, string packageSupportUrl, string emailSettingsUrl, IEnumerable<string> warningMessages = null)
->>>>>>> 073b40b3
+        public async Task SendPackageAddedNoticeAsync(Package package, string packageUrl, string packageSupportUrl, string emailSettingsUrl, IEnumerable<string> warningMessages = null)
         {
             bool hasWarnings = warningMessages != null && warningMessages.Any();
 
@@ -79,10 +72,7 @@
             }
         }
 
-<<<<<<< HEAD
-        public async Task SendPackageValidationFailedNoticeAsync(Package package, PackageValidationSet validationSet, string packageUrl, string packageSupportUrl, string announcementsUrl, string twitterUrl)
-=======
-        public void SendPackageAddedWithWarningsNotice(Package package, string packageUrl, string packageSupportUrl, IEnumerable<string> warningMessages)
+        public async Task SendPackageAddedWithWarningsNoticeAsync(Package package, string packageUrl, string packageSupportUrl, IEnumerable<string> warningMessages)
         {
             var subject = $"[{CoreConfiguration.GalleryOwner.DisplayName}] Package pushed with warnings - {package.PackageRegistration.Id} {package.Version}";
             var warningMessagesPlaceholder = Environment.NewLine + string.Join(Environment.NewLine, warningMessages);
@@ -101,13 +91,12 @@
 
                 if (mailMessage.To.Any())
                 {
-                    SendMessage(mailMessage, copySender: false);
-                }
-            }
-        }
-
-        public void SendPackageValidationFailedNotice(Package package, PackageValidationSet validationSet, string packageUrl, string packageSupportUrl, string announcementsUrl, string twitterUrl)
->>>>>>> 073b40b3
+                    await SendMessageAsync(mailMessage);
+                }
+            }
+        }
+
+        public async Task SendPackageValidationFailedNoticeAsync(Package package, PackageValidationSet validationSet, string packageUrl, string packageSupportUrl, string announcementsUrl, string twitterUrl)
         {
             var validationIssues = validationSet.GetValidationIssues();
 
