--- conflicted
+++ resolved
@@ -9,15 +9,9 @@
 {
     public interface ICoreMessageService
     {
-<<<<<<< HEAD
-        Task SendPackageAddedNoticeAsync(Package package, string packageUrl, string packageSupportUrl, string emailSettingsUrl);
+        Task SendPackageAddedNoticeAsync(Package package, string packageUrl, string packageSupportUrl, string emailSettingsUrl, IEnumerable<string> warningMessages = null);
+        Task SendPackageAddedWithWarningsNoticeAsync(Package package, string packageUrl, string packageSupportUrl, IEnumerable<string> warningMessages);
         Task SendPackageValidationFailedNoticeAsync(Package package, PackageValidationSet validationSet, string packageUrl, string packageSupportUrl, string announcementsUrl, string twitterUrl);
         Task SendValidationTakingTooLongNoticeAsync(Package package, string packageUrl);
-=======
-        void SendPackageAddedNotice(Package package, string packageUrl, string packageSupportUrl, string emailSettingsUrl, IEnumerable<string> warningMessages = null);
-        void SendPackageAddedWithWarningsNotice(Package package, string packageUrl, string packageSupportUrl, IEnumerable<string> warningMessages);
-        void SendPackageValidationFailedNotice(Package package, PackageValidationSet validationSet, string packageUrl, string packageSupportUrl, string announcementsUrl, string twitterUrl);
-        void SendValidationTakingTooLongNotice(Package package, string packageUrl);
->>>>>>> 073b40b3
     }
 }