﻿<?xml version="1.0" encoding="utf-8"?>
<configuration>
  <config>
    <add key="repositorypath" value=".\packages" />
  </config>
  <packageRestore>
    <add key="enabled" value="True" />
    <add key="automatic" value="True" />
  </packageRestore>
  <packageSources>
<<<<<<< HEAD
    <add key="nuget.org" value="https://www.nuget.org/api/v2/" />
=======
    <add key="v2.nuget.org" value="https://nuget.org/api/v2" />
    <add key="nugetbuild" value="https://www.myget.org/F/nugetbuild/api/v2/" />
>>>>>>> c23b73a5
  </packageSources>
  <activePackageSource>
    <add key="All" value="(Aggregate source)" />
  </activePackageSource>
</configuration><|MERGE_RESOLUTION|>--- conflicted
+++ resolved
@@ -8,12 +8,8 @@
     <add key="automatic" value="True" />
   </packageRestore>
   <packageSources>
-<<<<<<< HEAD
-    <add key="nuget.org" value="https://www.nuget.org/api/v2/" />
-=======
     <add key="v2.nuget.org" value="https://nuget.org/api/v2" />
     <add key="nugetbuild" value="https://www.myget.org/F/nugetbuild/api/v2/" />
->>>>>>> c23b73a5
   </packageSources>
   <activePackageSource>
     <add key="All" value="(Aggregate source)" />
