--- conflicted
+++ resolved
@@ -1,5 +1,3 @@
-<<<<<<< HEAD
-=======
 # Deployment 2013.04.11  #
 
 *Top 500 packages exposed in the feed*:
@@ -26,13 +24,12 @@
    
 
 
->>>>>>> 61fa3c8c
 # Deployment 2013.03.28  #
 
 *Support for MinClientVersion*:
 
    You can now upload packages with "[minclientVersion](http://nuget.codeplex.com/wikipage?title=NuGet%202.5%20list%20of%20features%20for%20Testing%20days%203%2f27%20to%203%2f29%20%2c%202013 )" to the NuGetGallery.
-   The minclientVersion of the package will be shown in the package home page right next to the package description.
+   The minclientVersion of the package will shown in the package home page right next to the package description.
 
 *Contacting support*:
 
@@ -40,7 +37,7 @@
 
 *Improvised Package statistics*:
    
-   The package statistics page now shows the break down of downloads based on the NuGet client (like NuGet CommandLine 2.1, NuGet Package Manager console 2.2 and so on and it also shows the split of the type of download operation (like Install, Restore, Update)
+   The package statistics now shows the break down of downloads based on the NuGet client (like NuGet CommandLine 2.1, NuGet Package Manager console 2.2 and so on and it also shows the split of the type of download operation (like Install, Restore, Update)
 
 *Other minor bug fixes*:
 
