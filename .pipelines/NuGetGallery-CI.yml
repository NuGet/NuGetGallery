--- conflicted
+++ resolved
@@ -50,11 +50,7 @@
   template: v1/1ES.Unofficial.PipelineTemplate.yml@1ESPipelineTemplates
   parameters:
     settings:
-<<<<<<< HEAD
-      networkIsolationPolicy: Permissive
-=======
         networkIsolationPolicy: Permissive
->>>>>>> 2030ba31
     pool:
       name: NuGet-1ES-Hosted-Pool
       image: NuGet-1ESPT-Win2022
